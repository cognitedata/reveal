import React, { useContext } from 'react';
import { Link } from 'react-router-dom';
import { Avatar, Icon, TopBar, Menu, Graphic, Tooltip } from '@cognite/cogs.js';
import { useSelector } from 'react-redux';
import { isAdmin } from 'store/groups/selectors';
import { getUserId } from 'store/auth/selectors';
import isEqual from 'lodash/isEqual';
import customerLogo from 'images/NOC_logo.png';
import { CustomLink } from 'styles/common';
import { startIntercomTour } from 'utils/intercom';
import { CdfClientContext } from 'providers/CdfClientProvider';
import { logout } from 'utils/logout';
import { LogoWrapper } from './elements';

const AppHeader: React.FC = () => {
  const admin = useSelector(isAdmin);
<<<<<<< HEAD
  const email = useSelector(getUserId);

  const handleOnSupportClick = () => {
    if (window.Intercom) {
      window.Intercom('show');
    }
  };
=======
  const client = useContext(CdfClientContext);

  const performLogout = async () => {
    await logout(client);
  };

>>>>>>> 198c1846
  const actions = [
    {
      key: 'view',
      component: (
        <Tooltip content="View what other groups has access to">
          <Icon type="Public" />
        </Tooltip>
      ),
      menu: (
        <Menu>
          <Menu.Header>Select Group Access to View:</Menu.Header>
          <Menu.Item>Operations Control Managers</Menu.Item>
          <Menu.Item>Testing team</Menu.Item>
          <Menu.Item>Management team</Menu.Item>
        </Menu>
      ),
    },
    {
      key: 'feedback',
      component: (
        <Tooltip content="Support">
          <Icon type="Feedback" />
        </Tooltip>
      ),
      onClick: handleOnSupportClick,
    },
    {
      key: 'help',
      component: (
        <Tooltip content="Help">
          <Icon type="Help" />
        </Tooltip>
      ),
      menu: (
        <Menu>
          <Menu.Header>Cognite documentation</Menu.Header>
          <Menu.Item>
            <CustomLink
              // TODO(DTC-224) replace with stable link as soon as it is available
              href="https://pr-567.docs.preview.cogniteapp.com/cockpit/"
              target="_blank"
              rel="noopener noreferrer"
            >
              Getting Started
            </CustomLink>
          </Menu.Item>
          <Menu.Item>FAQs</Menu.Item>
          <Menu.Divider />
          <Menu.Item>
            <div
              role="button"
              tabIndex={0}
              onClick={startIntercomTour}
              onKeyDown={startIntercomTour}
            >
              Introduction to Digital Cockpit
            </div>
          </Menu.Item>
        </Menu>
      ),
    },
    {
      key: 'user',
      component: <Avatar text={email} />,
      menu: (
        <Menu>
          <Menu.Item>
            <CustomLink
              href="https://www.cognite.com/en/policy"
              target="_blank"
              rel="noopener noreferrer"
            >
              Privacy policy
            </CustomLink>
          </Menu.Item>
          <Menu.Divider />
          <Menu.Item>
            <div
              role="button"
              tabIndex={0}
              onClick={performLogout}
              onKeyPress={performLogout}
            >
              Log out
            </div>
          </Menu.Item>
        </Menu>
      ),
    },
  ];

  const filteredActions = !admin
    ? actions.filter((action) => !isEqual(action.key, 'view'))
    : actions;

  return (
    <TopBar>
      <TopBar.Left>
        <LogoWrapper>
          <Link to="/">
            <TopBar.Logo
              title="Digital Cockpit"
              logo={
                <Graphic
                  type="Cognite"
                  style={{ width: 32, margin: '6px 8px 0 12px' }}
                />
              }
            />
          </Link>
        </LogoWrapper>
      </TopBar.Left>
      <TopBar.Right>
        <TopBar.Actions actions={filteredActions} />
        <TopBar.Item>
          <a href="https://noc.qa/" target="_blank" rel="noopener noreferrer">
            <img
              style={{ padding: 16 }}
              src={customerLogo}
              alt="Customer logo"
            />
          </a>
        </TopBar.Item>
      </TopBar.Right>
    </TopBar>
  );
};

export default AppHeader;<|MERGE_RESOLUTION|>--- conflicted
+++ resolved
@@ -14,7 +14,6 @@
 
 const AppHeader: React.FC = () => {
   const admin = useSelector(isAdmin);
-<<<<<<< HEAD
   const email = useSelector(getUserId);
 
   const handleOnSupportClick = () => {
@@ -22,14 +21,12 @@
       window.Intercom('show');
     }
   };
-=======
   const client = useContext(CdfClientContext);
 
   const performLogout = async () => {
     await logout(client);
   };
 
->>>>>>> 198c1846
   const actions = [
     {
       key: 'view',
