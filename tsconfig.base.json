{
  "compileOnSave": false,
  "compilerOptions": {
    "sourceMap": true,
    "declaration": false,
    "moduleResolution": "node",
    "emitDecoratorMetadata": true,
    "experimentalDecorators": true,
    "importHelpers": true,
    "target": "es2015",
    "module": "esnext",
    "lib": ["es2017", "dom", "dom.iterable", "esnext"],
    "skipLibCheck": true,
    "skipDefaultLibCheck": true,
    "forceConsistentCasingInFileNames": true,
    "noFallthroughCasesInSwitch": true,
    "baseUrl": ".",
    "paths": {
      "@cognite/cdf-route-tracker": [
        "libs/shared/cdf-route-tracker/src/index.ts"
      ],
      "@cognite/cdf-sdk-singleton": [
        "libs/shared/cdf-sdk-singleton/src/index.ts"
      ],
      "@cognite/cdf-utilities": ["libs/shared/cdf-utilities/src/index.ts"],
      "@cognite/cog-data-grid": [
        "libs/data-modeling/cog-data-grid/src/index.ts"
      ],
      "@cognite/cog-data-grid-root/*": [
        "libs/data-modeling/cog-data-grid/src/*"
      ],
      "@cognite/copilot/*": ["apps/copilot/src/*"],
      "@cognite/data-exploration": [
        "libs/data-exploration-components/src/index.ts"
      ],
      "@cognite/graph": ["libs/graph/src/index.ts"],
      "@cognite/iot-hub": ["apps/iot-hub/src/index.ts"],
      "@cognite/login-utils": ["libs/shared/cdf-login-utils/src/index.ts"],
      "@cognite/platypus-cdf-cli/*": ["apps/platypus-cdf-cli/src/*"],
      "@cognite/plotting-components": [
        "libs/shared/plotting-components/src/index.ts"
      ],
      "@cognite/sdk-react-query-hooks": [
        "libs/shared/cdf-sdk-react-query-hooks/src/index.ts"
      ],
      "@data-exploration-app/*": ["apps/data-exploration/src/app/*"],
      "@data-exploration-components/*": [
        "libs/data-exploration-components/src/*"
      ],
      "@data-exploration-lib/core": ["libs/data-exploration/core/src/index.ts"],
      "@data-exploration-lib/domain-layer": [
        "libs/data-exploration/domain-layer/src/index.ts"
      ],
      "@data-exploration/components": [
        "libs/data-exploration/components/src/index.ts"
      ],
      "@data-exploration/containers": [
        "libs/data-exploration/containers/src/index.ts"
      ],
      "@data-quality/*": [
        "apps/platypus/src/app/modules/solution/data-quality/*"
      ],
      "@flexible-data-explorer/*": ["apps/flexible-data-explorer/src/*"],
      "@fusion/cdf-nx-plugin": ["libs/cdf-nx-plugin/src/index.ts"],
      "@fusion/contextualization": ["libs/contextualization/src/index.ts"],
      "@fusion/copilot-core": ["libs/copilot-core/src/index.ts"],
      "@fusion/industry-canvas": ["libs/industry-canvas/src/index.ts"],
      "@fusion/mock-data": ["libs/shared/mock-data/src/index.ts"],
      "@platypus-app/*": [
        "apps/platypus/src/app/*",
        "apps/platypus/src/environments/environment.ts"
      ],
      "@platypus-core/*": ["libs/data-modeling/platypus-core/src/lib/*"],
      "@platypus/@cognite/fdm-client": [
        "libs/@cognite/fdm-client/src/index.ts"
      ],
      "@platypus/platypus-common-utils": [
        "libs/data-modeling/platypus-common-utils/src/index.ts"
      ],
      "@platypus/platypus-core": [
        "libs/data-modeling/platypus-core/src/index.ts"
<<<<<<< HEAD
      ],
      "@flexible-data-explorer/*": [
        "apps/flexible-data-explorer/src/*"
      ],
      "@access-management/*": [
        "apps/access-management/src/*"
=======
>>>>>>> 9a93eb77
      ]
    }
  },
  "exclude": ["node_modules", "tmp", "proxy"]
}<|MERGE_RESOLUTION|>--- conflicted
+++ resolved
@@ -16,6 +16,7 @@
     "noFallthroughCasesInSwitch": true,
     "baseUrl": ".",
     "paths": {
+      "@access-management/*": ["apps/access-management/src/*"],
       "@cognite/cdf-route-tracker": [
         "libs/shared/cdf-route-tracker/src/index.ts"
       ],
@@ -79,15 +80,6 @@
       ],
       "@platypus/platypus-core": [
         "libs/data-modeling/platypus-core/src/index.ts"
-<<<<<<< HEAD
-      ],
-      "@flexible-data-explorer/*": [
-        "apps/flexible-data-explorer/src/*"
-      ],
-      "@access-management/*": [
-        "apps/access-management/src/*"
-=======
->>>>>>> 9a93eb77
       ]
     }
   },
