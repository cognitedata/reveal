--- conflicted
+++ resolved
@@ -8,11 +8,4 @@
 export { worldToViewportCoordinates, worldToNormalizedViewportCoordinates } from './worldToViewport';
 export { BoundingBoxClipper } from './BoundingBoxClipper';
 export { emissionLastMillis } from './rxOperations';
-<<<<<<< HEAD
-export { NumericRange } from './NumericRange';
-=======
-export { NumericRange } from './NumericRange';
-export { assertNever } from './assertNever';
-export { traverseDepthFirst } from './objectTraversal';
-export * from './events';
->>>>>>> 47fc5740
+export { NumericRange } from './NumericRange';