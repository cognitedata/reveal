/*!
 * Copyright 2020 Cognite AS
 */

import { RequestCache, RequestDelegate } from './RequestCache';

class TimestampedContainer<T> {
  private _lastAccessTime: number;
  private readonly _value: T;

  constructor(value: T) {
    this._value = value;
    this._lastAccessTime = Date.now();
  }

  get value() {
    this.touch();
    return this._value;
  }

  get lastAccessTime() {
    return this._lastAccessTime;
  }

  private touch() {
    this._lastAccessTime = Date.now();
  }
}

export class MemoryRequestCache<Key, Data, Result> implements RequestCache<Key, Data, Result> {
  private readonly _maxElementsInCache: number;
  private readonly _results: Map<Key, TimestampedContainer<Result>>;
  private readonly _request: RequestDelegate<Key, Data, Result>;

  constructor(request: RequestDelegate<Key, Data, Result>, maxElementsInCache: number = 50) {
    this._results = new Map();
    this._request = request;
    this._maxElementsInCache = maxElementsInCache;
  }

  request(id: Key, data: Data): Result {
    const existing = this._results.get(id);
    if (existing) {
      return existing.value;
    }

    this.cleanupCache();
<<<<<<< HEAD
    const value = ;
=======
>>>>>>> 4e82b7d4
    const result = new TimestampedContainer<Result>(this._request(id, data));
    this._results.set(id, result);
    return result.value;
  }

  clearCache() {
    this._results.clear();
  }

  private cleanupCache() {
    const maxCacheSize = this._maxElementsInCache;
    if (this._results.size > maxCacheSize) {
      const allResults = Array.from(this._results.entries());
      allResults.sort((left, right) => {
        return right[1].lastAccessTime - left[1].lastAccessTime;
      });

      // Remove least recent access items
      let index = 0;
      while (this._results.size > maxCacheSize) {
        const toRemove = allResults[index++];
        this._results.delete(toRemove[0]);
      }
    }
  }
}<|MERGE_RESOLUTION|>--- conflicted
+++ resolved
@@ -45,10 +45,6 @@
     }
 
     this.cleanupCache();
-<<<<<<< HEAD
-    const value = ;
-=======
->>>>>>> 4e82b7d4
     const result = new TimestampedContainer<Result>(this._request(id, data));
     this._results.set(id, result);
     return result.value;
