--- conflicted
+++ resolved
@@ -84,11 +84,7 @@
 
         const newTreeIndices = getRandomSubset(treeIndices, treeIndices.length * 0.4);
         const indexSet = new IndexSet(newTreeIndices);
-<<<<<<< HEAD
-        const random = new Random();
-=======
         const random = new Random(Date.now());
->>>>>>> 58d1b5fe
 
         return {
           groups: [
