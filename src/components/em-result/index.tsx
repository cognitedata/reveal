import { Checkbox, Flex } from '@cognite/cogs.js';
import { useTranslation } from 'common';
import { Prediction } from 'hooks/entity-matching-predictions';
import { AppliedRule } from 'hooks/entity-matching-rules';
import { Dispatch, SetStateAction, useState } from 'react';

import { SourceType } from 'types/api';
import AppliedRulesTable from './applied-rules-table';
import QuickMatchResultsTable from './QuickMatchResultsTable';
import QuickMatchActionBar from 'components/qm-action-bar/QuickMatchActionbar';
import Step from 'components/step';

type Props = {
  predictJobId: number;
  sourceType: SourceType;
  predictions: Prediction[];
  confirmedPredictions: number[];
  setConfirmedPredictions: Dispatch<SetStateAction<number[]>>;
  appliedRules?: AppliedRule[];
};
export default function EntityMatchingResult({
  predictJobId,
  predictions,
  sourceType,
  confirmedPredictions,
  setConfirmedPredictions,
  appliedRules,
}: Props) {
  const [rulesView, setRulesView] = useState(false);

  const { t } = useTranslation();

  const onClose = () => setSourceIds([]);

  return (
<<<<<<< HEAD
    <Container $isActionBarVisible={!!sourceIds.length}>
      <Step
        title={t('result-step-title', { step: 4 })}
        subtitle={t('result-step-subtitle')}
      >
        <StyledFlex direction="column">
          <Flex justifyContent="space-between">
            <Checkbox
              disabled={!appliedRules || appliedRules.length === 0}
              label="Group by pattern"
              checked={rulesView}
              onChange={(e) => setRulesView(e.target.checked)}
            />
            {!rulesView && (
              <StyledButton
                type="primary"
                disabled={isLoading}
                onClick={() => applyAll()}
              >
                {t('qm-results-apply-all')} <QueryStatusIcon status={status} />
              </StyledButton>
            )}
          </Flex>
          {rulesView ? (
            <AppliedRulesTable
              appliedRules={appliedRules}
              sourceType={sourceType}
              predictJobId={predictJobId}
            />
          ) : (
            <QuickMatchResultsTable
              predictions={predictions}
              sourceIds={sourceIds}
              setSourceIds={setSourceIds}
            />
          )}
        </StyledFlex>
      </Step>
      <QuickMatchActionBar
        selectedRows={sourceIds}
        sourceType={sourceType}
        onClose={onClose}
      />
    </Container>
  );
}

const StyledButton = styled(Button)`
  width: 150px;
  padding: 10px;
`;

const StyledFlex = styled(Flex)`
  padding: 20px;
`;

const Container = styled.div<{ $isActionBarVisible?: boolean }>`
  overflow-y: auto;
  padding-bottom: ${({ $isActionBarVisible }) =>
    $isActionBarVisible ? 56 : 0}px;
`;
=======
    <Step
      title={t('result-step-title', { step: 4 })}
      subtitle={t('result-step-subtitle')}
    >
      <Flex direction="column">
        <Flex justifyContent="space-between">
          <Checkbox
            disabled={!appliedRules || appliedRules.length === 0}
            label="Group by pattern"
            checked={rulesView}
            onChange={(e) => setRulesView(e.target.checked)}
          />
        </Flex>
        {rulesView ? (
          <AppliedRulesTable
            appliedRules={appliedRules}
            sourceType={sourceType}
            predictJobId={predictJobId}
          />
        ) : (
          <QuickMatchResultsTable
            predictions={predictions}
            confirmedPredictions={confirmedPredictions}
            setConfirmedPredictions={setConfirmedPredictions}
          />
        )}
      </Flex>
    </Step>
  );
}
>>>>>>> 7c61c3fb
<|MERGE_RESOLUTION|>--- conflicted
+++ resolved
@@ -33,7 +33,6 @@
   const onClose = () => setSourceIds([]);
 
   return (
-<<<<<<< HEAD
     <Container $isActionBarVisible={!!sourceIds.length}>
       <Step
         title={t('result-step-title', { step: 4 })}
@@ -94,36 +93,4 @@
   overflow-y: auto;
   padding-bottom: ${({ $isActionBarVisible }) =>
     $isActionBarVisible ? 56 : 0}px;
-`;
-=======
-    <Step
-      title={t('result-step-title', { step: 4 })}
-      subtitle={t('result-step-subtitle')}
-    >
-      <Flex direction="column">
-        <Flex justifyContent="space-between">
-          <Checkbox
-            disabled={!appliedRules || appliedRules.length === 0}
-            label="Group by pattern"
-            checked={rulesView}
-            onChange={(e) => setRulesView(e.target.checked)}
-          />
-        </Flex>
-        {rulesView ? (
-          <AppliedRulesTable
-            appliedRules={appliedRules}
-            sourceType={sourceType}
-            predictJobId={predictJobId}
-          />
-        ) : (
-          <QuickMatchResultsTable
-            predictions={predictions}
-            confirmedPredictions={confirmedPredictions}
-            setConfirmedPredictions={setConfirmedPredictions}
-          />
-        )}
-      </Flex>
-    </Step>
-  );
-}
->>>>>>> 7c61c3fb
+`;