---
id: cad-styling
title: Introduction
describe: Reveal supports styling individual nodes by assigning appearance profiles.
---

import { DemoWrapper } from '@site/docs/components/DemoWrapper';

Reveal supports flexible styling of individual nodes (objects) in the 3D model. Styles can
be compromised of several attributes to customize the visualization through the `NodeAppearance`-type:

| Field           | Field type                  | Description                                           |
| --------------- | --------------------------- | ----------------------------------------------------- |
| `color`         | `[number, number, number]?` | Override color by setting RGB values in range [0,255] |
| `visible`       | `boolean?`                  | When false, the node(s) will be invisible             |
| `renderInFront` | `boolean?`                  | When true, the node(s) are rendered in front of other geometry |
| `renderGhosted` | `boolean?`                  | When true, the node(s) are rendered in transparent gray |
| `outlineColor`  | `NodeOutlineColor?`         | Adds an outline to the objects from a set of predefined colors |

These attributes can be combined to customize the look of nodes. For convinience, a set of default appearances are
provided in the `DefaultNodeAppearance`-constant:

| Appearance           | Description                                                                      |
| ------------------- | -------------------------------------------------------------------------------- |
| `Default`           | No overrides, use colors from the CAD model                                      |
| `Ghosted`           | Render node(s) 'ghosted', i.e. make them translucent gray                        |
| `Outlined`          | Outline node(s) with a white outline                                             |
| `Hidden`            | Hide node(s)                                                                     |
| `InFront`           | Render node(s) in front of all other nodes                                       |
| `Highlighted`       | Highlight the node(s). Combination of `InFront`, `Outlined` and a custom color   |

<<<<<<< HEAD
These "appearance profiles"/styles are assigned to one or more nodes defined by a `NodeSet`-object. A `NodeSet`
identifies 3D nodes by `treeIndex`. There are several implementations of `NodeSet`:

| Class                    |                                                                                  |
| ------------------------ | -------------------------------------------------------------------------------- |
| `ByTreeIndexNodeSet`     | A set of nodes defined by a list of tree indices. Can be updated with a new set list of indices |
| `ByNodePropertyNodeSet`  | A set of nodes defined by a query to the 3D backend to find nodes that matches one or more properties/attributes |
| `ByAssetNodeSet`         | A set of nodes defined by [asset mappings](https://docs.cognite.com/api/v1/#tag/3D-Asset-Mapping) linking 3D nodes to [assets](https://docs.cognite.com/dev/concepts/resource_types/assets.html) |
| `InvertedNodeSet`        | Inverts the result of a `NodeSet` to match the opposite nodes (i.e. a NOT-operator) |
| `CombinedNodeSet`        | Combines nodes from several `NodeSet` by applying set operations. Supported operations are [union](https://en.wikipedia.org/wiki/Union_(set_theory)") and [intersection](https://en.wikipedia.org/wiki/Intersection_(set_theory)). |
| `ByNodePropertyMultiValueNodeSet` | Similar to `ByNodePropertyNodeSet`, but only matches one node property to many values (e.g. for looking up nodes with a list of IDs).<br/>**Experimental! Might be changed or removed in future releases** |

It's also possible [implement custom `NodeSet`](cad-styling-custom). This can be useful for specialized queries or to load
=======
These "appearance profiles"/styles are assigned to one or more nodes defined by a `NodeCollectionBase`-object. A `NodeCollectionBase`
identifies 3D nodes by `treeIndex`. There are several implementations of `NodeCollectionBase`:

| Class                          |                                                                                  |
| ------------------------------ | -------------------------------------------------------------------------------- |
| `TreeIndexNodeCollection`         | A set of nodes defined by a list of tree indices. Can be updated with a new set of indices. |
| `PropertyFilterNodeCollection` | A set of nodes defined by a query to the 3D backend to find nodes that matches one or more properties/attributes. |
| `AssetNodeCollection`          | A set of nodes defined by [asset mappings](https://docs.cognite.com/api/v1/#tag/3D-Asset-Mapping) linking 3D nodes to [assets](https://docs.cognite.com/dev/concepts/resource_types/assets.html). |
| `InvertedNodeCollection`       | Inverts the result of a node collection to match the opposite nodes (i.e. a NOT-operator). |
| `UnionNodeCollection`          | Combines nodes from several node colletions by finding the [set union](https://en.wikipedia.org/wiki/Union_(set_theory)"). |
| `InersectionNodeCollection`    | Combines nodes from several node colletions by finding the [set intersection](https://en.wikipedia.org/wiki/Intersection_(set_theory)). |
| `NodeCollectionBase`           | Abstract base class for node collections. Extend to [implement custom node collections](cad-styling-custom). |

It's also possible [implement custom node collections](cad-styling-custom). This can be useful for specialized queries or to load
>>>>>>> 206aedac
sets from custom data sources.

`Cognite3DModel.assignStyledNodeCollection` and `unassignStyledNodeCollection` is used to manage styled set associated with a model:

```js
// import { TreeIndexNodeCollection, DefaultNodeAppearance, NumericRange } from '@cognite/reveal'

// you can start from binding styles to an empty set and populate it later
const myNodes = new TreeIndexNodeCollection();
model.assignStyledNodeCollection(myNodes, DefaultNodeAppearance.Highlighted);

// later you might want to update the set as user does something, for example, selects an asset
// note that other styling sets might have different API for updates, for example `executeFilter`
const nodeTreeIndex = 0;
const nodeSubtreeSize = 100000;
myNodes.updateSet(new IndexSet(new NumericRange(nodeTreeIndex, nodeSubtreeSize)));

// if you want to change appearance of your existing set you can assign a new style
model.assignStyledNodeCollection(myNodes, DefaultNodeAppearance.Ghosted);

// and when you don't need to style this set anymore, just remove it completely
model.unassignStyledNodeCollection(myNodes);
```

Styling is "additive", meaning that styles from multiple styled sets are accumulated per node, much 
like how multiple classes are combined when working with CSS. Styled sets are applied first-in first-out (FIFO)
in the order the are added.

```js
// import { TreeIndexNodeCollection, DefaultNodeAppearance, NumericRange } from '@cognite/reveal'

// you can start from binding styles to an empty set and populate it later
const set1 = new TreeIndexNodeCollection(NumericRange.createFromInterval(0, 100));
model.assignStyledNodeCollection(set1, { color: [ 255, 0, 0 ] });
const set2 = new TreeIndexNodeCollection(NumericRange.createFromInterval(50, 150));
model.assignStyledNodeCollection(set2, { outlineColor: NodeOutlineColor.White });

// [0..49] will be colored red
// [50..100] will be colored red and have a white outline
// [101..150] will have the default color and a white outline
```

:::note
The API for styling nodes has changed substantially since Reveal 1.x and upgrading Reveal
will require manual steps to implement styling.
:::

## Examples

<DemoWrapper name="Cognite3DViewerDemo" />

To play around with the different styling options, we can use `Cognite3DModel.setDefaultNodeAppearance`.
A few example styles are shown below.

### Ghosted style

```js runnable
model.setDefaultNodeAppearance(DefaultNodeAppearance.Ghosted);
```

### Highlighted

```js runnable
model.setDefaultNodeAppearance(DefaultNodeAppearance.Highlighted);
```

### Outline and custom color

By creating custom styles you have a powerful tool to customize how the model looks.

```js runnable
model.setDefaultNodeAppearance({ color: [0, 200, 0], outlineColor: NodeOutlineColor.Orange });
```

Note that `outlineColor` restricts the choice of color to a predefined set. This is
a restriction imposed to reduce storage space for outlines to only 3 bits. The choice
of colors is:

```ts
enum NodeOutlineColor {
  NoOutline = 0,
  White = 1,
  Black = 2,
  Cyan = 3,
  Blue = 4,
  Purple = 5,
  Pink = 6,
  Orange = 7
}
```<|MERGE_RESOLUTION|>--- conflicted
+++ resolved
@@ -29,28 +29,14 @@
 | `InFront`           | Render node(s) in front of all other nodes                                       |
 | `Highlighted`       | Highlight the node(s). Combination of `InFront`, `Outlined` and a custom color   |
 
-<<<<<<< HEAD
-These "appearance profiles"/styles are assigned to one or more nodes defined by a `NodeSet`-object. A `NodeSet`
-identifies 3D nodes by `treeIndex`. There are several implementations of `NodeSet`:
-
-| Class                    |                                                                                  |
-| ------------------------ | -------------------------------------------------------------------------------- |
-| `ByTreeIndexNodeSet`     | A set of nodes defined by a list of tree indices. Can be updated with a new set list of indices |
-| `ByNodePropertyNodeSet`  | A set of nodes defined by a query to the 3D backend to find nodes that matches one or more properties/attributes |
-| `ByAssetNodeSet`         | A set of nodes defined by [asset mappings](https://docs.cognite.com/api/v1/#tag/3D-Asset-Mapping) linking 3D nodes to [assets](https://docs.cognite.com/dev/concepts/resource_types/assets.html) |
-| `InvertedNodeSet`        | Inverts the result of a `NodeSet` to match the opposite nodes (i.e. a NOT-operator) |
-| `CombinedNodeSet`        | Combines nodes from several `NodeSet` by applying set operations. Supported operations are [union](https://en.wikipedia.org/wiki/Union_(set_theory)") and [intersection](https://en.wikipedia.org/wiki/Intersection_(set_theory)). |
-| `ByNodePropertyMultiValueNodeSet` | Similar to `ByNodePropertyNodeSet`, but only matches one node property to many values (e.g. for looking up nodes with a list of IDs).<br/>**Experimental! Might be changed or removed in future releases** |
-
-It's also possible [implement custom `NodeSet`](cad-styling-custom). This can be useful for specialized queries or to load
-=======
 These "appearance profiles"/styles are assigned to one or more nodes defined by a `NodeCollectionBase`-object. A `NodeCollectionBase`
 identifies 3D nodes by `treeIndex`. There are several implementations of `NodeCollectionBase`:
 
 | Class                          |                                                                                  |
 | ------------------------------ | -------------------------------------------------------------------------------- |
-| `TreeIndexNodeCollection`         | A set of nodes defined by a list of tree indices. Can be updated with a new set of indices. |
+| `TreeIndexNodeCollection`      | A set of nodes defined by a list of tree indices. Can be updated with a new set of indices. |
 | `PropertyFilterNodeCollection` | A set of nodes defined by a query to the 3D backend to find nodes that matches one or more properties/attributes. |
+| `SinglePropertyFilterNodeCollection` | Similar to `PropertyFilterNodeCollection`, but only matches one node property to many values (e.g. for looking up nodes with a list of IDs).<br/>**Experimental! Might be changed or removed in future releases** |
 | `AssetNodeCollection`          | A set of nodes defined by [asset mappings](https://docs.cognite.com/api/v1/#tag/3D-Asset-Mapping) linking 3D nodes to [assets](https://docs.cognite.com/dev/concepts/resource_types/assets.html). |
 | `InvertedNodeCollection`       | Inverts the result of a node collection to match the opposite nodes (i.e. a NOT-operator). |
 | `UnionNodeCollection`          | Combines nodes from several node colletions by finding the [set union](https://en.wikipedia.org/wiki/Union_(set_theory)"). |
@@ -58,7 +44,6 @@
 | `NodeCollectionBase`           | Abstract base class for node collections. Extend to [implement custom node collections](cad-styling-custom). |
 
 It's also possible [implement custom node collections](cad-styling-custom). This can be useful for specialized queries or to load
->>>>>>> 206aedac
 sets from custom data sources.
 
 `Cognite3DModel.assignStyledNodeCollection` and `unassignStyledNodeCollection` is used to manage styled set associated with a model:
