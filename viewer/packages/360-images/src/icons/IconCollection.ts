/*!
 * Copyright 2023 Cognite AS
 */

import { CanvasTexture, Frustum, Matrix4, Texture, Vector3 } from 'three';
import { BeforeSceneRenderedDelegate, EventTrigger, SceneHandler } from '@reveal/utilities';
import { Image360Icon } from './Image360Icon';
import { InstancedIconSprite } from './InstancedIconSprite';
import { IconOctree } from './IconOctree';

export enum IconVisualizationMode {
  Clustered,
  Proximity,
  FromCamera
}

export class IconCollection {
  private readonly MIN_PIXEL_SIZE = 16;
  private readonly MAX_PIXEL_SIZE = 64;
  private readonly _sceneHandler: SceneHandler;
  private readonly _hoverIconTexture: CanvasTexture;
  private readonly _sharedTexture: Texture;
  private readonly _icons: Image360Icon[];
  private readonly _iconsSprite: InstancedIconSprite;
  private readonly _computeClustersEventHandler: BeforeSceneRenderedDelegate;
  private readonly _computeProximityPointsEventHandler: BeforeSceneRenderedDelegate;
  private readonly _computePointsInCameraViewEventHandler: BeforeSceneRenderedDelegate;
  private readonly _onBeforeSceneRenderedEvent: EventTrigger<BeforeSceneRenderedDelegate>;
  private _activeIconVisualizationEventHandeler: BeforeSceneRenderedDelegate;
  private _iconVisualizationMode: IconVisualizationMode;

  get icons(): Image360Icon[] {
    return this._icons;
  }

  public setVisualizationMode(mode: IconVisualizationMode): void {
    if (this._iconVisualizationMode !== mode) {
      this._iconVisualizationMode = mode;
      this._onBeforeSceneRenderedEvent.unsubscribe(this._activeIconVisualizationEventHandeler);

      switch (this._iconVisualizationMode) {
        case IconVisualizationMode.Clustered: {
          this._activeIconVisualizationEventHandeler = this._computeClustersEventHandler;
          break;
        }
        case IconVisualizationMode.Proximity: {
          this._activeIconVisualizationEventHandeler = this._computeProximityPointsEventHandler;
          break;
        }
        case IconVisualizationMode.FromCamera: {
          this._activeIconVisualizationEventHandeler = this._computePointsInCameraViewEventHandler;
          break;
        }
        default: {
          //error?
          break;
        }
      }

      this._onBeforeSceneRenderedEvent.subscribe(this._activeIconVisualizationEventHandeler);
    }
  }

  constructor(
    points: Vector3[],
    sceneHandler: SceneHandler,
    onBeforeSceneRendered: EventTrigger<BeforeSceneRenderedDelegate>
  ) {
    const sharedTexture = this.createOuterRingsTexture();
    const iconSpriteRadius = 0.5;
    const iconsSprites = new InstancedIconSprite(
      points.length * 2,
      sharedTexture,
      this.MIN_PIXEL_SIZE,
      this.MAX_PIXEL_SIZE,
      iconSpriteRadius
    );
    iconsSprites.setPoints(points);

    this._hoverIconTexture = this.createHoverIconTexture();
    this._sharedTexture = sharedTexture;
    this._icons = this.initializeImage360Icons(points, sceneHandler, onBeforeSceneRendered);

    const octreeBounds = IconOctree.getMinimalOctreeBoundsFromIcons(this._icons);
    const octree = new IconOctree(this._icons, octreeBounds, 2);

<<<<<<< HEAD
    this._computeClustersEventHandler = this.computeClusters(octree, iconsSprites);
    this._computeProximityPointsEventHandler = this.computeProximityPoints(octree, iconsSprites);
    this._computePointsInCameraViewEventHandler = this.computePointsInCameraView(iconsSprites);

=======
    this._computeClustersEventHandler = this.setIconClustersByLOD(octree, iconsSprites);
>>>>>>> ef0d902f
    onBeforeSceneRendered.subscribe(this._computeClustersEventHandler);

    this._sceneHandler = sceneHandler;
    this._iconsSprite = iconsSprites;
    this._onBeforeSceneRenderedEvent = onBeforeSceneRendered;

    sceneHandler.addCustomObject(iconsSprites);
  }

<<<<<<< HEAD
  private computeClusters(octree: IconOctree, iconSprites: InstancedIconSprite): BeforeSceneRenderedDelegate {
=======
  private setIconClustersByLOD(octree: IconOctree, iconSprites: InstancedIconSprite): BeforeSceneRenderedDelegate {
>>>>>>> ef0d902f
    const projection = new Matrix4();
    const frustum = new Frustum();
    const screenSpaceAreaThreshold = 0.04;
    const minimumLevel = 3;
    return ({ camera }) => {
      projection.copy(camera.projectionMatrix).multiply(camera.matrixWorldInverse);
      const nodesLOD = octree.getLODByScreenArea(screenSpaceAreaThreshold, projection, minimumLevel);

      frustum.setFromProjectionMatrix(projection);

      const nodes = [...nodesLOD];

      const selectedIcons = nodes
        .flatMap(node => {
          if (node.data === null) {
<<<<<<< HEAD
            return octree.getNodeMedianIcon(node)!;
=======
            return octree.getNodeIcon(node)!;
>>>>>>> ef0d902f
          }

          return node.data.data;
        })
        .filter(point => frustum.containsPoint(point.position));

      this._icons.forEach(icon => (icon.visible = false));
      selectedIcons.forEach(icon => (icon.visible = true));
      iconSprites.setPoints(selectedIcons.map(icon => icon.position));
<<<<<<< HEAD
    };
  }

  private computeProximityPoints(octree: IconOctree, iconSprites: InstancedIconSprite): BeforeSceneRenderedDelegate {
    const radius = 20;
    return ({ camera }) => {
      const points = octree.findPoints(camera.position, radius);

      this._icons.forEach(p => (p.visible = false));
      points.forEach(p => (p.data.visible = true));
      iconSprites.setPoints(points.map(p => p.data.position));
    };
  }

  private computePointsInCameraView(iconSprites: InstancedIconSprite): BeforeSceneRenderedDelegate {
    const closestPointLimit = 20;
    const frustum = new Frustum();
    return ({ camera }) => {
      const startTime = performance.now();
      const matrix = new Matrix4().multiplyMatrices(camera.projectionMatrix, camera.matrixWorldInverse);
      frustum.setFromProjectionMatrix(matrix);

      const visiblePoints = this._icons
        .reduce((result, icon) => {
          if (frustum.containsPoint(icon.position)) {
            result.push(icon);
          }
          return result;
        }, new Array<Image360Icon>())
        .sort((a, b) => {
          return a.position.distanceTo(camera.position) - b.position.distanceTo(camera.position);
        })
        .slice(0, closestPointLimit);

      this._icons.forEach(p => (p.visible = false));
      visiblePoints.forEach(p => (p.visible = true));
      iconSprites.setPoints(visiblePoints.map(p => p.position));

      const endTime = performance.now();
      console.warn('Time: ' + (endTime - startTime));
=======
>>>>>>> ef0d902f
    };
  }

  private initializeImage360Icons(
    points: Vector3[],
    sceneHandler: SceneHandler,
    onBeforeSceneRendered: EventTrigger<BeforeSceneRenderedDelegate>
  ): Image360Icon[] {
    return points.map(
      point =>
        new Image360Icon(
          point,
          this._hoverIconTexture,
          sceneHandler,
          this.MIN_PIXEL_SIZE,
          this.MAX_PIXEL_SIZE,
          onBeforeSceneRendered
        )
    );
  }

  public dispose(): void {
<<<<<<< HEAD
    this._onBeforeSceneRenderedEvent.unsubscribe(this._activeIconVisualizationEventHandeler);
=======
    this._onBeforeSceneRenderedEvent.unsubscribe(this._computeClustersEventHandler);
>>>>>>> ef0d902f
    this._sceneHandler.removeCustomObject(this._iconsSprite);
    this._iconsSprite.dispose();
    this._sharedTexture.dispose();
  }

  private createOuterRingsTexture(): CanvasTexture {
    const canvas = document.createElement('canvas');
    const textureSize = this.MAX_PIXEL_SIZE;
    canvas.width = textureSize;
    canvas.height = textureSize;

    const halfTextureSize = textureSize * 0.5;

    const context = canvas.getContext('2d')!;
    drawInnerCircle();
    drawOuterCircle();

    return new CanvasTexture(canvas);

    function drawOuterCircle() {
      context.beginPath();
      context.lineWidth = textureSize / 16;
      context.strokeStyle = '#FFFFFF';
      context.arc(halfTextureSize, halfTextureSize, halfTextureSize - context.lineWidth / 2 - 2, 0, 2 * Math.PI);
      context.stroke();
    }

    function drawInnerCircle() {
      context.beginPath();
      context.lineWidth = textureSize / 8;
      context.strokeStyle = 'rgba(255, 255, 255, 0.75)';
      context.arc(halfTextureSize, halfTextureSize, halfTextureSize - context.lineWidth, 0, 2 * Math.PI);
      context.shadowColor = 'red';
      context.stroke();
    }
  }

  private createHoverIconTexture(): CanvasTexture {
    const canvas = document.createElement('canvas');
    const textureSize = this.MAX_PIXEL_SIZE;
    canvas.width = textureSize;
    canvas.height = textureSize;

    const halfTextureSize = textureSize * 0.5;

    const context = canvas.getContext('2d')!;
    drawHoverSelector();

    return new CanvasTexture(canvas);

    function drawHoverSelector() {
      const outerCircleLineWidth = textureSize / 16;
      const innerCircleLineWidth = textureSize / 8;
      context.beginPath();
      context.fillStyle = '#FC2574';
      context.arc(
        halfTextureSize,
        halfTextureSize,
        halfTextureSize - outerCircleLineWidth - 2 * innerCircleLineWidth,
        0,
        2 * Math.PI
      );
      context.fill();
    }
  }
}<|MERGE_RESOLUTION|>--- conflicted
+++ resolved
@@ -8,12 +8,6 @@
 import { InstancedIconSprite } from './InstancedIconSprite';
 import { IconOctree } from './IconOctree';
 
-export enum IconVisualizationMode {
-  Clustered,
-  Proximity,
-  FromCamera
-}
-
 export class IconCollection {
   private readonly MIN_PIXEL_SIZE = 16;
   private readonly MAX_PIXEL_SIZE = 64;
@@ -23,42 +17,10 @@
   private readonly _icons: Image360Icon[];
   private readonly _iconsSprite: InstancedIconSprite;
   private readonly _computeClustersEventHandler: BeforeSceneRenderedDelegate;
-  private readonly _computeProximityPointsEventHandler: BeforeSceneRenderedDelegate;
-  private readonly _computePointsInCameraViewEventHandler: BeforeSceneRenderedDelegate;
   private readonly _onBeforeSceneRenderedEvent: EventTrigger<BeforeSceneRenderedDelegate>;
-  private _activeIconVisualizationEventHandeler: BeforeSceneRenderedDelegate;
-  private _iconVisualizationMode: IconVisualizationMode;
 
   get icons(): Image360Icon[] {
     return this._icons;
-  }
-
-  public setVisualizationMode(mode: IconVisualizationMode): void {
-    if (this._iconVisualizationMode !== mode) {
-      this._iconVisualizationMode = mode;
-      this._onBeforeSceneRenderedEvent.unsubscribe(this._activeIconVisualizationEventHandeler);
-
-      switch (this._iconVisualizationMode) {
-        case IconVisualizationMode.Clustered: {
-          this._activeIconVisualizationEventHandeler = this._computeClustersEventHandler;
-          break;
-        }
-        case IconVisualizationMode.Proximity: {
-          this._activeIconVisualizationEventHandeler = this._computeProximityPointsEventHandler;
-          break;
-        }
-        case IconVisualizationMode.FromCamera: {
-          this._activeIconVisualizationEventHandeler = this._computePointsInCameraViewEventHandler;
-          break;
-        }
-        default: {
-          //error?
-          break;
-        }
-      }
-
-      this._onBeforeSceneRenderedEvent.subscribe(this._activeIconVisualizationEventHandeler);
-    }
   }
 
   constructor(
@@ -69,7 +31,7 @@
     const sharedTexture = this.createOuterRingsTexture();
     const iconSpriteRadius = 0.5;
     const iconsSprites = new InstancedIconSprite(
-      points.length * 2,
+      points.length,
       sharedTexture,
       this.MIN_PIXEL_SIZE,
       this.MAX_PIXEL_SIZE,
@@ -84,14 +46,7 @@
     const octreeBounds = IconOctree.getMinimalOctreeBoundsFromIcons(this._icons);
     const octree = new IconOctree(this._icons, octreeBounds, 2);
 
-<<<<<<< HEAD
-    this._computeClustersEventHandler = this.computeClusters(octree, iconsSprites);
-    this._computeProximityPointsEventHandler = this.computeProximityPoints(octree, iconsSprites);
-    this._computePointsInCameraViewEventHandler = this.computePointsInCameraView(iconsSprites);
-
-=======
     this._computeClustersEventHandler = this.setIconClustersByLOD(octree, iconsSprites);
->>>>>>> ef0d902f
     onBeforeSceneRendered.subscribe(this._computeClustersEventHandler);
 
     this._sceneHandler = sceneHandler;
@@ -101,11 +56,7 @@
     sceneHandler.addCustomObject(iconsSprites);
   }
 
-<<<<<<< HEAD
-  private computeClusters(octree: IconOctree, iconSprites: InstancedIconSprite): BeforeSceneRenderedDelegate {
-=======
   private setIconClustersByLOD(octree: IconOctree, iconSprites: InstancedIconSprite): BeforeSceneRenderedDelegate {
->>>>>>> ef0d902f
     const projection = new Matrix4();
     const frustum = new Frustum();
     const screenSpaceAreaThreshold = 0.04;
@@ -121,11 +72,7 @@
       const selectedIcons = nodes
         .flatMap(node => {
           if (node.data === null) {
-<<<<<<< HEAD
-            return octree.getNodeMedianIcon(node)!;
-=======
             return octree.getNodeIcon(node)!;
->>>>>>> ef0d902f
           }
 
           return node.data.data;
@@ -135,49 +82,6 @@
       this._icons.forEach(icon => (icon.visible = false));
       selectedIcons.forEach(icon => (icon.visible = true));
       iconSprites.setPoints(selectedIcons.map(icon => icon.position));
-<<<<<<< HEAD
-    };
-  }
-
-  private computeProximityPoints(octree: IconOctree, iconSprites: InstancedIconSprite): BeforeSceneRenderedDelegate {
-    const radius = 20;
-    return ({ camera }) => {
-      const points = octree.findPoints(camera.position, radius);
-
-      this._icons.forEach(p => (p.visible = false));
-      points.forEach(p => (p.data.visible = true));
-      iconSprites.setPoints(points.map(p => p.data.position));
-    };
-  }
-
-  private computePointsInCameraView(iconSprites: InstancedIconSprite): BeforeSceneRenderedDelegate {
-    const closestPointLimit = 20;
-    const frustum = new Frustum();
-    return ({ camera }) => {
-      const startTime = performance.now();
-      const matrix = new Matrix4().multiplyMatrices(camera.projectionMatrix, camera.matrixWorldInverse);
-      frustum.setFromProjectionMatrix(matrix);
-
-      const visiblePoints = this._icons
-        .reduce((result, icon) => {
-          if (frustum.containsPoint(icon.position)) {
-            result.push(icon);
-          }
-          return result;
-        }, new Array<Image360Icon>())
-        .sort((a, b) => {
-          return a.position.distanceTo(camera.position) - b.position.distanceTo(camera.position);
-        })
-        .slice(0, closestPointLimit);
-
-      this._icons.forEach(p => (p.visible = false));
-      visiblePoints.forEach(p => (p.visible = true));
-      iconSprites.setPoints(visiblePoints.map(p => p.position));
-
-      const endTime = performance.now();
-      console.warn('Time: ' + (endTime - startTime));
-=======
->>>>>>> ef0d902f
     };
   }
 
@@ -200,11 +104,7 @@
   }
 
   public dispose(): void {
-<<<<<<< HEAD
-    this._onBeforeSceneRenderedEvent.unsubscribe(this._activeIconVisualizationEventHandeler);
-=======
     this._onBeforeSceneRenderedEvent.unsubscribe(this._computeClustersEventHandler);
->>>>>>> ef0d902f
     this._sceneHandler.removeCustomObject(this._iconsSprite);
     this._iconsSprite.dispose();
     this._sharedTexture.dispose();
