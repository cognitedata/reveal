import React from 'react';
import styled from 'styled-components';
import { Body, Colors, Flex, Icon, Input } from '@cognite/cogs.js';

import { useFilters } from 'hooks/table-filters';

import { FILTER_BAR_HEIGHT } from 'utils/constants';

import { Separator } from 'components/Separator';
import { FilterItem, FilterType } from 'components/FilterItem';
import { Actions } from './Actions';
import RowCount from './RowCount';

type Props = {
  isProfilingFetching?: boolean;
  isEmpty?: boolean;
};

export const FilterBar = ({
  isEmpty,
  isProfilingFetching,
}: Props): JSX.Element => {
  const {
    filters,
    columnTypeFilters,
    setTypeFilter,
    columnNameFilter,
    setColumnNameFilter,
  } = useFilters();

  const onFilterClick = (filter: FilterType) => setTypeFilter(filter.type);
  const onColumnFilterChange = (e: React.ChangeEvent<HTMLInputElement>) =>
    setColumnNameFilter(e.target.value);

  return (
    <Bar justifyContent="space-between" alignItems="center">
      <FilterBar.List justifyContent="center" alignItems="center">
        {!isEmpty && (
          <>
            <Input
              placeholder="Search column name"
              value={columnNameFilter}
              onChange={onColumnFilterChange}
            />
            <Separator style={{ margin: '0 12px' }} />
<<<<<<< HEAD
            <FilterBar.Buttons justifyContent="center" alignItems="center">
              {isProfilingFetching ? (
                <>
                  <Body level={2}> Running data profiling...</Body>
                  <Icon type="LoadingSpinner" className="load-icon" />
                </>
              ) : (
                filters.map((filter: FilterType) => {
                  const active = columnTypeFilters.includes(filter.type);
                  return (
                    <FilterItem
                      filter={filter}
                      active={active}
                      onClick={onFilterClick}
                    />
                  );
                })
              )}
            </FilterBar.Buttons>
=======
            {filters.map((filter: FilterType) => {
              const active = columnTypeFilters.includes(filter.type);
              return (
                <FilterItem
                  key={`${filter.type}_${filter.value}`}
                  filter={filter}
                  active={active}
                  onClick={onFilterClick}
                />
              );
            })}
>>>>>>> 6c2329b4
          </>
        )}
      </FilterBar.List>
      <Flex justifyContent="center" alignItems="center">
        <Separator style={{ margin: '0 12px' }} />
        <Body
          level={2}
          strong
          style={{ display: 'flex', alignItems: 'center' }}
        >
          <RowCount />
        </Body>
        <Separator style={{ margin: '0 12px' }} />
        <FilterBar.Actions />
      </Flex>
    </Bar>
  );
};

const Bar = styled(Flex)`
  padding: 16px;
  height: ${FILTER_BAR_HEIGHT}px;
  box-sizing: border-box;
`;

const List = styled(Flex)`
  & > :not(:first-child) {
    margin-right: 8px;
  }
`;

const Buttons = styled(Flex)`
  & > * {
    margin-right: 8px;
    color: ${Colors['greyscale-grey7'].hex()};
  }
  .load-icon {
    margin-left: 4px;
  }
`;

FilterBar.List = List;
FilterBar.Actions = Actions;
FilterBar.Buttons = Buttons;<|MERGE_RESOLUTION|>--- conflicted
+++ resolved
@@ -43,7 +43,6 @@
               onChange={onColumnFilterChange}
             />
             <Separator style={{ margin: '0 12px' }} />
-<<<<<<< HEAD
             <FilterBar.Buttons justifyContent="center" alignItems="center">
               {isProfilingFetching ? (
                 <>
@@ -55,6 +54,7 @@
                   const active = columnTypeFilters.includes(filter.type);
                   return (
                     <FilterItem
+                      key={`${filter.type}_${filter.value}`}
                       filter={filter}
                       active={active}
                       onClick={onFilterClick}
@@ -63,19 +63,6 @@
                 })
               )}
             </FilterBar.Buttons>
-=======
-            {filters.map((filter: FilterType) => {
-              const active = columnTypeFilters.includes(filter.type);
-              return (
-                <FilterItem
-                  key={`${filter.type}_${filter.value}`}
-                  filter={filter}
-                  active={active}
-                  onClick={onFilterClick}
-                />
-              );
-            })}
->>>>>>> 6c2329b4
           </>
         )}
       </FilterBar.List>
