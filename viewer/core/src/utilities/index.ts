--- conflicted
+++ resolved
@@ -2,25 +2,12 @@
  * Copyright 2021 Cognite AS
  */
 
-<<<<<<< HEAD
-export { CogniteColors, LoadingState } from './types';
-export { LocalModelIdentifier, CdfModelIdentifier } from './networking/types';
-export { createOffsetsArray } from './arrays';
 export { worldToViewportCoordinates, worldToNormalizedViewportCoordinates } from './worldToViewport';
-export { BoundingBoxClipper } from './BoundingBoxClipper';
-export { isMobileOrTablet } from './isMobileOrTablet';
-export { emissionLastMillis } from './rxOperations';
-export { NumericRange } from './NumericRange';
-export { assertNever } from './assertNever';
 
-export * from './events';
-=======
-export { worldToViewportCoordinates, worldToNormalizedViewportCoordinates } from './worldToViewport';
 export { BoundingBoxClipper } from './BoundingBoxClipper';
 
 export { assertNever, EventTrigger } from '@reveal/utilities';
 
 export { LoadingState } from '@reveal/cad-geometry-loaders';
 
-export { LocalModelIdentifier, CdfModelIdentifier } from '@reveal/modeldata-api';
->>>>>>> 7a9e7afa
+export { LocalModelIdentifier, CdfModelIdentifier } from '@reveal/modeldata-api';