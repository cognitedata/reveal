const HtmlWebpackPlugin = require('html-webpack-plugin');
const CopyWebpackPlugin = require('copy-webpack-plugin');
const path = require('path');
const webpack = require('webpack');
const getLogger = require('webpack-log');
const logger = getLogger('reveal-examples');

// The path to the ceisum source code
const cesiumSource = 'node_modules/cesium/Source';
const cesiumWorkers = '../Build/Cesium/Workers';
const revealSource = 'node_modules/@cognite/reveal/dist';

/*
 * Set args on the command line using
 *
 *    webpack --env.argname=value
 *
 */
function arg(env, name, defaultValue) {
  if (env === undefined) {
    return defaultValue;
  }
  if (env[name] === undefined) {
    return defaultValue;
  }
  if (env[name] === "true") {
    return true;
  }
  if (env[name] === "false") {
    return false;
  }
  return env[name];
}

function resolve(dir) {
  return path.resolve(__dirname, dir);
}

const allExamples = [
  {
    name: "threejs-simple",
    title: "Simple",
    entry: './src/threejs/simple.ts',
    template: 'template-example.ejs', 
    type: 'threejs'
  },
  {
    name: "threejs-side-by-side",
<<<<<<< HEAD
    title: "Side-by-side view for sector models",
=======
    title: "Side-by-side debugger for sector models",
>>>>>>> d48ea437
    entry: './src/threejs/side-by-side.ts',
    template: 'template-example-two-canvases.ejs',
    type: 'threejs'
  },
  {
    name: "threejs-simple-pointcloud",
    title: "Simple pointcloud",
    entry: './src/threejs/simple-pointcloud.ts',
    template: 'template-example.ejs',
    type: 'threejs'
  },
  {
    name: "threejs-post-processing-effects",
    title: "Post processing effects",
    entry: './src/threejs/post-processing-effects.ts',
    template: 'template-example.ejs',
    type: 'threejs'
  },
  {
    name: "threejs-with-pointcloud",
    title: "CAD model with point cloud",
    entry: './src/threejs/sector-with-pointcloud.ts',
    template: 'template-example.ejs',
    type: 'threejs'
  },
  {
    name: "threejs-two-models",
    title: "Two models",
    entry: './src/threejs/two-models.ts',
    template: './template-example.ejs',
    type: 'threejs'
  },
  {
    name: "threejs-custom-scene-elements",
    title: "Custom ThreeJS scene elements",
    entry: './src/threejs/custom-scene-elements.ts',
    template: './template-example.ejs',
    type: 'threejs'
  },
  {
    name: "cesiumjs-basic",
    title: 'CesiumJS basic',
    entry: './src/cesiumjs/basic.ts',
    template: './src/cesiumjs/template.ejs',
    type: 'cesium'
  },
];

module.exports = env => {
  const buildCesiumExamples = arg(env, 'cesium', true);
  const buildThreeJsExamples = arg(env, 'threejs', true);
  const development = arg(env, 'development', true);

  logger.info("Build config:");
  logger.info(`  - development: ${development}`);
  logger.info(`  - threejs: ${buildThreeJsExamples}`);
  logger.info(`  - cesium:  ${buildCesiumExamples}`);

  const isExampleEnabled = example => {
    return (example.type === 'cesium' && buildCesiumExamples) || 
      (example.type === 'threejs' && buildThreeJsExamples);
  }
  const enabledExamples = allExamples.filter(isExampleEnabled);

  const examples = enabledExamples.map(example => {
    const {name, title, entry, template} = example;
    return {
      name,
      title,
      entry,
      template,
      script: `${name}.js`,
      page: `example-${name}.html`,
    };
  });
  const exampleEntries = examples.reduce((entries, example) => {
    const { entry, name } = example;
    entries[name] = entry;
    return entries;
  }, {});
  const examplePlugins = examples.map(example => {
    const { page, script, title, template } = example;
    return new HtmlWebpackPlugin({
      templateParameters: {
        'title': title,
        'script': script
      },
      hash: true,
      inject: false,
      template: template,
      filename: page,
    });
  });



  return {
    mode: development ? "development" : "production",
    entry: exampleEntries,
    target: "web",
    module: {
      rules: [
        {
          test: /node_modules\/@cognite\/reveal\/dist\/.+\.(js|map)$/, // Consider adding ts
          use: ['source-map-loader'],
          enforce: 'pre',
        },
        {
          test: /\.tsx?$/,
          use: 'ts-loader',
          exclude: [
            /node_modules/,
          ],
        },
        {
          test: /\.(png|svg|jpg|jpeg|gif)$/,
          exclude: '/node_modules/',
          use: [
            'file-loader',
          ],
        },
        {
          test: /\.css$/,
          use: [ 'style-loader', 'css-loader' ]
        },
        {
          test: /\.(glsl|vert|frag)$/,
          exclude: '/node_modules/',
          use: [
            'raw-loader',
            'glslify-loader'
          ]
        }
      ],
    },
    resolve: {
      extensions: ['.tsx', '.ts', '.js'],
      symlinks: false, // necessary because we symlink the parent folder - source maps fail otherwise
    },
    output: {
      filename: '[name].js',
      path: path.resolve(__dirname, 'dist'),
      sourceMapFilename: '[name].map',
      globalObject: `(typeof self !== 'undefined' ? self : this)`,
      libraryTarget: 'umd',
    },
    devtool: development ? "inline-cheap-module-source-map" : "source-map",
    watchOptions: {
      aggregateTimeout: 1500,
      ignored: ['node_modules/']
    },
    devServer: {
      https: true,
      stats: 'minimal',
      contentBase: [
        resolve('public/'),
        resolve('dist/'),
        resolve('node_modules/cesium/Source/')
      ]
    },
    optimization: {
      usedExports: true,
    },
    amd: {
      // Enable webpack-friendly use of require in Cesium
      toUrlUndefined: true
    },
    plugins: [
      new CopyWebpackPlugin([
        {from: path.join(revealSource, "**/*.wasm"), to: ".", flatten: true},
        {from: path.join(revealSource, "**/*.worker.js"), to: ".", flatten: true}
      ]),
      new CopyWebpackPlugin([{ from: path.join(cesiumSource, cesiumWorkers), to: 'Workers' } ]),
      new CopyWebpackPlugin([{ from: cesiumSource, to: 'Cesium' } ]),
      new webpack.DefinePlugin({
          CESIUM_BASE_URL: JSON.stringify('/')
      }),

      // Examples and index
      new HtmlWebpackPlugin({
        templateParameters: {
          'examples': examples,
        },
        hash: true,
        inject: false,
        template: 'template-index.ejs',
      }),
      ...examplePlugins
    ],
  };
};<|MERGE_RESOLUTION|>--- conflicted
+++ resolved
@@ -46,11 +46,7 @@
   },
   {
     name: "threejs-side-by-side",
-<<<<<<< HEAD
-    title: "Side-by-side view for sector models",
-=======
     title: "Side-by-side debugger for sector models",
->>>>>>> d48ea437
     entry: './src/threejs/side-by-side.ts',
     template: 'template-example-two-canvases.ejs',
     type: 'threejs'
