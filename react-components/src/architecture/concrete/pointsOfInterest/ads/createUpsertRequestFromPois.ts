/*!
 * Copyright 2024 Cognite AS
 */
import { type DmsUniqueIdentifier } from '../../../../data-providers';
import { type ExternalId } from '../../../../data-providers/FdmSDK';
import {
<<<<<<< HEAD
  isHybridAssetCoreDmsInstance,
  isAssetInstance,
  isDmsInstance
} from '../../../../data-providers/types';
=======
  type InstanceReference,
  isDmsInstance,
  isInternalId
} from '../../../../utilities/instanceIds';
>>>>>>> c5ac0af7
import { type PointsOfInterestInstance, type PoiVisibility, type SceneState } from '../models';
import { type PoiExternalInstanceRef } from './types';

type PoiUpsertObject = {
  externalId: ExternalId;
  name: string;
  description: string;
  position: [number, number, number];
  sceneState: SceneState;
  scene: DmsUniqueIdentifier;
  visibility: PoiVisibility;
  assetRef?: PoiExternalInstanceRef;
};

type PoiUpsertRequest = {
  items: PoiUpsertObject[];
};

export function createUpsertRequestFromPois(
  pois: Array<PointsOfInterestInstance<ExternalId>>
): PoiUpsertRequest {
  return {
    items: pois.map(({ id, properties: poi }) => ({
      externalId: id,
      name: poi.name ?? '',
      description: poi.description ?? '',
      position: [poi.positionX, poi.positionY, poi.positionZ],
      sceneState: {},
      scene: poi.scene,
      visibility: poi.visibility ?? 'PRIVATE',
      assetRef: instanceReferenceToPoiExternalInstanceReference(poi.instanceRef)
    }))
  };
}

function instanceReferenceToPoiExternalInstanceReference(
  instanceRef: InstanceReference | undefined
): PoiExternalInstanceRef | undefined {
  if (instanceRef === undefined) {
    return undefined;
  }

<<<<<<< HEAD
  if (isAssetInstance(instanceRef)) {
    return { id: instanceRef.assetId };
=======
  if (isInternalId(instanceRef)) {
    return instanceRef;
>>>>>>> c5ac0af7
  } else if (isDmsInstance(instanceRef)) {
    return { externalId: instanceRef.externalId, instanceSpace: instanceRef.space };
  } else if (isHybridAssetCoreDmsInstance(instanceRef)) {
    return {
      externalId: instanceRef.assetInstanceId.externalId,
      instanceSpace: instanceRef.assetInstanceId.space
    };
  }

  return undefined;
}<|MERGE_RESOLUTION|>--- conflicted
+++ resolved
@@ -4,17 +4,10 @@
 import { type DmsUniqueIdentifier } from '../../../../data-providers';
 import { type ExternalId } from '../../../../data-providers/FdmSDK';
 import {
-<<<<<<< HEAD
-  isHybridAssetCoreDmsInstance,
-  isAssetInstance,
-  isDmsInstance
-} from '../../../../data-providers/types';
-=======
   type InstanceReference,
   isDmsInstance,
   isInternalId
 } from '../../../../utilities/instanceIds';
->>>>>>> c5ac0af7
 import { type PointsOfInterestInstance, type PoiVisibility, type SceneState } from '../models';
 import { type PoiExternalInstanceRef } from './types';
 
@@ -57,13 +50,8 @@
     return undefined;
   }
 
-<<<<<<< HEAD
-  if (isAssetInstance(instanceRef)) {
-    return { id: instanceRef.assetId };
-=======
   if (isInternalId(instanceRef)) {
     return instanceRef;
->>>>>>> c5ac0af7
   } else if (isDmsInstance(instanceRef)) {
     return { externalId: instanceRef.externalId, instanceSpace: instanceRef.space };
   } else if (isHybridAssetCoreDmsInstance(instanceRef)) {
