import React, { useEffect, useState } from 'react';
import styled from 'styled-components/macro';
import {
  Button,
  Icon,
  toast,
  Tooltip,
  Dropdown,
  Menu,
  Switch,
  Flex,
} from '@cognite/cogs.js';
import { Alert } from 'antd';
import { useParams } from 'react-router-dom';
import NodeEditor from 'components/NodeEditor';
import SplitPaneLayout from 'components/Layout/SplitPaneLayout';
import PlotlyChartComponent from 'components/PlotlyChart/PlotlyChart';
import DateRangeSelector from 'components/DateRangeSelector';
import Search from 'components/Search';
import { useChart, useUpdateChart } from 'hooks/firebase';
import { nanoid } from 'nanoid';
import { ChartTimeSeries, ChartWorkflow } from 'reducers/charts/types';
import { getEntryColor } from 'utils/colors';
import { useSearchParam } from 'hooks';
import { SEARCH_KEY } from 'utils/constants';
import { metrics, trackUsage } from 'utils/metrics';
import { ITimer } from '@cognite/metrics';
import { Modes } from 'pages/types';
import DetailsSidebar from 'components/DetailsSidebar';
import { useUserInfo } from '@cognite/sdk-react-query-hooks';
import SourceRows from './SourceRows';

import {
  BottomPaneWrapper,
  ChartContainer,
  ChartViewContainer,
  ChartWrapper,
  ContentWrapper,
  Header,
  SourceItem,
  SourceName,
  SourceTable,
  SourceTableWrapper,
  TopPaneWrapper,
} from './elements';

type ChartViewProps = {
  chartId: string;
};

const ChartView = ({ chartId: chartIdProp }: ChartViewProps) => {
  const [query = '', setQuery] = useSearchParam(SEARCH_KEY, false);

  const { chartId = chartIdProp } = useParams<{ chartId: string }>();
  const { data: chart, isError, isFetched } = useChart(chartId);
  const { data: login } = useUserInfo();
  const [showContextMenu, setShowContextMenu] = useState(false);

  const [selectedSourceId, setSelectedSourceId] = useState<
    string | undefined
  >();

  const [showSearch, setShowSearch] = useState(false);
  const [showYAxis, setShowYAxis] = useState(true);
  const [showAggregates, setShowAggregates] = useState(true);
  const [showGridlines, setShowGridlines] = useState(true);
  const [workspaceMode, setWorkspaceMode] = useState<Modes>('workspace');
  const [stackedMode, setStackedMode] = useState<boolean>(false);
  const [editorTimer, setEditorTimer] = useState<ITimer | undefined>();
  const isWorkspaceMode = workspaceMode === 'workspace';

  useEffect(() => {
    trackUsage('PageView.ChartView', { isOwner: chart?.user === login?.id });
    const timer = metrics.start('ChartView.ViewTime');

    return () => {
      timer.stop();
      if (editorTimer) {
        editorTimer.stop();
      }
    };
    // Should not rerun when editorTimer is changed, only on initial load
    // eslint-disable-next-line react-hooks/exhaustive-deps
  }, []);

  const {
    mutate: updateChart,
    isError: updateError,
    error: updateErrorMsg,
  } = useUpdateChart();

  useEffect(() => {
    if (updateError) {
      toast.error('Chart could not be saved!', { toastId: 'chart-update' });
    }
    if (updateError && updateErrorMsg) {
      toast.error(JSON.stringify(updateErrorMsg, null, 2), {
        toastId: 'chart-update-body',
      });
    }
  }, [updateError, updateErrorMsg]);

  /**
   * Open search drawer if query is present in the url
   */
  useEffect(() => {
    if (query !== '' && !showSearch) {
      setShowSearch(true);
    }
  }, [query, showSearch]);

  const openNodeEditor = () => {
    setWorkspaceMode('editor');
    if (!editorTimer) {
      setEditorTimer(metrics.start('NodeEditor.ViewTime'));
    }
  };

  const closeNodeEditor = () => {
    setWorkspaceMode('workspace');
    if (editorTimer) {
      editorTimer.stop();
      setEditorTimer(undefined);
    }
  };

  const handleClickNewWorkflow = () => {
    if (chart) {
      const newWorkflowId = nanoid();
      updateChart(
        {
          ...chart,
          workflowCollection: [
            ...(chart.workflowCollection || []),
            {
              id: newWorkflowId,
              name: 'New Calculation',
              color: getEntryColor(chart.id, newWorkflowId),
              lineWeight: 1,
              lineStyle: 'solid',
              enabled: true,
              nodes: [],
              connections: [],
              createdAt: Date.now(),
            },
          ],
        },
        {
          onSuccess: () => {
            setSelectedSourceId(newWorkflowId);
            openNodeEditor();
          },
        }
      );
      trackUsage('ChartView.AddCalculation');
    }
  };

  if (!isFetched) {
    return <Icon type="Loading" />;
  }

  if (isError) {
    return (
      <div>
        <p>Could not load chart</p>
      </div>
    );
  }

  if (!chart) {
    return (
      <div>This chart does not seem to exist. You might not have access</div>
    );
  }

  const handleSourceClick = async (sourceId?: string) => {
    setSelectedSourceId(sourceId);
  };

  const handleInfoClick = async (sourceId?: string) => {
    const isSameSource = sourceId === selectedSourceId;
    const showMenu = isSameSource ? !showContextMenu : true;
    setShowContextMenu(showMenu);
    setTimeout(() => window.dispatchEvent(new Event('resize')), 200);
  };

  const handleCloseContextMenu = async () => {
    setShowContextMenu(false);
    setTimeout(() => window.dispatchEvent(new Event('resize')), 200);
  };

  const handleOpenSearch = async () => {
    setShowSearch(true);
    trackUsage('ChartView.OpenSearch');
    setTimeout(() => window.dispatchEvent(new Event('resize')), 200);
  };

  const handleCloseSearch = async () => {
    setShowSearch(false);
    setQuery('');
    trackUsage('ChartView.CloseSearch');
    setTimeout(() => window.dispatchEvent(new Event('resize')), 200);
  };

  const selectedSourceItem = [
    ...(chart.timeSeriesCollection || []).map(
      (ts) =>
        ({
          type: 'timeseries',
          ...ts,
        } as ChartTimeSeries)
    ),
    ...(chart.workflowCollection || []).map(
      (wf) =>
        ({
          type: 'workflow',
          ...wf,
        } as ChartWorkflow)
    ),
  ].find(({ id }) => id === selectedSourceId);

  const sourceTableHeaderRow = (
    <tr>
      <th>
        <SourceItem>
          <SourceName>
            <Icon
              type="Eye"
              style={{
                marginLeft: 7,
                marginRight: 20,
                verticalAlign: 'middle',
              }}
            />
            Name
          </SourceName>
        </SourceItem>
      </th>
      {isWorkspaceMode && (
        <>
          <th style={{ width: 250 }}>
            <SourceItem>
              <SourceName>Description</SourceName>
            </SourceItem>
          </th>
          <th style={{ width: 210 }}>
            <SourceItem>
              <SourceName>Tag</SourceName>
            </SourceItem>
          </th>
          <th style={{ width: 60 }}>
            <SourceItem>
              <SourceName>Min</SourceName>
            </SourceItem>
          </th>
          <th style={{ width: 60 }}>
            <SourceItem>
              <SourceName>Max</SourceName>
            </SourceItem>
          </th>
          <th style={{ width: 60 }}>
            <SourceItem>
              <SourceName>Median</SourceName>
            </SourceItem>
          </th>
          <th style={{ width: 180, paddingRight: 8 }}>
            <SourceItem style={{ justifyContent: 'flex-end' }}>
              <SourceName>Unit</SourceName>
            </SourceItem>
          </th>
          <th
            style={{ width: 50, paddingLeft: 0 }}
            className="downloadChartHide"
          >
            <SourceItem style={{ justifyContent: 'center' }}>
              <SourceName>P&amp;IDs</SourceName>
            </SourceItem>
          </th>
          <th
            style={{ width: 50, paddingLeft: 0 }}
            className="downloadChartHide"
          >
            <SourceItem style={{ justifyContent: 'center' }}>
              <SourceName>Style</SourceName>
            </SourceItem>
          </th>
          <th
            style={{ width: 50, paddingLeft: 0 }}
            className="downloadChartHide"
          >
            <SourceItem style={{ justifyContent: 'center' }}>
              <SourceName>Remove</SourceName>
            </SourceItem>
          </th>
          <th
            style={{ width: 50, paddingLeft: 0 }}
            className="downloadChartHide"
          >
            <SourceItem style={{ justifyContent: 'center' }}>
              <SourceName>Details</SourceName>
            </SourceItem>
          </th>
          <th
            style={{ width: 50, paddingLeft: 0 }}
            className="downloadChartHide"
          >
            <SourceItem style={{ justifyContent: 'center' }}>
              <SourceName>More</SourceName>
            </SourceItem>
          </th>
        </>
      )}
    </tr>
  );

  return (
    <ChartViewContainer id="chart-view">
      {showSearch && (
        <Search visible={showSearch} onClose={handleCloseSearch} />
      )}
      <ContentWrapper showSearch={showSearch}>
        <Header className="downloadChartHide" inSearch={showSearch}>
          {!showSearch && (
            <section className="actions">
              <Button icon="Plus" type="primary" onClick={handleOpenSearch}>
                Add time series
              </Button>
              <Button
                icon="Function"
                type="ghost"
                onClick={handleClickNewWorkflow}
              >
                Add calculation
              </Button>
            </section>
          )}
          {login?.id && login?.id !== chart?.user && (
            <section>
              <WarningAlert
                type="warning"
                message="View only. Duplicate to edit."
                icon={<Icon type="Info" />}
                showIcon
              />
            </section>
          )}
          <section className="daterange">
<<<<<<< HEAD
            <Tooltip content="Show/hide aggregates">
=======
            <Tooltip content="Gridlines">
>>>>>>> 672ece64
              <Dropdown
                content={
                  <Menu>
                    <DropdownWrapper>
                      <Flex>
<<<<<<< HEAD
                        <DropdownTitle>Time series aggregates</DropdownTitle>
                      </Flex>
                      <Flex direction="row">
                        <Switch
                          name="toggleAggregates"
                          value={showAggregates}
                          onChange={() => setShowAggregates(!showAggregates)}
                        >
                          Show Aggregates
=======
                        <DropdownTitle>Gridlines</DropdownTitle>
                      </Flex>
                      <Flex direction="row">
                        <Switch
                          name="toggleGridlines"
                          value={showGridlines}
                          onChange={() => setShowGridlines(!showGridlines)}
                        >
                          Show gridlines
>>>>>>> 672ece64
                        </Switch>
                      </Flex>
                    </DropdownWrapper>
                  </Menu>
                }
              >
<<<<<<< HEAD
                <Button icon="Timeseries" type="ghost" aria-label="view" />
              </Dropdown>
            </Tooltip>
            <Tooltip content="Y axes">
              <Dropdown
                content={
                  <Menu>
                    <DropdownWrapper>
                      <Flex>
                        <DropdownTitle>Y axis</DropdownTitle>
                      </Flex>
                      <Flex direction="row">
                        <Switch
                          name="toggleYAxis"
                          value={showYAxis}
                          onChange={() => setShowYAxis(!showYAxis)}
                        >
                          Show Y axes
                        </Switch>
                      </Flex>
                    </DropdownWrapper>
                  </Menu>
                }
              >
                <Button icon="YAxis" type="ghost" aria-label="view" />
              </Dropdown>
            </Tooltip>
=======
                <Button icon="GridLines" type="ghost" aria-label="view" />
              </Dropdown>
            </Tooltip>

            <Dropdown
              content={
                <Menu>
                  <DropdownWrapper>
                    <Flex>
                      <DropdownTitle>Time series aggregates</DropdownTitle>
                    </Flex>
                    <Flex direction="row">
                      <Switch
                        name="toggleAggregates"
                        value={showAggregates}
                        onChange={() => setShowAggregates(!showAggregates)}
                      >
                        Show Aggregates
                      </Switch>
                    </Flex>
                  </DropdownWrapper>
                </Menu>
              }
            >
              <Button icon="Timeseries" type="ghost" aria-label="view" />
            </Dropdown>

            <Dropdown
              content={
                <Menu>
                  <DropdownWrapper>
                    <Flex>
                      <DropdownTitle>Y axis</DropdownTitle>
                    </Flex>
                    <Flex direction="row">
                      <Switch
                        name="toggleYAxis"
                        value={showYAxis}
                        onChange={() => setShowYAxis(!showYAxis)}
                      >
                        Show Y-axes
                      </Switch>
                    </Flex>
                  </DropdownWrapper>
                </Menu>
              }
            >
              <Button icon="YAxis" type="ghost" aria-label="view" />
            </Dropdown>

>>>>>>> 672ece64
            <Tooltip content={`${stackedMode ? 'Disable' : 'Enable'} stacking`}>
              <Button
                icon="ChartStackedView"
                type={stackedMode ? 'primary' : 'ghost'}
                onClick={() => setStackedMode(!stackedMode)}
                aria-label="view"
              />
            </Tooltip>
            <Divider />
            <DateRangeSelector chart={chart} />
          </section>
        </Header>
        <ChartContainer>
          <SplitPaneLayout defaultSize={200}>
            <TopPaneWrapper className="chart">
              <ChartWrapper>
                <PlotlyChartComponent
                  key={chartId}
                  chartId={chartId}
                  isInSearch={showSearch}
                  isYAxisShown={showYAxis}
                  isAggregatesShown={showAggregates}
                  isGridlinesShown={showGridlines}
                  stackedMode={stackedMode}
                />
              </ChartWrapper>
            </TopPaneWrapper>
            <BottomPaneWrapper className="table">
              <div style={{ display: 'flex', height: '100%' }}>
                <SourceTableWrapper>
                  <SourceTable>
                    <thead>{sourceTableHeaderRow}</thead>
                    <tbody>
                      <SourceRows
                        chart={chart}
                        updateChart={updateChart}
                        mode={workspaceMode}
                        selectedSourceId={selectedSourceId}
                        openNodeEditor={openNodeEditor}
                        onRowClick={handleSourceClick}
                        onInfoClick={handleInfoClick}
                        dateFrom={chart.dateFrom}
                        dateTo={chart.dateTo}
                      />
                    </tbody>
                  </SourceTable>
                </SourceTableWrapper>
                {workspaceMode === 'editor' && !!selectedSourceId && (
                  <NodeEditor
                    mutate={updateChart}
                    workflowId={selectedSourceId}
                    closeNodeEditor={closeNodeEditor}
                    chart={chart}
                  />
                )}
              </div>
            </BottomPaneWrapper>
          </SplitPaneLayout>
        </ChartContainer>
      </ContentWrapper>
      <DetailsSidebar
        chart={chart}
        visible={showContextMenu}
        onClose={handleCloseContextMenu}
        sourceItem={selectedSourceItem}
      />
    </ChartViewContainer>
  );
};

const WarningAlert = styled(Alert)`
  .ant-alert-message {
    color: var(--cogs-text-warning);
  }
`;

const Divider = styled.div`
  border-left: 1px solid var(--cogs-greyscale-grey3);
  height: 24px;
  margin-left: 10px;
`;

const DropdownTitle = styled.div`
  color: var(--cogs-greyscale-grey6);
  font-size: 12px;
  margin: 0 0 8px 0;
`;

const DropdownWrapper = styled.div`
  padding: 8px;
`;

export default ChartView;<|MERGE_RESOLUTION|>--- conflicted
+++ resolved
@@ -346,17 +346,36 @@
             </section>
           )}
           <section className="daterange">
-<<<<<<< HEAD
-            <Tooltip content="Show/hide aggregates">
-=======
             <Tooltip content="Gridlines">
->>>>>>> 672ece64
               <Dropdown
                 content={
                   <Menu>
                     <DropdownWrapper>
                       <Flex>
-<<<<<<< HEAD
+                        <DropdownTitle>Gridlines</DropdownTitle>
+                      </Flex>
+                      <Flex direction="row">
+                        <Switch
+                          name="toggleGridlines"
+                          value={showGridlines}
+                          onChange={() => setShowGridlines(!showGridlines)}
+                        >
+                          Show gridlines
+                        </Switch>
+                      </Flex>
+                    </DropdownWrapper>
+                  </Menu>
+                }
+              >
+                <Button icon="GridLines" type="ghost" aria-label="view" />
+              </Dropdown>
+            </Tooltip>
+            <Tooltip content="Show/hide aggregates">
+              <Dropdown
+                content={
+                  <Menu>
+                    <DropdownWrapper>
+                      <Flex>
                         <DropdownTitle>Time series aggregates</DropdownTitle>
                       </Flex>
                       <Flex direction="row">
@@ -366,24 +385,12 @@
                           onChange={() => setShowAggregates(!showAggregates)}
                         >
                           Show Aggregates
-=======
-                        <DropdownTitle>Gridlines</DropdownTitle>
-                      </Flex>
-                      <Flex direction="row">
-                        <Switch
-                          name="toggleGridlines"
-                          value={showGridlines}
-                          onChange={() => setShowGridlines(!showGridlines)}
-                        >
-                          Show gridlines
->>>>>>> 672ece64
                         </Switch>
                       </Flex>
                     </DropdownWrapper>
                   </Menu>
                 }
               >
-<<<<<<< HEAD
                 <Button icon="Timeseries" type="ghost" aria-label="view" />
               </Dropdown>
             </Tooltip>
@@ -411,58 +418,6 @@
                 <Button icon="YAxis" type="ghost" aria-label="view" />
               </Dropdown>
             </Tooltip>
-=======
-                <Button icon="GridLines" type="ghost" aria-label="view" />
-              </Dropdown>
-            </Tooltip>
-
-            <Dropdown
-              content={
-                <Menu>
-                  <DropdownWrapper>
-                    <Flex>
-                      <DropdownTitle>Time series aggregates</DropdownTitle>
-                    </Flex>
-                    <Flex direction="row">
-                      <Switch
-                        name="toggleAggregates"
-                        value={showAggregates}
-                        onChange={() => setShowAggregates(!showAggregates)}
-                      >
-                        Show Aggregates
-                      </Switch>
-                    </Flex>
-                  </DropdownWrapper>
-                </Menu>
-              }
-            >
-              <Button icon="Timeseries" type="ghost" aria-label="view" />
-            </Dropdown>
-
-            <Dropdown
-              content={
-                <Menu>
-                  <DropdownWrapper>
-                    <Flex>
-                      <DropdownTitle>Y axis</DropdownTitle>
-                    </Flex>
-                    <Flex direction="row">
-                      <Switch
-                        name="toggleYAxis"
-                        value={showYAxis}
-                        onChange={() => setShowYAxis(!showYAxis)}
-                      >
-                        Show Y-axes
-                      </Switch>
-                    </Flex>
-                  </DropdownWrapper>
-                </Menu>
-              }
-            >
-              <Button icon="YAxis" type="ghost" aria-label="view" />
-            </Dropdown>
-
->>>>>>> 672ece64
             <Tooltip content={`${stackedMode ? 'Disable' : 'Enable'} stacking`}>
               <Button
                 icon="ChartStackedView"
