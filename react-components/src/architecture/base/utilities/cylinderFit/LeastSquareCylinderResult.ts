--- conflicted
+++ resolved
@@ -1,9 +1,5 @@
 import { Matrix4, Quaternion, Vector3 } from 'three';
-<<<<<<< HEAD
-import { Cylinder } from '../primitives/Cylinder';
-=======
 import { type Cylinder } from '../primitives/Cylinder';
->>>>>>> a98497b6
 
 export const UP_VECTOR = new Vector3(0, 0, 1);
 
@@ -48,18 +44,9 @@
   }
 
   public copyTo(cylinder: Cylinder): void {
-<<<<<<< HEAD
-    this.height = Cylinder.MinSize; // Use a small height since we only care about radius
-    const centerA = this.centerA;
-    const centerB = this.centerB;
-    cylinder.radius = this.radius;
-    cylinder.centerA.copy(centerA);
-    cylinder.centerB.copy(centerB);
-=======
     cylinder.radius = this.radius;
     cylinder.centerA.copy(this.centerA);
     cylinder.centerB.copy(this.centerB);
->>>>>>> a98497b6
   }
 }
 
