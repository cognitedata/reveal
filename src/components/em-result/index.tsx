--- conflicted
+++ resolved
@@ -9,11 +9,8 @@
 import styled from 'styled-components';
 import { SourceType } from 'types/api';
 import QuickMatchResultsTable from './QuickMatchResultsTable';
-<<<<<<< HEAD
 import QuickMatchActionBar from 'components/qm-action-bar/QuickMatchActionbar';
-=======
 import Step from 'components/step';
->>>>>>> d60200b3
 
 type Props = {
   predictJobId: number;
@@ -55,41 +52,34 @@
   const onClose = () => setSourceIds([]);
 
   return (
-<<<<<<< HEAD
     <>
-=======
-    <Step
-      title={t('result-step-title', { step: 4 })}
-      subtitle={t('result-step-subtitle')}
-    >
->>>>>>> d60200b3
-      <StyledFlex direction="column">
-        <Flex justifyContent="flex-end">
-          <StyledButton
-            type="primary"
-            disabled={isLoading}
-            onClick={() => applyAll()}
-          >
-            {t('qm-results-apply-all')} <QueryStatusIcon status={status} />
-          </StyledButton>
-        </Flex>
-        <QuickMatchResultsTable
-          predictions={predictions}
-          sourceIds={sourceIds}
-          setSourceIds={setSourceIds}
-        />
-      </StyledFlex>
-<<<<<<< HEAD
-
+      <Step
+        title={t('result-step-title', { step: 4 })}
+        subtitle={t('result-step-subtitle')}
+      >
+        <StyledFlex direction="column">
+          <Flex justifyContent="flex-end">
+            <StyledButton
+              type="primary"
+              disabled={isLoading}
+              onClick={() => applyAll()}
+            >
+              {t('qm-results-apply-all')} <QueryStatusIcon status={status} />
+            </StyledButton>
+          </Flex>
+          <QuickMatchResultsTable
+            predictions={predictions}
+            sourceIds={sourceIds}
+            setSourceIds={setSourceIds}
+          />
+        </StyledFlex>
+      </Step>
       <QuickMatchActionBar
-        selectedRows={sourceIds}
-        sourceType={sourceType}
-        onClose={onClose}
-      />
+          selectedRows={sourceIds}
+          sourceType={sourceType}
+          onClose={onClose}
+       />
     </>
-=======
-    </Step>
->>>>>>> d60200b3
   );
 }
 
