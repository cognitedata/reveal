/*!
 * Copyright 2022 Cognite AS
 */

import { Cognite3DViewer, Intersection } from '@reveal/api';
import * as THREE from 'three';
import { HtmlOverlayTool, HtmlOverlayToolOptions } from '../HtmlOverlay/HtmlOverlayTool';
import { MeasurementLabels } from './MeasurementLabels';
import { MeasurementLine } from './MeasurementLine';
import { MeasurementOptions, MeasurementLabelUpdateDelegate, MeasurementLabelData } from './types';
import svg from '!!raw-loader!./styles/ruler.svg';

export class Measurement {
  private readonly _viewer: Cognite3DViewer;
  private readonly _measurementLabel: MeasurementLabels;
  private readonly _line: MeasurementLine;
<<<<<<< HEAD
  private _lineMesh: THREE.Mesh | null;
  private _axesMesh: THREE.Mesh[];
=======
  private _lineMesh: THREE.Group | null;
>>>>>>> 321f6fcd
  private readonly _options: MeasurementOptions | undefined;
  private readonly _domElement: HTMLElement;
  private readonly _camera: THREE.Camera;
  private readonly _htmlOverlay: HtmlOverlayTool;
  private _labelElement: HTMLDivElement | null;
  private readonly _axesHtmlOverlay: HtmlOverlayTool;
  private readonly _axesLabelElement: HTMLDivElement[];

  private readonly _handleLabelClustering = this.createCombineClusterElement.bind(this);
  private readonly _overlayOptions: HtmlOverlayToolOptions = {
    clusteringOptions: { mode: 'overlapInScreenSpace', createClusterElementCallback: this._handleLabelClustering }
  };

  constructor(viewer: Cognite3DViewer, options: MeasurementOptions, overlay: HtmlOverlayTool) {
    this._viewer = viewer;
    this._options = options;
    this._lineMesh = null;
    this._axesMesh = [];
    this._line = new MeasurementLine(this._options);
    this._measurementLabel = new MeasurementLabels();
    this._htmlOverlay = overlay;
    this._labelElement = null;
    this._axesHtmlOverlay = new HtmlOverlayTool(viewer, this._overlayOptions);
    this._axesLabelElement = [];
    this._domElement = this._viewer.domElement;
    this._camera = this._viewer.getCamera();
  }

  /**
   * Start the measurement.
   * @param intersection Intersection Object containing point & camera distance.
   */
  startMeasurement(intersection: Intersection): void {
    //Clear the line objects if exists for new line.
    this._line.clearObjects();
    this._lineMesh = this._line.startLine(intersection.point, intersection.distanceToCamera);
    this._viewer.addObject3D(this._lineMesh!);
  }

  /**
   * Update the measurement line.
   * @param event Mouse Event.
   */
  update(event: any): void {
    const { offsetX, offsetY } = event;
    this._line.updateLine(offsetX, offsetY, this._domElement, this._camera);
  }

  /**
   * End the measurement.
   * @param point Point at which measuring line ends.
   */
  endMeasurement(point: THREE.Vector3): void {
    //Update the line with final end point.
    this._line.updateLine(0, 0, this._domElement, this._camera, point);
    const distanceValue = this.getMeasurementLabelValue(
      this._options!.changeMeasurementLabelMetrics!,
      this._line.getMeasuredDistance()
    );
    //Add the measurement label.
    this._labelElement = this.addLabel(this._line.getMidPointOnLine(), distanceValue);

    // if (this._options?.axisComponents) {
    this.addAxisMeasurement();
    // }
  }

  /**
   * Clear the measurement line objects.
   */
  clearObjects(): void {
    this._line.clearObjects();
  }

  /**
   * Remove the measurement.
   */
  removeMeasurement(): void {
    //Remove Measurement line & label
    if (this._lineMesh) {
      this._viewer.removeObject3D(this._lineMesh);
    }

    if (this._htmlOverlay && this._labelElement) {
      this._htmlOverlay.remove(this._labelElement!);
    }

    //Remove Axes lines & labels
    if (this._axesMesh.length > 0) {
      this._axesMesh.forEach(mesh => {
        this._viewer.removeObject3D(mesh);
      });
    }

    if (this._axesHtmlOverlay) {
      this._axesHtmlOverlay.clear();
    }
  }

  /**
   * Sets Measurement line width and color with @options value.
   * @param options MeasurementLineOptions to set line width and color.
   */
  setLineOptions(options: MeasurementOptions): void {
    this._line.setOptions(options);
  }

  /**
   * Set the default measured label values with units & distance.
   * @returns Label data with distance and units.
   */
  setDefaultOptions(): MeasurementLabelData {
    return { distance: this._line.getMeasuredDistance(), units: 'm' };
  }

  /**
   * Get all the line meshes in the measurement.
   * @returns Array of line meshes.
   */
  getMesh(): THREE.Group | null {
    return this._lineMesh;
  }

  /**
   * To enable/disable X, Y, Z axis component of the measurement.
   * @param options MeasurementLineOptions to enable/disable axes components.
   */
  showAxesComponent(options: MeasurementOptions): void {
    if (this._axesMesh.length > 0) {
      this._axesMesh.forEach(mesh => {
        mesh.visible = options.axesComponents!;
      });
    }

    // this._axesLabelOpacity = (options.axesComponents === true ? 1.0 : 0.0).toString();
    this._axesHtmlOverlay.visible(options.axesComponents!);
  }

  /**
   * Set the measurement data.
   * @param options Callback function which get user value to be added into label.
   */
  private getMeasurementLabelValue(options: MeasurementLabelUpdateDelegate, distance: number) {
    const measurementLabelData = options(distance);
    return measurementLabelData?.distance?.toFixed(2) + ' ' + measurementLabelData?.units;
  }

  /**
   * Creates a measurement label, add it to HTMLOverlay and return the created label element.
   * @param position Label position.
   * @param label Label text.
   * @returns Label HTML element.
   */
  private addLabel(position: THREE.Vector3, label: string): HTMLDivElement {
    const labelElement = this._measurementLabel.createLabel(label);
    this._htmlOverlay.add(labelElement, position);
    return labelElement;
  }

  /**
   * Get and add axis components for the point to point measurement
   */
  private addAxisMeasurement() {
    if (this._line) {
      this._axesMesh = this._line.getAxisLines();
      this._axesMesh.forEach(mesh => {
        this._viewer.addObject3D(mesh);
      });
      this.addAxisLabels();
    }
  }

  private createAxesLabels(position: THREE.Vector3, label: string) {
    const element = this._measurementLabel.createLabel(label);
    this._axesHtmlOverlay.add(element, position);

    return element;
  }

  private addAxisLabels() {
    if (this._measurementLabel) {
      const axisDistanceValues = this._line.getAxisDistances();
      this._axesLabelElement.push(
        this.createAxesLabels(
          this._line.getAxisMidPoints()[0],
          this.getMeasurementLabelValue(this._options!.changeMeasurementLabelMetrics!, Math.abs(axisDistanceValues.x))
        )
      );
      this._axesLabelElement.push(
        this.createAxesLabels(
          this._line.getAxisMidPoints()[1],
          this.getMeasurementLabelValue(this._options!.changeMeasurementLabelMetrics!, Math.abs(axisDistanceValues.y))
        )
      );
      this._axesLabelElement.push(
        this.createAxesLabels(
          this._line.getAxisMidPoints()[2],
          this.getMeasurementLabelValue(this._options!.changeMeasurementLabelMetrics!, Math.abs(axisDistanceValues.z))
        )
      );
    }
  }

  /**
   * Create and return combine ruler icon as HTMLDivElement.
   * @returns HTMLElement.
   */
  private createCombineClusterElement(): HTMLElement {
    const combineElement = document.createElement('div');
    combineElement.className = MeasurementLabels.stylesId;
    combineElement.innerHTML = svg;

    return combineElement;
  }
}<|MERGE_RESOLUTION|>--- conflicted
+++ resolved
@@ -14,12 +14,8 @@
   private readonly _viewer: Cognite3DViewer;
   private readonly _measurementLabel: MeasurementLabels;
   private readonly _line: MeasurementLine;
-<<<<<<< HEAD
-  private _lineMesh: THREE.Mesh | null;
   private _axesMesh: THREE.Mesh[];
-=======
   private _lineMesh: THREE.Group | null;
->>>>>>> 321f6fcd
   private readonly _options: MeasurementOptions | undefined;
   private readonly _domElement: HTMLElement;
   private readonly _camera: THREE.Camera;
