/*!
 * Copyright 2020 Cognite AS
 */

import * as THREE from 'three';
import TWEEN from '@tweenjs/tween.js';
import debounce from 'lodash/debounce';
import omit from 'lodash/omit';
import ComboControls from '@cognite/three-combo-controls';
import { CogniteClient } from '@cognite/sdk';
import { debounceTime, filter, map } from 'rxjs/operators';
import { merge, Subject, Subscription, fromEventPattern, Observable } from 'rxjs';

import { from3DPositionToRelativeViewportCoordinates } from '@/utilities/worldToViewport';
import { intersectCadNodes } from '@/datamodels/cad/picking';

import { AddModelOptions, Cognite3DViewerOptions, GeometryFilter, Intersection } from './types';
import { NotSupportedInMigrationWrapperError } from './NotSupportedInMigrationWrapperError';
import RenderController from './RenderController';
import { CogniteModelBase } from './CogniteModelBase';

import { CdfModelDataClient } from '@/utilities/networking/CdfModelDataClient';
import { Cognite3DModel } from './Cognite3DModel';
import { CognitePointCloudModel } from './CognitePointCloudModel';
import { BoundingBoxClipper, File3dFormat, isMobileOrTablet, LoadingState } from '@/utilities';
import { Spinner } from '@/utilities/Spinner';
import { trackError, initMetrics, trackLoadModel } from '@/utilities/metrics';
import { RevealManager } from '../RevealManager';
import { createCdfRevealManager } from '../createRevealManager';
import { CdfModelIdentifier } from '@/utilities/networking/types';
import { RevealOptions, SectorNodeIdToTreeIndexMapLoadedEvent } from '../types';
import { SupportedModelTypes } from '@/datamodels/base';

export type PointerEventDelegate = (event: { offsetX: number; offsetY: number }) => void;
export type CameraChangeDelegate = (position: THREE.Vector3, target: THREE.Vector3) => void;

/**
 * @example
 * ```js
 * const viewer = new Cognite3DViewer({
 *   noBackground: true,
 *   sdk: CogniteClient({...})
 * });
 * ```
 * @module @cognite/reveal
 */
export class Cognite3DViewer {
  private get canvas(): HTMLCanvasElement {
    return this.renderer.domElement;
  }

  /**
   * For now it just always returns true.
   * @see Https://developer.mozilla.org/en-US/docs/Web/API/HTMLCanvasElement/getContext#Browser_compatibility.
   */
  static isBrowserSupported(): true {
    return true;
  }

  /**
   * The DOM element the viewer will insert its rendering canvas into.
   * The DOM element can be specified in the options when the viewer is created.
   * If not specified, the DOM element will be created automatically.
   * The DOM element cannot be changed after the viewer has been created.
   */
  readonly domElement: HTMLElement;

  private readonly renderer: THREE.WebGLRenderer;
  private readonly camera: THREE.PerspectiveCamera;
  private readonly scene: THREE.Scene;
  private readonly controls: ComboControls;
  private readonly sdkClient: CogniteClient;
  private readonly _updateCameraNearAndFarSubject: Subject<{ camera: THREE.PerspectiveCamera; force: boolean }>;
  private readonly _subscription = new Subscription();
  private readonly _revealManager: RevealManager<CdfModelIdentifier>;

  private readonly eventListeners = {
    cameraChange: new Array<CameraChangeDelegate>(),
    click: new Array<PointerEventDelegate>(),
    hover: new Array<PointerEventDelegate>()
  };
  private readonly models: CogniteModelBase[] = [];
  private readonly extraObjects: THREE.Object3D[] = [];

  private isDisposed = false;

  private readonly renderController: RenderController;
  private latestRequestId: number = -1;
  private readonly clock = new THREE.Clock();
  private _slicingNeedsUpdate: boolean = false;
  private _geometryFilters: GeometryFilter[] = [];

  private _lastCameraChangedTimestamp: number = -1;
  private _lastFrameTimestamp: number = -1;
  private _isLoading: boolean = false;

  private readonly spinner: Spinner;

  /**
   * Reusable buffers used by functions in Cognite3dViewer to avoid allocations.
   */
  private readonly _updateNearAndFarPlaneBuffers = {
    combinedBbox: new THREE.Box3(),
    bbox: new THREE.Box3(),
    cameraPosition: new THREE.Vector3(),
    cameraDirection: new THREE.Vector3(),
    nearPlaneCoplanarPoint: new THREE.Vector3(),
    nearPlane: new THREE.Plane(),
    corners: new Array<THREE.Vector3>(
      new THREE.Vector3(),
      new THREE.Vector3(),
      new THREE.Vector3(),
      new THREE.Vector3(),
      new THREE.Vector3(),
      new THREE.Vector3(),
      new THREE.Vector3(),
      new THREE.Vector3()
    )
  };

  constructor(options: Cognite3DViewerOptions) {
    if (options.enableCache) {
      throw new NotSupportedInMigrationWrapperError('Cache is not supported');
    }
    if (options.viewCube) {
      throw new NotSupportedInMigrationWrapperError('ViewCube is not supported');
    }

    initMetrics(options.logMetrics !== false, options.sdk.project, {
      moduleName: 'Cognite3DViewer',
      methodName: 'constructor',
      constructorOptions: omit(options, ['sdk', 'domElement', 'renderer', '_sectorCuller'])
    });

    this.renderer =
      options.renderer ||
      new THREE.WebGLRenderer({
        antialias: shouldEnableAntialiasing()
      });
    this.canvas.style.width = '640px';
    this.canvas.style.height = '480px';
    this.canvas.style.minWidth = '100%';
    this.canvas.style.minHeight = '100%';
    this.canvas.style.maxWidth = '100%';
    this.canvas.style.maxHeight = '100%';
    this.domElement = options.domElement || createCanvasWrapper();
    this.domElement.appendChild(this.canvas);
    this.spinner = new Spinner(this.domElement);

    this.camera = new THREE.PerspectiveCamera(60, undefined, 0.1, 10000);
    this.camera.position.x = 30;
    this.camera.position.y = 10;
    this.camera.position.z = 50;
    this.camera.lookAt(new THREE.Vector3());

    this.scene = new THREE.Scene();
    this.controls = new ComboControls(this.camera, this.canvas);
    this.controls.dollyFactor = 0.992;
    this.controls.addEventListener('cameraChange', event => {
      const { position, target } = event.camera;
      this._lastCameraChangedTimestamp = performance.now();
      this.eventListeners.cameraChange.forEach(f => {
        f(position.clone(), target.clone());
      });
    });

    this.sdkClient = options.sdk;
    this.renderController = new RenderController(this.camera);

    const revealOptions: RevealOptions = { internal: {} };
    revealOptions.internal = { sectorCuller: options._sectorCuller };

    this._revealManager = createCdfRevealManager(this.sdkClient, revealOptions);

    this.startPointerEventListeners();

    this._subscription.add(
      fromEventPattern<LoadingState>(
        h => this._revealManager.on('loadingStateChanged', h),
        h => this._revealManager.off('loadingStateChanged', h)
      ).subscribe(
        loadingState => {
          if (loadingState.itemsLoaded != loadingState.itemsRequested) {
            this.spinner.show();
          } else {
            this.spinner.hide();
          }
          if (options.onLoading) {
            options.onLoading(loadingState.itemsLoaded, loadingState.itemsRequested);
          }
          this._isLoading = loadingState.itemsLoaded < loadingState.itemsRequested;
        },
        error =>
          trackError(error, {
            moduleName: 'Cognite3DViewer',
            methodName: 'constructor'
          })
      )
    );

    this._updateCameraNearAndFarSubject = this.setupUpdateCameraNearAndFar();

    this.animate(0);
  }

  /**
   * Returns reveal version installed.
   */
  getVersion(): string {
    return process.env.VERSION;
  }

  /**
   * Dispose of WebGL resources. Can be used to free up memory when the viewer is no longer in use.
   * @see {@link https://threejs.org/docs/#manual/en/introduction/How-to-dispose-of-objects}
   * ```ts
   * // Viewer is no longer in use, free up memory
   * viewer.dispose();
   * ```.
   */
  dispose(): void {
    if (this.isDisposed) {
      return;
    }

    this.isDisposed = true;

    if (this.latestRequestId !== undefined) {
      cancelAnimationFrame(this.latestRequestId);
    }

    this._subscription.unsubscribe();
    this._revealManager.dispose();
    this.domElement.removeChild(this.canvas);
    this.renderer.dispose();
    this.scene.dispose();
    for (const model of this.models.values()) {
      model.dispose();
    }
    this.models.splice(0);
    this.spinner.dispose();
  }

  /**
   * @example
   * ```js
   * const onClick = (event) => { console.log(event.offsetX, event.offsetY) };
   * viewer.on('click', onClick);
   * ```
   */
  on(event: 'click' | 'hover', callback: PointerEventDelegate): void;
  /**
   * @example
   * ```js
   * viewer.on('cameraChange', (position, target) => {
   *   console.log('Camera changed: ', position, target);
   * });
   * ```
   */
  on(event: 'cameraChange', callback: CameraChangeDelegate): void;
  /**
   * Add event listener to the viewer.
   * Call {@link Cognite3DViewer.off} to remove an event listener.
   * @param event
   * @param callback
   */
  on(event: 'click' | 'hover' | 'cameraChange', callback: PointerEventDelegate | CameraChangeDelegate): void {
    switch (event) {
      case 'click':
        this.eventListeners.click.push(callback as PointerEventDelegate);
        break;

      case 'hover':
        this.eventListeners.hover.push(callback as PointerEventDelegate);
        break;

      case 'cameraChange':
        this.eventListeners.cameraChange.push(callback as CameraChangeDelegate);
        break;

      default:
        throw new Error(`Unsupported event "${event}"`);
    }
  }

  /**
   * @example
   * ```js
   * viewer.off('click', onClick);
   * ```
   */
  off(event: 'click' | 'hover', callback: PointerEventDelegate): void;
  off(event: 'cameraChange', callback: CameraChangeDelegate): void;
  /**
   * Remove event listener from the viewer.
   * Call {@link Cognite3DViewer.on} to add event listener.
   * @param event
   * @param callback
   */
  off(event: 'click' | 'hover' | 'cameraChange', callback: any): void {
    switch (event) {
      case 'click':
        this.eventListeners.click = this.eventListeners.click.filter(x => x !== callback);
        break;

      case 'hover':
        this.eventListeners.hover = this.eventListeners.hover.filter(x => x !== callback);
        break;

      case 'cameraChange':
        this.eventListeners.cameraChange = this.eventListeners.cameraChange.filter(x => x !== callback);
        break;

      default:
        throw new Error(`Unsupported event "${event}"`);
    }
  }

  /**
   * Add a new model to the viewer.
   * Call {@link Cognite3DViewer.fitCameraToModel} to see the model after the model has loaded.
   * @param options
   * @example
   * ```js
   * const options = {
   * modelId:     'COGNITE_3D_MODEL_ID',
   * revisionId:  'COGNITE_3D_REVISION_ID',
   * };
   * viewer.addModel(options).then(model => {
   * viewer.fitCameraToModel(model, 0);
   * });
   * ```
   */
  async addModel(options: AddModelOptions): Promise<Cognite3DModel | CognitePointCloudModel> {
    const type = await this.determineModelType(options.modelId, options.revisionId);
    switch (type) {
      case 'cad':
        return this.addCadModel(options);
      case 'pointcloud':
        return this.addPointCloudModel(options);
      default:
        throw new Error('Model is not supported');
    }
  }

  /**
   * Add a new CAD 3D model to the viewer.
   * Call {@link Cognite3DViewer.fitCameraToModel} to see the model after the model has loaded.
   * @param options
   * @example
   * ```js
   * const options = {
   * modelId:     'COGNITE_3D_MODEL_ID',
   * revisionId:  'COGNITE_3D_REVISION_ID',
   * };
   * viewer.addCadModel(options).then(model => {
   * viewer.fitCameraToModel(model, 0);
   * });
   * ```
   */
  async addCadModel(options: AddModelOptions): Promise<Cognite3DModel> {
    trackLoadModel(
      {
        options: omit(options, ['modelId', 'revisionId']),
        type: 'cad',
        moduleName: 'Cognite3DViewer',
        methodName: 'addCadModel'
      },
      {
        modelId: options.modelId,
        revisionId: options.revisionId
      }
    );

    if (options.localPath) {
      throw new NotSupportedInMigrationWrapperError();
    }
    if (options.onComplete) {
      throw new NotSupportedInMigrationWrapperError();
    }
    if (options.geometryFilter) {
      this._geometryFilters.push(options.geometryFilter);
      this.setSlicingPlanes(this._revealManager.clippingPlanes);
    }
    const { modelId, revisionId } = options;
    const cadNode = await this._revealManager.addModel('cad', {
      modelId,
      revisionId
    });
    const model3d = new Cognite3DModel(modelId, revisionId, cadNode, this.sdkClient);
    this.models.push(model3d);
    this.scene.add(model3d);
    this._subscription.add(
      fromEventPattern<SectorNodeIdToTreeIndexMapLoadedEvent>(
        h => this._revealManager.on('nodeIdToTreeIndexMapLoaded', h),
        h => this._revealManager.off('nodeIdToTreeIndexMapLoaded', h)
      ).subscribe(event => {
        // TODO 2020-07-05 larsmoa: Fix a better way of identifying a model than blobUrl
        if (event.blobUrl === cadNode.cadModelMetadata.blobUrl) {
          model3d.updateNodeIdMaps(event.nodeIdToTreeIndexMap);
        }
      })
    );

    return model3d;
  }

  /**
   * Add a new pointcloud 3D model to the viewer.
   * Call {@link Cognite3DViewer.fitCameraToModel} to see the model after the model has loaded.
   * @param options
   * @example
   * ```js
   * const options = {
   * modelId:     'COGNITE_3D_MODEL_ID',
   * revisionId:  'COGNITE_3D_REVISION_ID',
   * };
   * viewer.addPointCloudModel(options).then(model => {
   * viewer.fitCameraToModel(model, 0);
   * });
   * ```
   */
  async addPointCloudModel(options: AddModelOptions): Promise<CognitePointCloudModel> {
    trackLoadModel(
      {
        options: omit(options, ['modelId', 'revisionId']),
        type: 'pointcloud',
        moduleName: 'Cognite3DViewer',
        methodName: 'addPointCloudModel'
      },
      {
        modelId: options.modelId,
        revisionId: options.revisionId
      }
    );

    if (options.localPath) {
      throw new NotSupportedInMigrationWrapperError();
    }
    if (options.geometryFilter) {
      throw new NotSupportedInMigrationWrapperError();
    }
    if (options.orthographicCamera) {
      throw new NotSupportedInMigrationWrapperError();
    }
    if (options.onComplete) {
      throw new NotSupportedInMigrationWrapperError();
    }

    const { modelId, revisionId } = options;
    const pointCloudNode = await this._revealManager.addModel('pointcloud', {
      modelId,
      revisionId
    });
    const model = new CognitePointCloudModel(modelId, revisionId, pointCloudNode);
    this.models.push(model);
    this.scene.add(model);
    return model;
  }

  /**
   * Use to determine of which type the model is.
   *
   * @param modelId The model's id.
   * @param revisionId The model's revision id.
   *
   * @returns Empty string if type is not supported.
   * @example
   * ```typescript
   * const viewer = new Cognite3DViewer(...);
   * const type = await viewer.determineModelType(options.modelId, options.revisionId)
   * let model: Cognite3DModel | CognitePointCloudModel
   * switch (type) {
   *   case 'cad':
   *     model = await viewer.addCadModel(options);
   *     break;
   *   case 'pointcloud':
   *     model = await viewer.addPointCloudModel(options);
   *     break;
   *   default:
   *     throw new Error('Model is not supported');
   * }
   * viewer.fitCameraToModel(model);
   * ```
   */
  async determineModelType(modelId: number, revisionId: number): Promise<SupportedModelTypes | ''> {
    const clientExt = new CdfModelDataClient(this.sdkClient);
    const outputs = await clientExt.getOutputs({ modelId, revisionId, format: File3dFormat.AnyFormat });
    if (outputs.findMostRecentOutput(File3dFormat.RevealCadModel) !== undefined) {
      return 'cad';
    } else if (outputs.findMostRecentOutput(File3dFormat.EptPointCloud) !== undefined) {
      return 'pointcloud';
    }
    return '';
  }

  /**
   * Add a THREE.Object3D to the viewer.
   * @param object
   * @example
   * ```js
   * const sphere = new THREE.Mesh(
   * new THREE.SphereBufferGeometry(),
   * new THREE.MeshBasicMaterial()
   * );
   * viewer.addObject3D(sphere);
   * ```
   */
  addObject3D(object: THREE.Object3D): void {
    if (this.isDisposed) {
      return;
    }
    this.scene.add(object);
    this.extraObjects.push(object);
    this.renderController.redraw();
    this.triggerUpdateCameraNearAndFar(true);
  }

  /**
   * Remove a THREE.Object3D from the viewer.
   * @param object
   * @example
   * ```js
   * const sphere = new THREE.Mesh(new THREE.SphereBufferGeometry(), new THREE.MeshBasicMaterial());
   * viewer.addObject3D(sphere);
   * viewer.removeObject3D(sphere);
   * ```
   */
  removeObject3D(object: THREE.Object3D): void {
    if (this.isDisposed) {
      return;
    }
    this.scene.remove(object);
    const index = this.extraObjects.indexOf(object);
    if (index >= 0) {
      this.extraObjects.splice(index, 1);
    }
    this.renderController.redraw();
    this.triggerUpdateCameraNearAndFar(true);
  }

  /**
   * Sets the color used as the clear color of the renderer.
   * @param color
   */
  setBackgroundColor(color: THREE.Color) {
    if (this.isDisposed) {
      return;
    }

    this.renderer.setClearColor(color);
  }

  /**
   * Sets per-pixel slicing planes. Pixels behind any of the planes will be sliced away.
   * @param slicingPlanes The planes to use for slicing.
   * @example
   * ```js
   * // Hide pixels with values less than 0 in the x direction
   * const plane = new THREE.Plane(new THREE.Vector3(1, 0, 0), 0);
   * viewer.setSlicingPlanes([plane]);
   * ```
   * ```js
   * // Hide pixels with values greater than 20 in the x direction
   *  const plane = new THREE.Plane(new THREE.Vector3(-1, 0, 0), 20);
   * viewer.setSlicingPlanes([plane]);
   * ```
   * ```js
   * // Hide pixels with values less than 0 in the x direction or greater than 0 in the y direction
   * const xPlane = new THREE.Plane(new THREE.Vector3(1, 0, 0), 0);
   * const yPlane = new THREE.Plane(new THREE.Vector3(0, -1, 0), 0);
   * viewer.setSlicingPlanes([xPlane, yPlane]);
   * ```
   * ```js
   * // Hide pixels behind an arbitrary, non axis-aligned plane
   *  const plane = new THREE.Plane(new THREE.Vector3(1.5, 20, -19), 20);
   * viewer.setSlicingPlanes([plane]);
   * ```
   * ```js
   * // Disable slicing planes
   *  viewer.setSlicingPlanes([]);
   * ```
   */
  setSlicingPlanes(slicingPlanes: THREE.Plane[]): void {
    const geometryFilterPlanes = this._geometryFilters
      .map(x => new BoundingBoxClipper(x.boundingBox).clippingPlanes)
      .reduce((a, b) => a.concat(b), []);

    const combinedSlicingPlanes = slicingPlanes.concat(geometryFilterPlanes);
    this.renderer.localClippingEnabled = combinedSlicingPlanes.length > 0;
    this._revealManager.clippingPlanes = combinedSlicingPlanes;
    this._slicingNeedsUpdate = true;
  }

  /**
   * @obvious
   * @returns The THREE.Camera used for rendering.
   */
  getCamera(): THREE.Camera {
    return this.camera;
  }

  /**
   * @obvious
   * @returns The THREE.Scene used for rendering.
   */
  getScene(): THREE.Scene {
    return this.scene;
  }

  /**
   * @obvious
   * @returns Camera's position in world space.
   */
  getCameraPosition(): THREE.Vector3 {
    if (this.isDisposed) {
      return new THREE.Vector3(-Infinity, -Infinity, -Infinity);
    }
    return this.controls.getState().position.clone();
  }

  /**
   * @obvious
   * @returns Camera's target in world space.
   */
  getCameraTarget(): THREE.Vector3 {
    if (this.isDisposed) {
      return new THREE.Vector3(-Infinity, -Infinity, -Infinity);
    }
    return this.controls.getState().target.clone();
  }

  /**
   * @obvious
   * @param position Position in world space.
   * @example
   * ```js
   * // store position, target
   * const position = viewer.getCameraPosition();
   * const target = viewer.getCameraTarget();
   * // restore position, target
   * viewer.setCameraPosition(position);
   * viewer.setCameraTarget(target);
   * ```
   */
  setCameraPosition(position: THREE.Vector3): void {
    if (this.isDisposed) {
      return;
    }
    this.controls.setState(position, this.getCameraTarget());
  }

  /**
   * Set camera's target.
   * @public
   * @param target Target in world space.
   * @example
   * ```js
   * // store position, target
   * const position = viewer.getCameraPosition();
   * const target = viewer.getCameraTarget();
   * // restore position, target
   * viewer.setCameraPosition(position);
   * viewer.setCameraTarget(target);
   * ```
   */
  setCameraTarget(target: THREE.Vector3): void {
    if (this.isDisposed) {
      return;
    }
    this.controls.setState(this.getCameraPosition(), target);
  }

  /**
   * Attempts to load the camera settings from the settings stored for the
   * provided model. See {@link https://docs.cognite.com/api/v1/#operation/get3DRevision}
   * and {@link https://docs.cognite.com/api/v1/#operation/update3DRevisions} for
   * information on how this setting is retrieved and stored. This setting can
   * also be changed through the 3D models management interface in Cognite Fusion.
   * If no camera configuration is stored in CDF, {@link Cognite3DViewer.fitCameraToModel}
   * is used as a fallback.
   * @param model The model to load camera settings from.
   */
  loadCameraFromModel(model: CogniteModelBase): void {
    const config = model.getCameraConfiguration();
    if (config) {
      this.controls.setState(config.position, config.target);
    } else {
      this.fitCameraToModel(model, 0);
    }
  }

  /**
   * Move camera to a place where the 3D model is visible.
   * It uses the bounding box of the 3D model and calls {@link Cognite3DViewer.fitCameraToBoundingBox}.
   * @param model The 3D model.
   * @param duration The duration of the animation moving the camera. Set this to 0 (zero) to disable animation.
   * @example
   * ```js
   * // Fit camera to model
   * viewer.fitCameraToModel(model);
   * ```
   * ```js
   * // Fit camera to model over 500 milliseconds
   * viewer.fitCameraToModel(model, 500);
   * ```
   * ```js
   * // Fit camera to model instantly
   * viewer.fitCameraToModel(model, 0);
   * ```
   */
  fitCameraToModel(model: CogniteModelBase, duration?: number): void {
    const bounds = model.getModelBoundingBox();
    this.fitCameraToBoundingBox(bounds, duration);
  }

  /**
   * Move camera to a place where the content of a bounding box is visible to the camera.
   * @param box The bounding box in world space.
   * @param duration The duration of the animation moving the camera. Set this to 0 (zero) to disable animation.
   * @param radiusFactor The ratio of the distance from camera to center of box and radius of the box.
   * @example
   * ```js
   * // Fit camera to bounding box over 500 milliseconds
   * viewer.fitCameraToBoundingBox(boundingBox, 500);
   * ```
   * ```js
   * // Fit camera to bounding box instantaneously
   * viewer.fitCameraToBoundingBox(boundingBox, 0);
   * ```
   * ```js
   * // Place the camera closer to the bounding box
   * viewer.fitCameraToBoundingBox(boundingBox, 500, 2);
   * ```
   */
  fitCameraToBoundingBox(box: THREE.Box3, duration?: number, radiusFactor: number = 2): void {
    const center = new THREE.Vector3().lerpVectors(box.min, box.max, 0.5);
    const radius = 0.5 * new THREE.Vector3().subVectors(box.max, box.min).length();
    const boundingSphere = new THREE.Sphere(center, radius);

    // TODO 2020-03-15 larsmoa: Doesn't currently work :S
    // const boundingSphere = box.getBoundingSphere(new THREE.Sphere());

    const target = boundingSphere.center;
    const distance = boundingSphere.radius * radiusFactor;
    const direction = new THREE.Vector3(0, 0, -1);
    direction.applyQuaternion(this.camera.quaternion);

    const position = new THREE.Vector3();
    position.copy(direction).multiplyScalar(-distance).add(target);

    this.moveCameraTo(position, target, duration);
  }

  /**
   * Typically used when you perform some changes and can't see them unless you move camera.
   * To fix this forceRerender might be used.
   */
  forceRerender(): void {
    this._revealManager.requestRedraw();
  }

  /**
   * Allows to move camera with WASM or arrows keys.
   */
  enableKeyboardNavigation(): void {
    this.controls.enableKeyboardNavigation = true;
  }

  /**
   * Disables camera movement by pressing WASM or arrows keys.
   */
  disableKeyboardNavigation(): void {
    this.controls.enableKeyboardNavigation = false;
  }

  /**
   * Convert a point in world space to its coordinates in the canvas. This can be used to place HTML objects near 3D objects on top of the 3D viewer.
   * @see {@link https://www.w3schools.com/graphics/canvas_coordinates.asp https://www.w3schools.com/graphics/canvas_coordinates.asp}.
   * @param point World space coordinate.
   * @param normalize Optional. If true, coordinates are normalized into [0,1]. If false, the values are in the range [0, <canvas_size>).
   * @returns Returns 2D coordinates if the point is visible on screen, or `null` if object is outside screen.
   * @example
   * ```js
   * const boundingBoxCenter = new THREE.Vector3();
   * // Find center of bounding box in world space
   * model.getBoundingBox(nodeId).getCenter(boundingBoxCenter);
   * // Screen coordinates of that point
   * const screenCoordinates = viewer.worldToScreen(boundingBoxCenter);
   * ```
   * ```js
   * const boundingBoxCenter = new THREE.Vector3();
   * // Find center of bounding box in world space
   * model.getBoundingBox(nodeId).getCenter(boundingBoxCenter);
   * // Screen coordinates of that point normalized in the range [0,1]
   * const screenCoordinates = viewer.worldToScreen(boundingBoxCenter, true);
   * ```
   * ```js
   * const boundingBoxCenter = new THREE.Vector3();
   * // Find center of bounding box in world space
   * model.getBoundingBox(nodeId).getCenter(boundingBoxCenter);
   * // Screen coordinates of that point
   * const screenCoordinates = viewer.worldToScreen(boundingBoxCenter);
   * if (screenCoordinates == null) {
   *   // Object not visible on screen
   * } else {
   *   // Object is visible on screen
   * }
   * ```
   */
  worldToScreen(point: THREE.Vector3, normalize?: boolean): THREE.Vector2 | null {
    this.camera.updateMatrixWorld();
    const p = from3DPositionToRelativeViewportCoordinates(this.camera, point);
    if (p.x < 0 || p.x > 1 || p.y < 0 || p.y > 1 || p.z < 0 || p.z > 1) {
      // Return null if point is outside camera frustum.
      return null;
    }
    if (!normalize) {
      const canvas = this.renderer.domElement;
      p.x = Math.round(p.x * canvas.clientWidth);
      p.y = Math.round(p.y * canvas.clientHeight);
    }
    return new THREE.Vector2(p.x, p.y);
  }

  /**
   * Take screenshot from the current camera position.
   * @param width Width of the final image. Default is current canvas size.
   * @param height Height of the final image. Default is current canvas size.
   * @returns A {@link https://developer.mozilla.org/en-US/docs/Web/HTTP/Basics_of_HTTP/Data_URIs Data URL} of the image ('image/png').
   * @example
   * ```js
   * // Take a screenshot with custom resolution
   * const url = await viewer.getScreenshot(1920, 1080);
   * ```
   * ```js
   * // Add a screenshot with resolution of the canvas to the page
   * const url = await viewer.getScreenshot();
   * const image = document.createElement('img');
   * image.src = url;
   * document.body.appendChild(url);
   * ```
   */
  async getScreenshot(width = this.canvas.width, height = this.canvas.height): Promise<string> {
    if (this.isDisposed) {
      throw new Error('Viewer is disposed');
    }

    const { width: originalWidth, height: originalHeight } = this.canvas;

    const screenshotCamera = this.camera.clone();
    adjustCamera(screenshotCamera, width, height);

    this.renderer.setSize(width, height);
    this.renderer.render(this.scene, screenshotCamera);
    this._revealManager.render(this.renderer, screenshotCamera, this.scene);
    const url = this.renderer.domElement.toDataURL();

    this.renderer.setSize(originalWidth, originalHeight);
    this.renderer.render(this.scene, this.camera);

    return url;
  }

  /**
   * Raycasting model(s) for finding where the ray intersects with the model.
   * @param offsetX X coordinate in pixels (relative to the domElement).
   * @param offsetY Y coordinate in pixels (relative to the domElement).
   * @returns If there was an intersection then return the intersection object - otherwise it returns `null` if there were no intersections.
   * @see {@link https://en.wikipedia.org/wiki/Ray_casting}.
   * @example
   * ```js
   * const offsetX = 50 // pixels from the left
   * const offsetY = 100 // pixels from the top
   * const intersection = viewer.getIntersectionFromPixel(offsetX, offsetY);
   * if (intersection) // it was a hit
   *   console.log(
   *     'You hit model ', intersection.model,
   *     ' at the node with id ', intersection.nodeId,
   *     ' at this exact point ', intersection.point
   *   );
   * ```
   */
  getIntersectionFromPixel(offsetX: number, offsetY: number): null | Intersection {
    const cadModels = this.getModels('cad');
    const nodes = cadModels.map(x => x.cadNode);

    const coords = {
      x: (offsetX / this.renderer.domElement.clientWidth) * 2 - 1,
      y: (offsetY / this.renderer.domElement.clientHeight) * -2 + 1
    };
    const results = intersectCadNodes(nodes, {
      coords,
      camera: this.camera,
      renderer: this.renderer
    });

    if (results.length > 0) {
      const result = results[0]; // Nearest intersection
      for (const model of cadModels) {
        if (model.cadNode === result.cadNode) {
          const intersection: Intersection = {
            model,
            treeIndex: result.treeIndex,
            point: result.point
          };
          return intersection;
        }
      }
    }

    return null;
  }

  /**
   * @deprecated There is no cache anymore.
   * @throws {@link NotSupportedInMigrationWrapperError}
   */
  clearCache(): void {
    throw new NotSupportedInMigrationWrapperError('Cache is not supported');
  }

  private getModels(type: 'cad'): Cognite3DModel[];
  private getModels(type: 'pointcloud'): CognitePointCloudModel[];
  /** @private */
  private getModels(type: SupportedModelTypes): CogniteModelBase[] {
    return this.models.filter(x => x.type === type);
  }

  /** @private */
  private moveCameraTo(position: THREE.Vector3, target: THREE.Vector3, duration?: number) {
    if (this.isDisposed) {
      return;
    }

    const { camera } = this;

    if (duration == null) {
      const distance = position.distanceTo(camera.position);
      duration = distance * 125; // 250ms per unit distance
      duration = Math.min(Math.max(duration, 600), 2500); // min duration 600ms and 2500ms as max duration
    }

    const raycaster = new THREE.Raycaster();
    raycaster.setFromCamera(new THREE.Vector2(0, 0), camera);
    const distanceToTarget = target.distanceTo(camera.position);
    const scaledDirection = raycaster.ray.direction.clone().multiplyScalar(distanceToTarget);
    const startTarget = raycaster.ray.origin.clone().add(scaledDirection);
    const from = {
      x: camera.position.x,
      y: camera.position.y,
      z: camera.position.z,
      targetX: startTarget.x,
      targetY: startTarget.y,
      targetZ: startTarget.z
    };
    const to = {
      x: position.x,
      y: position.y,
      z: position.z,
      targetX: target.x,
      targetY: target.y,
      targetZ: target.z
    };

    const animation = new TWEEN.Tween(from);
    const stopTween = (event: Event) => {
      if (this.isDisposed) {
        document.removeEventListener('keydown', stopTween);
        animation.stop();
        return;
      }

      if (event.type !== 'keydown' || this.controls.enableKeyboardNavigation) {
        animation.stop();
        this.canvas.removeEventListener('pointerdown', stopTween);
        this.canvas.removeEventListener('wheel', stopTween);
        document.removeEventListener('keydown', stopTween);
      }
    };

    this.canvas.addEventListener('pointerdown', stopTween);
    this.canvas.addEventListener('wheel', stopTween);
    document.addEventListener('keydown', stopTween);

    const tmpTarget = new THREE.Vector3();
    const tmpPosition = new THREE.Vector3();
    animation
      .to(to, duration)
      .easing((x: number) => TWEEN.Easing.Circular.Out(x))
      .onUpdate(() => {
        if (this.isDisposed) {
          return;
        }
        tmpPosition.set(from.x, from.y, from.z);
        tmpTarget.set(from.targetX, from.targetY, from.targetZ);
        if (!this.camera) {
          return;
        }

        this.setCameraPosition(tmpPosition);
        this.setCameraTarget(tmpTarget);
      })
      .onComplete(() => {
        if (this.isDisposed) {
          return;
        }
        this.canvas.removeEventListener('pointerdown', stopTween);
      })
      .start(TWEEN.now());
  }

  /** @private */
  private async animate(time: number) {
    if (this.isDisposed) {
      return;
    }
    this.latestRequestId = requestAnimationFrame(this.animate.bind(this));

    const { display, visibility } = window.getComputedStyle(this.canvas);
    const isVisible = visibility === 'visible' && display !== 'none';

    if (isVisible) {
      const { renderController } = this;
      TWEEN.update(time);
      const didResize = this.resizeIfNecessary();
      if (didResize) {
        renderController.redraw();
      }
      this.controls.update(this.clock.getDelta());
      renderController.update();
      this._revealManager.update(this.camera);

      if (
        (renderController.needsRedraw || this._revealManager.needsRedraw || this._slicingNeedsUpdate) &&
        !this.shouldSuspendRendering()
      ) {
        this.triggerUpdateCameraNearAndFar();
        this._revealManager.render(this.renderer, this.camera, this.scene);
        renderController.clearNeedsRedraw();
        this._revealManager.resetRedraw();
        this._slicingNeedsUpdate = false;
        this._lastFrameTimestamp = performance.now();
      }
    }
  }

<<<<<<< HEAD
  private shouldSuspendRendering(): boolean {
    // Reduce framerate when we are not moving the camera to give more time for loading and other operations
    const now = performance.now();
    const cameraChangedSinceLastFrame = this._lastFrameTimestamp < this._lastCameraChangedTimestamp;
    const lastFrameDt = now - this._lastFrameTimestamp;
    const suspend = this._isLoading && !cameraChangedSinceLastFrame && lastFrameDt < 1000 / 5.0;
    return suspend;
  }

=======
  /** @private */
>>>>>>> 36089911
  private setupUpdateCameraNearAndFar(): Subject<{ camera: THREE.PerspectiveCamera; force: boolean }> {
    const lastUpdatePosition = new THREE.Vector3(Infinity, Infinity, Infinity);
    const camPosition = new THREE.Vector3();

    const updateNearFarSubject = new Subject<{ camera: THREE.PerspectiveCamera; force: boolean }>();
    updateNearFarSubject
      .pipe(
        map(state => {
          if (state.force) {
            // Emulate camera movement to force update
            return Infinity;
          }
          return lastUpdatePosition.distanceToSquared(state.camera.getWorldPosition(camPosition));
        }),
        (source: Observable<number>) => {
          return merge(
            // When camera is moved more than 10 meters
            source.pipe(filter(distanceMoved => distanceMoved > 10.0)),
            // Or it's been a while since we last update near/far and camera has moved slightly
            source.pipe(
              debounceTime(100),
              filter(distanceMoved => distanceMoved > 0.0)
            )
          );
        }
      )
      .subscribe(() => {
        this.camera.getWorldPosition(lastUpdatePosition);
        this.updateCameraNearAndFar(this.camera);
      });
    return updateNearFarSubject;
  }

  /** @private */
  private triggerUpdateCameraNearAndFar(force?: boolean) {
    this._updateCameraNearAndFarSubject.next({ camera: this.camera, force: !!force });
  }

  /** @private */
  private updateCameraNearAndFar(camera: THREE.PerspectiveCamera) {
    // See https://stackoverflow.com/questions/8101119/how-do-i-methodically-choose-the-near-clip-plane-distance-for-a-perspective-proj
    if (this.isDisposed) {
      return;
    }
    const {
      combinedBbox,
      bbox,
      cameraPosition,
      cameraDirection,
      corners,
      nearPlane,
      nearPlaneCoplanarPoint
    } = this._updateNearAndFarPlaneBuffers;
    // 1. Compute the bounds of all geometry
    combinedBbox.makeEmpty();
    this.models.forEach(model => {
      model.getModelBoundingBox(bbox);
      combinedBbox.expandByPoint(bbox.min);
      combinedBbox.expandByPoint(bbox.max);
    });
    this.extraObjects.forEach(obj => {
      bbox.setFromObject(obj);
      combinedBbox.expandByPoint(bbox.min);
      combinedBbox.expandByPoint(bbox.max);
    });
    getBoundingBoxCorners(combinedBbox, corners);
    camera.getWorldPosition(cameraPosition);
    camera.getWorldDirection(cameraDirection);

    // 1. Compute nearest to fit the whole bbox (the case
    // where the camera is inside the box for now is ignored for now)
    let near = combinedBbox.distanceToPoint(cameraPosition);
    near /= Math.sqrt(1 + Math.tan(((camera.fov / 180) * Math.PI) / 2) ** 2 * (camera.aspect ** 2 + 1));
    near = Math.max(0.1, near);

    // 2. Compute the far distance to the distance from camera to furthest
    // corner of the boundingbox that is "in front" of the near plane
    nearPlaneCoplanarPoint.copy(cameraPosition).addScaledVector(cameraDirection, near);
    nearPlane.setFromNormalAndCoplanarPoint(cameraDirection, nearPlaneCoplanarPoint);
    let far = -Infinity;
    for (let i = 0; i < 8; ++i) {
      if (nearPlane.distanceToPoint(corners[i]) >= 0) {
        const dist = corners[i].distanceTo(cameraPosition);
        far = Math.max(far, dist);
      }
    }
    far = Math.max(near * 2, far);

    // 3. Handle when camera is inside the model by adjusting the near value
    const diagonal = combinedBbox.min.distanceTo(combinedBbox.max);
    if (combinedBbox.containsPoint(cameraPosition)) {
      near = Math.min(0.1, far / 1000.0);
    }

    // Apply
    camera.near = near;
    camera.far = far;
    camera.updateProjectionMatrix();
    // The minDistance of the camera controller determines at which distance
    // we will push the target in front of us instead of getting closer to it.
    // This is also used to determine the speed of the camera when flying with ASDW.
    // We want to either let it be controlled by the near plane if we are far away,
    // but no more than a fraction of the bounding box of the system if inside
    this.controls.minDistance = Math.max(diagonal * 0.02, 0.1 * near);
  }

  /** @private */
  private resizeIfNecessary(): boolean {
    if (this.isDisposed) {
      return false;
    }
    // The maxTextureSize is chosen from testing on low-powered hardware,
    // and could be increased in the future.
    // TODO Increase maxTextureSize if SSAO performance is improved
    const maxTextureSize = 1.4e6;

    const rendererSize = this.renderer.getSize(new THREE.Vector2());
    const rendererPixelWidth = rendererSize.width;
    const rendererPixelHeight = rendererSize.height;

    // client width and height are in virtual pixels and not yet scaled by dpr
    // TODO VERSION 5.0.0 remove the test for dom element size once we have removed the getCanvas function
    const clientWidth = this.domElement.clientWidth !== 0 ? this.domElement.clientWidth : this.canvas.clientWidth;
    const clientHeight = this.domElement.clientHeight !== 0 ? this.domElement.clientHeight : this.canvas.clientHeight;
    const clientPixelWidth = this.renderer.getPixelRatio() * clientWidth;
    const clientPixelHeight = this.renderer.getPixelRatio() * clientHeight;
    const clientTextureSize = clientPixelWidth * clientPixelHeight;

    const scale = clientTextureSize > maxTextureSize ? Math.sqrt(maxTextureSize / clientTextureSize) : 1;

    const width = clientPixelWidth * scale;
    const height = clientPixelHeight * scale;

    const maxError = 0.1; // pixels
    const isOptimalSize =
      Math.abs(rendererPixelWidth - width) < maxError && Math.abs(rendererPixelHeight - height) < maxError;

    if (isOptimalSize) {
      return false;
    }

    this.renderer.setSize(width, height);

    adjustCamera(this.camera, width, height);

    // fixme: Invalid instanceof check: 'camera' has type that is not related to 'OrthographicCamera'
    if (this.camera instanceof THREE.OrthographicCamera) {
      this.controls.orthographicCameraDollyFactor = 20 / width;
      this.controls.keyboardDollySpeed = 2 / width;
    }

    return true;
  }

  private startPointerEventListeners = () => {
    const canvas = this.canvas;
    const maxMoveDistance = 4;
    const maxClickDuration = 250;

    let pointerDown = false;
    let pointerDownTimestamp = 0;
    let validClick = false;

    const onHoverCallback = debounce((e: MouseEvent) => {
      this.eventListeners.hover.forEach(fn => fn(mouseEventOffset(e, canvas)));
    }, 100);

    const onMove = (e: MouseEvent | TouchEvent) => {
      const { offsetX, offsetY } = mouseEventOffset(e, canvas);
      const { offsetX: firstOffsetX, offsetY: firstOffsetY } = mouseEventOffset(e, canvas);

      // check for Manhattan distance greater than maxMoveDistance pixels
      if (
        pointerDown &&
        validClick &&
        Math.abs(offsetX - firstOffsetX) + Math.abs(offsetY - firstOffsetY) > maxMoveDistance
      ) {
        validClick = false;
      }
    };

    const onUp = (e: MouseEvent | TouchEvent) => {
      const clickDuration = e.timeStamp - pointerDownTimestamp;
      if (pointerDown && validClick && clickDuration < maxClickDuration) {
        // trigger events
        this.eventListeners.click.forEach(func => {
          func(mouseEventOffset(e, canvas));
        });
      }
      pointerDown = false;
      validClick = false;

      // move
      canvas.removeEventListener('mousemove', onMove);
      canvas.removeEventListener('touchmove', onMove);

      // up
      canvas.removeEventListener('mouseup', onUp);
      canvas.removeEventListener('touchend', onUp);

      // add back onHover
      canvas.addEventListener('mousemove', onHoverCallback);
    };

    const onDown = (e: MouseEvent | TouchEvent) => {
      event = e;
      pointerDown = true;
      validClick = true;
      pointerDownTimestamp = e.timeStamp;

      // move
      canvas.addEventListener('mousemove', onMove);
      canvas.addEventListener('touchmove', onMove);

      // up
      canvas.addEventListener('mouseup', onUp);
      canvas.addEventListener('touchend', onUp);

      // no more onHover
      canvas.removeEventListener('mousemove', onHoverCallback);
    };

    // down
    canvas.addEventListener('mousedown', onDown);
    canvas.addEventListener('touchstart', onDown);

    // on hover callback
    canvas.addEventListener('mousemove', onHoverCallback);
  };
}

function shouldEnableAntialiasing(): boolean {
  return !isMobileOrTablet();
}

function adjustCamera(camera: THREE.Camera, width: number, height: number) {
  if (camera instanceof THREE.PerspectiveCamera) {
    camera.aspect = width / height;
    camera.updateProjectionMatrix();
  } else if (camera instanceof THREE.OrthographicCamera) {
    camera.left = -width;
    camera.right = width;
    camera.top = height;
    camera.bottom = -height;
  }
}

function createCanvasWrapper(): HTMLElement {
  const domElement = document.createElementNS('http://www.w3.org/1999/xhtml', 'div');
  domElement.style.width = '100%';
  domElement.style.height = '100%';
  return domElement;
}

function mouseEventOffset(ev: MouseEvent | TouchEvent, target: HTMLElement) {
  target = target || ev.currentTarget || ev.srcElement;
  const cx = 'clientX' in ev ? ev.clientX : 0;
  const cy = 'clientY' in ev ? ev.clientY : 0;
  const rect = target.getBoundingClientRect();
  return {
    offsetX: cx - rect.left,
    offsetY: cy - rect.top
  };
}

function getBoundingBoxCorners(bbox: THREE.Box3, outBuffer?: THREE.Vector3[]): THREE.Vector3[] {
  outBuffer = outBuffer || [
    new THREE.Vector3(),
    new THREE.Vector3(),
    new THREE.Vector3(),
    new THREE.Vector3(),
    new THREE.Vector3(),
    new THREE.Vector3(),
    new THREE.Vector3(),
    new THREE.Vector3()
  ];
  if (outBuffer.length !== 8) {
    throw new Error(`outBuffer must hold exactly 8 elements, but holds ${outBuffer.length} elemnents`);
  }

  const min = bbox.min;
  const max = bbox.max;
  outBuffer[0].set(min.x, min.y, min.z);
  outBuffer[1].set(max.x, min.y, min.z);
  outBuffer[2].set(min.x, max.y, min.z);
  outBuffer[3].set(min.x, min.y, max.z);
  outBuffer[4].set(max.x, max.y, min.z);
  outBuffer[5].set(max.x, max.y, max.z);
  outBuffer[6].set(max.x, min.y, max.z);
  outBuffer[7].set(min.x, max.y, max.z);
  return outBuffer;
}<|MERGE_RESOLUTION|>--- conflicted
+++ resolved
@@ -1045,7 +1045,6 @@
     }
   }
 
-<<<<<<< HEAD
   private shouldSuspendRendering(): boolean {
     // Reduce framerate when we are not moving the camera to give more time for loading and other operations
     const now = performance.now();
@@ -1055,9 +1054,7 @@
     return suspend;
   }
 
-=======
   /** @private */
->>>>>>> 36089911
   private setupUpdateCameraNearAndFar(): Subject<{ camera: THREE.PerspectiveCamera; force: boolean }> {
     const lastUpdatePosition = new THREE.Vector3(Infinity, Infinity, Infinity);
     const camPosition = new THREE.Vector3();
