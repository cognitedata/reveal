export const execSchemaMock = `
scalar JSONObject

scalar Timestamp
scalar TimeSeries
scalar DataPoint
scalar DataPointValue

scalar Int64

input _StringCondition {
  eq: String
  isNull: Boolean
  in: [String!]
  gt: String
  lt: String
  gte: String
  lte: String
  prefix: String
}

input _FloatCondition {
  eq: Float
  isNull: Boolean
  in: [Float!]
  gt: Float
  lt: Float
  gte: Float
  lte: Float
}

input _IDCondition {
  eq: ID
  isNull: Boolean
  in: [ID!]
}

input _Int64Condition {
  eq: Int64
  isNull: Boolean
  in: [Int64!]
  gt: Int64
  lt: Int64
  gte: Int64
  lte: Int64
}

input _IntCondition {
  eq: Int
  isNull: Boolean
  in: [Int!]
  gt: Int
  lt: Int
  gte: Int
  lte: Int
}

input _TimestampCondition {
  eq: Timestamp
  isNull: Boolean
  in: [Timestamp!]
  gt: Timestamp
  lt: Timestamp
  gte: Timestamp
  lte: Timestamp
}

enum SortDirection {
  ASC
  DESC
}

type PageInfo {
  hasNextPage: Boolean!
  hasPreviousPage: Boolean!
  startCursor: String
  endCursor: String
}
input InstanceRef {
  spaceExternalId: String!
  externalId: String!
}

"""
Specifies that a type is a view type.

* space: Overrides the space, which by default is the same as the data model.
* name: Overrides the name of the view, which by default is the same as the externalId.
* version: Overrides the version of the view, which by default is the same as the data model version.
"""
directive @view(
  space: String,
  name: String,
  version: String
) on OBJECT | INTERFACE

"""
Overrides the mapping of a field. Can only be used in a view type and can not be used on derived fields.

* space: Overrides the space, which by default is the same as the data model space.
* container: Overrides the container externalId, which by default is the same as the externalId of the view postfixed with 'Container'.
* property: Overrides the container property identifier being mapped.
"""
directive @mapping(
  space: String,
  container: String,
  property: String
) on FIELD_DEFINITION

input _DirectRelationRef {
  space: String!
  externalId: String!
}

enum _RelationDirection {
  INWARDS
  OUTWARDS
}

"""
Defines the relation field's details

* name: Overrides the name property of the relation definition. This is merely metadata, and should not be confused with the property identifier!
* direction: The direction to follow the edges filtered by 'type'.
* type: Specifies the edge type, namespaced by 'space', where the 'externalId' corresponds to the edge type name.
"""
directive @relation(
  type: _DirectRelationRef!
  name: String
  direction: _RelationDirection
) on FIELD_DEFINITION

"""
Specifies that the view can be readonly, which means it's not writable.
The view can then omit mapping required properties of a container.
"""
directive @readonly on OBJECT | INTERFACE

type Post {
  externalId: ID!
<<<<<<< HEAD
  lastUpdatedTime: Timestamp!
  createdTime: Timestamp!
=======
  spaceExternalId:String!
>>>>>>> 66ce7e47
  title: String!
  views: Int!
  user: User
  comments(
    first: Int
    after: String
    filter: _ListCommentFilter
    sort: [_CommentSort!]
  ): CommentConnection
}

type User {
  externalId: ID!
<<<<<<< HEAD
  lastUpdatedTime: Timestamp!
  createdTime: Timestamp!
=======
  spaceExternalId:String!
>>>>>>> 66ce7e47
  name: String!
}

type Comment {
  externalId: ID!
<<<<<<< HEAD
  lastUpdatedTime: Timestamp!
  createdTime: Timestamp!
=======
  spaceExternalId:String!
>>>>>>> 66ce7e47
  body: String!
  date: Timestamp!
  post: Post
}

input _ListPostFilter {
  title: _StringCondition
  views: _IntCondition
  externalId: _IDCondition
  and: [_ListPostFilter!]
  or: [_ListPostFilter!]
  not: _ListPostFilter
}

enum _SearchPostFields {
  title
}

input _SearchPostFilter {
  externalId: _IDCondition
  and: [_SearchPostFilter!]
  or: [_SearchPostFilter!]
  not: _SearchPostFilter
  fields: [_SearchPostFields!]

  title: _StringCondition
  views: _IntCondition
}

input _PostSort {
  externalId: SortDirection
  title: SortDirection
  views: SortDirection
}
type _PostAggregateCountResult {
  externalId: Int!
}
type _PostAggregateFieldResult {
  views: Int!
}

input _ListUserFilter {
  name: _StringCondition
  externalId: _IDCondition
  and: [_ListUserFilter!]
  or: [_ListUserFilter!]
  not: _ListUserFilter
}

enum _SearchUserFields {
  name
}

input _SearchUserFilter {
  externalId: _IDCondition
  and: [_SearchUserFilter!]
  or: [_SearchUserFilter!]
  not: _SearchUserFilter
  fields: [_SearchUserFields!]

  name: _StringCondition
}

input _UserSort {
  externalId: SortDirection
  name: SortDirection
}
type _UserAggregateCountResult {
  externalId: Int!
}
type _UserAggregateFieldResult {
  _empty: Int!
}

input _ListCommentFilter {
  body: _StringCondition
  date: _TimestampCondition
  externalId: _IDCondition
  and: [_ListCommentFilter!]
  or: [_ListCommentFilter!]
  not: _ListCommentFilter
}

enum _SearchCommentFields {
  body
}

input _SearchCommentFilter {
  externalId: _IDCondition
  and: [_SearchCommentFilter!]
  or: [_SearchCommentFilter!]
  not: _SearchCommentFilter
  fields: [_SearchCommentFields!]

  body: _StringCondition
  date: _TimestampCondition
}

input _CommentSort {
  externalId: SortDirection
  body: SortDirection
  date: SortDirection
}
type _CommentAggregateCountResult {
  externalId: Int!
}
type _CommentAggregateFieldResult {
  _empty: Int!
}

type PostConnection {
  edges: [_PostEdge]!
  items: [Post]!
  pageInfo: PageInfo!
}

type PostAggregateConnection {
  edges: [_PostAggregateEdge]!
  items: [PostAggregateResult]!
  pageInfo: PageInfo!
}

type _PostEdge {
  node: Post!
  cursor: String
}

type _PostAggregateEdge {
  node: PostAggregateResult!
  cursor: String
}

type PostAggregateResult {
  group: JSONObject
  avg: [_PostAggregateFieldResult]!
  min: [_PostAggregateFieldResult]!
  max: [_PostAggregateFieldResult]!
  count: _PostAggregateCountResult!
  sum: [_PostAggregateFieldResult]!
}

type UserConnection {
  edges: [_UserEdge]!
  items: [User]!
  pageInfo: PageInfo!
}

type UserAggregateConnection {
  edges: [_UserAggregateEdge]!
  items: [UserAggregateResult]!
  pageInfo: PageInfo!
}

type _UserEdge {
  node: User!
  cursor: String
}

type _UserAggregateEdge {
  node: UserAggregateResult!
  cursor: String
}

type UserAggregateResult {
  group: JSONObject
  avg: [_UserAggregateFieldResult]!
  min: [_UserAggregateFieldResult]!
  max: [_UserAggregateFieldResult]!
  count: _UserAggregateCountResult!
  sum: [_UserAggregateFieldResult]!
}

type CommentConnection {
  edges: [_CommentEdge]!
  items: [Comment]!
  pageInfo: PageInfo!
}

type CommentAggregateConnection {
  edges: [_CommentAggregateEdge]!
  items: [CommentAggregateResult]!
  pageInfo: PageInfo!
}

type _CommentEdge {
  node: Comment!
  cursor: String
}

type _CommentAggregateEdge {
  node: CommentAggregateResult!
  cursor: String
}

type CommentAggregateResult {
  group: JSONObject
  avg: [_CommentAggregateFieldResult]!
  min: [_CommentAggregateFieldResult]!
  max: [_CommentAggregateFieldResult]!
  count: _CommentAggregateCountResult!
  sum: [_CommentAggregateFieldResult]!
}

type Query {
  listPost(
    after: String
    filter: _ListPostFilter
    first: Int
    sort: [_PostSort!]
  ): PostConnection

  searchPost(
    fields: [_SearchPostFields!]

    filter: _SearchPostFilter
    first: Int
    after: String
    query: String!
  ): PostConnection

  getPostById(instance: InstanceRef!): PostConnection

  aggregatePost(
    fields: [_SearchPostFields!]

    filter: _SearchPostFilter
    groupBy: [_SearchPostFields!]
    first: Int
    after: String
    query: String
  ): PostAggregateConnection

  listUser(
    after: String
    filter: _ListUserFilter
    first: Int
    sort: [_UserSort!]
  ): UserConnection

  searchUser(
    fields: [_SearchUserFields!]

    filter: _SearchUserFilter
    first: Int
    after: String
    query: String!
  ): UserConnection

  getUserById(instance: InstanceRef!): UserConnection

  aggregateUser(
    fields: [_SearchUserFields!]

    filter: _SearchUserFilter
    groupBy: [_SearchUserFields!]
    first: Int
    after: String
    query: String
  ): UserAggregateConnection

  listComment(
    after: String
    filter: _ListCommentFilter
    first: Int
    sort: [_CommentSort!]
  ): CommentConnection

  searchComment(
    fields: [_SearchCommentFields!]

    filter: _SearchCommentFilter
    first: Int
    after: String
    query: String!
  ): CommentConnection

  getCommentById(instance: InstanceRef!): CommentConnection

  aggregateComment(
    fields: [_SearchCommentFields!]

    filter: _SearchCommentFilter
    groupBy: [_SearchCommentFields!]
    first: Int
    after: String
    query: String
  ): CommentAggregateConnection
}

# we need to tell the server which types represent the root query
# and root mutation types. We call them RootQuery and RootMutation by convention.
schema {
  query: Query
}
  `;<|MERGE_RESOLUTION|>--- conflicted
+++ resolved
@@ -138,12 +138,9 @@
 
 type Post {
   externalId: ID!
-<<<<<<< HEAD
   lastUpdatedTime: Timestamp!
   createdTime: Timestamp!
-=======
   spaceExternalId:String!
->>>>>>> 66ce7e47
   title: String!
   views: Int!
   user: User
@@ -157,23 +154,17 @@
 
 type User {
   externalId: ID!
-<<<<<<< HEAD
   lastUpdatedTime: Timestamp!
   createdTime: Timestamp!
-=======
   spaceExternalId:String!
->>>>>>> 66ce7e47
   name: String!
 }
 
 type Comment {
   externalId: ID!
-<<<<<<< HEAD
   lastUpdatedTime: Timestamp!
   createdTime: Timestamp!
-=======
   spaceExternalId:String!
->>>>>>> 66ce7e47
   body: String!
   date: Timestamp!
   post: Post
