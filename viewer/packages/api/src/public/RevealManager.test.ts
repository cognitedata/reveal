--- conflicted
+++ resolved
@@ -33,11 +33,7 @@
     .setup(p => p.getPointCloudObjects(It.IsAny()))
     .returns(Promise.resolve([]))
     .object();
-<<<<<<< HEAD
-  const apointCloudVolumeDMProvider = new Mock<PointCloudStylableObjectProvider<DMDataSourceType>>()
-=======
-  const pointCloudVolumeDMProvider = new Mock<PointCloudStylableObjectProvider<DMPointCloudDataType>>()
->>>>>>> 4d988f0e
+  const pointCloudVolumeDMProvider = new Mock<PointCloudStylableObjectProvider<DMDataSourceType>>()
     .setup(p => p.getPointCloudObjects(It.IsAny()))
     .returns(Promise.resolve([]))
     .object();
