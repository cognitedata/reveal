--- conflicted
+++ resolved
@@ -8,24 +8,12 @@
 import { LoadingStateChangeListener } from '..';
 import { createGlContext } from '../../../test-utilities';
 
-<<<<<<< HEAD
 import { ModelDataProvider, ModelMetadataProvider } from '@reveal/modeldata-api';
-
-describe(RevealManager.name, () => {
-  const stubMetadataProvider: ModelMetadataProvider = {} as any;
-  const stubDataProvider: ModelDataProvider = {} as any;
-=======
-import { ModelDataClient, ModelMetadataProvider } from '@reveal/modeldata-api';
 import { SectorCuller } from '@reveal/cad-geometry-loaders';
 
 describe('RevealManager', () => {
-  const stubMetadataProvider: ModelMetadataProvider<{ id: number }> = {} as any;
-  const stubClient: ModelDataClient = {
-    getApplicationIdentifier: () => {
-      return 'dummy';
-    }
-  } as any;
->>>>>>> 84152295
+  const stubMetadataProvider: ModelMetadataProvider = {} as any;
+  const stubDataProvider: ModelDataProvider = {} as any;
   const sectorCuller: SectorCuller = {
     determineSectors: jest.fn(),
     filterSectorsToLoad: jest.fn(),
