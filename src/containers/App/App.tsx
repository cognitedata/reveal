import React, { useEffect, useMemo, Suspense } from 'react';
import { useDispatch, useSelector } from 'react-redux';
import { init, setCdfEnv } from 'modules/app';
import queryString from 'query-string';
import { trackUsage } from 'utils/Metrics';
import * as mixpanelConfig from 'mixpanel-browser';
import { useRouteMatch, useHistory } from 'react-router-dom';
import { RootState } from 'reducers';
import { getAuthState } from 'sdk-singleton';
import { Route, Switch, Redirect, useLocation } from 'react-router';
import { Loader } from 'components/Common';
import { ResourceActionsProvider } from 'context/ResourceActionsContext';
import { ResourceSelectionProvider } from 'context/ResourceSelectionContext';
import { DEWrapper } from 'context/DEWrapperContext';

const Spinner = () => <Loader />;

export default function App() {
  const dispatch = useDispatch();
  const history = useHistory();
  const { pathname, search, hash } = useLocation();
  const { location } = history;

  const {
    params: { tenant: pathTenant },
  } = useRouteMatch<{ tenant: string }>();
  const cdfEnv = queryString.parse(window.location.search).env as string;
  const { username } = getAuthState();

  useEffect(() => {
    dispatch(init(pathTenant));
  }, [dispatch, pathTenant]);

  useEffect(() => {
    dispatch(setCdfEnv(cdfEnv));
  }, [dispatch, cdfEnv]);

  const storeCdfEnv = useSelector((state: RootState) => state.app.cdfEnv);

  useEffect(() => {
    if (storeCdfEnv && !cdfEnv) {
      // if env is not visible via URL add it in
      history.replace({
        pathname: location.pathname,
        search: `?env=${storeCdfEnv}`,
      });
    }
  }, [cdfEnv, storeCdfEnv, history, location.pathname]);

  useEffect(() => {
    if (username) {
      const company = username.split('@').pop();
      // @ts-ignore
      mixpanelConfig['data-exploration'].add_group('company', company);
      // @ts-ignore
      mixpanelConfig['data-exploration'].identify(username);
    }
    trackUsage('App.Load');
  }, [username]);

  useEffect(() => {
    trackUsage('App.navigation');
  }, [location]);

  return (
    <Suspense fallback={<Spinner />}>
<<<<<<< HEAD
      <DEWrapper>
        <ResourceSelectionProvider allowEdit>
          <ResourceActionsProvider>
            <Switch>
              <Redirect
                from="/:url*(/+)"
                to={{
                  pathname: pathname.slice(0, -1),
                  search,
                  hash,
                }}
              />
              <Route
                key="/:tenant/explore"
                path="/:tenant/explore"
                component={useMemo(
                  () =>
                    React.lazy(
                      () =>
                        import(
                          'containers/Exploration'
                          /* webpackChunkName: "pnid_exploration" */
                        )
                    ),
                  []
                )}
              />
            </Switch>
          </ResourceActionsProvider>
        </ResourceSelectionProvider>
      </DEWrapper>
=======
      <ResourceSelectionProvider>
        <ResourceActionsProvider>
          <Switch>
            <Redirect
              from="/:url*(/+)"
              to={{
                pathname: pathname.slice(0, -1),
                search,
                hash,
              }}
            />
            <Route
              key="/:tenant/explore"
              path="/:tenant/explore"
              component={useMemo(
                () =>
                  React.lazy(
                    () =>
                      import(
                        'containers/Exploration'
                        /* webpackChunkName: "pnid_exploration" */
                      )
                  ),
                []
              )}
            />
          </Switch>
        </ResourceActionsProvider>
      </ResourceSelectionProvider>
>>>>>>> af2d18e6
    </Suspense>
  );
}<|MERGE_RESOLUTION|>--- conflicted
+++ resolved
@@ -11,7 +11,6 @@
 import { Loader } from 'components/Common';
 import { ResourceActionsProvider } from 'context/ResourceActionsContext';
 import { ResourceSelectionProvider } from 'context/ResourceSelectionContext';
-import { DEWrapper } from 'context/DEWrapperContext';
 
 const Spinner = () => <Loader />;
 
@@ -64,39 +63,6 @@
 
   return (
     <Suspense fallback={<Spinner />}>
-<<<<<<< HEAD
-      <DEWrapper>
-        <ResourceSelectionProvider allowEdit>
-          <ResourceActionsProvider>
-            <Switch>
-              <Redirect
-                from="/:url*(/+)"
-                to={{
-                  pathname: pathname.slice(0, -1),
-                  search,
-                  hash,
-                }}
-              />
-              <Route
-                key="/:tenant/explore"
-                path="/:tenant/explore"
-                component={useMemo(
-                  () =>
-                    React.lazy(
-                      () =>
-                        import(
-                          'containers/Exploration'
-                          /* webpackChunkName: "pnid_exploration" */
-                        )
-                    ),
-                  []
-                )}
-              />
-            </Switch>
-          </ResourceActionsProvider>
-        </ResourceSelectionProvider>
-      </DEWrapper>
-=======
       <ResourceSelectionProvider>
         <ResourceActionsProvider>
           <Switch>
@@ -126,7 +92,6 @@
           </Switch>
         </ResourceActionsProvider>
       </ResourceSelectionProvider>
->>>>>>> af2d18e6
     </Suspense>
   );
 }