--- conflicted
+++ resolved
@@ -26,13 +26,7 @@
   geometryClipBox: THREE.Box3 | null
 ): { sectorMeshes: AutoDisposeGroup; instancedMeshes: InstancedMeshFile[] } {
   const group = new AutoDisposeGroup();
-<<<<<<< HEAD
-
-=======
   group.name = 'Quads';
-
-  const stride = 3 + 1 + 3 + 16;
->>>>>>> a818e217
   if (sector.buffer.byteLength === 0) {
     // No data, just skip
     return { sectorMeshes: new AutoDisposeGroup(), instancedMeshes: [] };
