--- conflicted
+++ resolved
@@ -80,6 +80,7 @@
           blobUrl: sector.blobUrl,
           metadata: sector.metadata,
           levelOfDetail: sector.levelOfDetail,
+          instancedMeshes: undefined,
           group: undefined
         };
 
@@ -107,29 +108,12 @@
     });
   }
 
-<<<<<<< HEAD
-  private nameGroup(wantedSector: WantedSector): OperatorFunction<Group, Group> {
-=======
-  private parsedDataObserver(wantedSector: WantedSector): NextObserver<SectorGeometry | SectorQuads> {
-    return {
-      next: data => {
-        this._parsedDataSubject.next({
-          blobUrl: wantedSector.blobUrl,
-          sectorId: wantedSector.metadata.id,
-          lod: wantedSector.levelOfDetail == LevelOfDetail.Simple ? 'simple' : 'detailed',
-          data
-        });
-      }
-    };
-  }
-
   private nameGroup(
     wantedSector: WantedSector
   ): OperatorFunction<
     { sectorMeshes: THREE.Group; instancedMeshes: InstancedMeshFile[] },
     { sectorMeshes: THREE.Group; instancedMeshes: InstancedMeshFile[] }
   > {
->>>>>>> fbcbad93
     return tap(group => {
       group.sectorMeshes.name = `Quads ${wantedSector.metadata.id}`;
     });
