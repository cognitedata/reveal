--- conflicted
+++ resolved
@@ -3,12 +3,8 @@
 import styled from 'styled-components';
 
 import { useActiveTableContext } from 'contexts';
-<<<<<<< HEAD
-import { useTableData } from 'hooks/table-data';
+import { useTableData, useIsTableEmpty } from 'hooks/table-data';
 import { useColumnType } from 'hooks/profiling-service';
-=======
-import { useTableData, useIsTableEmpty } from 'hooks/table-data';
->>>>>>> b1aa94ff
 
 import { FilterBar } from './FilterBar';
 import { Table } from './Table';
@@ -36,13 +32,9 @@
     hasNextPage,
     fetchNextPage,
   } = useTableData();
-<<<<<<< HEAD
   const { isFetched: areTypesFetched } = useColumnType(database, table);
 
-  const isEmpty = isFetched && !rows?.length;
-=======
   const isEmpty = useIsTableEmpty(database, table);
->>>>>>> b1aa94ff
 
   return (
     <Flex direction="column" style={{ width: '100%', height: '100%' }}>
