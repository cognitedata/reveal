/*!
 * Copyright 2020 Cognite AS
 */

import { createPointCloudModel } from './pointcloud/createPointCloudModel';
<<<<<<< HEAD
import { loadCadModelFromCdf } from './cad/loadCadModelFromCdf';

export { createPointCloudModel, loadCadModelFromCdf };
=======
export { createPointCloudModel };
>>>>>>> d0e7bde6
<|MERGE_RESOLUTION|>--- conflicted
+++ resolved
@@ -3,10 +3,5 @@
  */
 
 import { createPointCloudModel } from './pointcloud/createPointCloudModel';
-<<<<<<< HEAD
 import { loadCadModelFromCdf } from './cad/loadCadModelFromCdf';
-
-export { createPointCloudModel, loadCadModelFromCdf };
-=======
-export { createPointCloudModel };
->>>>>>> d0e7bde6
+export { createPointCloudModel, loadCadModelFromCdf };