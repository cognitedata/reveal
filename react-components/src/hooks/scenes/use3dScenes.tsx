<<<<<<< HEAD
import { useContext, useMemo } from 'react';
import { type QueryFunction } from '@tanstack/react-query';
import { type CogniteClient, type NodeDefinition } from '@cognite/sdk';
import { type EdgeItem, type NodeItem } from '../../data-providers/FdmSDK';
=======
import { type QueryFunction, useQuery, type UseQueryResult } from '@tanstack/react-query';
import { useSDK } from '../../components/RevealCanvas/SDKProvider';
import { type QueryRequest, type CogniteClient, type NodeDefinition } from '@cognite/sdk';
import { useMemo } from 'react';
import { type EdgeItem, FdmSDK, type NodeItem } from '../../data-providers/FdmSDK';
>>>>>>> fd8a2d30
import { Euler, MathUtils, Matrix4 } from 'three';
import { CDF_TO_VIEWER_TRANSFORMATION } from '@cognite/reveal';
import { type GroundPlane } from '../../components/SceneContainer/sceneTypes';
import { type AddImage360CollectionDatamodelsOptions } from '../../components/Reveal3DResources/types';
import {
  SCENE_QUERY_LIMIT,
  type Cdf3dImage360CollectionProperties,
  type Cdf3dRevisionProperties,
  type ENVIRONMENT_MAP_SOURCE,
  type GROUND_PLANE_SOURCE,
  type GroundPlaneProperties,
  type IMAGE_360_COLLECTION_SOURCE,
  type REVISION_SOURCE,
  type SCENE_SOURCE,
  type SceneConfigurationProperties,
  type SceneData,
  type SkyboxProperties,
  type Transformation3d,
  type TRANSFORMATION_SOURCE
} from './types';
import {
  type Use3dScenesResult,
  type ScenesMap,
  type Space,
  type ExternalId
} from './use3dScenes.types';
import { tryGetModelIdFromExternalId } from '../../utilities/tryGetModelIdFromExternalId';
<<<<<<< HEAD
import { createGetScenesQuery } from './allScenesQuery';
import { Use3dScenesContext } from './use3dScenes.context';
=======
import { isScene360CollectionEdge, isScene3dModelEdge } from './sceneResponseTypeGuards';
>>>>>>> fd8a2d30

type SceneConfigurationPropertiesOptional = Partial<SceneConfigurationProperties>;

export type SceneNode = Omit<NodeDefinition, 'properties'> & {
  properties: {
    scene: {
      'SceneConfiguration/v1': SceneConfigurationPropertiesOptional;
    };
  };
};

type SceneConfigurationPropertiesOptional = Partial<SceneConfigurationProperties>;

type SceneNode = Omit<NodeDefinition, 'properties'> & {
  properties: {
    scene: {
      'SceneConfiguration/v1': SceneConfigurationPropertiesOptional;
    };
  };
};

type Use3dScenesQueryResult = {
  scenes: SceneNode[];
  sceneModels: Array<EdgeItem<Record<string, Record<string, Cdf3dRevisionProperties>>>>;
  scene360Collections: Array<
    EdgeItem<Record<string, Record<string, Cdf3dImage360CollectionProperties>>>
  >;
  sceneGroundPlanes: Array<NodeItem<GroundPlaneProperties>>;
  sceneGroundPlaneEdges: Array<EdgeItem<Record<string, Record<string, Transformation3d>>>>;
  sceneSkybox: Array<NodeItem<SkyboxProperties>>;
};

export function use3dScenes(userSdk?: CogniteClient): Use3dScenesResult {
  const { useSDK, useQuery, createFdmSdk } = useContext(Use3dScenesContext);

  const sdk = useSDK(userSdk);
  const fdmSdk = useMemo(() => createFdmSdk(sdk), [createFdmSdk, sdk]);

  const queryFunction: QueryFunction<ScenesMap> = async () => {
    const allScenes: Use3dScenesQueryResult = {
      scenes: [],
      sceneModels: [],
      scene360Collections: [],
      sceneGroundPlanes: [],
      sceneGroundPlaneEdges: [],
      sceneSkybox: []
    };
    let hasMore = true;
    let cursor: string | undefined;

    while (hasMore) {
      const scenesQuery = createGetScenesQuery(SCENE_QUERY_LIMIT, cursor);
      const response = await fdmSdk.queryNodesAndEdges<
        typeof scenesQuery,
        [
          { source: typeof SCENE_SOURCE; properties: SceneConfigurationProperties },
          { source: typeof TRANSFORMATION_SOURCE; properties: Transformation3d },
          { source: typeof ENVIRONMENT_MAP_SOURCE; properties: SkyboxProperties },
          {
            source: typeof IMAGE_360_COLLECTION_SOURCE;
            properties: Cdf3dImage360CollectionProperties;
          },
          { source: typeof REVISION_SOURCE; properties: Cdf3dRevisionProperties },
          { source: typeof GROUND_PLANE_SOURCE; properties: GroundPlaneProperties }
        ]
      >(scenesQuery);

      const scene3dModels = response.items.sceneModels.filter(isScene3dModelEdge);
      const scene360Collections =
        response.items.scene360Collections.filter(isScene360CollectionEdge);

      allScenes.scenes.push(...response.items.scenes);
      allScenes.sceneModels.push(...scene3dModels);
      allScenes.scene360Collections.push(...scene360Collections);
      allScenes.sceneGroundPlanes.push(...response.items.sceneGroundPlanes);
      allScenes.sceneGroundPlaneEdges.push(...response.items.sceneGroundPlaneEdges);
      allScenes.sceneSkybox.push(...response.items.sceneSkybox);

      cursor = response.nextCursor?.scenes;
      hasMore = SCENE_QUERY_LIMIT === response.items.scenes.length && cursor !== undefined;
    }

    const scenesMap = createMapOfScenes(allScenes.scenes, allScenes.sceneSkybox);
    populateSceneMapWithModels(allScenes.sceneModels, scenesMap, tryGetModelIdFromExternalId);
    populateSceneMapWith360Images(allScenes.scene360Collections, scenesMap);
    populateSceneMapWithGroundplanes(
      allScenes.sceneGroundPlanes,
      allScenes.sceneGroundPlaneEdges,
      scenesMap
    );

    return scenesMap;
  };

  return useQuery<ScenesMap>({
    queryKey: ['reveal-react-components', 'cdf', '3d', 'scenes'],
    queryFn: queryFunction
  });
}

function createMapOfScenes(
  scenes: SceneNode[],
  skyboxes: Array<NodeItem<SkyboxProperties>>
): Record<Space, Record<ExternalId, SceneData>> {
  return scenes.reduce((acc: Record<Space, Record<ExternalId, SceneData>>, scene: SceneNode) => {
    const { space, externalId } = scene;
    if (acc[space] === undefined) {
      acc[space] = {};
    }
    if (acc[space][externalId] === undefined) {
      const properties = scene.properties.scene['SceneConfiguration/v1'];
      let skyboxObject: SkyboxProperties | undefined;
      const skyboxIdentifier = properties.skybox;
      if (skyboxIdentifier !== undefined) {
        const connectedSkybox = skyboxes.find(
          (skybox) =>
            skybox.externalId === skyboxIdentifier.externalId &&
            skybox.space === skyboxIdentifier.space
        );
        if (connectedSkybox !== undefined) {
          const skyboxProperties = Object.values(Object.values(connectedSkybox.properties)[0])[0];
          skyboxObject = skyboxProperties;
        }
      }

      acc[space][externalId] = {
        name: properties.name ?? '',
        cameraTranslationX: properties.cameraTranslationX ?? 0,
        cameraTranslationY: properties.cameraTranslationY ?? 0,
        cameraTranslationZ: properties.cameraTranslationZ ?? 0,
        cameraEulerRotationX: properties.cameraEulerRotationX ?? 0,
        cameraEulerRotationY: properties.cameraEulerRotationY ?? 0,
        cameraEulerRotationZ: properties.cameraEulerRotationZ ?? 0,
        modelOptions: [],
        image360CollectionOptions: [],
        groundPlanes: [],
        skybox: skyboxObject,
        qualitySettings: {
          cadBudget: properties.cadBudget,
          pointCloudBudget: properties.pointCloudBudget,
          maxRenderResolution: properties.maxRenderResolution,
          movingCameraResolutionFactor: properties.movingCameraResolutionFactor,
          pointCloudPointSize: properties.pointCloudPointSize,
          pointCloudPointShape: properties.pointCloudPointShape,
          pointCloudColor: properties.pointCloudColor
        }
      };
    }

    return acc;
  }, {});
}

function populateSceneMapWithModels(
  sceneModels: Array<EdgeItem<Record<string, Record<string, Cdf3dRevisionProperties>>>>,
  scenesMap: Record<Space, Record<ExternalId, SceneData>>,
  tryGetModelIdFromExternalId: (externalId: string) => number | undefined
): void {
  sceneModels.forEach((edge) => {
    const { space, externalId } = edge.startNode;

    const properties = Object.values(Object.values(edge.properties)[0])[0];

    const newModelId = tryGetModelIdFromExternalId(edge.endNode.externalId);
    const newModelRevisionId = Number(properties?.revisionId);

    if (newModelId === undefined || isNaN(newModelRevisionId)) {
      return;
    }

    if (scenesMap[space]?.[externalId] === undefined) {
      return;
    }

    const transform = createTransformFromEdge(properties);
    const newModel = {
      modelId: newModelId,
      revisionId: newModelRevisionId,
      transformation: transform
    };

    scenesMap[space]?.[externalId].modelOptions.push(newModel);
  });
}

function populateSceneMapWith360Images(
  scene360Images: Array<
    EdgeItem<Record<string, Record<string, Cdf3dImage360CollectionProperties>>>
  >,
  scenesMap: Record<Space, Record<ExternalId, SceneData>>
): void {
  scene360Images.forEach((edge) => {
    const { space, externalId } = edge.startNode;

    if (scenesMap[space]?.[externalId] === undefined) {
      return;
    }

    const properties = Object.values(Object.values(edge.properties)[0])[0];
    const transform = createTransformFromEdge(properties);
    const newImage360Collection: AddImage360CollectionDatamodelsOptions = {
      source: 'dm',
      externalId: properties.image360CollectionExternalId,
      space: properties.image360CollectionSpace,
      transform
    };

    scenesMap[space]?.[externalId].image360CollectionOptions.push(newImage360Collection);
  });
}

function populateSceneMapWithGroundplanes(
  sceneGroundPlanes: Array<NodeItem<GroundPlaneProperties>>,
  sceneGroundPlaneEdges: Array<EdgeItem<Record<string, Record<string, Transformation3d>>>>,
  scenesMap: Record<Space, Record<ExternalId, SceneData>>
): void {
  sceneGroundPlaneEdges.forEach((edge) => {
    const { space, externalId } = edge.startNode;

    const mappedGroundPlane = sceneGroundPlanes.find(
      (groundPlane) =>
        groundPlane.externalId === edge.endNode.externalId &&
        groundPlane.space === edge.endNode.space
    );

    if (scenesMap[space]?.[externalId] === undefined || mappedGroundPlane === undefined) {
      return;
    }

    const groundPlaneEdgeProperties = Object.values(Object.values(edge.properties)[0])[0];
    const groundPlaneProperties = Object.values(Object.values(mappedGroundPlane.properties)[0])[0];

    const groundPlane: GroundPlane = {
      label: groundPlaneProperties.label,
      file: groundPlaneProperties.file,
      wrapping: groundPlaneProperties.wrapping,
      repeatU: groundPlaneProperties.repeatU ?? 1,
      repeatV: groundPlaneProperties.repeatV ?? 1,
      ...groundPlaneEdgeProperties
    };

    scenesMap[space]?.[externalId].groundPlanes.push(groundPlane);
  });
}

function createTransformFromEdge(properties: Transformation3d): Matrix4 {
  const transform = new Matrix4();

  transform.makeRotationFromEuler(
    new Euler(
      MathUtils.degToRad(properties.eulerRotationX),
      MathUtils.degToRad(properties.eulerRotationY),
      MathUtils.degToRad(properties.eulerRotationZ)
    )
  );

  fixModelScale(properties);

  const scaleMatrix = new Matrix4().makeScale(
    properties.scaleX,
    properties.scaleY,
    properties.scaleZ
  );
  transform.multiply(scaleMatrix);

  const translation = new Matrix4().makeTranslation(
    properties.translationX,
    properties.translationY,
    properties.translationZ
  );
  transform.premultiply(translation);

  transform.premultiply(CDF_TO_VIEWER_TRANSFORMATION);

  return transform;
}

function fixModelScale(modelProps: Transformation3d): Transformation3d {
  if (modelProps.scaleX === 0) {
    modelProps.scaleX = 1;
  }
  if (modelProps.scaleY === 0) {
    modelProps.scaleY = 1;
  }
  if (modelProps.scaleZ === 0) {
    modelProps.scaleZ = 1;
  }

  return modelProps;
}<|MERGE_RESOLUTION|>--- conflicted
+++ resolved
@@ -1,15 +1,7 @@
-<<<<<<< HEAD
 import { useContext, useMemo } from 'react';
 import { type QueryFunction } from '@tanstack/react-query';
 import { type CogniteClient, type NodeDefinition } from '@cognite/sdk';
 import { type EdgeItem, type NodeItem } from '../../data-providers/FdmSDK';
-=======
-import { type QueryFunction, useQuery, type UseQueryResult } from '@tanstack/react-query';
-import { useSDK } from '../../components/RevealCanvas/SDKProvider';
-import { type QueryRequest, type CogniteClient, type NodeDefinition } from '@cognite/sdk';
-import { useMemo } from 'react';
-import { type EdgeItem, FdmSDK, type NodeItem } from '../../data-providers/FdmSDK';
->>>>>>> fd8a2d30
 import { Euler, MathUtils, Matrix4 } from 'three';
 import { CDF_TO_VIEWER_TRANSFORMATION } from '@cognite/reveal';
 import { type GroundPlane } from '../../components/SceneContainer/sceneTypes';
@@ -37,22 +29,9 @@
   type ExternalId
 } from './use3dScenes.types';
 import { tryGetModelIdFromExternalId } from '../../utilities/tryGetModelIdFromExternalId';
-<<<<<<< HEAD
 import { createGetScenesQuery } from './allScenesQuery';
 import { Use3dScenesContext } from './use3dScenes.context';
-=======
 import { isScene360CollectionEdge, isScene3dModelEdge } from './sceneResponseTypeGuards';
->>>>>>> fd8a2d30
-
-type SceneConfigurationPropertiesOptional = Partial<SceneConfigurationProperties>;
-
-export type SceneNode = Omit<NodeDefinition, 'properties'> & {
-  properties: {
-    scene: {
-      'SceneConfiguration/v1': SceneConfigurationPropertiesOptional;
-    };
-  };
-};
 
 type SceneConfigurationPropertiesOptional = Partial<SceneConfigurationProperties>;
 
