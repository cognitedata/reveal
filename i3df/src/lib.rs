use std::io::{self, BufRead, BufReader, Cursor, Read};

use byteorder::{LittleEndian, ReadBytesExt};

use serde_derive::{Deserialize, Serialize};

use wasm_bindgen::prelude::*;

#[macro_use]
pub mod error;
use error::*;

mod fib;
use fib::*;

pub mod renderables;

mod generated;
mod generated_renderables;

pub use generated::*;

type Matrix<X, Y, Z> = nalgebra::Matrix<f32, X, Y, Z>;
type Matrix4 = nalgebra::Matrix4<f32>;
type Rotation3 = nalgebra::Rotation3<f32>;
type Translation3 = nalgebra::Translation3<f32>;
type Vector3 = nalgebra::Vector3<f32>;
type Vector4 = nalgebra::Vector4<f32>;

const MAGIC_BYTES: u32 = 0x4644_3349;
const ATTRIBUTE_COUNT: u32 = 18;

#[derive(Clone, Debug, Deserialize, Serialize)]
pub struct Scene {
    pub root_sector_id: usize,
    pub sectors: Vec<Sector>,
}

#[derive(Clone, Debug, Deserialize, Serialize)]
pub struct Sector {
    pub header: SectorHeader,
    pub primitive_collections: generated::PrimitiveCollections,
}

#[derive(Clone, Debug, Deserialize, Serialize)]
pub struct SectorHeader {
    pub magic_bytes: u32,
    pub format_version: u32,
    pub optimizer_version: u32,
    pub sector_id: usize,
    pub parent_sector_id: Option<usize>,

    pub bbox_min: [f32; 3],
    pub bbox_max: [f32; 3],

    pub attributes: Option<SectorAttributes>,
}

pub fn parse_scene(reader: impl BufRead) -> Result<Scene, Error> {
    parse_scene_data(reader)
}

pub fn parse_sector(mut reader: impl BufRead) -> Result<Sector, Error> {
    let size = reader.read_u32::<LittleEndian>()?;

    // read bytes
    let mut sector = vec![0; size as usize].into_boxed_slice();
    reader.read_exact(&mut sector)?;

    // parse sector
    let mut input = BufReader::new(Cursor::new(sector));
    let header = parse_sector_header(&mut input)?;
    let attributes = match &header.attributes {
        Some(x) => x,
        None => return Err(error!("Attributes missing on sector")),
    };
    let primitive_collections = generated::parse_primitives(&mut input, attributes)?;
    Ok(Sector {
        header,
        primitive_collections,
    })
}

pub fn parse_scene_data(mut reader: impl BufRead) -> Result<Scene, Error> {
    let root_sector = parse_sector(&mut reader)?;
    let root_sector_id = root_sector.header.sector_id as usize;

    let mut other_sectors = Vec::new();
    loop {
        // check for eof
        if reader.eof()? {
            break;
        }

        let sector = parse_sector(&mut reader)?;

        other_sectors.push(sector);
    }

    let mut sectors = vec![root_sector];
    sectors.append(&mut other_sectors);

    Ok(Scene {
        root_sector_id, // TODO consider u64
        sectors,
    })
}

pub fn parse_sector_header(mut input: &mut impl BufRead) -> Result<SectorHeader, Error> {
    // read header
    let magic_bytes = input.read_u32::<LittleEndian>()?;
    if magic_bytes != MAGIC_BYTES {
        return Err(error!(
            "Invalid magic bytes. Got {:x}, but expected {:x}.",
            magic_bytes, MAGIC_BYTES
        ));
    }
    let format_version = input.read_u32::<LittleEndian>()?;
    assert_eq!(format_version, 8);
    let optimizer_version = input.read_u32::<LittleEndian>()?;

    let sector_id = input.read_u64::<LittleEndian>()? as usize;
    let parent_sector_id = match input.read_u64::<LittleEndian>()? {
        std::u64::MAX => None,
        x => Some(x as usize),
    };

    let bbox_min_x = input.read_f32::<LittleEndian>()?;
    let bbox_min_y = input.read_f32::<LittleEndian>()?;
    let bbox_min_z = input.read_f32::<LittleEndian>()?;
    let bbox_max_x = input.read_f32::<LittleEndian>()?;
    let bbox_max_y = input.read_f32::<LittleEndian>()?;
    let bbox_max_z = input.read_f32::<LittleEndian>()?;

    // read attributes
    let attribute_count = input.read_u32::<LittleEndian>()?;

    if attribute_count != 0 && attribute_count != ATTRIBUTE_COUNT {}

    let attributes = match attribute_count {
        0 => Ok(None),
        ATTRIBUTE_COUNT => Ok(Some(SectorAttributes {
            color: decode_array_rgba(&mut input)?,
            diagonal: decode_array_f32(&mut input)?,
            center_x: decode_array_f32(&mut input)?,
            center_y: decode_array_f32(&mut input)?,
            center_z: decode_array_f32(&mut input)?,
            normal: decode_array_normal(&mut input)?,
            delta: decode_array_f32(&mut input)?,
            height: decode_array_f32(&mut input)?,
            radius: decode_array_f32(&mut input)?,
            angle: decode_array_f32(&mut input)?,
            translation_x: decode_array_f32(&mut input)?,
            translation_y: decode_array_f32(&mut input)?,
            translation_z: decode_array_f32(&mut input)?,
            scale_x: decode_array_f32(&mut input)?,
            scale_y: decode_array_f32(&mut input)?,
            scale_z: decode_array_f32(&mut input)?,
            file_id: decode_array_u64(&mut input)?,
            texture: decode_array_texture(&mut input)?,
        })),
        _ => Err(error!(
            "Wrong number of attributes. Expected 0 or {}, but found {}.",
            ATTRIBUTE_COUNT, attribute_count
        )),
    }?;

    Ok(SectorHeader {
        magic_bytes,
        format_version,
        optimizer_version,
        sector_id,
        parent_sector_id,

        bbox_min: [bbox_min_x, bbox_min_y, bbox_min_z],
        bbox_max: [bbox_max_x, bbox_max_y, bbox_max_z],

        attributes,
    })
}

pub fn decode_array_f32(mut reader: impl Read) -> Result<Vec<f32>, Error> {
    let item_count = reader.read_u32::<LittleEndian>()?;
    let item_size = u32::from(reader.read_u8()?);

    if item_size % 4 != 0 {
        return Err(error!("Wrong item size for Vec<f32>"));
    }

    let count = ((item_size / 4) * item_count) as usize;
    let mut array = vec![Default::default(); count];
    reader.read_f32_into::<LittleEndian>(&mut array)?;

    Ok(array)
}

pub fn decode_array_normal(mut reader: impl Read) -> Result<Vec<[f32; 3]>, Error> {
    let item_count = reader.read_u32::<LittleEndian>()?;
    let item_size = u32::from(reader.read_u8()?);

    if item_size % (4 * 3) != 0 {
        return Err(error!("Wrong item size for Vec<f32>"));
    }

    let count = ((item_size / 4) * item_count) as usize;
    let mut array = vec![Default::default(); count];
    reader.read_f32_into::<LittleEndian>(&mut array)?;

    let mut result = Vec::new();
    for i in 0..item_count as usize {
        result.push([
            #[allow(clippy::identity_op)]
            array[i * 3 + 0],
            array[i * 3 + 1],
            array[i * 3 + 2],
        ])
    }

    Ok(result)
}

pub fn decode_array_u64(mut reader: impl Read) -> Result<Vec<u64>, Error> {
    let item_count = reader.read_u32::<LittleEndian>()?;
    let item_size = u32::from(reader.read_u8()?);

    if item_size % 8 != 0 {
        return Err(error!("Wrong item size for Vec<u64>"));
    }

    let count = ((item_size / 8) * item_count) as usize;
    let mut array = vec![Default::default(); count];
    reader.read_u64_into::<LittleEndian>(&mut array)?;

    Ok(array)
}

pub fn decode_array_rgba(mut reader: impl Read) -> Result<Vec<[u8; 4]>, Error> {
    let item_count = reader.read_u32::<LittleEndian>()?;
    let item_size = reader.read_u8()?;

    if item_size != 4 {
        return Err(error!(
            "Wrong item size for Vec<RGBA>. Expected 4, got {}.",
            item_size
        ));
    }

    let mut array = Vec::new();

    for _ in 0..item_count {
        let mut rgba = [Default::default(); 4];
        reader.read_exact(&mut rgba)?;

        array.push(rgba);
    }

    Ok(array)
}

pub fn decode_array_texture(mut reader: impl Read) -> Result<Vec<Texture>, Error> {
    let item_count = reader.read_u32::<LittleEndian>()?;
    let item_size = reader.read_u8()?;

    if item_size != 16 {
        return Err(error!("Wrong item size for Vec<Texture>"));
    }

    let mut array = Vec::new();

    for _ in 0..item_count {
<<<<<<< HEAD
        let file_id = reader.read_u64::<LittleEndian>()? as u32;
=======
        let file_id = reader.read_u64::<LittleEndian>()? as f64;
>>>>>>> 8ad12a31
        let width = reader.read_u16::<LittleEndian>()?;
        let height = reader.read_u16::<LittleEndian>()?;
        let _reserved = reader.read_u32::<LittleEndian>()?;

        array.push(Texture {
            file_id,
            width,
            height,
        });
    }

    Ok(array)
}

pub trait IsEOF {
    fn eof(&mut self) -> io::Result<bool>;
}

impl<T: BufRead> IsEOF for T {
    fn eof(&mut self) -> io::Result<bool> {
        let buf = self.fill_buf()?;
        Ok(buf.is_empty())
    }
}<|MERGE_RESOLUTION|>--- conflicted
+++ resolved
@@ -268,11 +268,7 @@
     let mut array = Vec::new();
 
     for _ in 0..item_count {
-<<<<<<< HEAD
-        let file_id = reader.read_u64::<LittleEndian>()? as u32;
-=======
         let file_id = reader.read_u64::<LittleEndian>()? as f64;
->>>>>>> 8ad12a31
         let width = reader.read_u16::<LittleEndian>()?;
         let height = reader.read_u16::<LittleEndian>()?;
         let _reserved = reader.read_u32::<LittleEndian>()?;
