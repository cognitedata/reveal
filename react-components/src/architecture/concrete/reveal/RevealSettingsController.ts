import { effect, type Signal, signal } from '@cognite/signals';
import { type QualitySettings } from '../../base/utilities/quality/QualitySettings';
import { DEFAULT_REVEAL_QUALITY_SETTINGS } from './constants';
import {
  FlexibleControlsType,
  isFlexibleCameraManager,
  type PointShape,
  type Cognite3DViewer,
  type DataSourceType,
  type PointColorType
} from '@cognite/reveal';
<<<<<<< HEAD
import { PointCloudDomainObject } from './pointCloud/PointCloudDomainObject';
import { type DomainObject } from '../../base/domainObjects/DomainObject';
=======
import { clear } from '../../base/utilities/extensions/arrayUtils';
>>>>>>> 4b0034db

export class RevealSettingsController {
  private readonly _viewer: Cognite3DViewer<DataSourceType>;
  private readonly _root?: DomainObject;
  private readonly _disposables: Array<() => void> = [];

  public get disposableCount(): number {
    // Added for testing purposes
    return this._disposables.length;
  }

  // The settings
  private readonly _renderQuality = signal<QualitySettings>(DEFAULT_REVEAL_QUALITY_SETTINGS);
  private readonly _cameraKeyBoardSpeed = signal<number>(1);
  private readonly _cameraControlsType = signal<FlexibleControlsType>(FlexibleControlsType.Orbit);

  // Settings for the point cloud
  private readonly _pointSize = signal<number>(2);
  private readonly _pointShape = signal<PointShape>(0);
  private readonly _pointColorType = signal<PointColorType>(0);

  private _pointSizeInitialized = false;
  private _pointShapeInitialized = false;
  private _pointColorTypeInitialized = false;

  constructor(viewer: Cognite3DViewer<DataSourceType>, root?: DomainObject) {
    this._viewer = viewer;
    this._root = root;

    this.copyDefaultValuesFromViewer();

    this.addEffect(() => {
      setQualityOnViewer(this.renderQuality(), this._viewer);
    });
    this.addEffect(() => {
      setCameraKeyBoardSpeedOnViewer(this.cameraKeyBoardSpeed(), this._viewer);
    });
    this.addEffect(() => {
      setCameraControlsTypeOnViewer(this.cameraControlsType(), this._viewer);
    });
    this.addEffect(() => {
      setPointSizeOnViewer(this.pointSize(), this._root);
    });
    this.addEffect(() => {
      setPointShapeOnViewer(this.pointShape(), this._root);
    });
    this.addEffect(() => {
      setPointColorTypeOnViewer(this.pointColorType(), this._root);
    });
  }

  public get renderQuality(): Signal<QualitySettings> {
    return this._renderQuality;
  }

  public get cameraKeyBoardSpeed(): Signal<number> {
    return this._cameraKeyBoardSpeed;
  }

  public get cameraControlsType(): Signal<FlexibleControlsType> {
    return this._cameraControlsType;
  }

  public get pointSize(): Signal<number> {
    // Let the first PointCloud decide the default value
    if (!this._pointSizeInitialized) {
      const domainObject = getFirstPointCloud(this._root);
      if (domainObject !== undefined) {
        this._pointSize(domainObject.pointSize());
        this._pointSizeInitialized = true;
      }
    }
    return this._pointSize;
  }

  public get pointShape(): Signal<PointShape> {
    // Let the first PointCloud decide the default value
    if (!this._pointShapeInitialized) {
      const domainObject = getFirstPointCloud(this._root);
      if (domainObject !== undefined) {
        this._pointShape(domainObject.pointShape());
        this._pointShapeInitialized = true;
      }
    }
    return this._pointShape;
  }

  public get pointColorType(): Signal<PointColorType> {
    // Let the first PointCloud decide the default value
    if (!this._pointColorTypeInitialized) {
      const domainObject = getFirstPointCloud(this._root);
      if (domainObject !== undefined) {
        this._pointColorType(domainObject.pointColorType());
        this._pointColorTypeInitialized = true;
      }
    }
    return this._pointColorType;
  }

  public dispose(): void {
    for (const disposable of this._disposables) {
      disposable();
    }
    clear(this._disposables);
  }

  private addDisposable(disposable: () => void): void {
    this._disposables.push(disposable);
  }

  private addEffect(effectFunction: () => void): void {
    this.addDisposable(
      effect(() => {
        effectFunction();
      })
    );
  }

  private copyDefaultValuesFromViewer(): void {
    const cameraManager = this._viewer.cameraManager;
    if (isFlexibleCameraManager(cameraManager)) {
      this._cameraKeyBoardSpeed(cameraManager.options.keyboardSpeed);
      this._cameraControlsType(cameraManager.options.controlsType);

      cameraManager.addControlsTypeChangeListener(this._cameraControlsTypeChangeHandler);
      this._disposables.push(() => {
        cameraManager.removeControlsTypeChangeListener(this._cameraControlsTypeChangeHandler);
      });
    }
  }

  private readonly _cameraControlsTypeChangeHandler = (
    _newControlsType: FlexibleControlsType
  ): void => {
    const cameraManager = this._viewer.cameraManager;
    if (isFlexibleCameraManager(cameraManager)) {
      this._cameraControlsType(cameraManager.options.controlsType);
    }
  };
}

function setQualityOnViewer<T extends DataSourceType>(
  value: QualitySettings,
  viewer: Cognite3DViewer<T>
): void {
  viewer.setResolutionOptions(value.resolutionOptions);
  viewer.cadBudget = value.cadBudget;
  viewer.pointCloudBudget = value.pointCloudBudget;
}

function setCameraKeyBoardSpeedOnViewer<T extends DataSourceType>(
  value: number,
  viewer: Cognite3DViewer<T>
): void {
  const cameraManager = viewer.cameraManager;
  if (isFlexibleCameraManager(cameraManager)) {
    cameraManager.options.keyboardSpeed = value;
  }
}

function setCameraControlsTypeOnViewer<T extends DataSourceType>(
  value: FlexibleControlsType,
  viewer: Cognite3DViewer<T>
): void {
  const cameraManager = viewer.cameraManager;
  if (isFlexibleCameraManager(cameraManager)) {
    cameraManager.options.controlsType = value;
  }
}

function setPointSizeOnViewer(value: number, root?: DomainObject): void {
  for (const domainObject of getPointClouds(root)) {
    domainObject.pointSize(value);
  }
}

function setPointShapeOnViewer(value: PointShape, root?: DomainObject): void {
  for (const domainObject of getPointClouds(root)) {
    domainObject.pointShape(value);
  }
}
function setPointColorTypeOnViewer(value: PointColorType, root?: DomainObject): void {
  for (const domainObject of getPointClouds(root)) {
    domainObject.pointColorType(value);
  }
}

function* getPointClouds(root?: DomainObject): Generator<PointCloudDomainObject> {
  if (root === undefined) {
    return;
  }
  yield* root.getDescendantsByType(PointCloudDomainObject);
}

function getFirstPointCloud(root?: DomainObject): PointCloudDomainObject | undefined {
  if (root === undefined) {
    return undefined;
  }
  return root.getDescendantByType(PointCloudDomainObject);
}<|MERGE_RESOLUTION|>--- conflicted
+++ resolved
@@ -9,12 +9,9 @@
   type DataSourceType,
   type PointColorType
 } from '@cognite/reveal';
-<<<<<<< HEAD
 import { PointCloudDomainObject } from './pointCloud/PointCloudDomainObject';
 import { type DomainObject } from '../../base/domainObjects/DomainObject';
-=======
 import { clear } from '../../base/utilities/extensions/arrayUtils';
->>>>>>> 4b0034db
 
 export class RevealSettingsController {
   private readonly _viewer: Cognite3DViewer<DataSourceType>;
