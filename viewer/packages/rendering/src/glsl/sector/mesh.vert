#pragma glslify: determineMatrixOverride = require('../base/determineMatrixOverride.glsl')
<<<<<<< HEAD
#define texture2D texture

uniform mat4 inverseModelMatrix;
uniform mat4 modelMatrix;
uniform mat4 viewMatrix;
uniform mat4 projectionMatrix;
uniform mat3 normalMatrix;

in vec3 position;
=======

uniform vec2 treeIndexTextureSize;
uniform vec2 transformOverrideTextureSize;
uniform sampler2D transformOverrideIndexTexture;
uniform sampler2D transformOverrideTexture;

>>>>>>> 31af1916
in vec3 color;
in float treeIndex; 

out vec3 v_color;
out float v_treeIndex;
out vec3 v_viewPosition;

void main() {
    v_color = color;
    v_treeIndex = treeIndex;

    mat4 treeIndexWorldTransform = determineMatrixOverride(
      treeIndex, 
      treeIndexTextureSize, 
      transformOverrideIndexTexture, 
      transformOverrideTextureSize, 
      transformOverrideTexture
    );

    vec4 modelViewPosition = viewMatrix * treeIndexWorldTransform * modelMatrix * vec4(position, 1.0);
    v_viewPosition = modelViewPosition.xyz;
    gl_Position = projectionMatrix * modelViewPosition;
}<|MERGE_RESOLUTION|>--- conflicted
+++ resolved
@@ -1,5 +1,4 @@
 #pragma glslify: determineMatrixOverride = require('../base/determineMatrixOverride.glsl')
-<<<<<<< HEAD
 #define texture2D texture
 
 uniform mat4 inverseModelMatrix;
@@ -7,16 +6,12 @@
 uniform mat4 viewMatrix;
 uniform mat4 projectionMatrix;
 uniform mat3 normalMatrix;
-
-in vec3 position;
-=======
-
 uniform vec2 treeIndexTextureSize;
 uniform vec2 transformOverrideTextureSize;
 uniform sampler2D transformOverrideIndexTexture;
 uniform sampler2D transformOverrideTexture;
 
->>>>>>> 31af1916
+in vec3 position;
 in vec3 color;
 in float treeIndex; 
 
