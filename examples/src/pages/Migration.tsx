--- conflicted
+++ resolved
@@ -342,9 +342,6 @@
 
       assetExplode.add(explodeActions, 'reset').name('Reset');
 
-<<<<<<< HEAD
-      const inspectNodeUi = new InspectNodeUI(gui.addFolder('Last clicked node'), client);
-=======
       const controlsGui = gui.addFolder('Camera controls');
       const mouseWheelActionTypes = ['zoomToCursor', 'zoomPastCursor', 'zoomToTarget'];
       controlsGui.add(guiState.controls, 'mouseWheelAction', mouseWheelActionTypes).name('Mouse wheel action type').onFinishChange(value => {
@@ -355,7 +352,6 @@
       });
 
       const inspectNodeUi = new InspectNodeUI(gui.addFolder('Last clicked node'), client, viewer);
->>>>>>> 11194e23
 
       viewer.on('click', async (event) => {
         const { offsetX, offsetY } = event; 
