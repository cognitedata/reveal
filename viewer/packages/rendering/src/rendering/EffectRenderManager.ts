/*!
 * Copyright 2021 Cognite AS
 */

import * as THREE from 'three';

import { CadMaterialManager } from '../CadMaterialManager';
import { CogniteColors, RevealColors } from '../utilities/types';
import { CadNode } from '../sector/CadNode';
import { AntiAliasingMode, defaultRenderOptions, RenderOptions, SsaoParameters, SsaoSampleQuality } from './types';

import { NodeOutlineColor } from '@reveal/cad-styling';
import { outlineDetectionShaders, fxaaShaders, ssaoShaders, ssaoBlurCombineShaders } from './shaders';

import { RenderMode } from './RenderMode';

import { LevelOfDetail, RootSectorNode, SectorNode } from '@reveal/cad-parsers';
import { isMobileOrTablet, WebGLRendererStateHelper } from '@reveal/utilities';

export class EffectRenderManager {
  private readonly _materialManager: CadMaterialManager;
  private readonly _orthographicCamera: THREE.OrthographicCamera;

  // Original input scene containing all geometry
  private readonly _originalScene: THREE.Scene;

  // Simple scene with a single triangle with UVs [0,1] in both directions
  // used for combining outputs into a single output
  private readonly _compositionScene: THREE.Scene;

  // Simple scene with a single triangle with UVs [0,1] in both directions
  // used for applying FXAA to the final result
  private readonly _fxaaScene: THREE.Scene;

  // Simple scene with a single triangle with UVs [0,1] in both directions
  // used for generating ambient occlusion map (screen space)
  private readonly _ssaoScene: THREE.Scene;

  // Simple scene used for blurring SSAO result and
  // combining with rendered frame
  private readonly _ssaoBlurCombineScene: THREE.Scene;

  // Holds all CAD models
  private readonly _cadScene: THREE.Scene;

  // "Working scene" used to hold "normal" objects, i.e.
  // objects that are depth tested and not "ghosted". Populated
  // during render()
  private readonly _normalScene: THREE.Scene;
  // "Working scene" used to hold objects that are rendered in front
  // of other objects. Populated during render().
  private readonly _inFrontScene: THREE.Scene;

  // Special scene needed to properly clear WebGL2 render targets
  private readonly _emptyScene: THREE.Scene;

  // Used to build _normalScene during render()
  private readonly _normalSceneBuilder: TemporarySceneBuilder;
  // Used to build _infrontScene during render()
  private readonly _inFrontSceneBuilder: TemporarySceneBuilder;

  private _renderOptions: RenderOptions;

  private readonly _combineOutlineDetectionMaterial: THREE.ShaderMaterial;
  private readonly _fxaaMaterial: THREE.ShaderMaterial;
  private _ssaoMaterial: THREE.ShaderMaterial;
<<<<<<< HEAD
  private _ssaoBlurCombineMaterial: THREE.ShaderMaterial;

  private _customObjectRenderTarget: THREE.WebGLRenderTarget;
  private _ghostObjectRenderTarget: THREE.WebGLRenderTarget;
  private _normalRenderedCadModelTarget: THREE.WebGLRenderTarget;
  private _inFrontRenderedCadModelTarget: THREE.WebGLRenderTarget;
  private _compositionTarget: THREE.WebGLRenderTarget;
  private _ssaoTarget: THREE.WebGLRenderTarget;
  private _ssaoBlurCombineTarget: THREE.WebGLRenderTarget;
=======
  private readonly _ssaoBlurMaterial: THREE.ShaderMaterial;

  private readonly _customObjectRenderTarget: THREE.WebGLRenderTarget;
  private readonly _ghostObjectRenderTarget: THREE.WebGLRenderTarget;
  private readonly _normalRenderedCadModelTarget: THREE.WebGLRenderTarget;
  private readonly _inFrontRenderedCadModelTarget: THREE.WebGLRenderTarget;
  private readonly _compositionTarget: THREE.WebGLRenderTarget;
  private readonly _ssaoTarget: THREE.WebGLRenderTarget;
  private readonly _ssaoBlurTarget: THREE.WebGLRenderTarget;
>>>>>>> 193384df

  /**
   * Holds state of how the last frame was rendered by `render()`. This is used to explicit clear
   * WebGL2 render targets which might cause geometry to "get stuck" after e.g. removing models.
   */
  private _lastFrameSceneState = {
    hasBackElements: true,
    hasInFrontElements: true,
    hasGhostElements: true,
    hasCustomObjects: true
  };

  private readonly _rootSectorNodeBuffer: Set<[RootSectorNode, CadNode]> = new Set();
  private readonly _outlineTexelSize = 2;

  private readonly _renderer: THREE.WebGLRenderer;
  private _renderTarget: THREE.WebGLRenderTarget | null;
  private _autoSetTargetSize: boolean = false;

  private _uiObjects: { object: THREE.Object3D; screenPos: THREE.Vector2; width: number; height: number }[] = [];

  public set renderOptions(options: RenderOptions) {
    const ssaoParameters = this.ssaoParameters(options);
    const inputSsaoOptions = { ...ssaoParameters };
    this.setSsaoParameters(inputSsaoOptions);
    this._renderOptions = { ...options, ssaoRenderParameters: { ...ssaoParameters } };
  }

  public addUiObject(object: THREE.Object3D, screenPos: THREE.Vector2, size: THREE.Vector2) {
    this._uiObjects.push({ object: object, screenPos, width: size.x, height: size.y });
  }

  public removeUiObject(object: THREE.Object3D) {
    this._uiObjects = this._uiObjects.filter(p => {
      const filteredObject = p.object;
      return object !== filteredObject;
    });
  }

  private ssaoParameters(renderOptions: RenderOptions): SsaoParameters {
    return renderOptions?.ssaoRenderParameters ?? { ...defaultRenderOptions.ssaoRenderParameters };
  }

  private get antiAliasingMode(): AntiAliasingMode {
    const { antiAliasing = defaultRenderOptions.antiAliasing } = this._renderOptions;
    return antiAliasing;
  }

  private get multiSampleCountHint(): number {
    const { multiSampleCountHint = defaultRenderOptions.multiSampleCountHint } = this._renderOptions;
    return multiSampleCountHint;
  }

  constructor(
    renderer: THREE.WebGLRenderer,
    scene: THREE.Scene,
    materialManager: CadMaterialManager,
    options: RenderOptions
  ) {
    this._renderer = renderer;
    this._renderOptions = options;
    this._materialManager = materialManager;
    this._orthographicCamera = new THREE.OrthographicCamera(-1, 1, 1, -1, -1, 1);

    this._renderTarget = null;

    this._originalScene = scene;
    this._cadScene = new THREE.Scene();
    this._cadScene.autoUpdate = false;
    this._normalScene = new THREE.Scene();
    this._normalScene.autoUpdate = false;
    this._inFrontScene = new THREE.Scene();
    this._inFrontScene.autoUpdate = false;
    this._compositionScene = new THREE.Scene();
    this._compositionScene.autoUpdate = false;
    this._fxaaScene = new THREE.Scene();
    this._fxaaScene.autoUpdate = false;
    this._ssaoScene = new THREE.Scene();
    this._ssaoScene.autoUpdate = false;
    this._ssaoBlurCombineScene = new THREE.Scene();
    this._ssaoBlurCombineScene.autoUpdate = false;
    this._emptyScene = new THREE.Scene();
    this._emptyScene.autoUpdate = false;

    const isWebGL2 = renderer.capabilities.isWebGL2;
    const outlineColorTexture = this.createOutlineColorTexture();

    this._inFrontRenderedCadModelTarget = createRenderTarget(isWebGL2, this.multiSampleCountHint, {
      stencilBuffer: false
    });
    this._inFrontRenderedCadModelTarget.depthTexture = new THREE.DepthTexture(0, 0);
    this._inFrontRenderedCadModelTarget.depthTexture.format = THREE.DepthFormat;
    this._inFrontRenderedCadModelTarget.depthTexture.type = THREE.UnsignedIntType;

    this._normalRenderedCadModelTarget = createRenderTarget(isWebGL2, this.multiSampleCountHint, {
      stencilBuffer: false
    });
    this._normalRenderedCadModelTarget.depthTexture = new THREE.DepthTexture(0, 0);
    this._normalRenderedCadModelTarget.depthTexture.format = THREE.DepthFormat;
    this._normalRenderedCadModelTarget.depthTexture.type = THREE.UnsignedIntType;

    this._ghostObjectRenderTarget = createRenderTarget(isWebGL2, this.multiSampleCountHint, { stencilBuffer: false });
    this._ghostObjectRenderTarget.depthTexture = new THREE.DepthTexture(0, 0);
    this._ghostObjectRenderTarget.depthTexture.format = THREE.DepthFormat;
    this._ghostObjectRenderTarget.depthTexture.type = THREE.UnsignedIntType;

    this._customObjectRenderTarget = createRenderTarget(isWebGL2, this.multiSampleCountHint, { stencilBuffer: false });
    this._customObjectRenderTarget.depthTexture = new THREE.DepthTexture(0, 0);
    this._customObjectRenderTarget.depthTexture.format = THREE.DepthFormat;
    this._customObjectRenderTarget.depthTexture.type = THREE.UnsignedIntType;

    this._compositionTarget = new THREE.WebGLRenderTarget(0, 0, { stencilBuffer: false });
    this._compositionTarget.depthTexture = new THREE.DepthTexture(0, 0);
    this._compositionTarget.depthTexture.format = THREE.DepthFormat;
    this._compositionTarget.depthTexture.type = THREE.UnsignedIntType;

    this._ssaoTarget = new THREE.WebGLRenderTarget(0, 0, { stencilBuffer: false });
    this._ssaoTarget.depthTexture = new THREE.DepthTexture(0, 0);
    this._ssaoTarget.depthTexture.format = THREE.DepthFormat;
    this._ssaoTarget.depthTexture.type = THREE.UnsignedIntType;

    this._ssaoBlurCombineTarget = new THREE.WebGLRenderTarget(0, 0, { stencilBuffer: false });
    this._ssaoBlurCombineTarget.depthTexture = new THREE.DepthTexture(0, 0);
    this._ssaoBlurCombineTarget.depthTexture.format = THREE.DepthFormat;
    this._ssaoBlurCombineTarget.depthTexture.type = THREE.UnsignedIntType;

    this._combineOutlineDetectionMaterial = new THREE.ShaderMaterial({
      vertexShader: outlineDetectionShaders.vertex,
      fragmentShader: outlineDetectionShaders.fragment,
      uniforms: {
        tFront: { value: this._inFrontRenderedCadModelTarget.texture },
        tFrontDepth: { value: this._inFrontRenderedCadModelTarget.depthTexture },
        tBack: { value: this._normalRenderedCadModelTarget.texture },
        tBackDepth: { value: this._normalRenderedCadModelTarget.depthTexture },
        tCustom: { value: this._customObjectRenderTarget.texture },
        tCustomDepth: { value: this._customObjectRenderTarget.depthTexture },
        tGhost: { value: this._ghostObjectRenderTarget.texture },
        tGhostDepth: { value: this._ghostObjectRenderTarget.depthTexture },
        tOutlineColors: { value: outlineColorTexture },
        resolution: { value: new THREE.Vector2(0, 0) },
        texelSize: { value: new THREE.Vector2(0, 0) },
        cameraNear: { value: 0.1 },
        cameraFar: { value: 10000 },
        edgeStrengthMultiplier: { value: 2.5 },
        edgeGrayScaleIntensity: { value: 0.1 }
      },
      extensions: { fragDepth: true },
      defines: {
        EDGES:
          this._renderOptions.edgeDetectionParameters?.enabled ?? defaultRenderOptions.edgeDetectionParameters.enabled
      }
    });

    const ssaoParameters = this.ssaoParameters(this._renderOptions);

    const numberOfSamples = ssaoParameters.sampleSize;
    const sampleKernel = this.createKernel(numberOfSamples);

    const sampleRadius = ssaoParameters.sampleRadius;
    const depthCheckBias = ssaoParameters.depthCheckBias;

    this._ssaoMaterial = new THREE.ShaderMaterial({
      uniforms: {
        tDepth: { value: this._compositionTarget.depthTexture },
        kernel: { value: sampleKernel },
        sampleRadius: { value: sampleRadius },
        bias: { value: depthCheckBias },
        projMatrix: { value: new THREE.Matrix4() },
        inverseProjectionMatrix: { value: new THREE.Matrix4() },
        resolution: { value: new THREE.Vector2() }
      },
      defines: {
        MAX_KERNEL_SIZE: numberOfSamples
      },
      vertexShader: ssaoShaders.vertex,
      fragmentShader: ssaoShaders.fragment
    });

    this._ssaoBlurCombineMaterial = new THREE.ShaderMaterial({
      uniforms: {
        tDiffuse: { value: this._compositionTarget.texture },
        tAmbientOcclusion: { value: this._ssaoTarget.texture },
        resolution: { value: new THREE.Vector2() }
      },
      vertexShader: ssaoBlurCombineShaders.vertex,
      fragmentShader: ssaoBlurCombineShaders.fragment
    });

    const diffuseTexture = this.supportsSsao(ssaoParameters)
      ? this._ssaoBlurCombineTarget.texture
      : this._compositionTarget.texture;

    this._fxaaMaterial = new THREE.ShaderMaterial({
      uniforms: {
        tDiffuse: { value: diffuseTexture },
        tDepth: { value: this._compositionTarget.depthTexture },
        resolution: { value: new THREE.Vector2() },
        inverseResolution: { value: new THREE.Vector2() }
      },
      vertexShader: fxaaShaders.vertex,
      fragmentShader: fxaaShaders.fragment,
      extensions: { fragDepth: true }
    });

    this.setupCompositionScene();
    this.setupSsaoScene();
    this.setupSsaoBlurCombineScene();
    this.setupFxaaScene();

    this._normalSceneBuilder = new TemporarySceneBuilder(this._normalScene);
    this._inFrontSceneBuilder = new TemporarySceneBuilder(this._inFrontScene);
  }

  private supportsSsao(ssaoParameters: SsaoParameters) {
    return (
      !isMobileOrTablet() &&
      (this._renderer.capabilities.isWebGL2 || this._renderer.extensions.has('EXT_frag_depth')) &&
      ssaoParameters.sampleSize !== SsaoSampleQuality.None
    );
  }

  public renderDetailedToDepthOnly(camera: THREE.PerspectiveCamera) {
    const original = {
      renderMode: this._materialManager.getRenderMode()
    };
    const renderStateHelper = new WebGLRendererStateHelper(this._renderer);
    this._materialManager.setRenderMode(RenderMode.DepthBufferOnly);

    try {
      renderStateHelper.setRenderTarget(this._renderTarget);
      this.setVisibilityOfSectors(LevelOfDetail.Simple, false);
      this.traverseForRootSectorNode(this._originalScene);
      this.extractCadNodes(this._originalScene);

      this.clearTarget(this._renderTarget);
      const { hasBackElements, hasInFrontElements, hasGhostElements } = this.splitToScenes();

      if (hasBackElements && !hasGhostElements) {
        this.renderNormalCadModelsFromBaseScene(camera, this._renderTarget);
      } else if (hasBackElements && hasGhostElements) {
        this.renderNormalCadModels(camera, this._renderTarget);
        this._normalSceneBuilder.restoreOriginalScene();
      }
      if (hasInFrontElements) {
        this.renderInFrontCadModels(camera);
        this._inFrontSceneBuilder.restoreOriginalScene();
      }
    } finally {
      this._materialManager.setRenderMode(original.renderMode);
      renderStateHelper.resetState();
      this.restoreCadNodes();
      this.setVisibilityOfSectors(LevelOfDetail.Simple, true);
    }
  }

  public render(camera: THREE.PerspectiveCamera) {
    this.setupRenderTargetSpectorDebugging();

    const renderer = this._renderer;
    const scene = this._originalScene;

    const renderStateHelper = new WebGLRendererStateHelper(renderer);
    const original = {
      autoClear: renderer.autoClear,
      clearAlpha: renderer.getClearAlpha(),
      renderMode: this._materialManager.getRenderMode()
    };

    renderer.info.autoReset = false;
    renderer.info.reset();
    renderStateHelper.autoClear = false;

    try {
      renderStateHelper.setRenderTarget(this._renderTarget);
      this.updateRenderSize(renderer);

      renderer.info.autoReset = false;
      renderer.info.reset();
      renderStateHelper.autoClear = false;

      this.traverseForRootSectorNode(scene);
      this.extractCadNodes(scene);

      // Clear targets
      this.clearTarget(this._ghostObjectRenderTarget);
      this.clearTarget(this._compositionTarget);
      this.clearTarget(this._customObjectRenderTarget);
      // We use alpha to store special state for the next targets
      renderer.setClearAlpha(0.0);
      this.clearTarget(this._normalRenderedCadModelTarget);
      this.clearTarget(this._inFrontRenderedCadModelTarget);
      renderer.setClearAlpha(original.clearAlpha);

      const lastFrameSceneState = { ...this._lastFrameSceneState };
      const { hasBackElements, hasInFrontElements, hasGhostElements } = this.splitToScenes();
      const hasCustomObjects = scene.children.length > 0;
      this._lastFrameSceneState = { hasBackElements, hasInFrontElements, hasGhostElements, hasCustomObjects };

      if (hasBackElements && !hasGhostElements) {
        this.renderNormalCadModelsFromBaseScene(camera);
      } else if (hasBackElements && hasGhostElements) {
        this.renderNormalCadModels(camera);
        this._normalSceneBuilder.restoreOriginalScene();
        this.renderGhostedCadModelsFromBaseScene(camera);
      } else if (!hasBackElements && hasGhostElements) {
        this.renderGhostedCadModelsFromBaseScene(camera);
      }

      if (hasInFrontElements) {
        this.renderInFrontCadModels(camera);
        this._inFrontSceneBuilder.restoreOriginalScene();
      }
      if (hasCustomObjects) {
        this.renderCustomObjects(scene, camera);
      }

      if (renderer.capabilities.isWebGL2) {
        // Due to how WebGL2 works and how ThreeJS applies changes from 'clear', we need to
        // render something for the clear to have effect
        if (!hasBackElements && lastFrameSceneState.hasBackElements) {
          this.explicitFlushRender(camera, this._normalRenderedCadModelTarget);
        }
        if (!hasGhostElements && lastFrameSceneState.hasGhostElements) {
          this.explicitFlushRender(camera, this._ghostObjectRenderTarget);
        }
        if (!hasInFrontElements && lastFrameSceneState.hasInFrontElements) {
          this.explicitFlushRender(camera, this._inFrontRenderedCadModelTarget);
        }
        if (!hasCustomObjects && lastFrameSceneState.hasInFrontElements) {
          this.explicitFlushRender(camera, this._customObjectRenderTarget);
        }
      }

      const supportsSsao = this.supportsSsao(this.ssaoParameters(this._renderOptions));

      switch (this.antiAliasingMode) {
        case AntiAliasingMode.FXAA:
          // Composite view
          this.renderComposition(renderer, camera, this._compositionTarget);

          // Anti-aliased version to screen
          renderStateHelper.autoClear = original.autoClear;

          if (supportsSsao) {
            this.renderSsao(renderer, this._ssaoTarget, camera);
            this.renderPostProcessStep(renderer, this._ssaoBlurCombineTarget, this._ssaoBlurCombineScene);
          }

          this.renderPostProcessStep(renderer, this._renderTarget, this._fxaaScene);
          break;

        case AntiAliasingMode.NoAA:
          renderer.autoClear = original.autoClear;

          if (supportsSsao) {
            this.renderComposition(renderer, camera, this._compositionTarget);

            this.renderSsao(renderer, this._ssaoTarget, camera);
            this.renderPostProcessStep(renderer, this._renderTarget, this._ssaoBlurCombineScene);
          } else {
            this.renderComposition(renderer, camera, this._renderTarget);
          }
          break;

        default:
          throw new Error(`Unsupported anti-aliasing mode: ${this.antiAliasingMode}`);
      }
    } finally {
      // Restore state
      renderStateHelper.resetState();
      // renderer.setRenderTarget(original.renderTarget);
      this._materialManager.setRenderMode(original.renderMode);
      this.restoreCadNodes();
    }
  }

  private restoreCadNodes() {
    this._rootSectorNodeBuffer.forEach(p => {
      p[1].add(p[0]);
    });
    this._rootSectorNodeBuffer.clear();
  }

  private extractCadNodes(scene: THREE.Scene) {
    this._rootSectorNodeBuffer.forEach(p => {
      if (p[1].parent !== scene && p[1].parent !== null && p[1].parent.parent !== scene) {
        throw new Error('CadNode must be put at scene root');
      }
      this._cadScene.add(p[0]);
    });
  }

  public setRenderTarget(target: THREE.WebGLRenderTarget | null) {
    this._renderTarget = target;
  }

  public getRenderTarget(): THREE.WebGLRenderTarget | null {
    return this._renderTarget;
  }

  public setRenderTargetAutoSize(autoSize: boolean) {
    this._autoSetTargetSize = autoSize;
  }

  public getRenderTargetAutoSize(): boolean {
    return this._autoSetTargetSize;
  }

  private clearTarget(target: THREE.WebGLRenderTarget | null) {
    this._renderer.setRenderTarget(target);
    this._renderer.clear();
  }

  private explicitFlushRender(camera: THREE.Camera, target: THREE.WebGLRenderTarget | null) {
    this._renderer.setRenderTarget(target);
    this._renderer.render(this._emptyScene, camera);
  }

  private splitToScenes(): { hasBackElements: boolean; hasInFrontElements: boolean; hasGhostElements: boolean } {
    const result = { hasBackElements: false, hasInFrontElements: false, hasGhostElements: false };

    // Determine what rendering stages will be active
    this._rootSectorNodeBuffer.forEach(rootSectorNodeData => {
      const cadNode: CadNode = rootSectorNodeData[1];

      const backSet = this._materialManager.getModelBackTreeIndices(cadNode.cadModelMetadata.modelIdentifier);
      const infrontSet = this._materialManager.getModelInFrontTreeIndices(cadNode.cadModelMetadata.modelIdentifier);
      const ghostSet = this._materialManager.getModelGhostedTreeIndices(cadNode.cadModelMetadata.modelIdentifier);
      const hasBackElements = backSet.count > 0;
      const hasInFrontElements = infrontSet.count > 0;
      const hasGhostElements = ghostSet.count > 0;
      result.hasBackElements = result.hasBackElements || hasBackElements;
      result.hasInFrontElements = result.hasInFrontElements || hasInFrontElements;
      result.hasGhostElements = result.hasGhostElements || hasGhostElements;
    });

    // Split scenes based on what render stages we need
    const { hasBackElements, hasInFrontElements, hasGhostElements } = result;
    this._rootSectorNodeBuffer.forEach(rootSectorNodeData => {
      const root: RootSectorNode = rootSectorNodeData[0];
      const cadNode: CadNode = rootSectorNodeData[1];

      const backSet = this._materialManager.getModelBackTreeIndices(cadNode.cadModelMetadata.modelIdentifier);
      const infrontSet = this._materialManager.getModelInFrontTreeIndices(cadNode.cadModelMetadata.modelIdentifier);

      const backRoot = new THREE.Object3D();
      backRoot.applyMatrix4(root.matrix);
      if (hasBackElements && hasGhostElements) {
        this._normalScene.add(backRoot);
      }

      const infrontRoot = new THREE.Object3D();
      infrontRoot.applyMatrix4(root.matrix);
      if (hasInFrontElements) {
        this._inFrontScene.add(infrontRoot);
      }

      const objectStack: THREE.Object3D[] = [rootSectorNodeData[0]];
      while (objectStack.length > 0) {
        const element = objectStack.pop()!;
        const objectTreeIndices = element.userData.treeIndices as Set<number> | undefined;

        if (objectTreeIndices) {
          if (hasInFrontElements && infrontSet.hasIntersectionWith(objectTreeIndices)) {
            this._inFrontSceneBuilder.addElement(element, infrontRoot);
          }
          // Note! When we don't have any ghost, we use _cadScene to hold back objects, so no action required
          if (hasBackElements && !hasGhostElements) {
          } else if (hasGhostElements && backSet.hasIntersectionWith(objectTreeIndices)) {
            this._normalSceneBuilder.addElement(element, backRoot);
            // Use _cadScene to hold ghost objects (we assume we have more ghost objects than back objects)
          }

          // TODO 2020-09-18 larsmoa: A potential optimization to rendering is to avoid rendering the full
          // set of objects if most are hidden.
        } else {
          // Not a leaf, traverse children
          objectStack.push(...element.children);
        }
      }
    });

    return result;
  }

  private renderNormalCadModels(
    camera: THREE.PerspectiveCamera,
    target: THREE.WebGLRenderTarget | null = this._normalRenderedCadModelTarget
  ) {
    this._normalSceneBuilder.populateTemporaryScene();
    this._renderer.setRenderTarget(target);
    this._renderer.render(this._normalScene, camera);
  }

  private renderNormalCadModelsFromBaseScene(
    camera: THREE.PerspectiveCamera,
    target: THREE.WebGLRenderTarget | null = this._normalRenderedCadModelTarget
  ) {
    this._renderer.setRenderTarget(target);
    this._renderer.render(this._cadScene, camera);
  }

  private renderInFrontCadModels(
    camera: THREE.PerspectiveCamera,
    target: THREE.WebGLRenderTarget | null = this._inFrontRenderedCadModelTarget
  ) {
    this._inFrontSceneBuilder.populateTemporaryScene();
    this._renderer.setRenderTarget(target);
    this._materialManager.setRenderMode(RenderMode.Effects);
    this._renderer.render(this._inFrontScene, camera);
  }

  private renderGhostedCadModelsFromBaseScene(camera: THREE.PerspectiveCamera) {
    this._renderer.setRenderTarget(this._ghostObjectRenderTarget);
    this._materialManager.setRenderMode(RenderMode.Ghost);
    this._renderer.render(this._cadScene, camera);
  }

  private renderCustomObjects(scene: THREE.Scene, camera: THREE.PerspectiveCamera) {
    this._renderer.setRenderTarget(this._customObjectRenderTarget);
    this._renderer.render(scene, camera);
  }

  private updateRenderSize(renderer: THREE.WebGLRenderer) {
    const renderSize = new THREE.Vector2();
    renderer.getSize(renderSize);

    if (
      this._renderTarget &&
      this._autoSetTargetSize &&
      renderSize.x !== this._renderTarget.width &&
      renderSize.y !== this._renderTarget.height
    ) {
      this._renderTarget.setSize(renderSize.x, renderSize.y);
    }

    if (
      renderSize.x !== this._normalRenderedCadModelTarget.width ||
      renderSize.y !== this._normalRenderedCadModelTarget.height
    ) {
      this._normalRenderedCadModelTarget.setSize(renderSize.x, renderSize.y);
      this._inFrontRenderedCadModelTarget.setSize(renderSize.x, renderSize.y);
      this._customObjectRenderTarget.setSize(renderSize.x, renderSize.y);
      this._ghostObjectRenderTarget.setSize(renderSize.x, renderSize.y);
      this._compositionTarget.setSize(renderSize.x, renderSize.y);
      this._ssaoTarget.setSize(renderSize.x, renderSize.y);
      this._ssaoBlurCombineTarget.setSize(renderSize.x, renderSize.y);

      this._combineOutlineDetectionMaterial.uniforms.texelSize.value = new THREE.Vector2(
        this._outlineTexelSize / renderSize.x,
        this._outlineTexelSize / renderSize.y
      );

      this._combineOutlineDetectionMaterial.uniforms.resolution.value = renderSize;

      this._ssaoMaterial.uniforms.resolution.value = renderSize;

      this._ssaoBlurCombineMaterial.uniforms.resolution.value = renderSize;

      this._fxaaMaterial.uniforms.resolution.value = renderSize;
      this._fxaaMaterial.uniforms.inverseResolution.value = new THREE.Vector2(1.0 / renderSize.x, 1.0 / renderSize.y);
    }
    return renderSize;
  }

  private renderComposition(
    renderer: THREE.WebGLRenderer,
    camera: THREE.PerspectiveCamera,
    target: THREE.WebGLRenderTarget | null
  ) {
    this._combineOutlineDetectionMaterial.uniforms.cameraNear.value = camera.near;
    this._combineOutlineDetectionMaterial.uniforms.cameraFar.value = camera.far;

    this.renderPostProcessStep(renderer, target, this._compositionScene);
  }

  private setSsaoParameters(params: SsaoParameters) {
    const defaultSsaoParameters = defaultRenderOptions.ssaoRenderParameters;

    this._ssaoMaterial.uniforms.sampleRadius.value = params.sampleRadius;
    this._ssaoMaterial.uniforms.bias.value = params.depthCheckBias;

    if (params.sampleSize !== this.ssaoParameters(this._renderOptions).sampleSize) {
      const sampleSize = params?.sampleSize ?? defaultSsaoParameters.sampleSize!;

      const kernel = this.createKernel(sampleSize);

      this._fxaaMaterial.uniforms.tDiffuse.value =
        params.sampleSize !== SsaoSampleQuality.None
          ? this._ssaoBlurCombineTarget.texture
          : this._compositionTarget.texture;

      this._ssaoMaterial.uniforms.kernel.value = kernel;

      this._ssaoMaterial.defines = {
        MAX_KERNEL_SIZE: sampleSize
      };

      this._ssaoMaterial.needsUpdate = true;
    }
  }

  private renderPostProcessStep(
    renderer: THREE.WebGLRenderer,
    target: THREE.WebGLRenderTarget | null,
    scene: THREE.Scene
  ) {
    renderer.setRenderTarget(target);

    renderer.render(scene, this._orthographicCamera);

    if (target === this._renderTarget) {
      const renderSize = renderer.getSize(new THREE.Vector2());
      const canvasSize = new THREE.Vector2(renderer.domElement.clientWidth, renderer.domElement.clientHeight);

      const downSampleFactor = new THREE.Vector2(renderSize.x / canvasSize.x, renderSize.y / canvasSize.y);

      renderer.autoClear = false;
      this._uiObjects.forEach(uiObject => {
        const renderScene = new THREE.Scene();
        renderScene.add(uiObject.object);

        const viewportRenderPos = uiObject.screenPos.clone().multiply(downSampleFactor);
        const viewportRenderWidth = uiObject.width * downSampleFactor.x;
        const viewportRenderHeight = uiObject.height * downSampleFactor.y;

        renderer.setViewport(viewportRenderPos.x, viewportRenderPos.y, viewportRenderWidth, viewportRenderHeight);
        renderer.clearDepth();
        renderer.render(renderScene, this._orthographicCamera);
      });

      renderer.setViewport(0, 0, renderSize.x, renderSize.y);
      renderer.autoClear = true;
    }
  }

  private renderSsao(renderer: THREE.WebGLRenderer, target: THREE.WebGLRenderTarget | null, camera: THREE.Camera) {
    this._ssaoMaterial.uniforms.inverseProjectionMatrix.value = camera.projectionMatrixInverse;
    this._ssaoMaterial.uniforms.projMatrix.value = camera.projectionMatrix;

    this.renderPostProcessStep(renderer, target, this._ssaoScene);
  }

  private createOutlineColorTexture(): THREE.DataTexture {
    const outlineColorBuffer = new Uint8Array(8 * 4);
    const outlineColorTexture = new THREE.DataTexture(outlineColorBuffer, 8, 1);
    setOutlineColor(outlineColorTexture.image.data, NodeOutlineColor.White, CogniteColors.White);
    setOutlineColor(outlineColorTexture.image.data, NodeOutlineColor.Black, CogniteColors.Black);
    setOutlineColor(outlineColorTexture.image.data, NodeOutlineColor.Cyan, CogniteColors.Cyan);
    setOutlineColor(outlineColorTexture.image.data, NodeOutlineColor.Blue, CogniteColors.Blue);
    setOutlineColor(outlineColorTexture.image.data, NodeOutlineColor.Green, RevealColors.Green);
    setOutlineColor(outlineColorTexture.image.data, NodeOutlineColor.Red, RevealColors.Red);
    setOutlineColor(outlineColorTexture.image.data, NodeOutlineColor.Orange, CogniteColors.Orange);
    return outlineColorTexture;
  }

  private setupCompositionScene() {
    const geometry = this.createRenderTriangle();
    const mesh = new THREE.Mesh(geometry, this._combineOutlineDetectionMaterial);
    this._compositionScene.add(mesh);
  }

  private setupFxaaScene() {
    const geometry = this.createRenderTriangle();
    const mesh = new THREE.Mesh(geometry, this._fxaaMaterial);
    this._fxaaScene.add(mesh);
  }

  private setupSsaoScene() {
    const geometry = this.createRenderTriangle();
    const mesh = new THREE.Mesh(geometry, this._ssaoMaterial);
    this._ssaoScene.add(mesh);
  }

  private setupSsaoBlurCombineScene() {
    const geometry = this.createRenderTriangle();

    const ssaoBlurCombineMesh = new THREE.Mesh(geometry, this._ssaoBlurCombineMaterial);
    this._ssaoBlurCombineScene.add(ssaoBlurCombineMesh);
  }

  private createKernel(kernelSize: number) {
    const result = [];
    for (let i = 0; i < kernelSize; i++) {
      const sample = new THREE.Vector3();
      while (sample.length() < 0.5) {
        // Ensure some distance in samples
        sample.x = Math.random() * 2 - 1;
        sample.y = Math.random() * 2 - 1;
        sample.z = Math.random();
      }
      sample.normalize();
      let scale = i / kernelSize;
      scale = lerp(0.1, 1, scale * scale);
      sample.multiplyScalar(scale);
      result.push(sample);
    }
    return result;

    function lerp(value1: number, value2: number, amount: number) {
      amount = amount < 0 ? 0 : amount;
      amount = amount > 1 ? 1 : amount;
      return value1 + (value2 - value1) * amount;
    }
  }

  private createRenderTriangle() {
    const geometry = new THREE.BufferGeometry();
    const vertices = new Float32Array([-1, -1, 0, 3, -1, 0, -1, 3, 0]);
    const uvs = new Float32Array([0, 0, 2, 0, 0, 2]);

    geometry.setAttribute('position', new THREE.BufferAttribute(vertices, 3));
    geometry.setAttribute('uv', new THREE.BufferAttribute(uvs, 2));

    return geometry;
  }

  private traverseForRootSectorNode(root: THREE.Object3D) {
    const objectStack = [root];

    while (objectStack.length > 0) {
      const element = objectStack.pop()!;
      if (element instanceof RootSectorNode) {
        const cadNode = element.parent! as CadNode;
        if (cadNode.visible) {
          this._rootSectorNodeBuffer.add([element, cadNode]);
        }
      } else if (!(element instanceof THREE.Group)) {
        objectStack.push(...element.children);
      }
    }
  }

  private setVisibilityOfSectors(levelOfDetail: LevelOfDetail, visible: boolean) {
    this._originalScene.traverse(x => {
      if (x instanceof SectorNode && x.levelOfDetail === levelOfDetail) {
        x.visible = visible;
      }
    });
  }

  /**
   * Assign SpectorJS metadata containing names for the render targets when running Reveal
   * in development mode.
   */
  private setupRenderTargetSpectorDebugging() {
    if (process.env.IS_DEVELOPMENT_MODE) {
      this.assignSpectorJsMetadataToRenderTarget(this._inFrontRenderedCadModelTarget, {
        name: 'inFrontRenderedCadModelTarget'
      });
      this.assignSpectorJsMetadataToRenderTarget(this._normalRenderedCadModelTarget, {
        name: 'normalRenderedCadModelTarget'
      });
      this.assignSpectorJsMetadataToRenderTarget(this._ghostObjectRenderTarget, {
        name: 'ghostObjectRenderTarget'
      });
      this.assignSpectorJsMetadataToRenderTarget(this._customObjectRenderTarget, {
        name: 'customObjectRenderTarget'
      });
      this.assignSpectorJsMetadataToRenderTarget(this._compositionTarget, {
        name: 'compositionTarget'
      });
      this.assignSpectorJsMetadataToRenderTarget(this._ssaoTarget, {
        name: 'ssaoTarget'
      });
      this.assignSpectorJsMetadataToRenderTarget(this._ssaoBlurCombineTarget, {
        name: 'ssaoBlurCombineTarget'
      });
    }
  }

  /**
   * Assigns SpectorJS metadata to the current framebuffer (render target).
   * This is useful to assign e.g. names to framebuffers to easy debugging in SpectorJS. The metadata
   * will be visible in 'bindFramebuffer'-commands in the SpectorJS report.
   */
  private assignSpectorJsMetadataToRenderTarget(renderTarget: THREE.WebGLRenderTarget, metadata: any) {
    const currentRenderTarget = this._renderer.getRenderTarget();
    try {
      this._renderer.setRenderTarget(renderTarget);
      const gl = this._renderer.getContext();
      const framebuffer = gl.getParameter(gl.FRAMEBUFFER_BINDING);
      framebuffer.__SPECTOR_Metadata = metadata;
    } finally {
      this._renderer.setRenderTarget(currentRenderTarget);
    }
  }
}

function createRenderTarget(
  isWebGL2: boolean,
  multiSampleCountHint: number,
  options?: THREE.WebGLRenderTargetOptions
): THREE.WebGLRenderTarget {
  if (isWebGL2 && multiSampleCountHint > 1) {
    const rt = new THREE.WebGLMultisampleRenderTarget(0, 0, options);
    rt.samples = multiSampleCountHint;
    return rt;
  }
  return new THREE.WebGLRenderTarget(0, 0, options);
}

function setOutlineColor(outlineTextureData: Uint8ClampedArray, colorIndex: number, color: THREE.Color) {
  outlineTextureData[4 * colorIndex + 0] = Math.floor(255 * color.r);
  outlineTextureData[4 * colorIndex + 1] = Math.floor(255 * color.g);
  outlineTextureData[4 * colorIndex + 2] = Math.floor(255 * color.b);
  outlineTextureData[4 * colorIndex + 3] = 255;
}

/**
 * Holds parent-child relationship for a ThreeJS element in order to restore
 * the relationship after moving it temporarily.
 */
type Object3DStructure = {
  /**
   * Element described.
   */
  object: THREE.Object3D;
  /**
   * The previous parent of the element.
   */
  parent: THREE.Object3D;
  /**
   * The object that temporarily holds the elemnt.
   */
  sceneParent: THREE.Object3D;
};

class TemporarySceneBuilder {
  private readonly buffer: Object3DStructure[];
  private readonly temporaryScene: THREE.Scene;

  constructor(temporaryScene: THREE.Scene) {
    this.buffer = [];
    this.temporaryScene = temporaryScene;
  }

  addElement(element: THREE.Object3D, temporaryModelRootElement: THREE.Object3D): void {
    this.buffer.push({ object: element, parent: element.parent!, sceneParent: temporaryModelRootElement });
  }

  populateTemporaryScene(): void {
    this.buffer.forEach(x => x.sceneParent.add(x.object));
  }

  restoreOriginalScene(): void {
    this.buffer.forEach(p => {
      p.parent.add(p.object);
    });
    this.buffer.length = 0; // clear
    this.temporaryScene.remove(...this.temporaryScene.children);
  }
}<|MERGE_RESOLUTION|>--- conflicted
+++ resolved
@@ -64,18 +64,7 @@
   private readonly _combineOutlineDetectionMaterial: THREE.ShaderMaterial;
   private readonly _fxaaMaterial: THREE.ShaderMaterial;
   private _ssaoMaterial: THREE.ShaderMaterial;
-<<<<<<< HEAD
-  private _ssaoBlurCombineMaterial: THREE.ShaderMaterial;
-
-  private _customObjectRenderTarget: THREE.WebGLRenderTarget;
-  private _ghostObjectRenderTarget: THREE.WebGLRenderTarget;
-  private _normalRenderedCadModelTarget: THREE.WebGLRenderTarget;
-  private _inFrontRenderedCadModelTarget: THREE.WebGLRenderTarget;
-  private _compositionTarget: THREE.WebGLRenderTarget;
-  private _ssaoTarget: THREE.WebGLRenderTarget;
-  private _ssaoBlurCombineTarget: THREE.WebGLRenderTarget;
-=======
-  private readonly _ssaoBlurMaterial: THREE.ShaderMaterial;
+  private readonly _ssaoBlurCombineMaterial: THREE.ShaderMaterial;
 
   private readonly _customObjectRenderTarget: THREE.WebGLRenderTarget;
   private readonly _ghostObjectRenderTarget: THREE.WebGLRenderTarget;
@@ -83,8 +72,7 @@
   private readonly _inFrontRenderedCadModelTarget: THREE.WebGLRenderTarget;
   private readonly _compositionTarget: THREE.WebGLRenderTarget;
   private readonly _ssaoTarget: THREE.WebGLRenderTarget;
-  private readonly _ssaoBlurTarget: THREE.WebGLRenderTarget;
->>>>>>> 193384df
+  private readonly _ssaoBlurCombineTarget: THREE.WebGLRenderTarget;
 
   /**
    * Holds state of how the last frame was rendered by `render()`. This is used to explicit clear
