/*!
 * Copyright 2020 Cognite AS
 */

import * as THREE from 'three';

import { Box3 } from '../../utils/Box3';
import { mat4, vec3 } from 'gl-matrix';
import { PrimitiveAttributes } from '../../workers/types/parser.types';
import { traverseDepthFirst } from '../../utils/traversal';
<<<<<<< HEAD
import { toThreeMatrix4, toThreeJsBox3 } from '../../views/threejs/utilities';
=======
>>>>>>> ab762ca9

// TODO 2019-11-12 larsmoa: Move and rename to something general (not specific
// for sector data).
export type SectorModelTransformation = {
  readonly modelMatrix: mat4;
  readonly inverseModelMatrix: mat4;
};

export interface SectorMetadata {
  readonly id: number;
  readonly path: string;
  readonly depth: number;
  readonly bounds: Box3;
  readonly indexFile: {
    readonly fileName: string;
    readonly peripheralFiles: string[];
    readonly estimatedDrawCallCount: number;
    readonly downloadSize: number;
  };
  readonly facesFile: {
    readonly quadSize: number;
    /**
     * Coverage factors for the sector without children.
     */
    readonly coverageFactors: {
      xy: number;
      yz: number;
      xz: number;
    };
    /**
     * Coverage factor for the sectors including children.
     */
    readonly recursiveCoverageFactors: {
      xy: number;
      yz: number;
      xz: number;
    };
    readonly fileName: string | null;
    readonly downloadSize: number;
  };
  readonly children: SectorMetadata[];

  // TODO 2019-12-21 larsmoa: Make readonly
  parent?: SectorMetadata;
}

export interface SectorScene {
  readonly version: number;
  readonly maxTreeIndex: number;
  readonly root: SectorMetadata;

  getSectorById(sectorId: number): SectorMetadata | undefined;
  getSectorsContainingPoint(p: vec3): SectorMetadata[];
<<<<<<< HEAD
  getSectorsIntersectingBox(b: Box3): SectorMetadata[];
  getSectorsIntersectingFrustum(projectionMatrix: mat4, inverseCameraModelMatrix: mat4): SectorMetadata[];
=======
>>>>>>> ab762ca9
  getAllSectors(): SectorMetadata[];

  // Available, but not supported:
  // readonly projectId: number;
  // readonly modelId: number;
  // readonly revisionId: number;
  // readonly subRevisionId: number;
  // readonly unit: string | null;
}

export class SectorSceneImpl implements SectorScene {
  readonly version: number;
  readonly maxTreeIndex: number;
  readonly root: SectorMetadata;
  private readonly sectors: Map<number, SectorMetadata>;

  constructor(version: number, maxTreeIndex: number, root: SectorMetadata, sectorsById: Map<number, SectorMetadata>) {
    this.version = version;
    this.maxTreeIndex = maxTreeIndex;
    this.root = root;
    this.sectors = sectorsById;
  }

  getSectorById(sectorId: number): SectorMetadata | undefined {
    return this.sectors.get(sectorId);
  }

  getAllSectors(): SectorMetadata[] {
    return [...this.sectors.values()];
  }

  getSectorsContainingPoint(p: vec3): SectorMetadata[] {
    const accepted: SectorMetadata[] = [];
    traverseDepthFirst(this.root, x => {
      if (x.bounds.containsPoint(p)) {
        accepted.push(x);
        return true;
      }
      return false;
    });
    return accepted;
  }
<<<<<<< HEAD

  getSectorsIntersectingBox(b: Box3): SectorMetadata[] {
    const accepted: SectorMetadata[] = [];
    traverseDepthFirst(this.root, x => {
      if (x.bounds.intersectsBox(b)) {
        accepted.push(x);
        return true;
      }
      return false;
    });
    return accepted;
  }

  getSectorsIntersectingFrustum(projectionMatrix: mat4, inverseCameraModelMatrix: mat4): SectorMetadata[] {
    const frustumMatrix = mat4.multiply(mat4.create(), projectionMatrix, inverseCameraModelMatrix);
    const frustum = new THREE.Frustum().setFromProjectionMatrix(toThreeMatrix4(frustumMatrix));
    const bbox = new THREE.Box3();

    const accepted: SectorMetadata[] = [];
    traverseDepthFirst(this.root, x => {
      if (frustum.intersectsBox(toThreeJsBox3(bbox, x.bounds))) {
        accepted.push(x);
        return true;
      }
      return false;
    });
    return accepted;
  }
=======
>>>>>>> ab762ca9
}

export type Color = number;

export type TriangleMesh = {
  readonly fileId: number;
  readonly indices: Uint32Array;
  readonly treeIndices: Float32Array;
  readonly vertices: Float32Array;
  readonly normals: Float32Array | undefined;
  readonly colors: Float32Array;
};

export type InstancedMeshFile = {
  readonly fileId: number;
  readonly indices: Uint32Array;
  readonly vertices: Float32Array;
  readonly normals: Float32Array | undefined;
  readonly instances: InstancedMesh[];
};

export type InstancedMesh = {
  readonly triangleCount: number;
  readonly triangleOffset: number;
  readonly colors: Uint8Array;
  readonly instanceMatrices: Float32Array;
  readonly treeIndices: Float32Array;
};

// TODO 2019-12-05 larsmoa: Rename to e.g. SectorGeometry to avoid
// confusion with other Sector-class
export interface Sector {
  readonly nodeIdToTreeIndexMap: Map<number, number>;
  readonly treeIndexToNodeIdMap: Map<number, number>;

  readonly instanceMeshes: InstancedMeshFile[];
  readonly triangleMeshes: TriangleMesh[];

  readonly boxes: PrimitiveAttributes;
  readonly circles: PrimitiveAttributes;
  readonly cones: PrimitiveAttributes;
  readonly eccentricCones: PrimitiveAttributes;
  readonly ellipsoidSegments: PrimitiveAttributes;
  readonly generalCylinders: PrimitiveAttributes;
  readonly generalRings: PrimitiveAttributes;
  readonly nuts: PrimitiveAttributes;
  readonly quads: PrimitiveAttributes;
  readonly sphericalSegments: PrimitiveAttributes;
  readonly torusSegments: PrimitiveAttributes;
  readonly trapeziums: PrimitiveAttributes;
}

export interface SectorQuads {
  readonly nodeIdToTreeIndexMap: Map<number, number>;
  readonly treeIndexToNodeIdMap: Map<number, number>;
  readonly buffer: Float32Array;
}

export enum LoadSectorStatus {
  Awaiting,
  InFlight,
  Cancelled,
  Resolved
}

export type LoadSectorRequest = {
  readonly promise: Promise<void>;
  cancel: () => void;
  status: () => LoadSectorStatus;
};

// TODO move somewhere else?
export interface CtmWorkerResult {
  readonly indices: Uint32Array;
  readonly vertices: Float32Array;
  readonly normals: Float32Array | undefined;
}<|MERGE_RESOLUTION|>--- conflicted
+++ resolved
@@ -3,15 +3,12 @@
  */
 
 import * as THREE from 'three';
+import { mat4, vec3 } from 'gl-matrix';
 
 import { Box3 } from '../../utils/Box3';
-import { mat4, vec3 } from 'gl-matrix';
 import { PrimitiveAttributes } from '../../workers/types/parser.types';
 import { traverseDepthFirst } from '../../utils/traversal';
-<<<<<<< HEAD
 import { toThreeMatrix4, toThreeJsBox3 } from '../../views/threejs/utilities';
-=======
->>>>>>> ab762ca9
 
 // TODO 2019-11-12 larsmoa: Move and rename to something general (not specific
 // for sector data).
@@ -65,11 +62,8 @@
 
   getSectorById(sectorId: number): SectorMetadata | undefined;
   getSectorsContainingPoint(p: vec3): SectorMetadata[];
-<<<<<<< HEAD
   getSectorsIntersectingBox(b: Box3): SectorMetadata[];
   getSectorsIntersectingFrustum(projectionMatrix: mat4, inverseCameraModelMatrix: mat4): SectorMetadata[];
-=======
->>>>>>> ab762ca9
   getAllSectors(): SectorMetadata[];
 
   // Available, but not supported:
@@ -112,7 +106,6 @@
     });
     return accepted;
   }
-<<<<<<< HEAD
 
   getSectorsIntersectingBox(b: Box3): SectorMetadata[] {
     const accepted: SectorMetadata[] = [];
@@ -141,8 +134,6 @@
     });
     return accepted;
   }
-=======
->>>>>>> ab762ca9
 }
 
 export type Color = number;
