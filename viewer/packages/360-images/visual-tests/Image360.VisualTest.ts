/*!
 * Copyright 2022 Cognite AS
 */
import * as THREE from 'three';

import { Cdf360ImageEventProvider, Local360ImageProvider } from '@reveal/data-providers';
import { StreamingTestFixtureComponents } from '../../../visual-tests/test-fixtures/StreamingVisualTestFixture';
import { StreamingVisualTestFixture } from '../../../visual-tests';
import { Image360Facade } from '../src/Image360Facade';
import {
  BeforeSceneRenderedDelegate,
  DeviceDescriptor,
  EventTrigger,
  pixelToNormalizedDeviceCoordinates,
  SceneHandler
} from '@reveal/utilities';
import { CogniteClient } from '@cognite/sdk';
import { Image360Entity } from '../src/entity/Image360Entity';
import { degToRad } from 'three/src/math/MathUtils';
import TWEEN from '@tweenjs/tween.js';
import { OrbitControls } from 'three-stdlib';
import { Image360CollectionFactory } from '../src/collection/Image360CollectionFactory';
import { IconOctree } from '@reveal/3d-overlays';
import { OctreeHelper } from 'sparse-octree';
import { Overlay3DIcon } from '@reveal/3d-overlays';

type CdfImage360Facade = Image360Facade<{
  [key: string]: string;
}>;

type LocalImage360Facade = Image360Facade<unknown>;

export default class Image360VisualTestFixture extends StreamingVisualTestFixture {
  public async setup(testFixtureComponents: StreamingTestFixtureComponents): Promise<void> {
    const { cogniteClient, sceneHandler, cameraControls, renderer, camera, onBeforeRender } = testFixtureComponents;

    camera.near = 0.01;
    camera.updateProjectionMatrix();
    const desktopDevice: DeviceDescriptor = { deviceType: 'desktop' };

    const { facade, entities } = await this.setup360Images(cogniteClient, sceneHandler, onBeforeRender, desktopDevice);

    const icons = entities.map(entity => entity.icon);
    sceneHandler.addCustomObject(this.getOctreeVisualizationObject(icons));

    this.setupGUI(entities);

    this.setupMouseMoveEventHandler(renderer, entities, facade, camera);

    this.setupMouseClickEvenetHandler(renderer, facade, camera, cameraControls);
  }

  private getOctreeVisualizationObject(icons: Overlay3DIcon[]) {
    const bounds = IconOctree.getMinimalOctreeBoundsFromIcons(icons);
    bounds.min.y = bounds.min.y - 0.5;
    bounds.max.y = bounds.max.y + 1;
    const iconOctree = new IconOctree(icons, bounds, 1);
    const octreeVisualization = new OctreeHelper(iconOctree);

    let seed = 70;
    octreeVisualization.traverse(obj => {
      if (obj instanceof THREE.LineSegments) {
        (obj.material as THREE.LineBasicMaterial).color = new THREE.Color(0xffffff * random(seed));
      }
      seed++;
    });

    return octreeVisualization;

    function random(seed: number) {
      seed = Math.sin(seed) * 10000;
      return seed - Math.floor(seed);
    }
  }

  private setupMouseClickEvenetHandler(
    renderer: THREE.WebGLRenderer,
    facade: CdfImage360Facade | LocalImage360Facade,
    camera: THREE.PerspectiveCamera,
    cameraControls: OrbitControls
  ) {
    let lastClicked: Image360Entity | undefined;
    renderer.domElement.addEventListener('click', async event => {
      const { x, y } = event;
      const ndcCoordinates = pixelToNormalizedDeviceCoordinates(
        x,
        y,
        renderer.domElement.clientWidth,
        renderer.domElement.clientHeight
      );
      const entity = facade.intersect(new THREE.Vector2(ndcCoordinates.x, ndcCoordinates.y), camera);

      if (entity === undefined) {
        this.render();
        return;
      }

      await facade.preload(entity, entity.getActiveRevision());
      entity.image360Visualization.visible = true;
      entity.icon.visible = false;

      if (lastClicked !== undefined) {
        this.transition360Image(lastClicked, entity, camera, cameraControls);
        lastClicked = entity;
        return;
      }

      const transform = entity.transform.toArray();
      const image360Translation = new THREE.Vector3(transform[12], transform[13], transform[14]);
      camera.position.copy(image360Translation);
      const cameraForward = camera.getWorldDirection(new THREE.Vector3());
      cameraControls.target.copy(image360Translation.clone().add(cameraForward.multiplyScalar(0.001)));
      cameraControls.update();
      lastClicked = entity;
      this.render();
    });
  }

  private transition360Image(
    lastClicked: Image360Entity,
    entity: Image360Entity,
    camera: THREE.PerspectiveCamera,
    cameraControls: OrbitControls
  ) {
    lastClicked.image360Visualization.renderOrder = 1;
    entity.image360Visualization.renderOrder = 0;

    const transformTo = entity.transform.toArray();
    const translationTo = new THREE.Vector3(transformTo[12], transformTo[13], transformTo[14]);

    const transformFrom = lastClicked.transform.toArray();
    const translationFrom = new THREE.Vector3(transformFrom[12], transformFrom[13], transformFrom[14]);

    const length = new THREE.Vector3().subVectors(translationTo, translationFrom).length();

    lastClicked.image360Visualization.scale = new THREE.Vector3(length * 2, length * 2, length * 2);
    entity.image360Visualization.scale = new THREE.Vector3(length * 2, length * 2, length * 2);

    const renderTrigger = setInterval(() => this.render(), 16);

    animateTransition();

    function animateTransition() {
      const from = { t: 0 };
      const to = { t: 1 };
      const anim = new TWEEN.Tween(from)
        .to(to, 1000)
        .onUpdate(() => {
          const animatedPosition = new THREE.Vector3().lerpVectors(translationFrom, translationTo, from.t);
          camera.position.copy(animatedPosition);
          lastClicked!.image360Visualization.opacity = 1 - from.t;
        })
        .easing(num => TWEEN.Easing.Quintic.InOut(num))
        .start(TWEEN.now());

      anim.onComplete(() => {
        anim.stop();
        clearInterval(renderTrigger);
        camera.position.copy(translationTo);
        const cameraForward = camera.getWorldDirection(new THREE.Vector3());
        cameraControls.target.copy(translationTo.clone().add(cameraForward.multiplyScalar(0.001)));
        cameraControls.update();
        lastClicked = entity;
      });
    }
  }

  private setupMouseMoveEventHandler(
    renderer: THREE.WebGLRenderer,
    entities: Image360Entity[],
    facade: CdfImage360Facade | LocalImage360Facade,
    camera: THREE.PerspectiveCamera
  ) {
    renderer.domElement.addEventListener('mousemove', async event => {
      const { x, y } = event;
      const ndcCoordinates = pixelToNormalizedDeviceCoordinates(
        x,
        y,
        renderer.domElement.clientWidth,
        renderer.domElement.clientHeight
      );
      const entity = facade.intersect(new THREE.Vector2(ndcCoordinates.x, ndcCoordinates.y), camera);
      if (entity === undefined) {
        this.render();
        return;
      }
<<<<<<< HEAD
      entity.icon.selected = true;
      await facade.preload(entity);
=======
      entity.icon.hoverSpriteVisible = true;
      await facade.preload(entity, entity.getActiveRevision());
>>>>>>> 1f70e250
      entity.image360Visualization.visible = false;
      this.render();
    });
  }

  private setupGUI(entities: Image360Entity[]) {
    const guiData = {
      opacity: 1.0
    };
    this.gui.add(guiData, 'opacity', 0, 1).onChange(() => {
      entities.forEach(entity => (entity.image360Visualization.opacity = guiData.opacity));
      this.render();
    });
  }

  private setup360Images(
    cogniteClient: CogniteClient | undefined,
    sceneHandler: SceneHandler,
    onBeforeRender: EventTrigger<BeforeSceneRenderedDelegate>,
    device: DeviceDescriptor
  ): Promise<{ facade: CdfImage360Facade | LocalImage360Facade; entities: Image360Entity[] }> {
    if (cogniteClient === undefined) {
      return this.setupLocal(sceneHandler, onBeforeRender, device);
    }

    const queryString = window.location.search;
    const urlParams = new URLSearchParams(queryString);

    if (
      urlParams.get('project') === 'twin-test' &&
      urlParams.get('modelId') === '946412141563897' &&
      urlParams.get('revisionId') === '6425532219434724'
    ) {
      return this.setupTwinTestMauiA(sceneHandler, cogniteClient, onBeforeRender, device);
    }

    if (
      urlParams.get('project') === 'officerobotics' &&
      urlParams.get('modelId') === '2755498691043825' &&
      urlParams.get('revisionId') === '141507501940626'
    ) {
      return this.setupOfficeRobotics(sceneHandler, cogniteClient, onBeforeRender, device);
    }

    return this.setupLocal(sceneHandler, onBeforeRender, device);
  }

  private async setupOfficeRobotics(
    sceneHandler: SceneHandler,
    cogniteClient: CogniteClient,
    onBeforeRender: EventTrigger<BeforeSceneRenderedDelegate>,
    device: DeviceDescriptor
  ): Promise<{
    facade: Image360Facade<{
      [key: string]: string;
    }>;
    entities: Image360Entity[];
  }> {
    const cdf360ImageProvider = new Cdf360ImageEventProvider(cogniteClient);
    const image360Factory = new Image360CollectionFactory(cdf360ImageProvider, sceneHandler, onBeforeRender, device);
    const image360Facade = new Image360Facade(image360Factory);
    const rotation = new THREE.Matrix4().makeRotationAxis(new THREE.Vector3(0, 1, 0), 0.1);
    const translation = new THREE.Matrix4().makeTranslation(-18, 1, -13);
    const collectionTransform = translation.multiply(rotation);
    const collection = await image360Facade.create(
      { site_id: '6th floor v3 - enterprise' },
      collectionTransform,
      false
    );
    return { facade: image360Facade, entities: collection.image360Entities };
  }

  private async setupTwinTestMauiA(
    sceneHandler: SceneHandler,
    cogniteClient: CogniteClient,
    onBeforeRender: EventTrigger<BeforeSceneRenderedDelegate>,
    device: DeviceDescriptor
  ): Promise<{
    facade: Image360Facade<{
      [key: string]: string;
    }>;
    entities: Image360Entity[];
  }> {
    const cdf360ImageProvider = new Cdf360ImageEventProvider(cogniteClient);
    const image360Factory = new Image360CollectionFactory(cdf360ImageProvider, sceneHandler, onBeforeRender, device);
    const image360Facade = new Image360Facade(image360Factory);

    const rotation = new THREE.Matrix4().makeRotationAxis(new THREE.Vector3(0, 1, 0), degToRad(177));
    const translation = new THREE.Matrix4().makeTranslation(11, 49, 32);
    const collectionTransform = translation.multiply(rotation);
    const collection1 = await image360Facade.create({ site_id: 'helideck-site-2' }, collectionTransform);

    const rotation2 = new THREE.Matrix4().makeRotationAxis(new THREE.Vector3(0, 1, 0), degToRad(40));
    const translation2 = new THREE.Matrix4().makeTranslation(34, 30, 46);
    const collectionTransform2 = translation2.multiply(rotation2);
    const collection2 = await image360Facade.create({ site_id: 'j-tube-diesel-header-tank' }, collectionTransform2);

    const rotation3 = new THREE.Matrix4().makeRotationAxis(new THREE.Vector3(0, 1, 0), degToRad(96));
    const translation3 = new THREE.Matrix4().makeTranslation(176, 37, 56);
    const collectionTransform3 = translation3.multiply(rotation3);
    const collection3 = await image360Facade.create({ site_id: 'se-stairs-module-5-boot-room' }, collectionTransform3);

    return {
      facade: image360Facade,
      entities: collection1.image360Entities.concat(collection2.image360Entities, collection3.image360Entities)
    };
  }

  private async setupLocal(
    sceneHandler: SceneHandler,
    onBeforeRender: EventTrigger<BeforeSceneRenderedDelegate>,
    device: DeviceDescriptor
  ): Promise<{
    facade: Image360Facade<any>;
    entities: Image360Entity[];
  }> {
    const queryString = window.location.search;
    const urlParams = new URLSearchParams(queryString);
    const modelUrl = urlParams.get('modelUrl') ?? 'primitives';
    const dataProvider = new Local360ImageProvider(`${window.location.origin}/${modelUrl}`);
    const image360Factory = new Image360CollectionFactory(dataProvider, sceneHandler, onBeforeRender, device);
    const image360Facade = new Image360Facade(image360Factory);
    const collection = await image360Facade.create({});

    return { facade: image360Facade, entities: collection.image360Entities };
  }
}<|MERGE_RESOLUTION|>--- conflicted
+++ resolved
@@ -184,13 +184,8 @@
         this.render();
         return;
       }
-<<<<<<< HEAD
       entity.icon.selected = true;
-      await facade.preload(entity);
-=======
-      entity.icon.hoverSpriteVisible = true;
       await facade.preload(entity, entity.getActiveRevision());
->>>>>>> 1f70e250
       entity.image360Visualization.visible = false;
       this.render();
     });
