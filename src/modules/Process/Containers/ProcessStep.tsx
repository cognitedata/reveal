--- conflicted
+++ resolved
@@ -20,37 +20,7 @@
     return () => {
       dispatch(hideFileMetadataPreview());
     };
-<<<<<<< HEAD
-  });
-  /* eslint-disable react/prop-types */
-  const renderGridCell = (props: GridCellProps<TableDataItem>) => {
-    return <FileGridPreview item={props.item} style={props.style} />;
-  };
-
-  const renderView = () => {
-    if (currentView === 'grid') {
-      return (
-        <GridTable
-          data={tableData}
-          renderCell={renderGridCell}
-          minCellWidth={350}
-        />
-      );
-    }
-    // TODO: Fix map view in process page
-    // if (currentView === 'map') {
-    //   return <MapView data={tableData} />;
-    // }
-
-    const handleRowSelect = (item: TableDataItem, selected: boolean) => {
-      dispatch(setFileSelectState(item.id, selected));
-    };
-
-    return <FileTable data={tableData} onRowSelect={handleRowSelect} />;
-  };
-=======
   }, []);
->>>>>>> 15e24dfb
   return (
     <>
       <QueryClientProvider client={queryClient}>
