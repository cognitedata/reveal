/*!
 * Copyright 2023 Cognite AS
 */
import { type CogniteClient } from '@cognite/sdk';
import { useEffect, useRef, type ReactNode, useState, type ReactElement } from 'react';
import { createPortal } from 'react-dom';
import { Cognite3DViewer, type Cognite3DViewerOptions } from '@cognite/reveal';
import { RevealContext } from './RevealContext';
import { type Color } from 'three';
import { SDKProvider } from './SDKProvider';
import { QueryClientProvider, QueryClient } from '@tanstack/react-query';
import { useRevealKeepAlive } from '../RevealKeepAlive/RevealKeepAliveContext';
import { NodeCacheProvider } from '../NodeCacheProvider/NodeCacheProvider';
import { RevealContainerElementContext } from './RevealContainerElementContext';
import { Reveal3DResourcesCountContextProvider } from '../Reveal3DResources/Reveal3DResourcesCountContext';
<<<<<<< HEAD
import { AssetMappingCacheProvider } from '../NodeCacheProvider/AssetMappingCacheProvider';
=======
import { I18nContextProvider } from '../i18n/I18n';
>>>>>>> 7d56439b

type RevealContainerProps = {
  color?: Color;
  sdk: CogniteClient;
  appLanguage?: string;
  children?: ReactNode;
  viewerOptions?: Pick<
    Cognite3DViewerOptions,
    | 'antiAliasingHint'
    | 'loadingIndicatorStyle'
    | 'rendererResolutionThreshold'
    | 'antiAliasingHint'
    | 'ssaoQualityHint'
    | 'pointCloudEffects'
    | 'enableEdges'
  >;
};

const queryClient = new QueryClient();

export function RevealContainer({
  children,
  sdk,
  color,
  viewerOptions,
  appLanguage
}: RevealContainerProps): ReactElement {
  const revealKeepAliveData = useRevealKeepAlive();
  const [viewer, setViewer] = useState<Cognite3DViewer>();
  const wrapperDomElement = useRef<HTMLDivElement | null>(null);
  const viewerDomElement = useRef<HTMLElement | null>(null);

  useEffect(() => {
    const initializedViewer = getOrInitializeViewer();
    if (revealKeepAliveData === undefined) {
      return;
    }
    revealKeepAliveData.isRevealContainerMountedRef.current = true;
    return () => {
      if (revealKeepAliveData === undefined) {
        initializedViewer.dispose();
        return;
      }
      revealKeepAliveData.isRevealContainerMountedRef.current = false;
    };
  }, []);

  return (
    <SDKProvider sdk={sdk}>
      <QueryClientProvider client={queryClient}>
        <div style={{ width: '100%', height: '100%', overflow: 'hidden' }} ref={wrapperDomElement}>
          {mountChildren()}
        </div>
      </QueryClientProvider>
    </SDKProvider>
  );

  function mountChildren(): ReactElement {
    if (
      viewer === undefined ||
      viewerDomElement.current === null ||
      wrapperDomElement.current === null
    )
      return <></>;
    return (
      <>
<<<<<<< HEAD
        <RevealContainerElementContext.Provider value={wrapperDomElement.current}>
          <RevealContext.Provider value={viewer}>
            <NodeCacheProvider>
              <AssetMappingCacheProvider>
                <Reveal3DResourcesCountContextProvider>
                  {createPortal(children, viewerDomElement.current)}
                </Reveal3DResourcesCountContextProvider>
              </AssetMappingCacheProvider>
            </NodeCacheProvider>
          </RevealContext.Provider>
        </RevealContainerElementContext.Provider>
=======
        <I18nContextProvider appLanguage={appLanguage}>
          <RevealContainerElementContext.Provider value={wrapperDomElement.current}>
            <RevealContext.Provider value={viewer}>
              <NodeCacheProvider>
                <Reveal3DResourcesCountContextProvider>
                  {createPortal(children, viewerDomElement.current)}
                </Reveal3DResourcesCountContextProvider>
              </NodeCacheProvider>
            </RevealContext.Provider>
          </RevealContainerElementContext.Provider>
        </I18nContextProvider>
>>>>>>> 7d56439b
      </>
    );
  }

  function getOrInitializeViewer(): Cognite3DViewer {
    const domElement = wrapperDomElement.current;
    if (domElement === null) {
      throw new Error('Failure in mounting RevealContainer to DOM.');
    }
    const viewer =
      revealKeepAliveData?.viewerRef.current ?? new Cognite3DViewer({ ...viewerOptions, sdk });
    if (revealKeepAliveData !== undefined) {
      revealKeepAliveData.viewerRef.current = viewer;
    }
    domElement.appendChild(viewer.domElement);
    viewerDomElement.current = viewer.domElement;
    viewer.setBackgroundColor({ color, alpha: 1 });
    setViewer(viewer);
    return viewer;
  }
}<|MERGE_RESOLUTION|>--- conflicted
+++ resolved
@@ -13,11 +13,8 @@
 import { NodeCacheProvider } from '../NodeCacheProvider/NodeCacheProvider';
 import { RevealContainerElementContext } from './RevealContainerElementContext';
 import { Reveal3DResourcesCountContextProvider } from '../Reveal3DResources/Reveal3DResourcesCountContext';
-<<<<<<< HEAD
 import { AssetMappingCacheProvider } from '../NodeCacheProvider/AssetMappingCacheProvider';
-=======
 import { I18nContextProvider } from '../i18n/I18n';
->>>>>>> 7d56439b
 
 type RevealContainerProps = {
   color?: Color;
@@ -84,31 +81,19 @@
       return <></>;
     return (
       <>
-<<<<<<< HEAD
-        <RevealContainerElementContext.Provider value={wrapperDomElement.current}>
-          <RevealContext.Provider value={viewer}>
-            <NodeCacheProvider>
-              <AssetMappingCacheProvider>
-                <Reveal3DResourcesCountContextProvider>
-                  {createPortal(children, viewerDomElement.current)}
-                </Reveal3DResourcesCountContextProvider>
-              </AssetMappingCacheProvider>
-            </NodeCacheProvider>
-          </RevealContext.Provider>
-        </RevealContainerElementContext.Provider>
-=======
         <I18nContextProvider appLanguage={appLanguage}>
           <RevealContainerElementContext.Provider value={wrapperDomElement.current}>
             <RevealContext.Provider value={viewer}>
               <NodeCacheProvider>
-                <Reveal3DResourcesCountContextProvider>
-                  {createPortal(children, viewerDomElement.current)}
-                </Reveal3DResourcesCountContextProvider>
+                <AssetMappingCacheProvider>
+                  <Reveal3DResourcesCountContextProvider>
+                    {createPortal(children, viewerDomElement.current)}
+                  </Reveal3DResourcesCountContextProvider>
+                </AssetMappingCacheProvider>
               </NodeCacheProvider>
             </RevealContext.Provider>
           </RevealContainerElementContext.Provider>
         </I18nContextProvider>
->>>>>>> 7d56439b
       </>
     );
   }
