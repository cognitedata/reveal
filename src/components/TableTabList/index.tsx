--- conflicted
+++ resolved
@@ -4,7 +4,6 @@
 
 import {
   useActiveTable,
-  useOpenTable,
   useCloseTable,
   useTableTabList,
 } from 'hooks/table-tabs';
@@ -94,14 +93,9 @@
 `;
 
 export default function TableTabList() {
-<<<<<<< HEAD
-  const [list = []] = useTableTabList();
-  const [[activeDb, activeTable] = [undefined, undefined]] = useActiveTable();
-  const openTab = useOpenTable();
-=======
   const list = useTableTabList() || [];
-  const [[activeDb, activeTable] = [], setActive] = useActiveTable();
->>>>>>> 34fd15bf
+  const [[activeDb, activeTable] = [], openTab] = useActiveTable();
+
   const close = useCloseTable();
   const { isSidePanelOpen, setIsSidePanelOpen } =
     useContext(RawExplorerContext);
