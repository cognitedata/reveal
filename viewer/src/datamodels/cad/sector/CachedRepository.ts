--- conflicted
+++ resolved
@@ -71,27 +71,16 @@
       case LevelOfDetail.Detailed: {
         const loadOperation = this.loadDetailedSectorFromNetwork(sector).toPromise();
         this._consumedSectorCache.forceInsert(cacheKey, loadOperation);
-<<<<<<< HEAD
-        const result = await loadOperation;
-        return result;
-=======
+        loadOperation.then(x => x.group?.reference());
+        return loadOperation;
+      }
+
+      case LevelOfDetail.Simple: {
+        const loadOperation = this.loadSimpleSectorFromNetwork(sector).toPromise();
+        this._consumedSectorCache.forceInsert(cacheKey, loadOperation);
         // Increase reference count to avoid geometry from being disposed
         loadOperation.then(x => x.group?.reference());
         return loadOperation;
->>>>>>> a52d22c7
-      }
-
-      case LevelOfDetail.Simple: {
-        const loadOperation = this.loadSimpleSectorFromNetwork(sector).toPromise();
-        this._consumedSectorCache.forceInsert(cacheKey, loadOperation);
-<<<<<<< HEAD
-        const result = await loadOperation;
-        return result;
-=======
-        // Increase reference count to avoid geometry from being disposed
-        loadOperation.then(x => x.group?.reference());
-        return loadOperation;
->>>>>>> a52d22c7
       }
 
       case LevelOfDetail.Discarded:
