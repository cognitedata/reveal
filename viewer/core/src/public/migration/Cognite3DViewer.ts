/*!
 * Copyright 2021 Cognite AS
 */
import * as THREE from 'three';

import TWEEN from '@tweenjs/tween.js';
import debounce from 'lodash/debounce';
import omit from 'lodash/omit';
import { CogniteClient } from '@cognite/sdk';
import { Subscription, fromEventPattern } from 'rxjs';

import { worldToNormalizedViewportCoordinates, worldToViewportCoordinates } from '../../utilities/worldToViewport';
import { intersectCadNodes } from '../../datamodels/cad/picking';

import {
  AddModelOptions,
  Cognite3DViewerOptions,
  Intersection,
  CameraChangeDelegate,
  PointerEventDelegate,
  CadModelBudget
} from './types';
import { NotSupportedInMigrationWrapperError } from './NotSupportedInMigrationWrapperError';
import RenderController from './RenderController';
import { CogniteModelBase } from './CogniteModelBase';
import { Cognite3DModel } from './Cognite3DModel';
import { CognitePointCloudModel } from './CognitePointCloudModel';
import { RevealManager } from '../RevealManager';
import {
  defaultRenderOptions,
  DisposedDelegate,
  PointCloudBudget,
  SceneRenderedDelegate,
  SsaoParameters,
  SsaoSampleQuality
} from '../types';

import { CdfModelDataClient } from '../../utilities/networking/CdfModelDataClient';
import { assertNever, File3dFormat, LoadingState } from '../../utilities';
import { Spinner } from '../../utilities/Spinner';
import { trackError, trackEvent } from '../../utilities/metrics';
import { CdfModelIdentifier, LocalModelIdentifier } from '../../utilities/networking/types';
import { clickOrTouchEventOffset, EventTrigger } from '../../utilities/events';

import { IntersectInput, SupportedModelTypes } from '../../datamodels/base';
import { intersectPointClouds } from '../../datamodels/pointcloud/picking';

import {
  AntiAliasingMode,
  CadIntersection,
  IntersectionFromPixelOptions,
  PointCloudIntersection,
  RevealOptions
} from '../..';
import { PropType } from '../../utilities/reflection';
import { CadModelSectorLoadStatistics } from '../../datamodels/cad/CadModelSectorLoadStatistics';
import ComboControls from '@reveal/camera-manager';
import { ViewerState, ViewStateHelper } from '../../utilities/ViewStateHelper';
import { NodesApiClient, NodesCdfClient, NodesLocalClient } from '@reveal/nodes-api';
import { RevealManagerHelper } from './RevealManagerHelper';

type Cognite3DViewerEvents = 'click' | 'hover' | 'cameraChange' | 'sceneRendered' | 'disposed';

/**
 * @example
 * ```js
 * const viewer = new Cognite3DViewer({
 *   noBackground: true,
 *   sdk: CogniteClient({...})
 * });
 * ```
 * @module @cognite/reveal
 */
export class Cognite3DViewer {
  private readonly _viewStateHelper: ViewStateHelper;
  private get canvas(): HTMLCanvasElement {
    return this.renderer.domElement;
  }

  /**
   * For now it just always returns true.
   * @see Https://developer.mozilla.org/en-US/docs/Web/API/HTMLCanvasElement/getContext#Browser_compatibility.
   */
  static isBrowserSupported(): true {
    return true;
  }

  /**
   * The DOM element the viewer will insert its rendering canvas into.
   * The DOM element can be specified in the options when the viewer is created.
   * If not specified, the DOM element will be created automatically.
   * The DOM element cannot be changed after the viewer has been created.
   */
  get domElement(): HTMLElement {
    return this._domElement;
  }

  /**
   * Returns the renderer used to produce images from 3D geometry.
   */
  get renderer(): THREE.WebGLRenderer {
    return this._renderer;
  }

  private readonly camera: THREE.PerspectiveCamera;
  private readonly scene: THREE.Scene;
  private readonly controls: ComboControls;
  private readonly sdkClient: CogniteClient;
  private readonly _subscription = new Subscription();
  private readonly _revealManagerHelper: RevealManagerHelper;
  private readonly _domElement: HTMLElement;
  private readonly _renderer: THREE.WebGLRenderer;

  private readonly _boundAnimate = this.animate.bind(this);

  private readonly _events = {
    cameraChange: new EventTrigger<CameraChangeDelegate>(),
    click: new EventTrigger<PointerEventDelegate>(),
    hover: new EventTrigger<PointerEventDelegate>(),
    sceneRendered: new EventTrigger<SceneRenderedDelegate>(),
    disposed: new EventTrigger<DisposedDelegate>()
  };

  private readonly _models: CogniteModelBase[] = [];
  private readonly _extraObjects: THREE.Object3D[] = [];

  private readonly _automaticNearFarPlane: boolean;
  private readonly _automaticControlsSensitivity: boolean;

  private isDisposed = false;

  private readonly renderController: RenderController;
  private latestRequestId: number = -1;
  private readonly clock = new THREE.Clock();
  private _clippingNeedsUpdate: boolean = false;

  private readonly spinner: Spinner;

  private get revealManager(): RevealManager<CdfModelIdentifier> | RevealManager<LocalModelIdentifier> {
    return this._revealManagerHelper.revealManager;
  }

  /**
   * Reusable buffers used by functions in Cognite3dViewer to avoid allocations.
   */
  private readonly _updateNearAndFarPlaneBuffers = {
    combinedBbox: new THREE.Box3(),
    bbox: new THREE.Box3(),
    cameraPosition: new THREE.Vector3(),
    cameraDirection: new THREE.Vector3(),
    nearPlaneCoplanarPoint: new THREE.Vector3(),
    nearPlane: new THREE.Plane(),
    corners: new Array<THREE.Vector3>(
      new THREE.Vector3(),
      new THREE.Vector3(),
      new THREE.Vector3(),
      new THREE.Vector3(),
      new THREE.Vector3(),
      new THREE.Vector3(),
      new THREE.Vector3(),
      new THREE.Vector3()
    )
  };

  /**
   * Gets the current budget for downloading geometry for CAD models. Note that this
   * budget is shared between all added CAD models and not a per-model budget.
   */
  public get cadBudget(): CadModelBudget {
    // Note! Type here differes from the one in RevealManager to expose a documentated
    // type. This should map 1:1 with type in RevealManager
    return this.revealManager.cadBudget;
  }

  /**
   * Sets the current budget for downloading geometry for CAD models. Note that this
   * budget is shared between all added CAD models and not a per-model budget.
   */
  public set cadBudget(budget: CadModelBudget) {
    // Note! Type here differes from the one in RevealManager to expose a documentated
    // type. This should map 1:1 with type in RevealManager
    this.revealManager.cadBudget = budget;
  }

  /**
   * Returns the point cloud budget. The budget is shared between all loaded
   * point cloud models.
   */
  public get pointCloudBudget(): PointCloudBudget {
    return this.revealManager.pointCloudBudget;
  }

  /**
   * Sets the point cloud budget. The budget is shared between all loaded
   * point cloud models.
   */
  public set pointCloudBudget(budget: PointCloudBudget) {
    this.revealManager.pointCloudBudget = budget;
  }

  /**
   * Gets a list of models currently added to the viewer.
   */
  public get models(): CogniteModelBase[] {
    return this._models.slice();
  }

  /**
   * @internal
   */
  public get cadLoadedStatistics(): CadModelSectorLoadStatistics {
    return this.revealManager.cadLoadedStatistics;
  }

  constructor(options: Cognite3DViewerOptions) {
    this._renderer = options.renderer || new THREE.WebGLRenderer();
    this._renderer.localClippingEnabled = true;

    this._automaticNearFarPlane = options.automaticCameraNearFar !== undefined ? options.automaticCameraNearFar : true;
    this._automaticControlsSensitivity =
      options.automaticControlsSensitivity !== undefined ? options.automaticControlsSensitivity : true;

    this.canvas.style.width = '640px';
    this.canvas.style.height = '480px';
    this.canvas.style.minWidth = '100%';
    this.canvas.style.minHeight = '100%';
    this.canvas.style.maxWidth = '100%';
    this.canvas.style.maxHeight = '100%';
    this._domElement = options.domElement || createCanvasWrapper();
    this._domElement.appendChild(this.canvas);
    this.spinner = new Spinner(this.domElement);

    this.camera = new THREE.PerspectiveCamera(60, undefined, 0.1, 10000);
    this.camera.position.x = 30;
    this.camera.position.y = 10;
    this.camera.position.z = 50;
    this.camera.lookAt(new THREE.Vector3());

    this.scene = new THREE.Scene();
    this.scene.autoUpdate = false;
    this.controls = new ComboControls(this.camera, this.canvas);
    this.controls.dollyFactor = 0.992;
    this.controls.minDistance = 1.0;
    this.controls.maxDistance = 100.0;
    this.controls.addEventListener('cameraChange', event => {
      const { position, target } = event.camera;
      this._events.cameraChange.fire(position.clone(), target.clone());
    });

    this.sdkClient = options.sdk;
    this.renderController = new RenderController(this.camera);

    this._viewStateHelper = new ViewStateHelper(this, this.sdkClient);

    const revealOptions = createRevealManagerOptions(options);

    if (options._localModels === true) {
      this._revealManagerHelper = RevealManagerHelper.createLocalHelper(this._renderer, this.scene, revealOptions);
    } else {
      this._revealManagerHelper = RevealManagerHelper.createCdfHelper(
        this._renderer,
        this.scene,
        revealOptions,
        this.sdkClient
      );
    }
    this.startPointerEventListeners();

    this.revealManager.setRenderTarget(
      options.renderTargetOptions?.target || null,
      options.renderTargetOptions?.autoSetSize
    );

    this._subscription.add(
      fromEventPattern<LoadingState>(
        h => this.revealManager.on('loadingStateChanged', h),
        h => this.revealManager.off('loadingStateChanged', h)
      ).subscribe(
        loadingState => {
          this.spinner.loading = loadingState.itemsLoaded != loadingState.itemsRequested;
          if (options.onLoading) {
            options.onLoading(loadingState.itemsLoaded, loadingState.itemsRequested, loadingState.itemsCulled);
          }
        },
        error =>
          trackError(error, {
            moduleName: 'Cognite3DViewer',
            methodName: 'constructor'
          })
      )
    );

    this.animate(0);

    trackEvent('construct3dViewer', {
      moduleName: 'Cognite3DViewer',
      methodName: 'constructor',
      constructorOptions: omit(options, ['sdk', 'domElement', 'renderer', '_sectorCuller'])
    });
  }

  /**
   * Returns reveal version installed.
   */
  getVersion(): string {
    return process.env.VERSION;
  }

  /**
   * Dispose of WebGL resources. Can be used to free up memory when the viewer is no longer in use.
   * @see {@link https://threejs.org/docs/#manual/en/introduction/How-to-dispose-of-objects}
   * ```ts
   * // Viewer is no longer in use, free up memory
   * viewer.dispose();
   * ```.
   */
  dispose(): void {
    if (this.isDisposed) {
      return;
    }

    this.isDisposed = true;

    if (this.latestRequestId !== undefined) {
      cancelAnimationFrame(this.latestRequestId);
    }

    this._subscription.unsubscribe();
    this.revealManager.dispose();
    this.domElement.removeChild(this.canvas);
    this.renderer.dispose();
    for (const model of this._models.values()) {
      model.dispose();
    }
    this._models.splice(0);
    this.spinner.dispose();

    this._events.disposed.fire();
  }

  /**
   * Triggered when the viewer is disposed. Listeners should clean up any
   * resources held and remove the reference to the viewer.
   */
  on(event: 'disposed', callback: DisposedDelegate): void;

  /**
   * @example
   * ```js
   * const onClick = (event) => { console.log(event.offsetX, event.offsetY) };
   * viewer.on('click', onClick);
   * ```
   */
  on(event: 'click' | 'hover', callback: PointerEventDelegate): void;
  /**
   * @example
   * ```js
   * viewer.on('cameraChange', (position, target) => {
   *   console.log('Camera changed: ', position, target);
   * });
   * ```
   */
  on(event: 'cameraChange', callback: CameraChangeDelegate): void;
  /**
   * Event that is triggered immediatly after the scene has been rendered.
   * @param event Metadata about the rendering frame.
   * @param callback Callback to trigger when the event occurs.
   */
  on(event: 'sceneRendered', callback: SceneRenderedDelegate): void;
  /**
   * Add event listener to the viewer.
   * Call {@link Cognite3DViewer.off} to remove an event listener.
   * @param event
   * @param callback
   */
  on(
    event: Cognite3DViewerEvents,
    callback: PointerEventDelegate | CameraChangeDelegate | SceneRenderedDelegate | DisposedDelegate
  ): void {
    switch (event) {
      case 'click':
        this._events.click.subscribe(callback as PointerEventDelegate);
        break;

      case 'hover':
        this._events.hover.subscribe(callback as PointerEventDelegate);
        break;

      case 'cameraChange':
        this._events.cameraChange.subscribe(callback as CameraChangeDelegate);
        break;

      case 'sceneRendered':
        this._events.sceneRendered.subscribe(callback as SceneRenderedDelegate);
        break;

      case 'disposed':
        this._events.disposed.subscribe(callback as DisposedDelegate);
        break;

      default:
        assertNever(event);
    }
  }

  /**
   * @example
   * ```js
   * viewer.off('click', onClick);
   * ```
   */
  off(event: 'click' | 'hover', callback: PointerEventDelegate): void;
  off(event: 'cameraChange', callback: CameraChangeDelegate): void;
  off(event: 'sceneRendered', callback: SceneRenderedDelegate): void;
  off(event: 'disposed', callback: DisposedDelegate): void;

  /**
   * Remove event listener from the viewer.
   * Call {@link Cognite3DViewer.on} to add event listener.
   * @param event
   * @param callback
   */
  off(event: Cognite3DViewerEvents, callback: any): void {
    switch (event) {
      case 'click':
        this._events.click.unsubscribe(callback);
        break;

      case 'hover':
        this._events.hover.unsubscribe(callback);
        break;

      case 'cameraChange':
        this._events.cameraChange.unsubscribe(callback);
        break;

      case 'sceneRendered':
        this._events.sceneRendered.unsubscribe(callback);
        break;

      case 'disposed':
        this._events.disposed.unsubscribe(callback);
        break;

      default:
        assertNever(event);
    }
  }

  /**
   * Gets the current viewer state which includes the camera pose as well as applied styling.
   * @returns JSON object containing viewer state.
   */
  getViewState() {
    return this._viewStateHelper.getCurrentState();
  }

  /**
   * Restores camera settings from the state provided, and clears all current styled
   * node collections and applies the `state` object.
   * @param state Viewer state retrieved from {@link Cognite3DViewer.getViewState}.
   */
  setViewState(state: ViewerState) {
    this.models
      .filter(model => model instanceof Cognite3DModel)
      .map(model => model as Cognite3DModel)
      .forEach(model => {
        model.styledNodeCollections.forEach(nodeCollection => nodeCollection.nodes.clear());
        model.styledNodeCollections.splice(0);
      });

    this._viewStateHelper.setState(state);
  }

  /**
   * Add a new model to the viewer.
   * Call {@link Cognite3DViewer.fitCameraToModel} to see the model after the model has loaded.
   * @param options
   * @example
   * ```js
   * const options = {
   * modelId:     'COGNITE_3D_MODEL_ID',
   * revisionId:  'COGNITE_3D_REVISION_ID',
   * };
   * viewer.addModel(options).then(model => {
   * viewer.fitCameraToModel(model, 0);
   * });
   * ```
   */
  async addModel(options: AddModelOptions): Promise<Cognite3DModel | CognitePointCloudModel> {
    if (options.localPath !== undefined) {
      throw new Error(
        'addModel() only supports CDF hosted models. Use addCadModel() and addPointCloudModel() to use self-hosted models'
      );
    }

    const type = await this.determineModelType(options.modelId, options.revisionId);
    switch (type) {
      case 'cad':
        return this.addCadModel(options);
      case 'pointcloud':
        return this.addPointCloudModel(options);
      default:
        throw new Error('Model is not supported');
    }
  }

  /**
   * Add a new CAD 3D model to the viewer.
   * Call {@link Cognite3DViewer.fitCameraToModel} to see the model after the model has loaded.
   * @param options
   * @example
   * ```js
   * const options = {
   * modelId:     'COGNITE_3D_MODEL_ID',
   * revisionId:  'COGNITE_3D_REVISION_ID',
   * };
   * viewer.addCadModel(options).then(model => {
   * viewer.fitCameraToModel(model, 0);
   * });
   * ```
   */
  async addCadModel(options: AddModelOptions): Promise<Cognite3DModel> {
    let nodesApiClient: NodesApiClient;
    if (options.localPath) {
      nodesApiClient = new NodesLocalClient(options.localPath);
    } else {
      nodesApiClient = new NodesCdfClient(this.sdkClient);
    }

    const { modelId, revisionId } = options;
    const cadNode = await this._revealManagerHelper.addCadModel(options);

    const model3d = new Cognite3DModel(modelId, revisionId, cadNode, nodesApiClient);
    this._models.push(model3d);
    this.scene.add(model3d);

    return model3d;
  }

  /**
   * Add a new pointcloud 3D model to the viewer.
   * Call {@link Cognite3DViewer.fitCameraToModel} to see the model after the model has loaded.
   * @param options
   * @example
   * ```js
   * const options = {
   * modelId:     'COGNITE_3D_MODEL_ID',
   * revisionId:  'COGNITE_3D_REVISION_ID',
   * };
   * viewer.addPointCloudModel(options).then(model => {
   * viewer.fitCameraToModel(model, 0);
   * });
   * ```
   */
  async addPointCloudModel(options: AddModelOptions): Promise<CognitePointCloudModel> {
    if (options.localPath) {
      throw new NotSupportedInMigrationWrapperError('localPath is not supported');
    }
    if (options.geometryFilter) {
      throw new NotSupportedInMigrationWrapperError('geometryFilter is not supported for point clouds');
    }

    const { modelId, revisionId } = options;
    const pointCloudNode = await this._revealManagerHelper.addPointCloudModel(options);
    const model = new CognitePointCloudModel(modelId, revisionId, pointCloudNode);
    this._models.push(model);
    this.scene.add(model);
    return model;
  }

  /**
   * Removes a model that was previously added using {@link Cognite3DViewer.addModel},
   * {@link Cognite3DViewer.addCadModel} or {@link Cognite3DViewer.addPointCloudModel}
   * .
   * @param model
   */
  removeModel(model: Cognite3DModel | CognitePointCloudModel) {
    const modelIdx = this._models.indexOf(model);
    if (modelIdx === -1) {
      throw new Error('Model is not added to viewer');
    }
    this._models.splice(modelIdx, 1);
    this.scene.remove(model);
    this.renderController.redraw();

    switch (model.type) {
      case 'cad':
        const cadModel = model as Cognite3DModel;
        this.revealManager.removeModel(model.type, cadModel.cadNode);
        return;

      case 'pointcloud':
        const pcModel = model as CognitePointCloudModel;
        this.revealManager.removeModel(model.type, pcModel.pointCloudNode);
        return;

      default:
        assertNever(model.type, `Model type ${model.type} cannot be removed`);
    }
  }

  /**
   * Use to determine of which type the model is.
   *
   * @param modelId The model's id.
   * @param revisionId The model's revision id.
   *
   * @returns Empty string if type is not supported.
   * @example
   * ```typescript
   * const viewer = new Cognite3DViewer(...);
   * const type = await viewer.determineModelType(options.modelId, options.revisionId)
   * let model: Cognite3DModel | CognitePointCloudModel
   * switch (type) {
   *   case 'cad':
   *     model = await viewer.addCadModel(options);
   *     break;
   *   case 'pointcloud':
   *     model = await viewer.addPointCloudModel(options);
   *     break;
   *   default:
   *     throw new Error('Model is not supported');
   * }
   * viewer.fitCameraToModel(model);
   * ```
   */
  async determineModelType(modelId: number, revisionId: number): Promise<SupportedModelTypes | ''> {
    const clientExt = new CdfModelDataClient(this.sdkClient);
    const outputs = await clientExt.getOutputs({ modelId, revisionId, format: File3dFormat.AnyFormat });
    if (outputs.findMostRecentOutput(File3dFormat.RevealCadModel) !== undefined) {
      return 'cad';
    } else if (outputs.findMostRecentOutput(File3dFormat.EptPointCloud) !== undefined) {
      return 'pointcloud';
    }
    return '';
  }

  /**
   * Add a THREE.Object3D to the viewer.
   * @param object
   * @example
   * ```js
   * const sphere = new THREE.Mesh(
   * new THREE.SphereBufferGeometry(),
   * new THREE.MeshBasicMaterial()
   * );
   * viewer.addObject3D(sphere);
   * ```
   */
  addObject3D(object: THREE.Object3D): void {
    if (this.isDisposed) {
      return;
    }
    this.scene.add(object);
    object.updateMatrixWorld(true);
    this._extraObjects.push(object);
    this.renderController.redraw();
    this.updateCameraNearAndFar(this.camera);
  }

  /**
   * Remove a THREE.Object3D from the viewer.
   * @param object
   * @example
   * ```js
   * const sphere = new THREE.Mesh(new THREE.SphereBufferGeometry(), new THREE.MeshBasicMaterial());
   * viewer.addObject3D(sphere);
   * viewer.removeObject3D(sphere);
   * ```
   */
  removeObject3D(object: THREE.Object3D): void {
    if (this.isDisposed) {
      return;
    }
    this.scene.remove(object);
    const index = this._extraObjects.indexOf(object);
    if (index >= 0) {
      this._extraObjects.splice(index, 1);
    }
    this.renderController.redraw();
    this.updateCameraNearAndFar(this.camera);
  }

  /**
   * Add an object that will be considered a UI object. It will be rendered in the last stage and with orthographic projection.
   * @param object
   * @param screenPos Screen space position of object (in pixels).
   * @param size Pixel width and height of the object.
   */
  addUiObject(object: THREE.Object3D, screenPos: THREE.Vector2, size: THREE.Vector2): void {
    if (this.isDisposed) return;

    this.revealManager.addUiObject(object, screenPos, size);
  }

  /** Removes the UI object from the viewer.
   * @param object
   */
  removeUiObject(object: THREE.Object3D) {
    if (this.isDisposed) return;

    this.revealManager.removeUiObject(object);
  }

  /**
   * Sets the color used as the clear color of the renderer.
   * @param color
   */
  setBackgroundColor(color: THREE.Color) {
    if (this.isDisposed) {
      return;
    }

    this.renderer.setClearColor(color);
    this.spinner.updateBackgroundColor(color);
    this.requestRedraw();
  }

  /**
<<<<<<< HEAD
   * Sets per-pixel slicing (clipping) planes. Pixels behind any of the planes will be sliced/clipped
   * away.
   * @param slicingPlanes The planes to use for slicing/clipping.
=======
   * Sets per-pixel clipping planes. Pixels behind any of the planes will be sliced away.
   * @param clippingPlanes The planes to use for clipping.
>>>>>>> dc4b01fc
   * @example
   * ```js
   * // Hide pixels with values less than 0 in the x direction
   * const plane = new THREE.Plane(new THREE.Vector3(1, 0, 0), 0);
   * viewer.setClippingPlanes([plane]);
   * ```
   * ```js
   * // Hide pixels with values greater than 20 in the x direction
   *  const plane = new THREE.Plane(new THREE.Vector3(-1, 0, 0), 20);
   * viewer.setClippingPlanes([plane]);
   * ```
   * ```js
   * // Hide pixels with values less than 0 in the x direction or greater than 0 in the y direction
   * const xPlane = new THREE.Plane(new THREE.Vector3(1, 0, 0), 0);
   * const yPlane = new THREE.Plane(new THREE.Vector3(0, -1, 0), 0);
   * viewer.setClippingPlanes([xPlane, yPlane]);
   * ```
   * ```js
   * // Hide pixels behind an arbitrary, non axis-aligned plane
   *  const plane = new THREE.Plane(new THREE.Vector3(1.5, 20, -19), 20);
   * viewer.setClippingPlanes([plane]);
   * ```
   * ```js
   * // Disable clipping planes
   *  viewer.setClippingPlanes([]);
   * ```
   */
  setClippingPlanes(clippingPlanes: THREE.Plane[]): void {
    this.revealManager.clippingPlanes = clippingPlanes;
    this._clippingNeedsUpdate = true;
  }

  /**
   * @param slicingPlanes
   * @deprecated Since version 2.1, will be removed in version 3.0. Use {@link setClippingPlanes}.
   */
  setSlicingPlanes(slicingPlanes: THREE.Plane[]): void {
    this.setClippingPlanes(slicingPlanes);
  }

  /**
   * Returns the current active clipping planes.
   * @version New in 2.1
   */
  getClippingPlanes(): THREE.Plane[] {
    return this.revealManager.clippingPlanes;
  }

  /**
   * @obvious
   * @returns The THREE.Camera used for rendering.
   */
  getCamera(): THREE.PerspectiveCamera {
    return this.camera;
  }

  /**
   * @obvious
   * @returns The THREE.Scene used for rendering.
   */
  getScene(): THREE.Scene {
    return this.scene;
  }

  /**
   * @obvious
   * @returns Camera's position in world space.
   */
  getCameraPosition(): THREE.Vector3 {
    if (this.isDisposed) {
      return new THREE.Vector3(-Infinity, -Infinity, -Infinity);
    }
    return this.controls.getState().position.clone();
  }

  /**
   * @obvious
   * @returns Camera's target in world space.
   */
  getCameraTarget(): THREE.Vector3 {
    if (this.isDisposed) {
      return new THREE.Vector3(-Infinity, -Infinity, -Infinity);
    }
    return this.controls.getState().target.clone();
  }

  /**
   * @obvious
   * @param position Position in world space.
   * @example
   * ```js
   * // store position, target
   * const position = viewer.getCameraPosition();
   * const target = viewer.getCameraTarget();
   * // restore position, target
   * viewer.setCameraPosition(position);
   * viewer.setCameraTarget(target);
   * ```
   */
  setCameraPosition(position: THREE.Vector3): void {
    if (this.isDisposed) {
      return;
    }
    this.controls.setState(position, this.getCameraTarget());
  }

  /**
   * Set camera's target.
   * @public
   * @param target Target in world space.
   * @example
   * ```js
   * // store position, target
   * const position = viewer.getCameraPosition();
   * const target = viewer.getCameraTarget();
   * // restore position, target
   * viewer.setCameraPosition(position);
   * viewer.setCameraTarget(target);
   * ```
   */
  setCameraTarget(target: THREE.Vector3): void {
    if (this.isDisposed) {
      return;
    }
    this.controls.setState(this.getCameraPosition(), target);
  }

  /**
   * Gets the camera controller. See https://www.npmjs.com/package/@cognite/three-combo-controls
   * for documentation. Note that by default the `minDistance` setting of the controls will
   * be automatic. This can be disabled using {@link Cognite3DViewerOptions.automaticControlsSensitivity}.
   */
  get cameraControls(): ComboControls {
    return this.controls;
  }

  /**
   * Gets whether camera controls through mouse, touch and keyboard are enabled.
   */
  get cameraControlsEnabled(): boolean {
    return this.controls.enabled;
  }

  /**
   * Sets whether camera controls through mouse, touch and keyboard are enabled.
   * This can be useful to e.g. temporarily disable navigation when manipulating other
   * objects in the scene or when implementing a "cinematic" viewer.
   */
  set cameraControlsEnabled(enabled: boolean) {
    this.controls.enabled = enabled;
  }

  /**
   * Attempts to load the camera settings from the settings stored for the
   * provided model. See {@link https://docs.cognite.com/api/v1/#operation/get3DRevision}
   * and {@link https://docs.cognite.com/api/v1/#operation/update3DRevisions} for
   * information on how this setting is retrieved and stored. This setting can
   * also be changed through the 3D models management interface in Cognite Fusion.
   * If no camera configuration is stored in CDF, {@link Cognite3DViewer.fitCameraToModel}
   * is used as a fallback.
   * @param model The model to load camera settings from.
   */
  loadCameraFromModel(model: CogniteModelBase): void {
    const config = model.getCameraConfiguration();
    if (config) {
      this.controls.setState(config.position, config.target);
    } else {
      this.fitCameraToModel(model, 0);
    }
  }

  /**
   * Move camera to a place where the 3D model is visible.
   * It uses the bounding box of the 3D model and calls {@link Cognite3DViewer.fitCameraToBoundingBox}.
   * @param model The 3D model.
   * @param duration The duration of the animation moving the camera. Set this to 0 (zero) to disable animation.
   * @example
   * ```js
   * // Fit camera to model
   * viewer.fitCameraToModel(model);
   * ```
   * ```js
   * // Fit camera to model over 500 milliseconds
   * viewer.fitCameraToModel(model, 500);
   * ```
   * ```js
   * // Fit camera to model instantly
   * viewer.fitCameraToModel(model, 0);
   * ```
   */
  fitCameraToModel(model: CogniteModelBase, duration?: number): void {
    const bounds = model.getModelBoundingBox(new THREE.Box3(), true);
    this.fitCameraToBoundingBox(bounds, duration);
  }

  /**
   * Move camera to a place where the content of a bounding box is visible to the camera.
   * @param box The bounding box in world space.
   * @param duration The duration of the animation moving the camera. Set this to 0 (zero) to disable animation.
   * @param radiusFactor The ratio of the distance from camera to center of box and radius of the box.
   * @example
   * ```js
   * // Fit camera to bounding box over 500 milliseconds
   * viewer.fitCameraToBoundingBox(boundingBox, 500);
   * ```
   * ```js
   * // Fit camera to bounding box instantaneously
   * viewer.fitCameraToBoundingBox(boundingBox, 0);
   * ```
   * ```js
   * // Place the camera closer to the bounding box
   * viewer.fitCameraToBoundingBox(boundingBox, 500, 2);
   * ```
   */
  fitCameraToBoundingBox(box: THREE.Box3, duration?: number, radiusFactor: number = 2): void {
    const center = new THREE.Vector3().lerpVectors(box.min, box.max, 0.5);
    const radius = 0.5 * new THREE.Vector3().subVectors(box.max, box.min).length();
    const boundingSphere = new THREE.Sphere(center, radius);

    // TODO 2020-03-15 larsmoa: Doesn't currently work :S
    // const boundingSphere = box.getBoundingSphere(new THREE.Sphere());

    const target = boundingSphere.center;
    const distance = boundingSphere.radius * radiusFactor;
    const direction = new THREE.Vector3(0, 0, -1);
    direction.applyQuaternion(this.camera.quaternion);

    const position = new THREE.Vector3();
    position.copy(direction).multiplyScalar(-distance).add(target);

    this.moveCameraTo(position, target, duration);
  }

  /**
   * Typically used when you perform some changes and can't see them unless you move camera.
   */
  requestRedraw(): void {
    this.revealManager.requestRedraw();
  }

  /**
   * Allows to move camera with WASM or arrows keys.
   */
  enableKeyboardNavigation(): void {
    this.controls.enableKeyboardNavigation = true;
  }

  /**
   * Disables camera movement by pressing WASM or arrows keys.
   */
  disableKeyboardNavigation(): void {
    this.controls.enableKeyboardNavigation = false;
  }

  /**
   * Convert a point in world space to its coordinates in the canvas. This can be used to place HTML objects near 3D objects on top of the 3D viewer.
   * @see {@link https://www.w3schools.com/graphics/canvas_coordinates.asp https://www.w3schools.com/graphics/canvas_coordinates.asp}.
   * @param point World space coordinate.
   * @param normalize Optional. If true, coordinates are normalized into [0,1]. If false, the values are in the range [0, <canvas_size>).
   * @returns Returns 2D coordinates if the point is visible on screen, or `null` if object is outside screen.
   * @example
   * ```js
   * const boundingBoxCenter = new THREE.Vector3();
   * // Find center of bounding box in world space
   * model.getBoundingBox(nodeId).getCenter(boundingBoxCenter);
   * // Screen coordinates of that point
   * const screenCoordinates = viewer.worldToScreen(boundingBoxCenter);
   * ```
   * ```js
   * const boundingBoxCenter = new THREE.Vector3();
   * // Find center of bounding box in world space
   * model.getBoundingBox(nodeId).getCenter(boundingBoxCenter);
   * // Screen coordinates of that point normalized in the range [0,1]
   * const screenCoordinates = viewer.worldToScreen(boundingBoxCenter, true);
   * ```
   * ```js
   * const boundingBoxCenter = new THREE.Vector3();
   * // Find center of bounding box in world space
   * model.getBoundingBox(nodeId).getCenter(boundingBoxCenter);
   * // Screen coordinates of that point
   * const screenCoordinates = viewer.worldToScreen(boundingBoxCenter);
   * if (screenCoordinates == null) {
   *   // Object not visible on screen
   * } else {
   *   // Object is visible on screen
   * }
   * ```
   */
  worldToScreen(point: THREE.Vector3, normalize?: boolean): THREE.Vector2 | null {
    this.camera.updateMatrixWorld();
    const screenPosition = new THREE.Vector3();
    if (normalize) {
      worldToNormalizedViewportCoordinates(this.renderer, this.camera, point, screenPosition);
    } else {
      worldToViewportCoordinates(this.renderer, this.camera, point, screenPosition);
    }

    if (
      screenPosition.x < 0 ||
      screenPosition.x > 1 ||
      screenPosition.y < 0 ||
      screenPosition.y > 1 ||
      screenPosition.z < 0 ||
      screenPosition.z > 1
    ) {
      // Return null if point is outside camera frustum.
      return null;
    }

    return new THREE.Vector2(screenPosition.x, screenPosition.y);
  }

  /**
   * Take screenshot from the current camera position.
   * @param width Width of the final image. Default is current canvas size.
   * @param height Height of the final image. Default is current canvas size.
   * @returns A {@link https://developer.mozilla.org/en-US/docs/Web/HTTP/Basics_of_HTTP/Data_URIs Data URL} of the image ('image/png').
   * @example
   * ```js
   * // Take a screenshot with custom resolution
   * const url = await viewer.getScreenshot(1920, 1080);
   * ```
   * ```js
   * // Add a screenshot with resolution of the canvas to the page
   * const url = await viewer.getScreenshot();
   * const image = document.createElement('img');
   * image.src = url;
   * document.body.appendChild(url);
   * ```
   */
  async getScreenshot(width = this.canvas.width, height = this.canvas.height): Promise<string> {
    if (this.isDisposed) {
      throw new Error('Viewer is disposed');
    }

    const { width: originalWidth, height: originalHeight } = this.canvas;

    const screenshotCamera = this.camera.clone() as THREE.PerspectiveCamera;
    adjustCamera(screenshotCamera, width, height);

    this.renderer.setSize(width, height);
    this.renderer.render(this.scene, screenshotCamera);
    this.revealManager.render(screenshotCamera);
    const url = this.renderer.domElement.toDataURL();

    this.renderer.setSize(originalWidth, originalHeight);
    this.renderer.render(this.scene, this.camera);

    this.requestRedraw();

    return url;
  }

  /**
   * Raycasting model(s) for finding where the ray intersects with the model.
   * @param offsetX X coordinate in pixels (relative to the domElement).
   * @param offsetY Y coordinate in pixels (relative to the domElement).
   * @param options Options to control the behavior of the intersection operation. Optional (new in 1.3.0).
   * @returns A promise that if there was an intersection then return the intersection object - otherwise it
   * returns `null` if there were no intersections.
   * @see {@link https://en.wikipedia.org/wiki/Ray_casting}.
   *
   * @example For CAD model
   * ```js
   * const offsetX = 50 // pixels from the left
   * const offsetY = 100 // pixels from the top
   * const intersection = await viewer.getIntersectionFromPixel(offsetX, offsetY);
   * if (intersection) // it was a hit
   *   console.log(
   *   'You hit model ', intersection.model,
   *   ' at the node with tree index ', intersection.treeIndex,
   *   ' at this exact point ', intersection.point
   *   );
   * ```
   *
   * @example For point cloud
   * ```js
   * const offsetX = 50 // pixels from the left
   * const offsetY = 100 // pixels from the top
   * const intersection = await viewer.getIntersectionFromPixel(offsetX, offsetY);
   * if (intersection) // it was a hit
   *   console.log(
   *   'You hit model ', intersection.model,
   *   ' at the point index ', intersection.pointIndex,
   *   ' at this exact point ', intersection.point
   *   );
   * ```
   */
  async getIntersectionFromPixel(
    offsetX: number,
    offsetY: number,
    options?: IntersectionFromPixelOptions
  ): Promise<null | Intersection> {
    const cadModels = this.getModels('cad');
    const pointCloudModels = this.getModels('pointcloud');
    const cadNodes = cadModels.map(x => x.cadNode);
    const pointCloudNodes = pointCloudModels.map(x => x.pointCloudNode);

    const normalizedCoords = {
      x: (offsetX / this.renderer.domElement.clientWidth) * 2 - 1,
      y: (offsetY / this.renderer.domElement.clientHeight) * -2 + 1
    };

    const input: IntersectInput = {
      normalizedCoords,
      camera: this.camera,
      renderer: this.renderer,
      clippingPlanes: this.getClippingPlanes(),
      domElement: this.renderer.domElement
    };
    const cadResults = intersectCadNodes(cadNodes, input);
    const pointCloudResults = intersectPointClouds(pointCloudNodes, input, options?.pointIntersectionThreshold);

    const intersections: Intersection[] = [];
    if (pointCloudResults.length > 0) {
      const result = pointCloudResults[0]; // Nearest intersection
      for (const model of pointCloudModels) {
        if (model.pointCloudNode === result.pointCloudNode) {
          const intersection: PointCloudIntersection = {
            type: 'pointcloud',
            model,
            point: result.point,
            pointIndex: result.pointIndex,
            distanceToCamera: result.distance
          };
          intersections.push(intersection);
          break;
        }
      }
    }

    if (cadResults.length > 0) {
      const result = cadResults[0]; // Nearest intersection
      for (const model of cadModels) {
        if (model.cadNode === result.cadNode) {
          const intersection: CadIntersection = {
            type: 'cad',
            model,
            treeIndex: result.treeIndex,
            point: result.point,
            distanceToCamera: result.distance
          };
          intersections.push(intersection);
        }
      }
    }

    intersections.sort((a, b) => a.distanceToCamera - b.distanceToCamera);
    return intersections.length > 0 ? intersections[0] : null;
  }

  private getModels(type: 'cad'): Cognite3DModel[];
  private getModels(type: 'pointcloud'): CognitePointCloudModel[];
  /** @private */
  private getModels(type: SupportedModelTypes): CogniteModelBase[] {
    return this._models.filter(x => x.type === type);
  }

  /** @private */
  private moveCameraTo(position: THREE.Vector3, target: THREE.Vector3, duration?: number) {
    if (this.isDisposed) {
      return;
    }

    const { camera } = this;

    if (duration == null) {
      const distance = position.distanceTo(camera.position);
      duration = distance * 125; // 250ms per unit distance
      duration = Math.min(Math.max(duration, 600), 2500); // min duration 600ms and 2500ms as max duration
    }

    const raycaster = new THREE.Raycaster();
    raycaster.setFromCamera(new THREE.Vector2(0, 0), camera);
    const distanceToTarget = target.distanceTo(camera.position);
    const scaledDirection = raycaster.ray.direction.clone().multiplyScalar(distanceToTarget);
    const startTarget = raycaster.ray.origin.clone().add(scaledDirection);
    const from = {
      x: camera.position.x,
      y: camera.position.y,
      z: camera.position.z,
      targetX: startTarget.x,
      targetY: startTarget.y,
      targetZ: startTarget.z
    };
    const to = {
      x: position.x,
      y: position.y,
      z: position.z,
      targetX: target.x,
      targetY: target.y,
      targetZ: target.z
    };

    const animation = new TWEEN.Tween(from);
    const stopTween = (event: Event) => {
      if (this.isDisposed) {
        document.removeEventListener('keydown', stopTween);
        animation.stop();
        return;
      }

      if (event.type !== 'keydown' || this.controls.enableKeyboardNavigation) {
        animation.stop();
        this.canvas.removeEventListener('pointerdown', stopTween);
        this.canvas.removeEventListener('wheel', stopTween);
        document.removeEventListener('keydown', stopTween);
      }
    };

    this.canvas.addEventListener('pointerdown', stopTween);
    this.canvas.addEventListener('wheel', stopTween);
    document.addEventListener('keydown', stopTween);

    const tmpTarget = new THREE.Vector3();
    const tmpPosition = new THREE.Vector3();
    const tween = animation
      .to(to, duration)
      .easing((x: number) => TWEEN.Easing.Circular.Out(x))
      .onUpdate(() => {
        if (this.isDisposed) {
          return;
        }
        tmpPosition.set(from.x, from.y, from.z);
        tmpTarget.set(from.targetX, from.targetY, from.targetZ);
        if (!this.camera) {
          return;
        }

        this.setCameraPosition(tmpPosition);
        this.setCameraTarget(tmpTarget);
      })
      .onComplete(() => {
        if (this.isDisposed) {
          return;
        }
        this.canvas.removeEventListener('pointerdown', stopTween);
      })
      .start(TWEEN.now());
    tween.update(TWEEN.now());
  }

  /** @private */
  private async animate(time: number) {
    if (this.isDisposed) {
      return;
    }
    this.latestRequestId = requestAnimationFrame(this._boundAnimate);

    const { display, visibility } = window.getComputedStyle(this.canvas);
    const isVisible = visibility === 'visible' && display !== 'none';

    if (isVisible) {
      const { renderController } = this;
      TWEEN.update(time);
      const didResize = this.resizeIfNecessary();
      if (didResize) {
        this.requestRedraw();
      }
      this.controls.update(this.clock.getDelta());
      renderController.update();
      this.revealManager.update(this.camera);

      if (renderController.needsRedraw || this.revealManager.needsRedraw || this._clippingNeedsUpdate) {
        const frameNumber = this.renderer.info.render.frame;
        const start = Date.now();
        this.updateCameraNearAndFar(this.camera);
        this.revealManager.render(this.camera);
        renderController.clearNeedsRedraw();
        this.revealManager.resetRedraw();
        this._clippingNeedsUpdate = false;
        const renderTime = Date.now() - start;

        this._events.sceneRendered.fire({ frameNumber, renderTime, renderer: this.renderer, camera: this.camera });
      }
    }
  }

  /** @private */
  private updateCameraNearAndFar(camera: THREE.PerspectiveCamera) {
    // See https://stackoverflow.com/questions/8101119/how-do-i-methodically-choose-the-near-clip-plane-distance-for-a-perspective-proj
    if (this.isDisposed) {
      return;
    }
    if (!this._automaticControlsSensitivity && !this._automaticNearFarPlane) {
      return;
    }

    const { combinedBbox, bbox, cameraPosition, cameraDirection, corners, nearPlane, nearPlaneCoplanarPoint } =
      this._updateNearAndFarPlaneBuffers;
    // 1. Compute the bounds of all geometry
    combinedBbox.makeEmpty();
    this._models.forEach(model => {
      model.getModelBoundingBox(bbox);
      if (!bbox.isEmpty()) {
        combinedBbox.expandByPoint(bbox.min);
        combinedBbox.expandByPoint(bbox.max);
      }
    });
    this._extraObjects.forEach(obj => {
      bbox.setFromObject(obj);
      if (!bbox.isEmpty()) {
        combinedBbox.expandByPoint(bbox.min);
        combinedBbox.expandByPoint(bbox.max);
      }
    });
    getBoundingBoxCorners(combinedBbox, corners);
    camera.getWorldPosition(cameraPosition);
    camera.getWorldDirection(cameraDirection);

    // 1. Compute nearest to fit the whole bbox (the case
    // where the camera is inside the box for now is ignored for now)
    let near = combinedBbox.distanceToPoint(cameraPosition);
    near /= Math.sqrt(1 + Math.tan(((camera.fov / 180) * Math.PI) / 2) ** 2 * (camera.aspect ** 2 + 1));
    near = Math.max(0.1, near);

    // 2. Compute the far distance to the distance from camera to furthest
    // corner of the boundingbox that is "in front" of the near plane
    nearPlaneCoplanarPoint.copy(cameraPosition).addScaledVector(cameraDirection, near);
    nearPlane.setFromNormalAndCoplanarPoint(cameraDirection, nearPlaneCoplanarPoint);
    let far = -Infinity;
    for (let i = 0; i < 8; ++i) {
      if (nearPlane.distanceToPoint(corners[i]) >= 0) {
        const dist = corners[i].distanceTo(cameraPosition);
        far = Math.max(far, dist);
      }
    }
    far = Math.max(near * 2, far);

    // 3. Handle when camera is inside the model by adjusting the near value
    const diagonal = combinedBbox.min.distanceTo(combinedBbox.max);
    if (combinedBbox.containsPoint(cameraPosition)) {
      near = Math.min(0.1, far / 1000.0);
    }

    // Apply
    if (this._automaticNearFarPlane) {
      camera.near = near;
      camera.far = far;
      camera.updateProjectionMatrix();
    }
    if (this._automaticControlsSensitivity) {
      // The minDistance of the camera controller determines at which distance
      // we will push the target in front of us instead of getting closer to it.
      // This is also used to determine the speed of the camera when flying with ASDW.
      // We want to either let it be controlled by the near plane if we are far away,
      // but no more than a fraction of the bounding box of the system if inside
      this.controls.minDistance = Math.min(Math.max(diagonal * 0.02, 0.1 * near), 10.0);
    }
  }

  /** @private */
  private resizeIfNecessary(): boolean {
    if (this.isDisposed) {
      return false;
    }
    // The maxTextureSize is chosen from testing on low-powered hardware,
    // and could be increased in the future.
    // TODO Increase maxTextureSize if SSAO performance is improved
    // TODO christjt 03-05-2021: This seems ridiculous, and the number seems to be pulled out of thin air.
    // On low end it might not downscale enough, and on high end it looks bad / blurred.
    // For the love of God someone move this to the render manager and make it dynamic based on the device.
    const maxTextureSize = 1.4e6;

    const rendererSize = this.renderer.getSize(new THREE.Vector2());
    const rendererPixelWidth = rendererSize.width;
    const rendererPixelHeight = rendererSize.height;

    // client width and height are in virtual pixels and not yet scaled by dpr
    // TODO VERSION 5.0.0 remove the test for dom element size once we have removed the getCanvas function
    const clientWidth = this.domElement.clientWidth !== 0 ? this.domElement.clientWidth : this.canvas.clientWidth;
    const clientHeight = this.domElement.clientHeight !== 0 ? this.domElement.clientHeight : this.canvas.clientHeight;
    const clientPixelWidth = this.renderer.getPixelRatio() * clientWidth;
    const clientPixelHeight = this.renderer.getPixelRatio() * clientHeight;
    const clientTextureSize = clientPixelWidth * clientPixelHeight;

    const scale = clientTextureSize > maxTextureSize ? Math.sqrt(maxTextureSize / clientTextureSize) : 1;

    const width = clientPixelWidth * scale;
    const height = clientPixelHeight * scale;

    const maxError = 0.1; // pixels
    const isOptimalSize =
      Math.abs(rendererPixelWidth - width) < maxError && Math.abs(rendererPixelHeight - height) < maxError;

    if (isOptimalSize) {
      return false;
    }

    this.renderer.setSize(width, height);

    adjustCamera(this.camera, width, height);

    // fixme: Invalid instanceof check: 'camera' has type that is not related to 'OrthographicCamera'
    if (this.camera instanceof THREE.OrthographicCamera) {
      this.controls.orthographicCameraDollyFactor = 20 / width;
      this.controls.keyboardDollySpeed = 2 / width;
    }

    return true;
  }

  private startPointerEventListeners = () => {
    const canvas = this.canvas;
    const maxMoveDistance = 4;
    const maxClickDuration = 250;

    let pointerDown = false;
    let pointerDownTimestamp = 0;
    let validClick = false;

    const onHoverCallback = debounce((e: MouseEvent) => {
      this._events.hover.fire(clickOrTouchEventOffset(e, canvas));
    }, 100);

    const onMove = (e: MouseEvent | TouchEvent) => {
      const { offsetX, offsetY } = clickOrTouchEventOffset(e, canvas);
      const { offsetX: firstOffsetX, offsetY: firstOffsetY } = clickOrTouchEventOffset(e, canvas);

      // check for Manhattan distance greater than maxMoveDistance pixels
      if (
        pointerDown &&
        validClick &&
        Math.abs(offsetX - firstOffsetX) + Math.abs(offsetY - firstOffsetY) > maxMoveDistance
      ) {
        validClick = false;
      }
    };

    const onUp = (e: MouseEvent | TouchEvent) => {
      const clickDuration = e.timeStamp - pointerDownTimestamp;
      if (pointerDown && validClick && clickDuration < maxClickDuration) {
        // trigger events
        this._events.click.fire(clickOrTouchEventOffset(e, canvas));
      }
      pointerDown = false;
      validClick = false;

      // move
      canvas.removeEventListener('mousemove', onMove);
      canvas.removeEventListener('touchmove', onMove);

      // up
      canvas.removeEventListener('mouseup', onUp);
      canvas.removeEventListener('touchend', onUp);

      // add back onHover
      canvas.addEventListener('mousemove', onHoverCallback);
    };

    const onDown = (e: MouseEvent | TouchEvent) => {
      event = e;
      pointerDown = true;
      validClick = true;
      pointerDownTimestamp = e.timeStamp;

      // move
      canvas.addEventListener('mousemove', onMove);
      canvas.addEventListener('touchmove', onMove);

      // up
      canvas.addEventListener('mouseup', onUp);
      canvas.addEventListener('touchend', onUp);

      // no more onHover
      canvas.removeEventListener('mousemove', onHoverCallback);
    };

    // down
    canvas.addEventListener('mousedown', onDown);
    canvas.addEventListener('touchstart', onDown);

    // on hover callback
    canvas.addEventListener('mousemove', onHoverCallback);
  };
}

function adjustCamera(camera: THREE.Camera, width: number, height: number) {
  if (camera instanceof THREE.PerspectiveCamera) {
    camera.aspect = width / height;
    camera.updateProjectionMatrix();
  } else if (camera instanceof THREE.OrthographicCamera) {
    camera.left = -width;
    camera.right = width;
    camera.top = height;
    camera.bottom = -height;
  }
}

function createCanvasWrapper(): HTMLElement {
  const domElement = document.createElementNS('http://www.w3.org/1999/xhtml', 'div');
  domElement.style.width = '100%';
  domElement.style.height = '100%';
  return domElement;
}

function getBoundingBoxCorners(bbox: THREE.Box3, outBuffer?: THREE.Vector3[]): THREE.Vector3[] {
  outBuffer = outBuffer || [
    new THREE.Vector3(),
    new THREE.Vector3(),
    new THREE.Vector3(),
    new THREE.Vector3(),
    new THREE.Vector3(),
    new THREE.Vector3(),
    new THREE.Vector3(),
    new THREE.Vector3()
  ];
  if (outBuffer.length !== 8) {
    throw new Error(`outBuffer must hold exactly 8 elements, but holds ${outBuffer.length} elemnents`);
  }

  const min = bbox.min;
  const max = bbox.max;
  outBuffer[0].set(min.x, min.y, min.z);
  outBuffer[1].set(max.x, min.y, min.z);
  outBuffer[2].set(min.x, max.y, min.z);
  outBuffer[3].set(min.x, min.y, max.z);
  outBuffer[4].set(max.x, max.y, min.z);
  outBuffer[5].set(max.x, max.y, max.z);
  outBuffer[6].set(max.x, min.y, max.z);
  outBuffer[7].set(min.x, max.y, max.z);
  return outBuffer;
}

function createRevealManagerOptions(viewerOptions: Cognite3DViewerOptions): RevealOptions {
  const revealOptions: RevealOptions = { internal: {} };
  revealOptions.internal = { sectorCuller: viewerOptions._sectorCuller };
  const { antiAliasing, multiSampleCount } = determineAntiAliasingMode(viewerOptions.antiAliasingHint);
  const ssaoRenderParameters = determineSsaoRenderParameters(viewerOptions.ssaoQualityHint);
  const edgeDetectionParameters = {
    enabled: viewerOptions.enableEdges ?? defaultRenderOptions.edgeDetectionParameters.enabled
  };

  revealOptions.renderOptions = {
    antiAliasing,
    multiSampleCountHint: multiSampleCount,
    ssaoRenderParameters,
    edgeDetectionParameters
  };
  return revealOptions;
}

function determineAntiAliasingMode(mode: PropType<Cognite3DViewerOptions, 'antiAliasingHint'>): {
  antiAliasing: AntiAliasingMode;
  multiSampleCount: number;
} {
  mode = mode || 'fxaa';

  switch (mode) {
    case 'disabled':
      return { antiAliasing: AntiAliasingMode.NoAA, multiSampleCount: 1 };
    case 'fxaa':
      return { antiAliasing: AntiAliasingMode.FXAA, multiSampleCount: 1 };
    case 'msaa2':
      return { antiAliasing: AntiAliasingMode.NoAA, multiSampleCount: 2 };
    case 'msaa4':
      return { antiAliasing: AntiAliasingMode.NoAA, multiSampleCount: 4 };
    case 'msaa8':
      return { antiAliasing: AntiAliasingMode.NoAA, multiSampleCount: 8 };
    case 'msaa16':
      return { antiAliasing: AntiAliasingMode.NoAA, multiSampleCount: 16 };
    case 'msaa2+fxaa':
      return { antiAliasing: AntiAliasingMode.FXAA, multiSampleCount: 2 };
    case 'msaa4+fxaa':
      return { antiAliasing: AntiAliasingMode.FXAA, multiSampleCount: 4 };
    case 'msaa8+fxaa':
      return { antiAliasing: AntiAliasingMode.FXAA, multiSampleCount: 8 };
    case 'msaa16+fxaa':
      return { antiAliasing: AntiAliasingMode.FXAA, multiSampleCount: 16 };
    default:
      // Ensures there is a compile error if a case is missing
      assertNever(mode, `Unsupported anti-aliasing mode: ${mode}`);
  }
}

type SsaoQuality = PropType<Cognite3DViewerOptions, 'ssaoQualityHint'>;
function determineSsaoRenderParameters(quality: SsaoQuality): SsaoParameters {
  const ssaoParameters = { ...defaultRenderOptions.ssaoRenderParameters };
  switch (quality) {
    case undefined:
      break;
    case 'medium':
      ssaoParameters.sampleSize = SsaoSampleQuality.Medium;
      break;
    case 'high':
      ssaoParameters.sampleSize = SsaoSampleQuality.High;
      break;
    case 'veryhigh':
      ssaoParameters.sampleSize = SsaoSampleQuality.VeryHigh;
      break;
    case 'disabled':
      ssaoParameters.sampleSize = SsaoSampleQuality.None;
      break;

    default:
      assertNever(quality, `Unexpected SSAO quality mode: '${quality}'`);
  }

  return ssaoParameters;
}<|MERGE_RESOLUTION|>--- conflicted
+++ resolved
@@ -718,14 +718,8 @@
   }
 
   /**
-<<<<<<< HEAD
-   * Sets per-pixel slicing (clipping) planes. Pixels behind any of the planes will be sliced/clipped
-   * away.
-   * @param slicingPlanes The planes to use for slicing/clipping.
-=======
    * Sets per-pixel clipping planes. Pixels behind any of the planes will be sliced away.
    * @param clippingPlanes The planes to use for clipping.
->>>>>>> dc4b01fc
    * @example
    * ```js
    * // Hide pixels with values less than 0 in the x direction
