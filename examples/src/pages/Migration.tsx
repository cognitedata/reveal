/*
 * Copyright 2021 Cognite AS
 */

import { useEffect, useRef } from 'react';
import { CanvasWrapper } from '../components/styled';
import { THREE } from '@cognite/reveal';
import { CogniteClient } from '@cognite/sdk';
import dat from 'dat.gui';
import {
  Cognite3DViewer,
  Cognite3DViewerOptions,
  Cognite3DModel,
<<<<<<< HEAD
=======
  CognitePointCloudModel,
  CameraControlsOptions,
>>>>>>> 6ec80103
  TreeIndexNodeCollection,
  CogniteModelBase,
  DefaultCameraManager
} from '@cognite/reveal';
import { DebugCameraTool, DebugLoadedSectorsTool, DebugLoadedSectorsToolOptions, ExplodedViewTool } from '@cognite/reveal/tools';
import * as reveal from '@cognite/reveal';
import { ClippingUI } from '../utils/ClippingUI';
import { NodeStylingUI } from '../utils/NodeStylingUI';
import { BulkHtmlOverlayUI } from '../utils/BulkHtmlOverlayUI';
import { initialCadBudgetUi } from '../utils/CadBudgetUi';
import { InspectNodeUI } from '../utils/InspectNodeUi';
import { CameraUI } from '../utils/CameraUI';
import { PointCloudUi } from '../utils/PointCloudUi';
import { ModelUi } from '../utils/ModelUi';
import { ToolbarUi } from '../utils/ToolbarUi';
import { createSDKFromEnvironment } from '../utils/example-helpers';
import { PointCloudClassificationFilterUI } from '../utils/PointCloudClassificationFilterUI';

window.THREE = THREE;
(window as any).reveal = reveal;

export function Migration() {

  const url = new URL(window.location.href);
  const urlParams = url.searchParams;
  const environmentParam = urlParams.get('env');

  const canvasWrapperRef = useRef<HTMLDivElement>(null);

  useEffect(() => {
    const gui = new dat.GUI({ width: Math.min(500, 0.8 * window.innerWidth) });
    let viewer: Cognite3DViewer;
    let cameraManager: DefaultCameraManager;

    async function main() {
      const project = urlParams.get('project');
      const modelUrl = urlParams.get('modelUrl');

      if (!modelUrl && !(environmentParam && project)) {
        throw Error('Must specify URL parameters "project" and "env", or "modelUrl"');
      }

      const progress = (itemsLoaded: number, itemsRequested: number, itemsCulled: number) => {
        guiState.debug.loadedSectors.statistics.culledCount = itemsCulled;
        if (itemsLoaded === 0 || itemsLoaded === itemsRequested) {
          console.log(`loaded ${itemsLoaded}/${itemsRequested} (culled: ${itemsCulled})`);
        }
      };

      let client: CogniteClient;
      if (project && environmentParam) {
        client = await createSDKFromEnvironment('reveal.example.example', project, environmentParam);
      } else {
        client = new CogniteClient({ appId: 'reveal.example.example',
                                     project: 'dummy',
                                     getToken: async () => 'dummy' });
      }

      let viewerOptions: Cognite3DViewerOptions = {
        sdk: client,
        domElement: canvasWrapperRef.current!,
        onLoading: progress,
        logMetrics: false,
        antiAliasingHint: (urlParams.get('antialias') || undefined) as any,
        ssaoQualityHint: (urlParams.get('ssao') || undefined) as any,
        continuousModelStreaming: true
      };

      if (modelUrl !== null) {
        viewerOptions = {
          ...viewerOptions,
          // @ts-expect-error
          _localModels: true
        };
      } else if (!(project && environmentParam)) {
        throw new Error('Must either provide URL parameters "env", "project", ' +
                        '"modelId" and "revisionId" to load model from CDF ' +
                        '"or "modelUrl" to load model from URL.');
      }

      // Prepare viewer
      viewer = new Cognite3DViewer(viewerOptions);
      (window as any).viewer = viewer;

      cameraManager = viewer.cameraManager as DefaultCameraManager;

      // Add GUI for loading models and such
      const guiState = {
        antiAliasing: urlParams.get('antialias'),
        ssaoQuality: urlParams.get('ssao'),
        debug: {
          stats: {
            drawCalls: 0,
            points: 0,
            triangles: 0,
            geometries: 0,
            textures: 0,
            renderTime: 0
          },
          loadedSectors: {
            options: {
              showSimpleSectors: true,
              showDetailedSectors: true,
              showDiscardedSectors: false,
              colorBy: 'lod',
              leafsOnly: false,
              sectorPathFilterRegex: '^.*/$'
            } as DebugLoadedSectorsToolOptions,
            tool: new DebugLoadedSectorsTool(viewer),
            statistics: {
              insideSectors: 0,
              maxSectorDepth: 0,
              maxSectorDepthOfInsideSectors: 0,
              simpleSectorCount: 0,
              detailedSectorCount: 0,
              culledCount: 0,
              forceDetailedSectorCount: 0,
              downloadSizeMb: 0
            }
          },
          suspendLoading: false,
          ghostAllNodes: false,
          hideAllNodes: false
        },
        showCameraTool: new DebugCameraTool(viewer),
        renderMode: 'Color',
<<<<<<< HEAD
        debugRenderStageTimings: false
=======
        controls: {
          mouseWheelAction: 'zoomToCursor',
          changeCameraTargetOnClick: true
        }
>>>>>>> 6ec80103
      };
      const guiActions = {
        showSectorBoundingBoxes: () => {
          const { tool, options } = guiState.debug.loadedSectors;
          tool.setOptions(options);
          if (modelUi.cadModels.length > 0) {
            tool.showSectorBoundingBoxes(modelUi.cadModels[0]);
          }
        },
        showCameraHelper: () => {
          guiState.showCameraTool.showCameraHelper();
        },
        showBoundsForAllGeometries: () => {
          modelUi.cadModels.forEach(m => showBoundsForAllGeometries(m));
        }
      };
      initialCadBudgetUi(viewer, gui.addFolder('CAD budget'));


      const totalBounds = new THREE.Box3();
      function handleModelAdded(model: CogniteModelBase) {
        const bounds = model.getModelBoundingBox();
        totalBounds.expandByPoint(bounds.min);
        totalBounds.expandByPoint(bounds.max);
        clippingUi.updateWorldBounds(totalBounds);

        viewer.loadCameraFromModel(model);
        if (model instanceof Cognite3DModel) {
          new NodeStylingUI(gui.addFolder(`Node styling #${modelUi.cadModels.length}`), client, model);
          new BulkHtmlOverlayUI(gui.addFolder(`Node tagging #${modelUi.cadModels.length}`), viewer, model, client);
        } else if (model instanceof CognitePointCloudModel) {
          new PointCloudClassificationFilterUI(gui.addFolder(`Class filter #${modelUi.pointCloudModels.length}`), model);
        }
      }
      const modelUi = new ModelUi(gui.addFolder('Models'), viewer, handleModelAdded);

      const renderGui = gui.addFolder('Rendering');
      const renderModes = ['Color', 'Normal', 'TreeIndex', 'PackColorAndNormal', 'Depth', 'Effects', 'Ghost', 'LOD', 'DepthBufferOnly (N/A)', 'GeometryType'];
      renderGui.add(guiState, 'renderMode', renderModes).name('Render mode').onFinishChange(value => {
        const renderMode = renderModes.indexOf(value) + 1;
        (viewer as any).revealManager._renderPipeline._cadGeometryRenderPipeline._cadGeometryRenderPasses.back._renderMode = renderMode;
        viewer.requestRedraw();
      });
      renderGui.add(guiState, 'antiAliasing',
        [
          'disabled', 'fxaa', 'msaa4', 'msaa8', 'msaa16',
          'msaa4+fxaa', 'msaa8+fxaa', 'msaa16+fxaa'
        ]).name('Anti-alias').onFinishChange(v => {
          urlParams.set('antialias', v);
          window.location.href = url.toString();
        });
      renderGui.add(guiState, 'ssaoQuality',
        [
          'disabled', 'medium', 'high', 'veryhigh'
        ]).name('SSAO').onFinishChange(v => {
          urlParams.set('ssao', v);
          window.location.href = url.toString();
        });

      const debugGui = gui.addFolder('Debug');
      const debugStatsGui = debugGui.addFolder('Statistics');
      debugStatsGui.add(guiState.debug.stats, 'drawCalls').name('Draw Calls');
      debugStatsGui.add(guiState.debug.stats, 'points').name('Points');
      debugStatsGui.add(guiState.debug.stats, 'triangles').name('Triangles');
      debugStatsGui.add(guiState.debug.stats, 'geometries').name('Geometries');
      debugStatsGui.add(guiState.debug.stats, 'textures').name('Textures');
      debugStatsGui.add(guiState.debug.stats, 'renderTime').name('Ms/frame');

      viewer.on('sceneRendered', (sceneRenderedEventArgs) => {
        guiState.debug.stats.drawCalls = sceneRenderedEventArgs.renderer.info.render.calls;
        guiState.debug.stats.points = sceneRenderedEventArgs.renderer.info.render.points;
        guiState.debug.stats.triangles = sceneRenderedEventArgs.renderer.info.render.triangles;
        guiState.debug.stats.geometries = sceneRenderedEventArgs.renderer.info.memory.geometries;
        guiState.debug.stats.textures = sceneRenderedEventArgs.renderer.info.memory.textures;
        guiState.debug.stats.renderTime = sceneRenderedEventArgs.renderTime;
        debugStatsGui.updateDisplay();
      });

      const debugSectorsGui = debugGui.addFolder('Loaded sectors');

      debugSectorsGui.add(guiState.debug.loadedSectors.options, 'colorBy', ['lod', 'depth', 'loadedTimestamp', 'drawcalls', 'random']).name('Color by');
      debugSectorsGui.add(guiState.debug.loadedSectors.options, 'leafsOnly').name('Leaf nodes only');
      debugSectorsGui.add(guiState.debug.loadedSectors.options, 'showSimpleSectors').name('Show simple sectors');
      debugSectorsGui.add(guiState.debug.loadedSectors.options, 'showDetailedSectors').name('Show detailed sectors');
      debugSectorsGui.add(guiState.debug.loadedSectors.options, 'showDiscardedSectors').name('Show discarded sectors');
      debugSectorsGui.add(guiState.debug.loadedSectors.options, 'sectorPathFilterRegex').name('Sectors path filter');
      debugSectorsGui.add(guiActions, 'showSectorBoundingBoxes').name('Show sectors');
      debugSectorsGui.add(guiState.debug.loadedSectors.statistics, 'insideSectors').name('# sectors@camera');
      debugSectorsGui.add(guiState.debug.loadedSectors.statistics, 'maxSectorDepthOfInsideSectors').name('Max sector depth@camera');
      debugSectorsGui.add(guiState.debug.loadedSectors.statistics, 'maxSectorDepth').name('Max sector tree depth');
      debugSectorsGui.add(guiState.debug.loadedSectors.statistics, 'simpleSectorCount').name('# simple sectors');
      debugSectorsGui.add(guiState.debug.loadedSectors.statistics, 'detailedSectorCount').name('# detailed sectors');
      debugSectorsGui.add(guiState.debug.loadedSectors.statistics, 'forceDetailedSectorCount').name('# force detailed sectors');
      debugSectorsGui.add(guiState.debug.loadedSectors.statistics, 'culledCount').name('# culled sectors');
      debugSectorsGui.add(guiState.debug.loadedSectors.statistics, 'downloadSizeMb').name('Download size (Mb)');

      setInterval(() => {
        let insideSectors = 0;
        let maxInsideDepth = -1;
        let maxDepth = -1;
        const cameraPosition = cameraManager.getCameraState().position;
        modelUi.cadModels.forEach(m => {
          m.traverse(x => {
            // Hacky way to access internals of SectorNode
            const depth = (x.hasOwnProperty('depth') && typeof (x as any).depth === 'number') ? (x as any).depth as number : 0;
            if (x.hasOwnProperty('bounds') && (x as any).bounds instanceof THREE.Box3 && (x as any).bounds.containsPoint(cameraPosition)) {
              insideSectors++;
              maxInsideDepth = Math.max(maxInsideDepth, depth);
            }
            maxDepth = Math.max(maxDepth, depth);
          })
        });
        guiState.debug.loadedSectors.statistics.insideSectors = insideSectors;
        guiState.debug.loadedSectors.statistics.maxSectorDepth = maxDepth;
        guiState.debug.loadedSectors.statistics.maxSectorDepthOfInsideSectors = maxInsideDepth;
        // @ts-expect-error
        const loadedStats = viewer.revealManager.cadLoadedStatistics;
        guiState.debug.loadedSectors.statistics.simpleSectorCount = loadedStats.simpleSectorCount;
        guiState.debug.loadedSectors.statistics.detailedSectorCount = loadedStats.detailedSectorCount;
        guiState.debug.loadedSectors.statistics.forceDetailedSectorCount = loadedStats.forcedDetailedSectorCount;
        guiState.debug.loadedSectors.statistics.downloadSizeMb = loadedStats.downloadSize / 1024 / 1024;

        debugSectorsGui.updateDisplay();
      }, 500);

      debugGui.add(guiActions, 'showCameraHelper').name('Show camera');
      debugGui.add(guiActions, 'showBoundsForAllGeometries').name('Show geometry bounds');
      debugGui.add(guiState.debug, 'suspendLoading').name('Suspend loading').onFinishChange(suspend => {
        try {
          // @ts-expect-error
          viewer.revealManager._cadManager._cadModelUpdateHandler.updateLoadingHints({ suspendLoading: suspend })
        }
        catch (error) {
          alert('Could not toggle suspend loading, check console for error');
          throw error;
        }
      });
      debugGui.add(guiState.debug, 'ghostAllNodes').name('Ghost all nodes').onFinishChange(ghost => {
        modelUi.cadModels.forEach(m => m.setDefaultNodeAppearance({ renderGhosted: ghost }));
      });
      debugGui.add(guiState.debug, 'hideAllNodes').name('Hide all nodes').onFinishChange(hide => {
        modelUi.cadModels.forEach(m => m.setDefaultNodeAppearance({ visible: !hide }));
      });

      const clippingUi = new ClippingUI(gui.addFolder('Clipping'), planes => viewer.setClippingPlanes(planes));
      new CameraUI(viewer, gui.addFolder('Camera'));
      new PointCloudUi(viewer, gui.addFolder('Point clouds'));
      await modelUi.restoreModelsFromUrl();

      let expandTool: ExplodedViewTool | null;
      let explodeSlider: dat.GUIController | null;

      const assetExplode = gui.addFolder('Asset Inspect');

      const explodeParams = { explodeFactor: 0.0, rootTreeIndex: 0 };
      const explodeActions = {
        selectAssetTreeIndex: async () => {
          if (expandTool) {
            explodeActions.reset();
          }

          const rootTreeIndex = explodeParams.rootTreeIndex;
          const treeIndices = await modelUi.cadModels[0].getSubtreeTreeIndices(rootTreeIndex);
          modelUi.cadModels[0].setDefaultNodeAppearance({ visible: false });
          const explodeSet = new TreeIndexNodeCollection(treeIndices);
          modelUi.cadModels[0].assignStyledNodeCollection(explodeSet, { visible: true });

          const rootBoundingBox = await modelUi.cadModels[0].getBoundingBoxByTreeIndex(rootTreeIndex);
          viewer.fitCameraToBoundingBox(rootBoundingBox, 0);

          expandTool = new ExplodedViewTool(rootTreeIndex, modelUi.cadModels[0]);

          await expandTool.readyPromise;

          explodeSlider = assetExplode
            .add(explodeParams, 'explodeFactor', 0, 1)
            .name('Explode Factor')
            .step(0.01)
            .onChange(p => {
              expandTool!.expand(p);
            });
        },
        reset: () => {
          expandTool?.reset();
          modelUi.cadModels[0].setDefaultNodeAppearance({ visible: true });
          modelUi.cadModels[0].removeAllStyledNodeCollections();
          explodeParams.explodeFactor = 0;
          expandTool = null;
          if (explodeSlider) {
            assetExplode.remove(explodeSlider);
            explodeSlider = null;
          }
        }
      };
      assetExplode.add(explodeParams, 'rootTreeIndex').name('Tree index');
      assetExplode.add(explodeActions, 'selectAssetTreeIndex').name('Inspect tree index');

      assetExplode.add(explodeActions, 'reset').name('Reset');

      const inspectNodeUi = new InspectNodeUI(gui.addFolder('Last clicked node'), client);

      viewer.on('click', async (event) => {
        const { offsetX, offsetY } = event; 
        console.log('2D coordinates', event);
        const intersection = await viewer.getIntersectionFromPixel(offsetX, offsetY);
        if (intersection !== null) {
          console.log(intersection);
          switch (intersection.type) {
            case 'cad':
              {
                const { treeIndex, point } = intersection;
                console.log(`Clicked node with treeIndex ${treeIndex} at`, point);

                inspectNodeUi.inspectNode(intersection.model, treeIndex);
              }
              break;
            case 'pointcloud':
              {
                const { pointIndex, point } = intersection;
                console.log(`Clicked point with pointIndex ${pointIndex} at`, point);
                const sphere = new THREE.Mesh(new THREE.SphereBufferGeometry(0.1), new THREE.MeshBasicMaterial({ color: 'red' }));
                sphere.position.copy(point);
                viewer.addObject3D(sphere);
              }
              break;
          }
        }
      });

      //Toobar
      new ToolbarUi(viewer, gui.addFolder('ToolbarOptions'));
    }

    function showBoundsForAllGeometries(model: Cognite3DModel) {
      const boxes = new THREE.Group();
      model.getModelTransformation(boxes.matrix);
      boxes.matrixWorldNeedsUpdate = true;

      model.traverse(x => {
        if (x instanceof THREE.Mesh) {
          const mesh = x;
          const geometry: THREE.BufferGeometry = mesh.geometry;

          if (geometry.boundingBox !== null) {
            const box = geometry.boundingBox.clone();
            box.applyMatrix4(mesh.matrixWorld);

            const boxHelper = new THREE.Box3Helper(box);
            boxes.add(boxHelper);
          }
        }
      });
      viewer.addObject3D(boxes);

    }

    main();

    return () => {
      gui.destroy();
      viewer?.dispose();
    };
  });
  return <CanvasWrapper ref={canvasWrapperRef} />;
}<|MERGE_RESOLUTION|>--- conflicted
+++ resolved
@@ -11,11 +11,8 @@
   Cognite3DViewer,
   Cognite3DViewerOptions,
   Cognite3DModel,
-<<<<<<< HEAD
-=======
   CognitePointCloudModel,
   CameraControlsOptions,
->>>>>>> 6ec80103
   TreeIndexNodeCollection,
   CogniteModelBase,
   DefaultCameraManager
@@ -142,14 +139,10 @@
         },
         showCameraTool: new DebugCameraTool(viewer),
         renderMode: 'Color',
-<<<<<<< HEAD
-        debugRenderStageTimings: false
-=======
         controls: {
           mouseWheelAction: 'zoomToCursor',
           changeCameraTargetOnClick: true
         }
->>>>>>> 6ec80103
       };
       const guiActions = {
         showSectorBoundingBoxes: () => {
