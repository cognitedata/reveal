<<<<<<< HEAD
import '@cognite/cogs.js/dist/cogs.css';
import { AuthProvider } from '@cognite/auth-react';
import { AuthProvider as InternalAuthProvider } from './app/common/auth/AuthProvider';
=======
import { useEffect } from 'react';

import { I18nWrapper } from '@cognite/cdf-i18n-utils';
import { loginAndAuthIfNeeded } from '@cognite/cdf-sdk-singleton';
import {
  SubAppWrapper,
  AuthWrapper,
  getEnv,
  getProject,
} from '@cognite/cdf-utilities';
import cogsStyles from '@cognite/cogs.js/dist/cogs.css';

>>>>>>> 6441f3b3
import './set-public-path';

import App from './app/App';
import { translations } from './app/common';
import GlobalStyle from './app/utils/globalStyles';
import GlobalStyles from './GlobalStyles';

export const AppWrapper = () => {
  const projectName = 'flexible-data-explorer';

  return (
    <GlobalStyles>
      <I18nWrapper translations={translations} defaultNamespace={projectName}>
        <AuthProvider>
          <InternalAuthProvider>
            <App />
          </InternalAuthProvider>
        </AuthProvider>
      </I18nWrapper>
      <GlobalStyle />
    </GlobalStyles>
  );
};<|MERGE_RESOLUTION|>--- conflicted
+++ resolved
@@ -1,25 +1,10 @@
-<<<<<<< HEAD
 import '@cognite/cogs.js/dist/cogs.css';
 import { AuthProvider } from '@cognite/auth-react';
-import { AuthProvider as InternalAuthProvider } from './app/common/auth/AuthProvider';
-=======
-import { useEffect } from 'react';
-
 import { I18nWrapper } from '@cognite/cdf-i18n-utils';
-import { loginAndAuthIfNeeded } from '@cognite/cdf-sdk-singleton';
-import {
-  SubAppWrapper,
-  AuthWrapper,
-  getEnv,
-  getProject,
-} from '@cognite/cdf-utilities';
-import cogsStyles from '@cognite/cogs.js/dist/cogs.css';
-
->>>>>>> 6441f3b3
-import './set-public-path';
 
 import App from './app/App';
 import { translations } from './app/common';
+import { AuthProvider as InternalAuthProvider } from './app/common/auth/AuthProvider';
 import GlobalStyle from './app/utils/globalStyles';
 import GlobalStyles from './GlobalStyles';
 
