<<<<<<< HEAD
import { Dispatch, Key, SetStateAction, useMemo } from 'react';

=======
import { Dispatch, SetStateAction, useMemo } from 'react';
>>>>>>> 0e15391e
import { ColumnType, Table } from '@cognite/cdf-utilities';
import { Colors } from '@cognite/cogs.js';
import { CogniteInternalId } from '@cognite/sdk';
import styled from 'styled-components';

import { useTranslation } from 'common';

import ResourceName from './ResourceName';
<<<<<<< HEAD
=======
import { Colors } from '@cognite/cogs.js';
import { RuleMatch } from 'hooks/entity-matching-rules';
import { TableRowSelection } from 'antd/lib/table/interface';
import { PAGINATION_SETTINGS } from 'common/constants';
>>>>>>> 0e15391e

type ExpandedRuleTableRecord = RuleMatch & { key: number };

type ExpandedRuleTableColumnType = ColumnType<ExpandedRuleTableRecord> & {
  title: string;
};

type ExpandedRuleProps = {
<<<<<<< HEAD
  rule: EMPipelineGeneratedRule;
  selectedSourceIds: CogniteInternalId[];
  setSelectedSourceIds: Dispatch<SetStateAction<CogniteInternalId[]>>;
};

const ExpandedRule = ({
  rule,
  selectedSourceIds,
  setSelectedSourceIds,
=======
  matches: RuleMatch[];
  confirmedPredictions: number[];
  setConfirmedPredictions: Dispatch<SetStateAction<number[]>>;
};

const ExpandedRule = ({
  matches,
  confirmedPredictions,
  setConfirmedPredictions,
>>>>>>> 0e15391e
}: ExpandedRuleProps): JSX.Element => {
  const { t } = useTranslation();

  const columns: ExpandedRuleTableColumnType[] = useMemo(
    () => [
      {
        title: t('qm-result-source'),
        dataIndex: 'source',
        key: 'source',
        render: (source: RuleMatch['source']) => (
          <ResourceName resource={source} />
        ),
      },
      {
        title: t('qm-result-target'),
        dataIndex: 'target',
        key: 'target',
        render: (target: RuleMatch['target']) => (
          <ResourceName resource={target} />
        ),
      },
    ],
    [t]
  );

  const dataSource = useMemo(
    () =>
      matches?.map((match) => ({
        ...match,
        key:
          match.source?.id && typeof match.source.id === 'number'
            ? match.source.id
            : -1,
      })),
    [matches]
  );

<<<<<<< HEAD
  const handleSelectRow = (rowKeys: Key[]) => {
    setSelectedSourceIds(
      rowKeys.map((rowKey: Key) =>
        typeof rowKey === 'string' ? parseInt(rowKey) : rowKey
      )
    );
=======
  const rowSelection: TableRowSelection<ExpandedRuleTableRecord> = {
    selectedRowKeys: confirmedPredictions,
    onSelectAll(all) {
      if (all) {
        setConfirmedPredictions(matches.map((p) => p.source.id));
      } else {
        setConfirmedPredictions([]);
      }
    },
    onChange(keys, _, info) {
      if (info.type === 'single') {
        setConfirmedPredictions(keys as number[]);
      }
    },
    columnWidth: 36,
>>>>>>> 0e15391e
  };

  return (
    <Container>
      <Table<ExpandedRuleTableRecord>
        columns={columns}
        dataSource={dataSource}
        emptyContent={undefined}
        appendTooltipTo={undefined}
<<<<<<< HEAD
        rowSelection={{
          selectedRowKeys: selectedSourceIds,
          onChange: handleSelectRow,
          columnWidth: 36,
        }}
=======
        rowSelection={rowSelection}
        pagination={PAGINATION_SETTINGS}
>>>>>>> 0e15391e
      />
    </Container>
  );
};

const Container = styled.div`
  background-color: ${Colors['surface--medium']};
  padding-left: 36px;

  .ant-table,
  .ant-table-cell {
    background: inherit;
  }
`;

export default ExpandedRule;<|MERGE_RESOLUTION|>--- conflicted
+++ resolved
@@ -1,24 +1,15 @@
-<<<<<<< HEAD
-import { Dispatch, Key, SetStateAction, useMemo } from 'react';
-
-=======
 import { Dispatch, SetStateAction, useMemo } from 'react';
->>>>>>> 0e15391e
 import { ColumnType, Table } from '@cognite/cdf-utilities';
 import { Colors } from '@cognite/cogs.js';
 import { CogniteInternalId } from '@cognite/sdk';
+import { TableRowSelection } from 'antd/lib/table/interface';
 import styled from 'styled-components';
 
 import { useTranslation } from 'common';
+import { PAGINATION_SETTINGS } from 'common/constants';
+import { RuleMatch } from 'hooks/entity-matching-rules';
 
 import ResourceName from './ResourceName';
-<<<<<<< HEAD
-=======
-import { Colors } from '@cognite/cogs.js';
-import { RuleMatch } from 'hooks/entity-matching-rules';
-import { TableRowSelection } from 'antd/lib/table/interface';
-import { PAGINATION_SETTINGS } from 'common/constants';
->>>>>>> 0e15391e
 
 type ExpandedRuleTableRecord = RuleMatch & { key: number };
 
@@ -27,27 +18,15 @@
 };
 
 type ExpandedRuleProps = {
-<<<<<<< HEAD
-  rule: EMPipelineGeneratedRule;
+  matches: RuleMatch[];
   selectedSourceIds: CogniteInternalId[];
   setSelectedSourceIds: Dispatch<SetStateAction<CogniteInternalId[]>>;
 };
 
 const ExpandedRule = ({
-  rule,
+  matches,
   selectedSourceIds,
   setSelectedSourceIds,
-=======
-  matches: RuleMatch[];
-  confirmedPredictions: number[];
-  setConfirmedPredictions: Dispatch<SetStateAction<number[]>>;
-};
-
-const ExpandedRule = ({
-  matches,
-  confirmedPredictions,
-  setConfirmedPredictions,
->>>>>>> 0e15391e
 }: ExpandedRuleProps): JSX.Element => {
   const { t } = useTranslation();
 
@@ -85,30 +64,21 @@
     [matches]
   );
 
-<<<<<<< HEAD
-  const handleSelectRow = (rowKeys: Key[]) => {
-    setSelectedSourceIds(
-      rowKeys.map((rowKey: Key) =>
-        typeof rowKey === 'string' ? parseInt(rowKey) : rowKey
-      )
-    );
-=======
   const rowSelection: TableRowSelection<ExpandedRuleTableRecord> = {
-    selectedRowKeys: confirmedPredictions,
-    onSelectAll(all) {
+    selectedRowKeys: selectedSourceIds,
+    onSelectAll: (all) => {
       if (all) {
-        setConfirmedPredictions(matches.map((p) => p.source.id));
+        setSelectedSourceIds(matches.map((p) => p.source.id));
       } else {
-        setConfirmedPredictions([]);
+        setSelectedSourceIds([]);
       }
     },
-    onChange(keys, _, info) {
+    onChange: (keys, _, info) => {
       if (info.type === 'single') {
-        setConfirmedPredictions(keys as number[]);
+        setSelectedSourceIds(keys as number[]);
       }
     },
     columnWidth: 36,
->>>>>>> 0e15391e
   };
 
   return (
@@ -118,16 +88,8 @@
         dataSource={dataSource}
         emptyContent={undefined}
         appendTooltipTo={undefined}
-<<<<<<< HEAD
-        rowSelection={{
-          selectedRowKeys: selectedSourceIds,
-          onChange: handleSelectRow,
-          columnWidth: 36,
-        }}
-=======
         rowSelection={rowSelection}
         pagination={PAGINATION_SETTINGS}
->>>>>>> 0e15391e
       />
     </Container>
   );
