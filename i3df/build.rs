--- conflicted
+++ resolved
@@ -327,11 +327,7 @@
         #[derive(Clone, Copy, Debug, Default, Deserialize, Serialize)]
         pub struct Texture {
             // TODO generate from YAML
-<<<<<<< HEAD
-            pub file_id: u32,
-=======
             pub file_id: f64,
->>>>>>> 8ad12a31
             pub width: u16,
             pub height: u16,
         }
