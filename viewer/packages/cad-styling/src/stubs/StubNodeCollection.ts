--- conflicted
+++ resolved
@@ -25,17 +25,13 @@
   getIndexSet(): IndexSet {
     return this._indexSet;
   }
-<<<<<<< HEAD
   getAreas(): AreaCollection {
     return this._areas;
   }
-  setAreas(areas: AreaCollection) {
+  setAreas(areas: AreaCollection): void {
     this._areas = areas;
   }
-  setIndexSet(set: IndexSet) {
-=======
   setIndexSet(set: IndexSet): void {
->>>>>>> 1d188b48
     this._indexSet = set;
   }
   clear(): void {
