--- conflicted
+++ resolved
@@ -99,11 +99,7 @@
     this.renderMode = RenderMode.Color;
 
     const indices = [];
-<<<<<<< HEAD
-    for (let i = 0; i < model.scene.maxTreeIndex; i++) {
-=======
     for (let i = 0; i < scene.maxTreeIndex; i++) {
->>>>>>> 58224d62
       indices.push(i);
     }
 
