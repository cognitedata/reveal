--- conflicted
+++ resolved
@@ -7,11 +7,8 @@
   createModelInstanceIdKey,
   revisionKeyToIds,
   createModelNodeIdKey,
-<<<<<<< HEAD
-  instanceIdToInstanceReference
-=======
+  instanceIdToInstanceReference,
   fdmKeyToId
->>>>>>> 7177e064
 } from './idAndKeyTranslation';
 
 describe('idAndKeyTranslation', () => {
