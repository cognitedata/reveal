--- conflicted
+++ resolved
@@ -179,15 +179,10 @@
       try {
         const batchFileInfos = await this._cogniteSdk.files.retrieve(batch);
         fileInfos.push(...batchFileInfos);
-<<<<<<< HEAD
-      } catch (error: any) {
-        throw new Error(`Failed to retrieve 360 image files: ${error.message || error}`);
-=======
       } catch (error: unknown) {
         throw new Error(
           `Failed to retrieve 360 image files: ${error instanceof Error ? error.message : String(error)}`
         );
->>>>>>> 6c5211fd
       }
     }
 
