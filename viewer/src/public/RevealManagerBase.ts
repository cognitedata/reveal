--- conflicted
+++ resolved
@@ -23,30 +23,7 @@
 export type OnDataUpdated = () => void;
 
 export class RevealManagerBase<TModelIdentifier> implements RenderManager {
-<<<<<<< HEAD
-  get needsRedraw(): boolean {
-    return this._cadManager.needsRedraw;
-  }
-
-  public set clippingPlanes(clippingPlanes: THREE.Plane[]) {
-    this._materialManager.clippingPlanes = clippingPlanes;
-  }
-
-  public get clippingPlanes() {
-    return this._materialManager.clippingPlanes;
-  }
-
-  public set clipIntersection(intersection: boolean) {
-    this._materialManager.clipIntersection = intersection;
-  }
-
-  public get clipIntersection() {
-    return this._materialManager.clipIntersection;
-  }
-
-=======
   // CAD
->>>>>>> 544f8831
   protected readonly _cadManager: CadManager<TModelIdentifier>;
   protected readonly _materialManager: MaterialManager;
 
@@ -67,36 +44,14 @@
     this._cadManager.resetRedraw();
   }
 
-<<<<<<< HEAD
-  public async addPointCloudFromCdf(modelRevision: string | number): Promise<[PotreeGroupWrapper, PotreeNodeWrapper]> {
-    const modelMetadata = await createPointCloudModel(this._client, this.createModelIdentifier(modelRevision));
-    const wrappers = createThreeJsPointCloudNode(modelMetadata);
-
-    return wrappers;
-  }
-
-  public async addPointCloudFromUrl(url: string): Promise<[PotreeGroupWrapper, PotreeNodeWrapper]> {
-    const modelMetadata = await createLocalPointCloudModel(url);
-    const wrappers = createThreeJsPointCloudNode(modelMetadata);
-    return wrappers;
-=======
   get needsRedraw(): boolean {
     return this._cadManager.needsRedraw || this._pointCloudManager.needsRedraw;
->>>>>>> 544f8831
   }
 
   public update(camera: THREE.PerspectiveCamera) {
     this._cadManager.updateCamera(camera);
   }
 
-<<<<<<< HEAD
-  // TODO 22-05-2020 j-bjorne: Remove once PointCloudManager is complete.
-  protected createModelIdentifier(id: string | number): IdEither {
-    if (typeof id === 'number') {
-      return { id };
-    }
-    return { externalId: id };
-=======
   public set clippingPlanes(clippingPlanes: THREE.Plane[]) {
     this._materialManager.clippingPlanes = clippingPlanes;
   }
@@ -111,6 +66,5 @@
 
   public get clipIntersection() {
     return this._materialManager.clipIntersection;
->>>>>>> 544f8831
   }
 }