--- conflicted
+++ resolved
@@ -4,28 +4,17 @@
 
 import * as THREE from 'three';
 
-<<<<<<< HEAD
-import { SectorMetadata, CadModelMetadata, WantedSector, LevelOfDetail } from '@reveal/cad-parsers';
-=======
 import { CadModelMetadata, WantedSector, LevelOfDetail, V8SectorMetadata } from '@reveal/cad-parsers';
-import { getBox3CornerPoints } from '@reveal/utilities';
->>>>>>> a9ff60c1
 
 import { OrderSectorsByVisibilityCoverage } from './OrderSectorsByVisibilityCoverage';
 import { SectorCuller } from './SectorCuller';
-<<<<<<< HEAD
-import { DetermineSectorCostDelegate, DetermineSectorsInput, SectorCost, SectorLoadingSpent } from './types';
-=======
-import { TakenV8SectorTree } from './TakenV8SectorTree';
+
 import {
-  PrioritizedWantedSector,
   DetermineSectorCostDelegate,
   DetermineSectorsInput,
   SectorCost,
-  addSectorCost,
   SectorLoadingSpent
 } from './types';
->>>>>>> a9ff60c1
 
 import { CadModelSectorBudget } from '../../CadModelSectorBudget';
 import { TakenSectorMap } from './TakenSectorMap';
@@ -57,86 +46,6 @@
   logCallback?: (message?: any, ...optionalParameters: any[]) => void;
 };
 
-<<<<<<< HEAD
-=======
-function assert(condition: boolean, message: string = 'assertion hit') {
-  console.assert(condition, message);
-}
-
-class TakenSectorMap {
-  private readonly _takenSectorTrees: Map<string, { sectorTree: TakenV8SectorTree; modelMetadata: CadModelMetadata }> =
-    new Map();
-  private readonly determineSectorCost: DetermineSectorCostDelegate;
-
-  get totalCost(): SectorCost {
-    const totalCost: SectorCost = { downloadSize: 0, drawCalls: 0, renderCost: 0 };
-    this._takenSectorTrees.forEach(({ sectorTree }) => {
-      addSectorCost(totalCost, sectorTree.totalCost);
-    });
-    return totalCost;
-  }
-
-  // TODO 2020-04-21 larsmoa: Unit test TakenSectorMap
-  constructor(determineSectorCost: DetermineSectorCostDelegate) {
-    this.determineSectorCost = determineSectorCost;
-  }
-
-  initializeScene(modelMetadata: CadModelMetadata) {
-    this._takenSectorTrees.set(modelMetadata.modelIdentifier, {
-      sectorTree: new TakenV8SectorTree(modelMetadata.scene.root as V8SectorMetadata, this.determineSectorCost),
-      modelMetadata
-    });
-  }
-
-  getWantedSectorCount(): number {
-    let count = 0;
-    this._takenSectorTrees.forEach(({ sectorTree }) => {
-      count += sectorTree.determineWantedSectorCount();
-    });
-    return count;
-  }
-
-  markSectorDetailed(model: CadModelMetadata, sectorId: number, priority: number) {
-    const entry = this._takenSectorTrees.get(model.modelIdentifier);
-    assert(
-      !!entry,
-      `Could not find sector tree for ${model.modelIdentifier} (have trees ${Array.from(
-        this._takenSectorTrees.keys()
-      ).join(', ')})`
-    );
-    const { sectorTree } = entry!;
-    sectorTree!.markSectorDetailed(sectorId, priority);
-  }
-
-  isWithinBudget(budget: CadModelSectorBudget): boolean {
-    return (
-      this.totalCost.downloadSize < budget.geometryDownloadSizeBytes &&
-      this.totalCost.drawCalls < budget.maximumNumberOfDrawCalls &&
-      this.totalCost.renderCost < budget.maximumRenderCost
-    );
-  }
-
-  collectWantedSectors(): PrioritizedWantedSector[] {
-    const allWanted = new Array<PrioritizedWantedSector>();
-
-    // Collect sectors
-    for (const [modelIdentifier, { sectorTree, modelMetadata }] of this._takenSectorTrees) {
-      allWanted.push(
-        ...sectorTree.toWantedSectors(modelIdentifier, modelMetadata.modelBaseUrl, modelMetadata.geometryClipBox)
-      );
-    }
-
-    // Sort by priority
-    allWanted.sort((l, r) => r.priority - l.priority);
-    return allWanted;
-  }
-
-  clear() {
-    this._takenSectorTrees.clear();
-  }
-}
-
->>>>>>> a9ff60c1
 /**
  * SectorCuller that uses the GPU to determine an approximation
  * of how "visible" each sector is to get a priority for each sector
@@ -291,12 +200,8 @@
     this.options.logCallback(message, ...optionalParameters);
   }
 }
-<<<<<<< HEAD
-function computeSectorCost(metadata: SectorMetadata, lod: LevelOfDetail): SectorCost {
-=======
 
 function computeSectorCost(metadata: V8SectorMetadata, lod: LevelOfDetail): SectorCost {
->>>>>>> a9ff60c1
   switch (lod) {
     case LevelOfDetail.Detailed:
       return {
