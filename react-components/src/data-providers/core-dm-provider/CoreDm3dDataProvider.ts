--- conflicted
+++ resolved
@@ -36,12 +36,7 @@
 import { getCadConnectionsForRevisions } from './getCadConnectionsForRevisions';
 import { partition, zip } from 'lodash';
 import { restrictToDmsId } from '../../utilities/restrictToDmsId';
-<<<<<<< HEAD
-import { isClassicIdentifier, isDMIdentifier } from '../../components/Reveal3DResources/typeGuards';
 import { createEmptyArray } from '../../utilities/createEmptyArray';
-=======
-import { EMPTY_ARRAY } from '../../utilities/constants';
->>>>>>> f89b9e68
 
 const MAX_PARALLEL_QUERIES = 2;
 
@@ -224,9 +219,6 @@
       classicModels.map((model) => model.revisionId)
     );
 
-<<<<<<< HEAD
-    return createEmptyArray();
-=======
     const dmResults = dmsModels.map((model) => {
       if (isDM3DModelIdentifier(model)) {
         return {
@@ -239,6 +231,5 @@
     });
 
     return classicResults.concat(dmResults);
->>>>>>> f89b9e68
   }
 }