--- conflicted
+++ resolved
@@ -4,10 +4,7 @@
 export const SidebarContainer = styled.div<{ open: boolean }>`
   height: 100%;
   min-width: 298px;
-<<<<<<< HEAD
-=======
   width: 298px;
->>>>>>> 196803aa
   border-right: 1px solid var(--cogs-color-strokes-default);
   padding: 16px 24px;
   z-index: ${layers.LEFT_SIDEBAR};
