import { type RenderStyle } from '../../../base/renderStyles/RenderStyle';
import { type Color, Plane, Vector3 } from 'three';
import { Changes } from '../../../base/domainObjectsHelpers/Changes';
import {
  PrimitiveType,
  verifyPrimitiveType
} from '../../../base/utilities/primitives/PrimitiveType';
import { type BaseDragger } from '../../../base/domainObjectsHelpers/BaseDragger';
import {
  VisualDomainObject,
  type CreateDraggerProps
} from '../../../base/domainObjects/VisualDomainObject';
import { PlaneDragger } from './PlaneDragger';
import { getIconByPrimitiveType } from '../../../base/utilities/primitives/getIconByPrimitiveType';
import { getComplementary } from '../../../base/utilities/colors/colorUtils';
import { horizontalAngle, rotateHorizontal } from '../../../base/utilities/extensions/vectorUtils';
import { forceBetween0AndTwoPi } from '../../../base/utilities/extensions/mathUtils';
import { type TranslationInput } from '../../../base/utilities/translation/TranslateInput';
import { PanelInfo, type SetValue } from '../../../base/domainObjectsHelpers/PanelInfo';
import { Quantity } from '../../../base/domainObjectsHelpers/Quantity';
import { degToRad, radToDeg } from 'three/src/math/MathUtils.js';
import { type DomainObjectChange } from '../../../base/domainObjectsHelpers/DomainObjectChange';
import { type IconName } from '../../../base/utilities/types';
import { SolidPrimitiveRenderStyle } from '../common/SolidPrimitiveRenderStyle';
import { type RevealRenderTarget } from '../../../base/renderTarget/RevealRenderTarget';
import { getRoot } from '../../../base/domainObjects/getRoot';
import { DomainObjectTransaction } from '../../../base/undo/DomainObjectTransaction';
import { type Transaction } from '../../../base/undo/Transaction';
import { FocusType } from '../../../base/domainObjectsHelpers/FocusType';

const ORIGIN = new Vector3(0, 0, 0);

export abstract class PlaneDomainObject extends VisualDomainObject {
  // ==================================================
  // INSTANCE FIELDS
  // ==================================================

  public readonly plane = new Plane();
  private readonly _primitiveType: PrimitiveType;
  protected _backSideColor: Color | undefined = undefined;

  // ==================================================
  // INSTANCE PROPERTIES
  // ==================================================

  public get renderStyle(): SolidPrimitiveRenderStyle {
    return this.getRenderStyle() as SolidPrimitiveRenderStyle;
  }

  public get primitiveType(): PrimitiveType {
    return this._primitiveType;
  }

  public get backSideColor(): Color {
    if (this._backSideColor === undefined) {
      this._backSideColor = getComplementary(this.color);
    }
    return this._backSideColor;
  }

  // ==================================================
  // CONSTRUCTOR
  // ==================================================

  public constructor(primitiveType: PrimitiveType) {
    super();
    verifyPrimitiveType(LEGAL_PRIMITIVE_TYPES, primitiveType);
    this._primitiveType = primitiveType;
  }

  // ==================================================
  // OVERRIDES
  // ==================================================

  public override get icon(): IconName {
    return getIconByPrimitiveType(this.primitiveType);
  }

  public override get typeName(): TranslationInput {
    switch (this.primitiveType) {
      case PrimitiveType.PlaneX:
        return { untranslated: 'Vertical plane along Y-axis' };
      case PrimitiveType.PlaneY:
        return { untranslated: 'Vertical plane along X-axis' };
      case PrimitiveType.PlaneZ:
        return { untranslated: 'Horizontal plane' };
      case PrimitiveType.PlaneXY:
        return { untranslated: 'Vertical plane' };
      default:
        throw new Error('Unknown PrimitiveType');
    }
  }

  public override createRenderStyle(): RenderStyle | undefined {
    const style = new SolidPrimitiveRenderStyle();
    style.selectedSolidOpacity = 0.5;
    style.solidOpacity = style.selectedSolidOpacity / 2;
    style.lineWidth = 1;
    style.selectedLineWidth = 2;
    return style;
  }

  public override createDragger(props: CreateDraggerProps): BaseDragger | undefined {
    return new PlaneDragger(props, this);
  }

  public override get hasPanelInfo(): boolean {
    return true;
  }

  public override getPanelInfo(): PanelInfo | undefined {
    const info = new PanelInfo();
    const isFinished = this.focusType !== FocusType.Pending;

    const setCoordinate = (value: number): void => {
      if (this.coordinate !== value) {
        this.coordinate = value;
        this.notify(Changes.geometry);
      }
    };
    switch (this.primitiveType) {
      case PrimitiveType.PlaneX:
<<<<<<< HEAD
        add({ key: 'X:COORDINATE' }, this.coordinate, Quantity.Length, setCoordinate);
=======
        add({ key: 'X_COORDINATE' }, this.coordinate, Quantity.Length);
>>>>>>> 2ec9e14c
        break;
      case PrimitiveType.PlaneY:
        add({ key: 'Y_COORDINATE' }, this.coordinate, Quantity.Length, setCoordinate);
        break;
      case PrimitiveType.PlaneZ:
        add({ key: 'Z_COORDINATE' }, this.coordinate, Quantity.Length, setCoordinate);
        break;
      case PrimitiveType.PlaneXY:
        {
          const setAngle = (value: number): void => {
            if (this.horizontalAngleInDegrees !== value) {
              this.horizontalAngleInDegrees = value;
              this.notify(Changes.geometry);
            }
          };
          add({ key: 'DISTANCE_TO_ORIGIN' }, this.coordinate, Quantity.Length, setCoordinate);
          add({ key: 'HORIZONTAL_ANGLE' }, this.horizontalAngleInDegrees, Quantity.Angle, setAngle);
        }
        break;
    }
    return info;

    function add(
      translationInput: TranslationInput,
      value: number,
      quantity: Quantity,
      setValue?: SetValue
    ): void {
      info.add({
        translationInput,
        value,
        quantity,
        setValue: isFinished ? setValue : undefined
      });
    }
  }

  protected override notifyCore(change: DomainObjectChange): void {
    super.notifyCore(change);

    if (change.isChanged(Changes.added)) {
      this.makeFlippingConsistent();
    }
  }

  public override createTransaction(changed: symbol): Transaction {
    return new DomainObjectTransaction(this, changed);
  }

  public override copyFrom(domainObject: PlaneDomainObject, what?: symbol): void {
    super.copyFrom(domainObject, what);
    if (what === undefined || what === Changes.geometry) {
      this.plane.copy(domainObject.plane);
    }
    if (what === undefined || what === Changes.color) {
      this._backSideColor = domainObject._backSideColor?.clone();
    }
  }

  // ==================================================
  // OVERRIDES of VisualDomainObject
  // ==================================================

  public override getEditToolCursor(
    _renderTarget: RevealRenderTarget,
    _point?: Vector3
  ): string | undefined {
    return 'move';
  }

  // ==================================================
  // INSTANCE METHODS / PROPERTIES: Geometrical getters
  // ==================================================

  public get coordinate(): number {
    if (this.primitiveType === PrimitiveType.PlaneXY) {
      return this.plane.constant;
    }
    // For PlaneX, PlaneY, PlaneZ we return the coordinate of the point where the plane
    // intersects the respective axis. This is a more natural way than returning the plane.constant
    // since the constant is negated when we flip the plane.
    const pointOnPlane = this.plane.projectPoint(ORIGIN, new Vector3());
    switch (this.primitiveType) {
      case PrimitiveType.PlaneX:
        return pointOnPlane.x;
      case PrimitiveType.PlaneY:
        return pointOnPlane.y;
      case PrimitiveType.PlaneZ:
        return pointOnPlane.z;
      default:
        throw new Error('Unknown PrimitiveType');
    }
  }

  public set coordinate(value: number) {
    if (this.primitiveType === PrimitiveType.PlaneXY) {
      this.plane.constant = value;
      return;
    }
    const pointOnPlane = new Vector3();
    switch (this.primitiveType) {
      case PrimitiveType.PlaneX:
        pointOnPlane.setComponent(0, value);
        break;
      case PrimitiveType.PlaneY:
        pointOnPlane.setComponent(1, value);
        break;
      case PrimitiveType.PlaneZ:
        pointOnPlane.setComponent(2, value);
        break;
      default:
        throw new Error('Unknown PrimitiveType');
    }
    this.plane.setFromNormalAndCoplanarPoint(this.plane.normal, pointOnPlane);
  }

  public get horizontalAngleInDegrees(): number {
    const normal = this.plane.normal.clone();
    rotateHorizontal(normal, Math.PI / 2);
    const radians = horizontalAngle(normal);
    return radToDeg(forceBetween0AndTwoPi(radians));
  }

  public set horizontalAngleInDegrees(value: number) {
    const planeAngleRad = degToRad(value);
    // The plane's normal is perpendicular to the plane's direction vector.
    // If the plane has an angle of `planeAngleRad`, its normal will have an angle of `planeAngleRad - 90 degrees`.
    const normalAngleRad = planeAngleRad - Math.PI / 2;
    const normal = new Vector3(Math.cos(normalAngleRad), Math.sin(normalAngleRad), 0);
    this.plane.normal.copy(normal);
  }

  // ==================================================
  // INSTANCE METHODS: Others
  // ==================================================

  public flip(): void {
    const { plane } = this;
    plane.negate();
  }

  public makeFlippingConsistent(): void {
    const root = getRoot(this);
    if (root === undefined) {
      return;
    }
    for (const other of root.getDescendantsByType(PlaneDomainObject)) {
      if (this.primitiveType !== other.primitiveType) {
        continue;
      }
      if (this === other) {
        continue;
      }
      const origin = new Vector3(0, 0, 0);
      const pointOnThisPlane = this.plane.projectPoint(origin, new Vector3());
      if (other.plane.distanceToPoint(pointOnThisPlane) < 0) {
        other.flip();
        other.notify(Changes.geometry);
      }
      const pointOnOtherPlane = other.plane.projectPoint(origin, new Vector3());
      if (this.plane.distanceToPoint(pointOnOtherPlane) < 0) {
        this.flip();
        this.notify(Changes.geometry);
      }
      break;
    }
  }
}

const LEGAL_PRIMITIVE_TYPES = [
  PrimitiveType.PlaneX,
  PrimitiveType.PlaneY,
  PrimitiveType.PlaneZ,
  PrimitiveType.PlaneXY
];<|MERGE_RESOLUTION|>--- conflicted
+++ resolved
@@ -120,11 +120,7 @@
     };
     switch (this.primitiveType) {
       case PrimitiveType.PlaneX:
-<<<<<<< HEAD
-        add({ key: 'X:COORDINATE' }, this.coordinate, Quantity.Length, setCoordinate);
-=======
-        add({ key: 'X_COORDINATE' }, this.coordinate, Quantity.Length);
->>>>>>> 2ec9e14c
+        add({ key: 'X_COORDINATE' }, this.coordinate, Quantity.Length, setCoordinate);
         break;
       case PrimitiveType.PlaneY:
         add({ key: 'Y_COORDINATE' }, this.coordinate, Quantity.Length, setCoordinate);
