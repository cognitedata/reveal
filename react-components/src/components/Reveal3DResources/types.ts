/*!
 * Copyright 2023 Cognite AS
 */

<<<<<<< HEAD
import { type AddModelOptions, type SupportedModelTypes } from '@cognite/reveal';
=======
import {
  type AddModelOptions,
  type SupportedModelTypes,
  type CadIntersection,
  type NodeAppearance
} from '@cognite/reveal';
>>>>>>> 9beda28c
import { type Matrix4 } from 'three';
import { type Source } from '../../utilities/FdmSDK';
import { type Node3D } from '@cognite/sdk/dist/src';

export type AddImageCollection360Options = {
  siteId: string;
};

export type FdmPropertyType<NodeType> = Record<string, Record<string, NodeType>>;

export type AddResourceOptions = AddReveal3DModelOptions | AddImageCollection360Options;

export type AddReveal3DModelOptions = AddModelOptions & { transform?: Matrix4 } & {
  styling?: { default: NodeAppearance; mapped: NodeAppearance };
};
export type TypedReveal3DModel = AddReveal3DModelOptions & { type: SupportedModelTypes };

export type NodeDataResult = {
  nodeExternalId: string;
  view: Source;
  cadNode: Node3D;
};<|MERGE_RESOLUTION|>--- conflicted
+++ resolved
@@ -2,16 +2,8 @@
  * Copyright 2023 Cognite AS
  */
 
-<<<<<<< HEAD
-import { type AddModelOptions, type SupportedModelTypes } from '@cognite/reveal';
-=======
-import {
-  type AddModelOptions,
-  type SupportedModelTypes,
-  type CadIntersection,
-  type NodeAppearance
-} from '@cognite/reveal';
->>>>>>> 9beda28c
+import { NodeAppearance, type AddModelOptions, type SupportedModelTypes } from '@cognite/reveal';
+
 import { type Matrix4 } from 'three';
 import { type Source } from '../../utilities/FdmSDK';
 import { type Node3D } from '@cognite/sdk/dist/src';
