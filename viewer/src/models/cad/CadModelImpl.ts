--- conflicted
+++ resolved
@@ -30,13 +30,9 @@
     await model.initialize();
     return model;
   }
-<<<<<<< HEAD
-  dataRetriever: ModelDataRetriever;
-=======
   readonly dataRetriever: ModelDataRetriever;
   readonly identifier: string;
 
->>>>>>> a11282c0
   private _scene?: SectorScene;
   private readonly _modelTransformation: SectorModelTransformation;
 
