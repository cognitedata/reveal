/*!
 * Copyright 2020 Cognite AS
 */

import * as THREE from 'three';
import { LevelOfDetail } from './LevelOfDetail';
import { SectorMetadata } from '../../models/cad/types';
import { CadNode } from '../../threejs';

export interface ConsumedSector {
<<<<<<< HEAD
  id: number;
  levelOfDetail: LevelOfDetail;
  group: THREE.Group | undefined;
=======
  cadModelIdentifier: string;
>>>>>>> a11282c0
  metadata: SectorMetadata;
  levelOfDetail: LevelOfDetail;
  group: THREE.Group | undefined;
}<|MERGE_RESOLUTION|>--- conflicted
+++ resolved
@@ -5,16 +5,9 @@
 import * as THREE from 'three';
 import { LevelOfDetail } from './LevelOfDetail';
 import { SectorMetadata } from '../../models/cad/types';
-import { CadNode } from '../../threejs';
 
 export interface ConsumedSector {
-<<<<<<< HEAD
-  id: number;
-  levelOfDetail: LevelOfDetail;
-  group: THREE.Group | undefined;
-=======
   cadModelIdentifier: string;
->>>>>>> a11282c0
   metadata: SectorMetadata;
   levelOfDetail: LevelOfDetail;
   group: THREE.Group | undefined;
