--- conflicted
+++ resolved
@@ -38,11 +38,8 @@
 import { type CogniteClient } from '@cognite/sdk';
 import { type BaseTool } from '../commands/BaseTool';
 import { ContextMenuController } from './ContextMenuController';
-<<<<<<< HEAD
 import { type Class } from '../domainObjectsHelpers/Class';
-=======
 import { type CdfCaches } from './CdfCaches';
->>>>>>> 5a203f54
 
 const DIRECTIONAL_LIGHT_NAME = 'DirectionalLight';
 
