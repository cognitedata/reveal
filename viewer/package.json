--- conflicted
+++ resolved
@@ -124,13 +124,9 @@
     "rimraf": "3.0.2",
     "run-script-os": "1.1.6",
     "shx": "0.3.4",
-<<<<<<< HEAD
     "three": "0.144.0",
     "three-stdlib": "2.17.0",
-    "stats.js": "^0.17.0",
-=======
     "stats.js": "0.17.0",
->>>>>>> 70ae3fe2
     "ts-jest": "29.0.3",
     "ts-loader": "9.4.1",
     "tsc-alias": "1.7.0",
