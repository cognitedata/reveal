import React, { useMemo, useState } from 'react';

import {
  Body,
  Button,
  Colors,
  Flex,
  Icon,
  Label,
  Tooltip,
} from '@cognite/cogs.js';
import styled from 'styled-components';

import ColumnIcon from 'components/ColumnIcon';
import { CustomIcon } from 'components/CustomIcon';
import { useActiveTableContext } from 'contexts';
import { ColumnProfile, useColumnType } from 'hooks/profiling-service';

import { Graph } from './Distribution';
import ProfileDetailsRow from './ProfileDetailsRow';

type ProfileRowDataType = 'Empty' | 'Distinct' | 'Min' | 'Max' | 'Mean';

const availableDataTypes: Record<
  ColumnProfile['type'] | 'Unknown',
  ProfileRowDataType[]
> = {
  Boolean: ['Empty'],
  Number: ['Empty', 'Distinct', 'Min', 'Max', 'Mean'],
  Object: ['Empty'],
  String: ['Empty', 'Distinct'],
  Vector: ['Empty'],
  Unknown: [],
};

<<<<<<< HEAD
=======
const StyledInfoFilledIcon = styled(Icon).attrs({
  size: 16,
  type: 'InfoFilled',
})`
  color: ${Colors['text-hint'].hex()};
`;

const NumberOrMissingTd = ({
  columnType,
  dataType,
  value,
}: {
  columnType?: ColumnProfile['type'] | 'Key' | 'Unknown';
  dataType: ProfileRowDataType;
  value?: number;
}) => {
  const getIsDataAvailable = (): boolean => {
    if (!columnType) return false;
    if (columnType === 'Key') return true;
    return availableDataTypes[columnType].includes(dataType);
  };
  const isDataAvailable = getIsDataAvailable();

  if (!isDataAvailable) {
    return (
      <TableData className="numeric">
        <Tooltip content="This information is not available for this data type">
          <CustomIcon icon="NotAvailable" style={{ width: 16 }} />
        </Tooltip>
      </TableData>
    );
  }

  return (
    <TableData className="numeric">
      {Number.isFinite(value) ? (
        value
      ) : (
        <Tooltip content="Unavailable due to error">
          <StyledInfoFilledIcon />
        </Tooltip>
      )}
    </TableData>
  );
};

>>>>>>> 67624cef
type Props = {
  allCount: number;
  profile: ColumnProfile;
};

export default function ProfileRow({ allCount, profile }: Props) {
  const [expanded, setExpanded] = useState(false);
  const {
    label,
    count = 0,
    nullCount = 0,
    distinctCount = 0,
    min,
    max,
    mean,
    histogram,
  } = profile;

  const { database, table } = useActiveTableContext();
  const { getColumnType, isFetched } = useColumnType(database, table);

  const getPercentage = (portion: number, total: number) => {
    const percentage = total === 0 ? 0 : (100 * portion) / total;
    if (percentage === 0 || percentage === 100) return percentage;
    if (percentage > 0 && percentage < 10) return percentage.toFixed(2);
    else return percentage.toFixed(1);
  };
  const getLabelVariant = (percentage: number | string, type: string) => {
    if (type === 'empty') {
      if (percentage === 100) return 'danger';
      if (percentage === 0) return 'success';
    }
    if (type === 'distinct') {
      if (percentage === 100) return 'success';
    }
    return 'unknown';
  };
  const columnType = useMemo(
    () => (isFetched ? getColumnType(label) : undefined),
    [getColumnType, isFetched, label]
  );

  const emptyPercent = getPercentage(nullCount, count + nullCount);
  const distinctPercent = getPercentage(distinctCount, count + nullCount);

  return (
    <>
      <StyledTableRow key="profile" onClick={() => setExpanded(!expanded)}>
        <TableCell>{<ColumnIcon dataKey={label} />}</TableCell>
        <TableCell>{label}</TableCell>
        <TableCell>
          <NumberOrMissingTd
            dataType="Empty"
            columnType={columnType}
            value={nullCount}
          >
            <Label
              size="small"
              variant={getLabelVariant(emptyPercent, 'empty')}
            >
              {emptyPercent}%
            </Label>
          </NumberOrMissingTd>
        </TableCell>
        <TableCell>
          <NumberOrMissingTd
            dataType="Distinct"
            columnType={columnType}
            value={distinctCount}
          >
            <Label
              size="small"
              variant={getLabelVariant(distinctPercent, 'distinct')}
            >
              {distinctPercent}%
            </Label>
          </NumberOrMissingTd>
        </TableCell>
        <TableCell style={{ padding: '4px 0 0' }}>
          {histogram && (
            <Graph
              distribution={histogram}
              height={40}
              maximumBarWidth={6}
              width={150}
              fill="rgba(140, 140, 140, 1)"
            />
          )}
        </TableCell>
        <TableCell numeric>
          <NumberOrMissingTd
            dataType="Min"
            columnType={columnType}
            value={min}
          />
        </TableCell>
        <TableCell numeric>
          <NumberOrMissingTd
            dataType="Max"
            columnType={columnType}
            value={max}
          />
        </TableCell>
        <TableCell numeric>
          <NumberOrMissingTd
            dataType="Mean"
            columnType={columnType}
            value={mean}
          />
        </TableCell>
        <TableCell style={{ padding: '8px 16px' }}>
          <StyledExpandButton
            aria-label="Expand row"
            icon={expanded ? 'ChevronUp' : 'ChevronDown'}
            type="ghost"
          />
        </TableCell>
      </StyledTableRow>
      {expanded && <ProfileDetailsRow allCount={allCount} profile={profile} />}
    </>
  );
}

const NumberOrMissingTd = ({
  dataType,
  columnType,
  value,
  children,
}: {
  dataType: ProfileRowDataType;
  columnType?: ColumnProfile['type'] | 'Unknown';
  value?: number;
  children?: React.ReactNode;
}) => {
  const isDataAvailable = columnType
    ? availableDataTypes[columnType].includes(dataType)
    : false;

  if (!isDataAvailable) {
    return (
      <StyledJustifyCenter>
        <Tooltip content="This information is not available for this data type">
          <CustomIcon icon="NotAvailable" style={{ width: 16 }} />
        </Tooltip>
      </StyledJustifyCenter>
    );
  }

  return Number.isFinite(value) ? (
    <>
      {value}
      {children}
    </>
  ) : (
    <StyledJustifyCenter>
      <Tooltip content="Unavailable due to error">
        <StyledInfoFilledIcon />
      </Tooltip>
    </StyledJustifyCenter>
  );
};

export const TableCell = ({ $width, numeric, children, style }: any) => {
  const bodyStyle: React.CSSProperties = {
    display: 'flex',
    flexDirection: 'row',
    justifyContent: numeric ? 'flex-end' : 'space-between',
    alignItems: 'center',
  };
  return (
    <StyledTD $width={$width} style={style} className="styled-cell">
      <Body level={2} strong style={bodyStyle}>
        {children}
      </Body>
    </StyledTD>
  );
};

const StyledTD = styled.td<{
  $width?: number;
  numeric?: boolean;
}>`
  padding: 16px;
  width: ${({ $width }) => ($width !== undefined ? `${$width}px` : '')};
  text-align: ${({ numeric }) => (numeric ? 'right' : 'left')};
`;

const StyledExpandButton = styled(Button)`
  display: none;
`;

const StyledTableRow = styled.tr`
  cursor: pointer;
  .styled-cell {
    border-top: 1px solid ${Colors['greyscale-grey4'].hex()};
  }
  .styled-cell:not(:last-child) {
    border-right: 1px solid ${Colors['greyscale-grey4'].hex()};
  }
  &:hover {
    background-color: ${Colors['bg-accent'].hex()};

    ${StyledExpandButton} {
      display: block;
    }
  }
`;

const StyledJustifyCenter = styled(Flex)`
  width: 100%;
  justify-content: center;
`;

const StyledInfoFilledIcon = styled(Icon).attrs({
  size: 16,
  type: 'InfoFilled',
})`
  color: ${Colors['text-hint'].hex()};
`;<|MERGE_RESOLUTION|>--- conflicted
+++ resolved
@@ -33,55 +33,6 @@
   Unknown: [],
 };
 
-<<<<<<< HEAD
-=======
-const StyledInfoFilledIcon = styled(Icon).attrs({
-  size: 16,
-  type: 'InfoFilled',
-})`
-  color: ${Colors['text-hint'].hex()};
-`;
-
-const NumberOrMissingTd = ({
-  columnType,
-  dataType,
-  value,
-}: {
-  columnType?: ColumnProfile['type'] | 'Key' | 'Unknown';
-  dataType: ProfileRowDataType;
-  value?: number;
-}) => {
-  const getIsDataAvailable = (): boolean => {
-    if (!columnType) return false;
-    if (columnType === 'Key') return true;
-    return availableDataTypes[columnType].includes(dataType);
-  };
-  const isDataAvailable = getIsDataAvailable();
-
-  if (!isDataAvailable) {
-    return (
-      <TableData className="numeric">
-        <Tooltip content="This information is not available for this data type">
-          <CustomIcon icon="NotAvailable" style={{ width: 16 }} />
-        </Tooltip>
-      </TableData>
-    );
-  }
-
-  return (
-    <TableData className="numeric">
-      {Number.isFinite(value) ? (
-        value
-      ) : (
-        <Tooltip content="Unavailable due to error">
-          <StyledInfoFilledIcon />
-        </Tooltip>
-      )}
-    </TableData>
-  );
-};
-
->>>>>>> 67624cef
 type Props = {
   allCount: number;
   profile: ColumnProfile;
@@ -212,13 +163,16 @@
   children,
 }: {
   dataType: ProfileRowDataType;
-  columnType?: ColumnProfile['type'] | 'Unknown';
+  columnType?: ColumnProfile['type'] | 'Key' | 'Unknown';
   value?: number;
   children?: React.ReactNode;
 }) => {
-  const isDataAvailable = columnType
-    ? availableDataTypes[columnType].includes(dataType)
-    : false;
+  const getIsDataAvailable = (): boolean => {
+    if (!columnType) return false;
+    if (columnType === 'Key') return true;
+    return availableDataTypes[columnType].includes(dataType);
+  };
+  const isDataAvailable = getIsDataAvailable();
 
   if (!isDataAvailable) {
     return (
