--- conflicted
+++ resolved
@@ -53,13 +53,10 @@
         - cd $TRAVIS_BUILD_DIR/examples
         - npm install
         - npm run release
-<<<<<<< HEAD
         - npm run tsc
-=======
 
       after_script:
         - codecov
->>>>>>> 761f5bdc
 branches:
   only:
     - master
