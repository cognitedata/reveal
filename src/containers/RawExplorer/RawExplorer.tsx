--- conflicted
+++ resolved
@@ -61,31 +61,18 @@
     <>
       <Breadcrumb isFillingSpace items={breadcrumbs} />
       {hasReadAccess && hasListAccess ? (
-<<<<<<< HEAD
         <StyledRawExplorerContent>
           <StyledRawExplorerDatabaseListWrapper>
             <DatabaseList database={database} table={table} />
           </StyledRawExplorerDatabaseListWrapper>
-          <StyledRawExplorerTableContentWrapper>
-            <TableContent />
-          </StyledRawExplorerTableContentWrapper>
+
+          {tabDatabase && tabTable && (
+            <StyledRawExplorerTableContentWrapper>
+              <TableTabList />
+              <TableContent database={tabDatabase} table={tabTable} />
+            </StyledRawExplorerTableContentWrapper>
+          )}
         </StyledRawExplorerContent>
-=======
-        <div>
-          <StyledRawExplorerContent>
-            <StyledRawExplorerDatabaseListWrapper>
-              <DatabaseList database={database} table={table} />
-            </StyledRawExplorerDatabaseListWrapper>
-
-            {tabDatabase && tabTable && (
-              <StyledRawExplorerTableContentWrapper>
-                <TableTabList />
-                <TableContent database={tabDatabase} table={tabTable} />
-              </StyledRawExplorerTableContentWrapper>
-            )}
-          </StyledRawExplorerContent>
-        </div>
->>>>>>> ea05b6dd
       ) : (
         <NoAccessPage />
       )}
