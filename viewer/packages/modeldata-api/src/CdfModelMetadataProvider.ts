--- conflicted
+++ resolved
@@ -2,15 +2,10 @@
  * Copyright 2021 Cognite AS
  */
 import * as THREE from 'three';
-<<<<<<< HEAD
 
 import { ModelMetadataProvider } from './ModelMetadataProvider';
 import { BlobOutputMetadata } from './types';
-=======
-import { CogniteClient, ItemsResponse } from '@cognite/sdk';
-import { File3dFormat, CameraConfiguration, ModelMetadataProvider, BlobOutputMetadata } from './types';
 
->>>>>>> 775ffe97
 import { applyDefaultModelTransformation } from './applyDefaultModelTransformation';
 import { Model3DOutputList } from './Model3DOutputList';
 import { ModelIdentifier } from './ModelIdentifier';
