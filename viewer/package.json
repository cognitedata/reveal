{
<<<<<<< HEAD
  "name": "mn-reveal-worker-test",
  "version": "0.0.12",
=======
  "name": "@cognite/reveal",
  "version": "1.0.0-alpha-5",
>>>>>>> bd9041d4
  "private": true,
  "description": "WebGL based 3D viewer for CAD and point clouds processed in Cognite CDF.",
  "repository": {
    "type": "git",
    "directory": "viewer",
    "url": "https://github.com/cognitedata/reveal.git"
  },
  "homepage": "https://github.com/cognitedata/reveal/tree/master/viewer",
  "main": "index.js",
  "types": "index.d.ts",
  "scripts": {
    "release": "yarn run mkdist && webpack",
    "build": "yarn run mkdist && webpack --env.development",
    "build:watch": "yarn run build -- --watch",
    "serve": "cd ../examples && yarn && yarn run start",
    "mkdist": "run-script-os",
    "mkdist:win32": "@powershell $(if(-not(Test-Path dist -PathType Container)) { mkdir dist;$? } else { $true;$? }) -and $(Copy-Item -Path package.json, README.md, LICENSE -Destination dist;$?)",
    "mkdist:linux:darwin": "mkdir -p dist && cp package.json README.md LICENSE dist",
    "clean": "rimraf -rf dist/ ../target pkg/",
    "test": "jest",
    "coverage": "jest --coverage",
    "lint": "eslint . --ext .ts,.js --max-warnings 0 && yarn run tsc",
    "lint:fix": "eslint . --ext .ts,.js --max-warnings 0 --fix",
    "tsc": "tsc --noEmit --incremental false --skipLibCheck true",
<<<<<<< HEAD
    "prepublishscript": "yarn run build",
=======
    "prepublishscript": "yarn run release && yarn run coverage",
>>>>>>> bd9041d4
    "publishscript": "node script/copyPackage.js",
    "postpublishscript": "cd dist && yarn publish"
  },
  "author": "Lars Moastuen <lars.moastuen@cognite.com>",
  "contributors": [
    "Joachim Bjørne <joachim.bjorne@cognite.com>",
    "Christopher Tannum <christopher.tannum@cognite.com>",
    "Maksim Nesterenko <maksim.nesterenko@cognite.com>"
  ],
  "license": "Apache-2.0",
  "sideEffects": false,
  "glslify": {
    "transform": [
      "glslify-import"
    ]
  },
  "devDependencies": {
    "@cognite/sdk": "^2.32.0",
    "@types/gl-matrix": "^2.4.5",
    "@types/jest": "^26.0.3",
    "@types/mixpanel-browser": "^2.35.3",
    "@types/node": "^14.0.14",
    "@types/tween.js": "^18.5.1",
    "@typescript-eslint/eslint-plugin": "^3.4.0",
    "@typescript-eslint/parser": "^3.4.0",
    "@wasm-tool/wasm-pack-plugin": "^1.3.1",
    "copy-webpack-plugin": "^6.0.2",
    "eslint": "^7.3.1",
    "eslint-config-prettier": "^6.11.0",
    "eslint-plugin-header": "^3.0.0",
    "eslint-plugin-prettier": "^3.1.4",
    "file-loader": "^6.0.0",
    "gl": "^4.5.2",
    "glslify-loader": "^2.0.0",
    "html-webpack-plugin": "4.3.0",
    "husky": "^4.2.5",
    "jest": "^26.1.0",
    "jest-canvas-mock": "^2.2.0",
    "jest-extended": "^0.11.5",
    "lint-staged": "^10.2.11",
    "nock": "^13.0.0",
    "prettier": "^2.0.5",
    "raw-loader": "^4.0.1",
    "rimraf": "^3.0.2",
    "run-script-os": "^1.1.1",
    "three": "^0.119.1",
    "ts-jest": "^26.1.1",
    "ts-loader": "8.0.1",
    "typescript": "3.9.7",
    "webpack": "^4.43.0",
    "webpack-cli": "^3.3.12",
    "webpack-dev-server": "^3.11.0",
    "webpack-log": "^3.0.1",
    "webpack-node-externals": "^2.3.0",
    "whatwg-fetch": "^3.0.0",
    "worker-plugin": "^4.0.3"
  },
  "dependencies": {
    "@cognite/potree-core": "^1.1.3",
    "@cognite/three-combo-controls": "^1.4.1",
    "@tweenjs/tween.js": "^18.5.0",
    "@types/lodash": "^4.14.157",
    "comlink": "^4.3.0",
    "gl-matrix": "^3.3.0",
    "glslify": "^7.0.0",
    "glslify-import": "^3.1.0",
    "lodash": "^4.17.15",
    "mixpanel-browser": "^2.38.0",
    "rxjs": "^6.5.5"
  },
  "peerDependencies": {
    "@cognite/sdk": "^2.32.0",
    "three": "^0.115.0"
  },
  "husky": {
    "hooks": {
      "pre-commit": "lint-staged -q && yarn run tsc"
    }
  },
  "lint-staged": {
    "*.{js,ts}": "eslint --max-warnings 0 --fix"
  }
}<|MERGE_RESOLUTION|>--- conflicted
+++ resolved
@@ -1,11 +1,6 @@
 {
-<<<<<<< HEAD
   "name": "mn-reveal-worker-test",
   "version": "0.0.12",
-=======
-  "name": "@cognite/reveal",
-  "version": "1.0.0-alpha-5",
->>>>>>> bd9041d4
   "private": true,
   "description": "WebGL based 3D viewer for CAD and point clouds processed in Cognite CDF.",
   "repository": {
@@ -30,11 +25,7 @@
     "lint": "eslint . --ext .ts,.js --max-warnings 0 && yarn run tsc",
     "lint:fix": "eslint . --ext .ts,.js --max-warnings 0 --fix",
     "tsc": "tsc --noEmit --incremental false --skipLibCheck true",
-<<<<<<< HEAD
-    "prepublishscript": "yarn run build",
-=======
     "prepublishscript": "yarn run release && yarn run coverage",
->>>>>>> bd9041d4
     "publishscript": "node script/copyPackage.js",
     "postpublishscript": "cd dist && yarn publish"
   },
