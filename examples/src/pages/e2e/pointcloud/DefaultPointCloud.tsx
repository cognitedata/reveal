--- conflicted
+++ resolved
@@ -3,10 +3,7 @@
  */
 
 import React from 'react';
-<<<<<<< HEAD
-=======
 import { PotreePointColorType  } from '@cognite/reveal';
->>>>>>> 7a9e7afa
 import { registerVisualTest } from '../../../routes';
 import { TestViewer } from '../TestViewer';
 
