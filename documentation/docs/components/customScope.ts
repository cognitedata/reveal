import * as THREE from 'three';

import { Water } from 'three/examples/jsm/objects/Water';
import { DragControls } from 'three/examples/jsm/controls/DragControls';
import { GLTFLoader } from 'three/examples/jsm/loaders/GLTFLoader';
import * as viewerUtils from '../utils/viewerUtilities';

const reveal = typeof window === 'undefined' ? {} : require('@cognite/reveal');

export const customScope: Record<string, any> = {
  ...viewerUtils,
  ...reveal,
  Water,
  THREE,
  DragControls,
  GLTFLoader,
  // you can't simply call useBaseUrl here because it's a react hook...
  urls: {
<<<<<<< HEAD
    skyUrl: '/img/sky007.jpg',
    gltfModelUrl: '/gltf/3d_industrial_tanker.glb'
  },
  APIKeys: {
    BingMapAPI: 'AuViYD_FXGfc3dxc0pNa8ZEJxyZyPq1lwOLPCOydV3f0tlEVH-HKMgxZ9ilcRj-T',
    HereMapAPI: 'HqSchC7XT2PA9qCfxzFq',
    HereMapAppCode: '5rob9QcZ70J-m18Er8-rIA',
    MapboxAPI: 'pk.eyJ1IjoicHJhbW9kLXMiLCJhIjoiY2tzb2JkbXdyMGd5cjJubnBrM3IwMTd0OCJ9.jA9US2D2FRXUlldhE8bZgA'
=======
    skyUrl: '/img/sky007.jpg'
>>>>>>> f43ca2f1
  }
};<|MERGE_RESOLUTION|>--- conflicted
+++ resolved
@@ -16,17 +16,7 @@
   GLTFLoader,
   // you can't simply call useBaseUrl here because it's a react hook...
   urls: {
-<<<<<<< HEAD
     skyUrl: '/img/sky007.jpg',
     gltfModelUrl: '/gltf/3d_industrial_tanker.glb'
   },
-  APIKeys: {
-    BingMapAPI: 'AuViYD_FXGfc3dxc0pNa8ZEJxyZyPq1lwOLPCOydV3f0tlEVH-HKMgxZ9ilcRj-T',
-    HereMapAPI: 'HqSchC7XT2PA9qCfxzFq',
-    HereMapAppCode: '5rob9QcZ70J-m18Er8-rIA',
-    MapboxAPI: 'pk.eyJ1IjoicHJhbW9kLXMiLCJhIjoiY2tzb2JkbXdyMGd5cjJubnBrM3IwMTd0OCJ9.jA9US2D2FRXUlldhE8bZgA'
-=======
-    skyUrl: '/img/sky007.jpg'
->>>>>>> f43ca2f1
-  }
 };