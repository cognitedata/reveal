import { createAsyncThunk } from '@reduxjs/toolkit';
<<<<<<< HEAD
import { IdEither, sdkv3 } from '@cognite/cdf-sdk-singleton';
=======
import { IdEither } from '@cognite/sdk';
import sdk from '@cognite/cdf-sdk-singleton';
>>>>>>> e7dcb051
import { VisionAsset } from 'src/modules/Common/store/files/types';
import { ThunkConfig } from 'src/store/rootReducer';

export const fetchAssets = createAsyncThunk<
  VisionAsset[],
  IdEither[],
  ThunkConfig
>('fetchAssets', async (assetIds) => {
  const assets = await sdkv3.assets.retrieve(assetIds);
  return assets.map((asset) => ({
    ...asset,
    createdTime: asset.createdTime.getTime(),
    lastUpdatedTime: asset.lastUpdatedTime && asset.lastUpdatedTime.getTime(),
  }));
});<|MERGE_RESOLUTION|>--- conflicted
+++ resolved
@@ -1,10 +1,6 @@
 import { createAsyncThunk } from '@reduxjs/toolkit';
-<<<<<<< HEAD
-import { IdEither, sdkv3 } from '@cognite/cdf-sdk-singleton';
-=======
 import { IdEither } from '@cognite/sdk';
 import sdk from '@cognite/cdf-sdk-singleton';
->>>>>>> e7dcb051
 import { VisionAsset } from 'src/modules/Common/store/files/types';
 import { ThunkConfig } from 'src/store/rootReducer';
 
@@ -13,7 +9,7 @@
   IdEither[],
   ThunkConfig
 >('fetchAssets', async (assetIds) => {
-  const assets = await sdkv3.assets.retrieve(assetIds);
+  const assets = await sdk.assets.retrieve(assetIds);
   return assets.map((asset) => ({
     ...asset,
     createdTime: asset.createdTime.getTime(),
