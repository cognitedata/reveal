/*!
 * Copyright 2022 Cognite AS
 */

import * as THREE from 'three';

import { Image360Provider } from '@reveal/data-providers';
import { Image360Entity } from '../src/entity/Image360Entity';
import { It, Mock } from 'moq.ts';
<<<<<<< HEAD
import { SceneHandler } from '@reveal/utilities';
import { Overlay3DIcon } from '@reveal/3d-overlays';
=======
import { DeviceDescriptor, SceneHandler } from '@reveal/utilities';
import { Image360Icon } from '../src/icons/Image360Icon';
import { Historical360ImageSet } from '@reveal/data-providers/src/types';
>>>>>>> 1f70e250

describe(Image360Entity.name, () => {
  test('transformation should be respected', () => {
    const image360Descriptor: Historical360ImageSet = {
      id: '0',
      label: 'testEntity',
      collectionId: '0',
      collectionLabel: 'test_collection',
      transform: new THREE.Matrix4(),
      imageRevisions: [
        {
          timestamp: undefined,
          faceDescriptors: []
        }
      ]
    };

    const mockSceneHandler = new Mock<SceneHandler>().setup(p => p.addCustomObject(It.IsAny())).returns();
    const mock360ImageProvider = new Mock<Image360Provider<any>>();
    const mock360ImageIcon = new Mock<Overlay3DIcon>().object();

    const testTranslation = new THREE.Matrix4().makeTranslation(4, 5, 6);
    const desktopDevice: DeviceDescriptor = { deviceType: 'desktop' };

    const entity = new Image360Entity(
      image360Descriptor,
      mockSceneHandler.object(),
      mock360ImageProvider.object(),
      testTranslation,
      mock360ImageIcon,
      desktopDevice
    );

    expect(entity.transform.equals(testTranslation)).toBeTrue();
  });
});<|MERGE_RESOLUTION|>--- conflicted
+++ resolved
@@ -7,14 +7,9 @@
 import { Image360Provider } from '@reveal/data-providers';
 import { Image360Entity } from '../src/entity/Image360Entity';
 import { It, Mock } from 'moq.ts';
-<<<<<<< HEAD
-import { SceneHandler } from '@reveal/utilities';
 import { Overlay3DIcon } from '@reveal/3d-overlays';
-=======
 import { DeviceDescriptor, SceneHandler } from '@reveal/utilities';
-import { Image360Icon } from '../src/icons/Image360Icon';
 import { Historical360ImageSet } from '@reveal/data-providers/src/types';
->>>>>>> 1f70e250
 
 describe(Image360Entity.name, () => {
   test('transformation should be respected', () => {
