--- conflicted
+++ resolved
@@ -54,11 +54,7 @@
     "@types/react-dom": "^16.9.0",
     "@types/react-router-dom": "^5.1.6",
     "@types/styled-components": "^5.1.4",
-<<<<<<< HEAD
-    "@types/three": "0.131.0",
-=======
     "@types/three": "0.133.0",
->>>>>>> 7a9e7afa
     "@types/webpack-env": "^1.16.2",
     "copy-webpack-plugin": "^6.2.1",
     "cross-env": "^7.0.2",
