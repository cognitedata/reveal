import React, {
  FC,
  useEffect,
  useState,
  ChangeEventHandler,
  useCallback,
  useMemo,
} from 'react';
import { compact } from 'lodash';
import { nanoid } from 'nanoid';
import { Chart } from 'reducers/charts/types';
import styled from 'styled-components';
import dayjs from 'dayjs';
import { useSDK } from '@cognite/sdk-provider';
import { Modal, Select, Icon, Checkbox, Input } from '@cognite/cogs.js';
import { CHART_VERSION } from 'config/';
import DelayedComponent from 'components/DelayedComponent';
import { TimeseriesChart } from '@cognite/data-exploration';
import { useSearchParam, useNavigate, useClearSearchParams } from 'hooks';
import { useMyCharts, useUpdateChart, useChart } from 'hooks/firebase';
import { Timeseries } from '@cognite/sdk';
import { calculateDefaultYAxis } from 'utils/axis';
import { addTimeseries, covertTSToChartTS } from 'utils/charts';
import {
  TIMESERIE_IDS_KEY,
  TIMESERIE_EXTERNAL_IDS_KEY,
  START_TIME_KEY,
  END_TIME_KEY,
  CHART_NAME_KEY,
} from 'utils/constants';
import { useUserInfo } from '@cognite/sdk-react-query-hooks';

const options = ['New chart', 'Add to chart'];

export const sleep = (ms: number) =>
  new Promise((resolve) => setTimeout(resolve, ms));

export const OpenInCharts: FC = () => {
  const sdk = useSDK();
  const move = useNavigate();
  const { data: login } = useUserInfo();
  const { mutate: updateChart } = useUpdateChart();

  const [initiated, setInitiated] = useState<boolean>(false);
  const [visible, setVisible] = useState<boolean>(false);
  const [currentValue, setCurrentValue] = useState(options[0]);
  const [chart, setChart] = useState<{ label: string; value: string }>({
    label: '',
    value: '',
  });

  const { data: existingChart } = useChart(chart?.value);

  const [ts, setTs] = useState<Timeseries[]>([]);
  const [selectedIds, setSelectedIds] = useState<number[]>([]);

  const myCharts = useMyCharts();
  const allCharts = useMemo(() => {
    const mine = myCharts.data || [];
    return mine.slice().sort((a, b) => {
      if (a.name.toLocaleLowerCase() < b.name.toLocaleLowerCase()) return -1;
      if (a.name.toLocaleLowerCase() < b.name.toLocaleLowerCase()) return 1;
      return 0;
    });
  }, [myCharts.data]);

  const [chartNameProp = ''] = useSearchParam(CHART_NAME_KEY);
  const [chartName, setChartName] = useState<string>(
    chartNameProp || 'New chart'
  );

  const [timeserieIds = ''] = useSearchParam(TIMESERIE_IDS_KEY);
  const [timeserieExternalId = ''] = useSearchParam(TIMESERIE_EXTERNAL_IDS_KEY);
  const [startTime = ''] = useSearchParam(START_TIME_KEY);
  const [endTime = ''] = useSearchParam(END_TIME_KEY);

  const sparklineStartDate = dayjs()
    .subtract(1, 'years')
    .startOf('day')
    .toDate();
  const sparklineEndDate = dayjs().endOf('day').toDate();

  const clearSearchParams = useClearSearchParams([
    CHART_NAME_KEY,
    TIMESERIE_IDS_KEY,
    TIMESERIE_EXTERNAL_IDS_KEY,
    START_TIME_KEY,
    END_TIME_KEY,
  ]);

  const loadTimeseries = useCallback(async () => {
    const timeseriesIds = compact(timeserieIds.split(',').map((id) => +id));
    const timeseriesExternalIds = compact(timeserieExternalId.split(','));
    const timeseries = await sdk.timeseries.retrieve([
      ...timeseriesIds.map((id) => ({ id })),
      ...timeseriesExternalIds.map((id) => ({ externalId: id })),
    ]);
    setTs(timeseries);
    setSelectedIds(timeseries.map(({ id }) => id));
  }, [sdk.timeseries, timeserieIds, timeserieExternalId]);

  useEffect(() => {
    if (allCharts.length > 0) {
      setChart({ label: allCharts[0].name, value: allCharts[0].id });
    }
  }, [allCharts]);

  useEffect(() => {
    if (
      !initiated &&
      (timeserieIds || timeserieExternalId) &&
      startTime &&
      endTime
    ) {
      setVisible(true);
      setInitiated(true);
      loadTimeseries();
    }
  }, [
    timeserieIds,
    timeserieExternalId,
    startTime,
    endTime,
    initiated,
    loadTimeseries,
  ]);

  const handleOnChange: ChangeEventHandler<HTMLInputElement> = (nextState) =>
    setCurrentValue(nextState.target.value);

  const handleTimeSeriesClick = async (timeSeries: Timeseries) => {
    const tsToRemove = selectedIds.find((id) => id === timeSeries.id);
    if (tsToRemove) {
      setSelectedIds(selectedIds.filter((id) => id !== timeSeries.id));
    } else {
      setSelectedIds([...selectedIds, timeSeries.id]);
    }
  };

  const handleSubmit = useCallback(async () => {
    if (!login?.id) {
      return;
    }

    if (currentValue === options[0]) {
      const chartId = nanoid();
      const newChart: Chart = {
        id: chartId,
        user: login?.id,
        name: chartName,
        updatedAt: Date.now(),
        createdAt: Date.now(),
        timeSeriesCollection: [],
        workflowCollection: [],
        dateFrom: new Date(+startTime).toJSON(),
        dateTo: new Date(+endTime).toJSON(),
        public: false,
        version: CHART_VERSION,
      };

      await updateChart(newChart);

      await Promise.all(
        selectedIds.map(async (id) => {
          const timeSeries = ts.find((timeSerie) => timeSerie.id === id);
          if (!timeSeries) {
            return;
          }
          const range = await calculateDefaultYAxis({
            chart: newChart,
            sdk,
            timeSeriesId: timeSeries.id,
          });
          const newTs = covertTSToChartTS(timeSeries, range);
          updateChart(addTimeseries(newChart, newTs));
          newChart.timeSeriesCollection?.push(newTs);
        })
      );

      clearSearchParams();
      move(`/${newChart.id}`, false);
    } else {
      if (!existingChart) {
        return;
      }

      existingChart.dateFrom = new Date(+startTime).toJSON();
      existingChart.dateTo = new Date(+endTime).toJSON();

      await Promise.all(
        selectedIds.map(async (id) => {
          const timeSeries = ts.find((timeSerie) => timeSerie.id === id);
          if (!timeSeries) {
            return;
          }
          const existingTimeSeries = existingChart.timeSeriesCollection?.find(
            (timeSerie) => timeSerie.tsId === id
          );
          if (existingTimeSeries) {
            return;
          }
          const range = await calculateDefaultYAxis({
            chart: existingChart,
            sdk,
            timeSeriesId: timeSeries.id,
          });
          const newTs = covertTSToChartTS(timeSeries, range);
          updateChart(addTimeseries(existingChart, newTs));
          existingChart.timeSeriesCollection?.push(newTs);
        })
      );

      clearSearchParams();
      move(`/${existingChart.id}`, false);
    }
  }, [
    selectedIds,
    currentValue,
    existingChart,
    move,
    login?.id,
    sdk,
    ts,
    updateChart,
    startTime,
    endTime,
    chartName,
    clearSearchParams,
  ]);
  return (
    <Modal
      title="Add Timeseries to Chart"
      okText="Confirm"
      visible={visible}
      onOk={handleSubmit}
<<<<<<< HEAD
      onCancel={() => setVisible(false)}
      width={900}
=======
      onCancel={() => {
        clearSearchParams();
        setVisible(false);
      }}
      width={500}
>>>>>>> 7f1b07be
    >
      {(timeserieIds || timeserieExternalId) && (
        <>
          <div>
            <strong>Timeseries ({ts.length})</strong>
            <TSList>
              {ts?.map((t, i) => (
                <TSItem key={t.id}>
                  <Row>
                    <InfoContainer>
                      <ResourceNameWrapper>
                        <Icon
                          type="ResourceTimeseries"
                          style={{ minWidth: 14 }}
                        />
                        <span style={{ marginLeft: 5 }}>{t.name}</span>
                      </ResourceNameWrapper>
                      <Description>{t.description}</Description>
                    </InfoContainer>
                    <Right>
                      <DelayedComponent delay={250 + i}>
                        <div style={{ width: 190 }}>
                          <TimeseriesChart
                            height={65}
                            showSmallerTicks
                            timeseriesId={t.id}
                            numberOfPoints={25}
                            showAxis="horizontal"
                            timeOptions={[]}
                            showContextGraph={false}
                            showPoints={false}
                            enableTooltip={false}
                            showGridLine="none"
                            minRowTicks={2}
                            dateRange={[sparklineStartDate, sparklineEndDate]}
                          />
                        </div>
                      </DelayedComponent>
                      <Checkbox
                        onClick={(e) => {
                          e.preventDefault();
                          handleTimeSeriesClick(t);
                        }}
                        name={`${t.id}`}
                        value={selectedIds.includes(t.id)}
                      />
                    </Right>
                  </Row>
                </TSItem>
              ))}
            </TSList>
          </div>
          <div style={{ marginTop: 16 }}>
            <strong>Chart</strong>
            <div style={{ marginTop: 8, marginBottom: 4 }}>
              <label className="cogs-radio" htmlFor={options[0]}>
                <input
                  type="radio"
                  name="chartsType"
                  id={options[0]}
                  value={options[0]}
                  defaultChecked
                  checked={currentValue === options[0]}
                  onChange={handleOnChange}
                />
                <div className="radio-ui" />
                {options[0]}
              </label>
            </div>
            <Input
              value={chartName}
              onChange={(val) => setChartName(val.target.value)}
              fullWidth
            />
            <div style={{ marginTop: 16, marginBottom: 4 }}>
              <label className="cogs-radio" htmlFor={options[1]}>
                <input
                  type="radio"
                  name="chartsType"
                  id={options[1]}
                  value={options[1]}
                  checked={currentValue === options[1]}
                  onChange={handleOnChange}
                />
                <div className="radio-ui" />
                {options[1]}
              </label>
            </div>
            <Select
              value={chart}
              options={allCharts.map(({ id, name }) => ({
                label: name,
                value: id,
              }))}
              onChange={(val: { label: string; value: string }) => {
                setChart(val);
                setCurrentValue(options[1]);
              }}
              closeMenuOnSelect
              disabled
            />
          </div>
        </>
      )}
    </Modal>
  );
};

const TSList = styled.ul`
  width: 100%;
  padding: 0;
  margin: 10px 0 10px 0;
  list-style: none;
  max-height: calc(100vh - 500px);
  overflow-y: auto;
`;

const TSItem = styled.li`
  border-radius: 5px;
  padding: 5px;
  :nth-child(odd) {
    background-color: var(--cogs-greyscale-grey2);
  }
`;

const Row = styled.div`
  display: flex;
  flex-direction: row;
  justify-content: space-between;
  align-items: center;
`;

const InfoContainer = styled.div`
  display: flex;
  flex-direction: column;
  word-break: break-word;
`;

const ResourceNameWrapper = styled.div`
  display: flex;
  flex-direction: row;
  align-items: top;
  font-size: 12px;
  font-weight: 500;
  line-height: 16px;
`;

const Description = styled.span`
  margin-left: 20px;
  font-size: 10px;
`;

const Right = styled.div`
  display: flex;
  flex-direction: row;
`;<|MERGE_RESOLUTION|>--- conflicted
+++ resolved
@@ -233,16 +233,11 @@
       okText="Confirm"
       visible={visible}
       onOk={handleSubmit}
-<<<<<<< HEAD
-      onCancel={() => setVisible(false)}
-      width={900}
-=======
       onCancel={() => {
         clearSearchParams();
         setVisible(false);
       }}
-      width={500}
->>>>>>> 7f1b07be
+      width={900}
     >
       {(timeserieIds || timeserieExternalId) && (
         <>
