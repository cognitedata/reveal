/*!
 * Copyright 2020 Cognite AS
 */

import * as THREE from 'three';
<<<<<<< HEAD
=======
import * as reveal from '@cognite/reveal/experimental';
>>>>>>> b49c2ab5
import { CogniteClient } from '@cognite/sdk';

import CameraControls from 'camera-controls';
import dat from 'dat.gui';
import { vec3 } from 'gl-matrix';
<<<<<<< HEAD
import { getParamsFromURL, createRenderManager } from './utils/example-helpers';
import { RevealManager, RenderManager, LocalHostRevealManager } from '@cognite/reveal';
import * as reveal from '@cognite/reveal';
=======
import { getParamsFromURL } from './utils/example-helpers';
>>>>>>> b49c2ab5

CameraControls.install({ THREE });

async function main() {
  const { project, modelUrl, modelRevision } = getParamsFromURL({ project: 'publicdata' });
  const client = new CogniteClient({ appId: 'reveal.example.simple-pointcloud' });
  client.loginWithOAuth({ project });

  const scene = new THREE.Scene();
  const renderer = new THREE.WebGLRenderer();
  renderer.setClearColor('#000000');
  renderer.setSize(window.innerWidth, window.innerHeight);
  document.body.appendChild(renderer.domElement);

<<<<<<< HEAD
  const revealManager: RenderManager = createRenderManager(modelRevision !== undefined ? 'cdf' : 'local', client);
  let model: [reveal.internal.PotreeGroupWrapper, reveal.internal.PotreeNodeWrapper];

  if (revealManager instanceof LocalHostRevealManager && modelUrl !== undefined) {
    model = await revealManager.addModel('pointcloud', modelUrl);
  } else if (revealManager instanceof RevealManager && modelRevision !== undefined) {
    model = await revealManager.addModel('pointcloud', modelRevision);
=======
  const revealManager = new reveal.RevealManager(client, () => {});
  let model: [reveal.internal.PotreeGroupWrapper, reveal.internal.PotreeNodeWrapper];
  if (modelUrl) {
    model = await revealManager.addPointCloudFromUrl(modelUrl);
  } else if (modelRevision) {
    await client.authenticate(); // Hack to make authentication flow work, required for pointcloud from cdf.
    model = await revealManager.addPointCloudFromCdf(modelRevision);
>>>>>>> b49c2ab5
  } else {
    throw new Error('Need to provide either project & model OR modelUrl as query parameters');
  }
  const [pointCloudGroup, pointCloudNode] = model;
  scene.add(pointCloudGroup);

  const camera = new THREE.PerspectiveCamera(75, window.innerWidth / window.innerHeight, 0.1, 10000);

  let settingsChanged = false;
  function handleSettingsChanged() {
    settingsChanged = true;
  }
  initializeGui(pointCloudNode, handleSettingsChanged);

  {
    // Create a bounding box around the point cloud for debugging
    const bbox = pointCloudNode.boundingBox;
    const bboxHelper = new THREE.Box3Helper(reveal.utilities.toThreeJsBox3(new THREE.Box3(), bbox));
    scene.add(bboxHelper);
  }

  const camTarget = pointCloudNode.boundingBox.center;
  const minToCenter = vec3.sub(vec3.create(), camTarget, pointCloudNode.boundingBox.min);
  const camPos = vec3.scaleAndAdd(vec3.create(), camTarget, minToCenter, -1.5);
  const controls = new CameraControls(camera, renderer.domElement);
  controls.setLookAt(camPos[0], camPos[1], camPos[2], camTarget[0], camTarget[1], camTarget[2]);
  controls.update(0.0);
  camera.updateMatrixWorld();

  const clock = new THREE.Clock();
  const render = async () => {
    const delta = clock.getDelta();
    const controlsNeedUpdate = controls.update(delta);

    const needsUpdate = controlsNeedUpdate || pointCloudGroup.needsRedraw || settingsChanged;

    if (needsUpdate) {
      renderer.render(scene, camera);
      settingsChanged = false;
    }
    requestAnimationFrame(render);
  };
  render();

  (window as any).scene = scene;
  (window as any).renderer = renderer;
  (window as any).THREE = THREE;
  (window as any).camera = camera;
  (window as any).controls = controls;
}

function initializeGui(node: reveal.internal.PotreeNodeWrapper, handleSettingsChangedCb: () => void) {
  const gui = new dat.GUI();
  gui.add(node, 'pointBudget', 0, 20_000_000);
  // gui.add(node, 'visiblePointCount', 0, 20_000_000).onChange(() => { /* Ignore update */ });
  gui.add(node, 'pointSize', 0, 10).onChange(handleSettingsChangedCb);
  gui
    .add(node, 'pointColorType', {
      Rgb: reveal.internal.PotreePointColorType.Rgb,
      Depth: reveal.internal.PotreePointColorType.Depth,
      Height: reveal.internal.PotreePointColorType.Height,
      PointIndex: reveal.internal.PotreePointColorType.PointIndex,
      LevelOfDetail: reveal.internal.PotreePointColorType.LevelOfDetail,
      Classification: reveal.internal.PotreePointColorType.Classification
    })
    .onChange((valueAsString: string) => {
      const value: reveal.internal.PotreePointColorType = parseInt(valueAsString, 10);
      node.pointColorType = value;
      handleSettingsChangedCb();
    });
  gui
    .add(node, 'pointShape', {
      Circle: reveal.internal.PotreePointShape.Circle,
      Square: reveal.internal.PotreePointShape.Square
    })
    .onChange((valueAsString: string) => {
      const value: reveal.internal.PotreePointShape = parseInt(valueAsString, 10);
      node.pointShape = value;
      handleSettingsChangedCb();
    });
}

main();<|MERGE_RESOLUTION|>--- conflicted
+++ resolved
@@ -3,22 +3,13 @@
  */
 
 import * as THREE from 'three';
-<<<<<<< HEAD
-=======
 import * as reveal from '@cognite/reveal/experimental';
->>>>>>> b49c2ab5
 import { CogniteClient } from '@cognite/sdk';
 
 import CameraControls from 'camera-controls';
 import dat from 'dat.gui';
 import { vec3 } from 'gl-matrix';
-<<<<<<< HEAD
 import { getParamsFromURL, createRenderManager } from './utils/example-helpers';
-import { RevealManager, RenderManager, LocalHostRevealManager } from '@cognite/reveal';
-import * as reveal from '@cognite/reveal';
-=======
-import { getParamsFromURL } from './utils/example-helpers';
->>>>>>> b49c2ab5
 
 CameraControls.install({ THREE });
 
@@ -33,23 +24,16 @@
   renderer.setSize(window.innerWidth, window.innerHeight);
   document.body.appendChild(renderer.domElement);
 
-<<<<<<< HEAD
-  const revealManager: RenderManager = createRenderManager(modelRevision !== undefined ? 'cdf' : 'local', client);
+  const revealManager: reveal.RevealManager = createRenderManager(
+    modelRevision !== undefined ? 'cdf' : 'local',
+    client
+  );
   let model: [reveal.internal.PotreeGroupWrapper, reveal.internal.PotreeNodeWrapper];
 
-  if (revealManager instanceof LocalHostRevealManager && modelUrl !== undefined) {
+  if (revealManager instanceof reveal.LocalHostRevealManager && modelUrl !== undefined) {
     model = await revealManager.addModel('pointcloud', modelUrl);
-  } else if (revealManager instanceof RevealManager && modelRevision !== undefined) {
+  } else if (revealManager instanceof reveal.RevealManager && modelRevision !== undefined) {
     model = await revealManager.addModel('pointcloud', modelRevision);
-=======
-  const revealManager = new reveal.RevealManager(client, () => {});
-  let model: [reveal.internal.PotreeGroupWrapper, reveal.internal.PotreeNodeWrapper];
-  if (modelUrl) {
-    model = await revealManager.addPointCloudFromUrl(modelUrl);
-  } else if (modelRevision) {
-    await client.authenticate(); // Hack to make authentication flow work, required for pointcloud from cdf.
-    model = await revealManager.addPointCloudFromCdf(modelRevision);
->>>>>>> b49c2ab5
   } else {
     throw new Error('Need to provide either project & model OR modelUrl as query parameters');
   }
