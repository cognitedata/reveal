/*!
 * Copyright 2020 Cognite AS
 */

import * as THREE from 'three';
import { sectorShaders, shaderDefines } from './shaders';
import { RenderMode } from '../materials';
import { determinePowerOfTwoDimensions } from '../../../utils/determinePowerOfTwoDimensions';
import matCapTextureImage from './matCapTextureData';

export interface Materials {
  // Materials
  box: THREE.ShaderMaterial;
  circle: THREE.ShaderMaterial;
  generalRing: THREE.ShaderMaterial;
  nut: THREE.ShaderMaterial;
  quad: THREE.ShaderMaterial;
  cone: THREE.ShaderMaterial;
  eccentricCone: THREE.ShaderMaterial;
  sphericalSegment: THREE.ShaderMaterial;
  torusSegment: THREE.ShaderMaterial;
  generalCylinder: THREE.ShaderMaterial;
  trapezium: THREE.ShaderMaterial;
  ellipsoidSegment: THREE.ShaderMaterial;
  instancedMesh: THREE.ShaderMaterial;
  triangleMesh: THREE.ShaderMaterial;
  simple: THREE.ShaderMaterial;
  // Data textures
  overrideColorPerTreeIndex: THREE.DataTexture;
  overrideVisibilityPerTreeIndex: THREE.DataTexture;
}

export function createMaterials(treeIndexCount: number, renderMode: RenderMode): Materials {
  const textureDims = determinePowerOfTwoDimensions(treeIndexCount);
  const textureElementCount = textureDims.width * textureDims.height;
  const dataTextureSize = new THREE.Vector2(textureDims.width, textureDims.height);

  const colors = new Uint8Array(4 * textureElementCount);
  const visibility = new Uint8Array(4 * textureElementCount);
  visibility.fill(255);
  const overrideColorPerTreeIndex = new THREE.DataTexture(colors, textureDims.width, textureDims.height);
  const overrideVisibilityPerTreeIndex = new THREE.DataTexture(visibility, textureDims.width, textureDims.height);

  const matCapTexture = new THREE.Texture(matCapTextureImage);
  matCapTexture.needsUpdate = true;

  const boxMaterial = new THREE.ShaderMaterial({
    name: 'Primitives (Box)',
    clipping: true,
    extensions: { fragDepth: true },
    vertexShader: sectorShaders.boxPrimitive.vertex,
    fragmentShader: sectorShaders.boxPrimitive.fragment,
    side: THREE.DoubleSide
  });

  const circleMaterial = new THREE.ShaderMaterial({
    name: 'Primitives (Circle)',
    clipping: true,
    extensions: { fragDepth: true },
    vertexShader: sectorShaders.circlePrimitive.vertex,
    fragmentShader: sectorShaders.circlePrimitive.fragment,
    // TODO double side is not necessary for all,
    // we should indicate this in the data from Rust
    side: THREE.DoubleSide
  });

  const nutMaterial = new THREE.ShaderMaterial({
    name: 'Primitives (Nuts)',
    clipping: true,
    vertexShader: sectorShaders.nutPrimitive.vertex,
    fragmentShader: sectorShaders.nutPrimitive.fragment,
    side: THREE.DoubleSide
  });

  const quadMaterial = new THREE.ShaderMaterial({
    name: 'Primitives (Quads)',
    clipping: true,
    vertexShader: sectorShaders.quadPrimitive.vertex,
    fragmentShader: sectorShaders.quadPrimitive.fragment,
    side: THREE.DoubleSide
  });

  const generalRingMaterial = new THREE.ShaderMaterial({
    name: 'Primitives (General rings)',
    clipping: true,
    uniforms: {
      inverseModelMatrix: {
        value: new THREE.Matrix4()
      }
    },
    extensions: { fragDepth: true },
    vertexShader: sectorShaders.generalRingPrimitive.vertex,
    fragmentShader: sectorShaders.generalRingPrimitive.fragment,
    // TODO we can avoid drawing DoubleSide if we flip the ring in Rust and adjust the angle and
    // arc_angle accordingly
    side: THREE.DoubleSide
  });

  const coneMaterial = new THREE.ShaderMaterial({
    name: 'Primitives (Cone)',
    clipping: true,
    uniforms: {
      inverseModelMatrix: {
        value: new THREE.Matrix4()
      }
    },
    extensions: { fragDepth: true },
    vertexShader: sectorShaders.conePrimitive.vertex,
    fragmentShader: sectorShaders.conePrimitive.fragment,
    side: THREE.DoubleSide
  });

  const eccentricConeMaterial = new THREE.ShaderMaterial({
    name: 'Primitives (Eccentric cone)',
    clipping: true,
    uniforms: {
      inverseModelMatrix: {
        value: new THREE.Matrix4()
      }
    },
    extensions: { fragDepth: true },
    vertexShader: sectorShaders.eccentricConePrimitive.vertex,
    fragmentShader: sectorShaders.eccentricConePrimitive.fragment,
    side: THREE.DoubleSide
  });

  const ellipsoidSegmentMaterial = new THREE.ShaderMaterial({
    name: 'Primitives (Ellipsoid segments)',
    clipping: true,
    uniforms: {
      inverseModelMatrix: {
        value: new THREE.Matrix4()
      }
    },
    extensions: { fragDepth: true },
    vertexShader: sectorShaders.ellipsoidSegmentPrimitive.vertex,
    fragmentShader: sectorShaders.ellipsoidSegmentPrimitive.fragment,
    side: THREE.DoubleSide
  });

  const generalCylinderMaterial = new THREE.ShaderMaterial({
    name: 'Primitives (General cylinder)',
    clipping: true,
    uniforms: {
      inverseModelMatrix: {
        value: new THREE.Matrix4()
      }
    },
    extensions: { fragDepth: true },
    vertexShader: sectorShaders.generalCylinderPrimitive.vertex,
    fragmentShader: sectorShaders.generalCylinderPrimitive.fragment,
    side: THREE.DoubleSide
  });

  const trapeziumMaterial = new THREE.ShaderMaterial({
    name: 'Primitives (Trapezium)',
    clipping: true,
    uniforms: {
      inverseModelMatrix: {
        value: new THREE.Matrix4()
      }
    },
    extensions: { fragDepth: true },
    vertexShader: sectorShaders.trapeziumPrimitive.vertex,
    fragmentShader: sectorShaders.trapeziumPrimitive.fragment,
    side: THREE.DoubleSide
  });

  const torusSegmentMaterial = new THREE.ShaderMaterial({
    name: 'Primitives (Torus segment)',
    clipping: true,
    uniforms: {
      inverseModelMatrix: {
        value: new THREE.Matrix4()
      }
    },
    extensions: {
      fragDepth: true,
      derivatives: true
    },
    vertexShader: sectorShaders.torusSegmentPrimitive.vertex,
    fragmentShader: sectorShaders.torusSegmentPrimitive.fragment,
    // TODO we can drop the double sided rendering if we add end caps
    side: THREE.DoubleSide
  });

  const sphericalSegmentMaterial = new THREE.ShaderMaterial({
    name: 'Primitives (Spherical segment)',
    clipping: true,
    uniforms: {
      inverseModelMatrix: {
        value: new THREE.Matrix4()
      }
    },
    extensions: { fragDepth: true },
    vertexShader: sectorShaders.ellipsoidSegmentPrimitive.vertex,
    fragmentShader: sectorShaders.ellipsoidSegmentPrimitive.fragment,
    side: THREE.DoubleSide
  });

  const triangleMeshMaterial = new THREE.ShaderMaterial({
    name: 'Triangle meshes',
    clipping: true,
    extensions: {
      derivatives: true
    },
    side: THREE.DoubleSide,
    fragmentShader: sectorShaders.detailedMesh.fragment,
    vertexShader: sectorShaders.detailedMesh.vertex,
  });

  const instancedMeshMaterial = new THREE.ShaderMaterial({
    name: 'Instanced meshes',
    clipping: true,
    extensions: {
      derivatives: true
    },
    side: THREE.DoubleSide,
    fragmentShader: sectorShaders.instancedMesh.fragment,
    vertexShader: sectorShaders.instancedMesh.vertex
  });

  const simpleMaterial = new THREE.ShaderMaterial({
    name: 'Low detail material',
    clipping: true,
    fragmentShader: sectorShaders.simpleMesh.fragment,
    vertexShader: sectorShaders.simpleMesh.vertex,
  });

  const allMaterials = {
    box: boxMaterial,
    circle: circleMaterial,
    nut: nutMaterial,
    generalRing: generalRingMaterial,
    quad: quadMaterial,
    cone: coneMaterial,
    eccentricCone: eccentricConeMaterial,
    sphericalSegment: sphericalSegmentMaterial,
    torusSegment: torusSegmentMaterial,
    generalCylinder: generalCylinderMaterial,
    trapezium: trapeziumMaterial,
    ellipsoidSegment: ellipsoidSegmentMaterial,
    instancedMesh: instancedMeshMaterial,
    triangleMesh: triangleMeshMaterial,
    simple: simpleMaterial
  };
  for (const material of Object.values(allMaterials)) {
    updateDefinesAndUniforms(
      material,
      dataTextureSize,
      overrideColorPerTreeIndex,
      overrideVisibilityPerTreeIndex,
<<<<<<< HEAD
      matCapTexture,
      renderMode
=======
      matCapTexture
>>>>>>> bb1f2052
    );
  }

  return { ...allMaterials, overrideColorPerTreeIndex, overrideVisibilityPerTreeIndex };
}

function updateDefinesAndUniforms(
  material: THREE.ShaderMaterial,
  dataTextureSize: THREE.Vector2,
  overrideColorPerTreeIndex: THREE.DataTexture,
  overrideVisibilityPerTreeIndex: THREE.DataTexture,
  matCapTexture: THREE.Texture,
  renderMode: RenderMode
) {
  const oldUniforms = material.uniforms;
  material.setValues({
    ...shaderDefines,
    uniforms: {
      ...oldUniforms,
      renderMode: {
        value: renderMode
      },
      colorDataTexture: {
        value: overrideColorPerTreeIndex
      },
      overrideVisibilityPerTreeIndex: {
        value: overrideVisibilityPerTreeIndex
      },
      dataTextureSize: {
        value: dataTextureSize
      },
      matCapTexture: {
        value: matCapTexture
      }
    }
  });
}<|MERGE_RESOLUTION|>--- conflicted
+++ resolved
@@ -30,7 +30,11 @@
   overrideVisibilityPerTreeIndex: THREE.DataTexture;
 }
 
-export function createMaterials(treeIndexCount: number, renderMode: RenderMode): Materials {
+export function createMaterials(
+  treeIndexCount: number,
+  renderMode: RenderMode,
+  clippingPlanes: THREE.Plane[]
+): Materials {
   const textureDims = determinePowerOfTwoDimensions(treeIndexCount);
   const textureElementCount = textureDims.width * textureDims.height;
   const dataTextureSize = new THREE.Vector2(textureDims.width, textureDims.height);
@@ -47,6 +51,7 @@
   const boxMaterial = new THREE.ShaderMaterial({
     name: 'Primitives (Box)',
     clipping: true,
+    clippingPlanes,
     extensions: { fragDepth: true },
     vertexShader: sectorShaders.boxPrimitive.vertex,
     fragmentShader: sectorShaders.boxPrimitive.fragment,
@@ -56,6 +61,7 @@
   const circleMaterial = new THREE.ShaderMaterial({
     name: 'Primitives (Circle)',
     clipping: true,
+    clippingPlanes,
     extensions: { fragDepth: true },
     vertexShader: sectorShaders.circlePrimitive.vertex,
     fragmentShader: sectorShaders.circlePrimitive.fragment,
@@ -67,6 +73,7 @@
   const nutMaterial = new THREE.ShaderMaterial({
     name: 'Primitives (Nuts)',
     clipping: true,
+    clippingPlanes,
     vertexShader: sectorShaders.nutPrimitive.vertex,
     fragmentShader: sectorShaders.nutPrimitive.fragment,
     side: THREE.DoubleSide
@@ -75,6 +82,7 @@
   const quadMaterial = new THREE.ShaderMaterial({
     name: 'Primitives (Quads)',
     clipping: true,
+    clippingPlanes,
     vertexShader: sectorShaders.quadPrimitive.vertex,
     fragmentShader: sectorShaders.quadPrimitive.fragment,
     side: THREE.DoubleSide
@@ -83,6 +91,7 @@
   const generalRingMaterial = new THREE.ShaderMaterial({
     name: 'Primitives (General rings)',
     clipping: true,
+    clippingPlanes,
     uniforms: {
       inverseModelMatrix: {
         value: new THREE.Matrix4()
@@ -99,6 +108,7 @@
   const coneMaterial = new THREE.ShaderMaterial({
     name: 'Primitives (Cone)',
     clipping: true,
+    clippingPlanes,
     uniforms: {
       inverseModelMatrix: {
         value: new THREE.Matrix4()
@@ -113,6 +123,7 @@
   const eccentricConeMaterial = new THREE.ShaderMaterial({
     name: 'Primitives (Eccentric cone)',
     clipping: true,
+    clippingPlanes,
     uniforms: {
       inverseModelMatrix: {
         value: new THREE.Matrix4()
@@ -127,6 +138,7 @@
   const ellipsoidSegmentMaterial = new THREE.ShaderMaterial({
     name: 'Primitives (Ellipsoid segments)',
     clipping: true,
+    clippingPlanes,
     uniforms: {
       inverseModelMatrix: {
         value: new THREE.Matrix4()
@@ -141,6 +153,7 @@
   const generalCylinderMaterial = new THREE.ShaderMaterial({
     name: 'Primitives (General cylinder)',
     clipping: true,
+    clippingPlanes,
     uniforms: {
       inverseModelMatrix: {
         value: new THREE.Matrix4()
@@ -155,6 +168,7 @@
   const trapeziumMaterial = new THREE.ShaderMaterial({
     name: 'Primitives (Trapezium)',
     clipping: true,
+    clippingPlanes,
     uniforms: {
       inverseModelMatrix: {
         value: new THREE.Matrix4()
@@ -169,6 +183,7 @@
   const torusSegmentMaterial = new THREE.ShaderMaterial({
     name: 'Primitives (Torus segment)',
     clipping: true,
+    clippingPlanes,
     uniforms: {
       inverseModelMatrix: {
         value: new THREE.Matrix4()
@@ -187,6 +202,7 @@
   const sphericalSegmentMaterial = new THREE.ShaderMaterial({
     name: 'Primitives (Spherical segment)',
     clipping: true,
+    clippingPlanes,
     uniforms: {
       inverseModelMatrix: {
         value: new THREE.Matrix4()
@@ -201,17 +217,19 @@
   const triangleMeshMaterial = new THREE.ShaderMaterial({
     name: 'Triangle meshes',
     clipping: true,
+    clippingPlanes,
     extensions: {
       derivatives: true
     },
     side: THREE.DoubleSide,
     fragmentShader: sectorShaders.detailedMesh.fragment,
-    vertexShader: sectorShaders.detailedMesh.vertex,
+    vertexShader: sectorShaders.detailedMesh.vertex
   });
 
   const instancedMeshMaterial = new THREE.ShaderMaterial({
     name: 'Instanced meshes',
     clipping: true,
+    clippingPlanes,
     extensions: {
       derivatives: true
     },
@@ -223,8 +241,9 @@
   const simpleMaterial = new THREE.ShaderMaterial({
     name: 'Low detail material',
     clipping: true,
+    clippingPlanes,
     fragmentShader: sectorShaders.simpleMesh.fragment,
-    vertexShader: sectorShaders.simpleMesh.vertex,
+    vertexShader: sectorShaders.simpleMesh.vertex
   });
 
   const allMaterials = {
@@ -250,12 +269,8 @@
       dataTextureSize,
       overrideColorPerTreeIndex,
       overrideVisibilityPerTreeIndex,
-<<<<<<< HEAD
       matCapTexture,
       renderMode
-=======
-      matCapTexture
->>>>>>> bb1f2052
     );
   }
 
