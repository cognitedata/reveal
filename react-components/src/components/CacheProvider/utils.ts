/*!
 * Copyright 2024 Cognite AS
 */

import {
  type AnnotationsTypesImagesAssetLink,
  type AnnotationModel,
  type AnnotationsBoundingVolume,
  type AssetMapping3D,
  type IdEither
} from '@cognite/sdk';
import { type CoreDmImage360Annotation, type DataSourceType } from '@cognite/reveal';
import { type InstanceReference, isIdEither } from '../../utilities/instanceIds';
import {
  createInstanceReferenceKey,
  type InstanceReferenceKey
} from '../../utilities/instanceIds/toKey';
import { createFdmKey } from './idAndKeyTranslation';
<<<<<<< HEAD
import { type DmsUniqueIdentifier } from '../../data-providers';
import { type CdfAssetMapping } from './types';
=======
>>>>>>> 5c95b6fb

export function getInstanceReferenceFromPointCloudAnnotation(
  annotation: AnnotationModel
): IdEither | undefined {
  const annotationData = annotation.data as AnnotationsBoundingVolume;
  const assetRef = annotationData.assetRef;
  return assetRef !== undefined && isIdEither(assetRef) ? assetRef : undefined;
}

export function getInstanceReferenceFromImage360Annotation(
  annotation: DataSourceType['image360AnnotationType']
): InstanceReference | undefined {
  if (isCoreDmImage360Annotation(annotation)) {
    return annotation.assetRef;
  } else {
    const annotationData = annotation.data as AnnotationsTypesImagesAssetLink;
    const assetRef = annotationData.assetRef;
    return assetRef !== undefined && isIdEither(assetRef as IdEither)
      ? (assetRef as IdEither)
      : undefined;
  }
}

export function getAssetIdKeyForImage360Annotation(
  annotation: DataSourceType['image360AnnotationType']
): InstanceReferenceKey | undefined {
  const instanceRef = getInstanceReferenceFromImage360Annotation(annotation);
  if (instanceRef === undefined) {
    return undefined;
  }
  return createInstanceReferenceKey(instanceRef);
}

export function getIdKeyForImage360Annotation(
  annotation: DataSourceType['image360AnnotationType']
): string | number {
  if (isCoreDmImage360Annotation(annotation)) {
    return createFdmKey(annotation.annotationIdentifier);
  } else {
    return annotation.id;
  }
}

// TODO: Implement this in Reveal instead
function isCoreDmImage360Annotation(
  annotation: DataSourceType['image360AnnotationType']
): annotation is CoreDmImage360Annotation {
  return (annotation as CoreDmImage360Annotation).annotationIdentifier?.externalId !== undefined;
}

export function isValidAssetMapping(assetMapping: AssetMapping3D): assetMapping is CdfAssetMapping {
  return assetMapping.treeIndex !== undefined && assetMapping.subtreeSize !== undefined;
}<|MERGE_RESOLUTION|>--- conflicted
+++ resolved
@@ -16,11 +16,7 @@
   type InstanceReferenceKey
 } from '../../utilities/instanceIds/toKey';
 import { createFdmKey } from './idAndKeyTranslation';
-<<<<<<< HEAD
-import { type DmsUniqueIdentifier } from '../../data-providers';
 import { type CdfAssetMapping } from './types';
-=======
->>>>>>> 5c95b6fb
 
 export function getInstanceReferenceFromPointCloudAnnotation(
   annotation: AnnotationModel
