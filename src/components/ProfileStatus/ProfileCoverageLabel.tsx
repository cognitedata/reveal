--- conflicted
+++ resolved
@@ -24,15 +24,6 @@
   const { t } = useTranslation();
 
   switch (resultType) {
-<<<<<<< HEAD
-    case 'complete':
-      return (
-        <StyledLabelComplete>
-          {t('profile-coverage-label-complete')}
-        </StyledLabelComplete>
-      );
-=======
->>>>>>> 964f4d26
     case 'running':
       return (
         <StyledLabelRunning>
@@ -56,13 +47,7 @@
               {t('profile-coverage-label-partial-text')}
             </StyledLabelPartial>
           ) : (
-<<<<<<< HEAD
-            <StyledLabelComplete>
-              {t('profile-coverage-label-complete')}
-            </StyledLabelComplete>
-=======
             <></>
->>>>>>> 964f4d26
           )}
         </Tooltip>
       );
