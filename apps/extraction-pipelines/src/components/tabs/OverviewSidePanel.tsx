--- conflicted
+++ resolved
@@ -2,11 +2,8 @@
 import { Colors, Title } from '@cognite/cogs.js';
 import styled from 'styled-components';
 import { useSelectedIntegration } from '../../hooks/useSelectedIntegration';
-<<<<<<< HEAD
 import SidePanelTable from './SidePanelTable';
-=======
 import { StyledTabs, StyledTabPane } from './TabsStyle';
->>>>>>> 5934f57f
 
 const SidePanelHeading = styled((props) => (
   <Title {...props}>{props.children}</Title>
@@ -39,18 +36,14 @@
   return (
     <>
       <SidePanelHeading level={2}>{integration.name}</SidePanelHeading>
-<<<<<<< HEAD
-      <SidePanelTable />
-=======
       <StyledTabs>
         <StyledTabPane tab="Monitoring" key="monitoring">
-          Monitoring
+          <SidePanelTable />
         </StyledTabPane>
         <StyledTabPane tab="Contacts" key="contacts">
           Contacts
         </StyledTabPane>
       </StyledTabs>
->>>>>>> 5934f57f
     </>
   );
 };
