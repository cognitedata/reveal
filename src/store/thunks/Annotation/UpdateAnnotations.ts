--- conflicted
+++ resolved
@@ -1,17 +1,5 @@
 import { createAsyncThunk } from '@reduxjs/toolkit';
 import { ThunkConfig } from 'src/store/rootReducer';
-<<<<<<< HEAD
-import { AnnotationApiV1 } from 'src/api/annotation/AnnotationApiV1';
-import {
-  getFieldOrSetNull,
-  validateAnnotationV1,
-} from 'src/api/annotation/utils';
-import {
-  AnnotationUtilsV1,
-  VisionAnnotationV1,
-} from 'src/utils/AnnotationUtilsV1/AnnotationUtilsV1';
-import { CDFAnnotationV1 } from 'src/api/annotation/types';
-=======
 import {
   VisionAnnotation,
   VisionAnnotationDataType,
@@ -40,7 +28,6 @@
  * );
  * ```
  */
->>>>>>> 3e1a2b39
 
 export const UpdateAnnotations = createAsyncThunk<
   VisionAnnotation<VisionAnnotationDataType>[],
@@ -51,36 +38,9 @@
     return [];
   }
 
-<<<<<<< HEAD
-  const filteredAnnotations = annotations.filter((annotation) =>
-    validateAnnotationV1(annotation)
-  ); // validate annotations
-
-  const annotationUpdateRequest = {
-    items: filteredAnnotations.map((ann) => ({
-      id: ann.id,
-      update: {
-        text: getFieldOrSetNull(ann.text),
-        status: getFieldOrSetNull(ann.status),
-        region: getFieldOrSetNull(
-          ann.region
-            ? {
-                shape: ann.region.shape,
-                vertices: ann.region.vertices,
-              }
-            : null
-        ),
-        data: getFieldOrSetNull(ann.data),
-      },
-    })),
-  };
-  const response = await AnnotationApiV1.update(annotationUpdateRequest);
-  const responseAnnotations = response.data.items;
-=======
   const sdk = useCognitePlaygroundClient();
   // eslint-disable-next-line @typescript-eslint/no-unused-vars
   const annotations = await sdk.annotations.update(annotationChangeByIds);
->>>>>>> 3e1a2b39
 
   const visionAnnotations: VisionAnnotation<VisionAnnotationDataType>[] = [];
   // visionAnnotations = annotations.map((annotations) =>
