--- conflicted
+++ resolved
@@ -35,11 +35,9 @@
   - apps/cdf-document-search/*
   - apps/cdf-document-search/**/*
 
-<<<<<<< HEAD
 functions-ui:
   - apps/functions-ui/*
   - apps/functions-ui/**/*
-=======
+
 design-system:
-  - libs/shared/user-profile-components/**/*
->>>>>>> b6790a54
+  - libs/shared/user-profile-components/**/*