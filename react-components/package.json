{
  "name": "@cognite/reveal-react-components",
  "version": "0.75.3",
  "exports": {
    ".": {
      "import": "./dist/index.js",
      "types": "./dist/index.d.ts"
    }
  },
  "types": "./dist/index.d.ts",
  "type": "module",
  "author": {
    "name": "Christopher Tannum"
  },
  "scripts": {
    "build": "vite build",
    "build:watch": "vite build --watch",
    "build:watch:yalc": "YALC=true vite build --watch",
    "storybook": "storybook dev -p 6006",
    "build-storybook": "storybook build --test",
    "tsc": "tsc",
    "lint": "eslint . --cache",
    "test": "vitest run --dom",
    "test:coverage": "vitest run --dom --coverage",
    "test:playwright": "playwright test",
    "test:watch": "vitest watch --dom",
    "pull-keys": "cdf-i18n-utils-cli pull-keys-from-remote --namespace reveal-react-components --path ./src/common/i18n && yarn sort-keys",
    "remove-deleted": "cdf-i18n-utils-cli remove-deleted-keys-from-remote --namespace reveal-react-components --path ./src/common/i18n",
    "save-missing": "cdf-i18n-utils-cli save-missing-keys-to-remote --namespace reveal-react-components --path ./src/common/i18n",
    "sort-keys": "cdf-i18n-utils-cli sort-local-keys --namespace reveal-react-components --path ./src/common/i18n"
  },
  "peerDependencies": {
    "@cognite/cogs-lab": "^9.0.0-alpha.153",
    "@cognite/reveal": "4.23.2",
    "@cognite/signals": "^0.0.4",
    "react": ">=18",
    "react-dom": ">=18",
    "styled-components": ">=5"
  },
  "dependencies": {
    "@cognite/cogs.js": "^10.36.0",
    "@cognite/signals": "^0.0.4",
    "@tanstack/react-query": "^5.32.0",
    "assert": "^2.1.0",
    "lodash": "^4.17.21"
  },
  "devDependencies": {
    "@cognite/cdf-i18n-utils": "^0.7.5",
    "@cognite/cdf-utilities": "^3.6.0",
    "@cognite/cogs-lab": "^9.0.0-alpha.153",
    "@cognite/reveal": "^4.23.2",
<<<<<<< HEAD
    "@cognite/sdk": "^10.0.0",
=======
    "@cognite/sdk": "^9.13.0",
    "@cognite/signals": "^0.0.4",
>>>>>>> ec2a68a2
    "@playwright/test": "1.49.0",
    "@storybook/addon-essentials": "8.4.5",
    "@storybook/addon-interactions": "8.4.5",
    "@storybook/addon-links": "8.4.5",
    "@storybook/blocks": "8.4.5",
    "@storybook/react": "8.4.5",
    "@storybook/react-vite": "8.4.5",
    "@storybook/test": "8.4.5",
    "@tanstack/react-query-devtools": "^5.32.0",
    "@testing-library/react": "^16.0.0",
    "@tippyjs/react": "4.2.6",
    "@types/lodash": "^4.17.0",
    "@types/node": "^22.0.0",
    "@types/react": "^18.3.1",
    "@types/react-dom": "^18.3.0",
    "@types/react-resizable": "^3.0.7",
    "@types/three": "0.165.0",
    "@typescript-eslint/eslint-plugin": "^7.8.0",
    "@vitejs/plugin-react": "^4.2.1",
    "@vitest/coverage-v8": "^1.5.3",
    "core-js": "^3.6.5",
    "eslint": "^8.57.0",
    "eslint-config-love": "47.0.0",
    "eslint-config-prettier": "^10.0.0",
    "eslint-plugin-header": "^3.1.1",
    "eslint-plugin-import": "^2.29.1",
    "eslint-plugin-n": "^17.4.0",
    "eslint-plugin-prettier": "^5.1.3",
    "eslint-plugin-promise": "^7.0.0",
    "eslint-plugin-react": "^7.34.1",
    "happy-dom": "^16.0.0",
    "locize-cli": "^8.0.1",
    "moq.ts": "10.0.8",
    "playwright": "1.49.0",
    "prettier": "^3.2.5",
    "prop-types": "^15.8.1",
    "react": "^18.3.1",
    "react-dom": "^18.3.1",
    "react-draggable": "^4.4.6",
    "react-resizable": "^3.0.5",
    "react-router-dom": "^6.23.0",
    "storybook": "^8.3.5",
    "style-loader": "^4.0.0",
    "styled-components": "^6.1.10",
    "three": "0.165.0",
    "ts-loader": "^9.5.1",
    "typescript": "^5.4.5",
    "vite": "^5.2.10",
    "vite-plugin-dts": "^4.0.0",
    "vite-plugin-externalize-deps": "^0.8.0",
    "vitest": "^1.5.3"
  },
  "packageManager": "yarn@4.5.2",
  "files": [
    "dist"
  ],
  "resolutions": {
    "@mui/base": "5.0.0-beta.62"
  }
}<|MERGE_RESOLUTION|>--- conflicted
+++ resolved
@@ -49,12 +49,8 @@
     "@cognite/cdf-utilities": "^3.6.0",
     "@cognite/cogs-lab": "^9.0.0-alpha.153",
     "@cognite/reveal": "^4.23.2",
-<<<<<<< HEAD
     "@cognite/sdk": "^10.0.0",
-=======
-    "@cognite/sdk": "^9.13.0",
     "@cognite/signals": "^0.0.4",
->>>>>>> ec2a68a2
     "@playwright/test": "1.49.0",
     "@storybook/addon-essentials": "8.4.5",
     "@storybook/addon-interactions": "8.4.5",
