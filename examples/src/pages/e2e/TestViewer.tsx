import React, { useEffect, useRef, useState } from 'react';
import { AnimationLoopHandler } from '../../utils/AnimationLoopHandler';
import { getParamsFromURL } from '../../utils/example-helpers';
import * as THREE from 'three';
import CameraControls from 'camera-controls';
import { resizeRendererToDisplaySize } from '../../utils/sceneHelpers';
import { CanvasWrapper } from '../../components/styled';
import * as reveal from '@cognite/reveal/experimental';
import { defaultRenderOptions, RenderOptions } from '@cognite/reveal';

type CadModelEnv = {
  modelType: 'cad';
  model: reveal.CadNode;
};
type PointCloudModelEnv = {
  modelType: 'pointcloud';
  model: reveal.internal.PointCloudNode;
};

export type TestEnv = {
  camera: THREE.PerspectiveCamera;
  revealManager: reveal.RevealManager<unknown>;
  scene: THREE.Scene;
  renderer: THREE.WebGLRenderer;
};

export type TestEnvCad = TestEnv & CadModelEnv;

export type TestEnvPointCloud = TestEnv & PointCloudModelEnv;

type TestEnvModified<T> = Partial<Omit<T, 'cameraConfig'>> & {
  cameraConfig?: Partial<reveal.SuggestedCameraConfig>;
  postRender?: () => void;
};

type PropsCad<T = TestEnvCad> = {
  // when `?` is used TS forces to mark env arg explicitly in tsx components (see e.g. Clipping).
  // Otherwise it complains that arg is any (unless you pass modelType='cad').
  // TS doesn't infer correct type when prop is undefined here :(
  modelType?: 'cad';
  modifyTestEnv?: (env: T) => TestEnvModified<T> | void;
};
type PropsPointCloud<T = TestEnvPointCloud> = {
  modelType: 'pointcloud';
  nodeAppearanceProvider?: never;
  modifyTestEnv?: (env: T) => TestEnvModified<T> | void;
};

type Props = {
  modelName?: string;
} & (PropsCad | PropsPointCloud);

CameraControls.install({ THREE });

export function TestViewer(props: Props) {
  const canvas = useRef<HTMLCanvasElement>(null);
  const [loadingState, setLoadingState] = useState<
    reveal.utilities.LoadingState
  >({
    isLoading: true,
    itemsLoaded: 0,
    itemsRequested: 0,
    itemsCulled: 0
  });

  const setupLoadingStateHandler = (
    revealManager: reveal.RevealManager<unknown>
  ) => {
    let skipFirstLoadingState = true;
    revealManager.on('loadingStateChanged', (loadingState) => {
      // Ignore isLoading updates untill we see that we are starting to download data
      if (skipFirstLoadingState) {
        if (loadingState.isLoading) {
          skipFirstLoadingState = false;
          setLoadingState(loadingState);
        }
      } else {
        setLoadingState(loadingState);
      }
    });
  };

  const getCameraConfig = (
    model: reveal.CadNode | reveal.internal.PointCloudNode
  ): reveal.SuggestedCameraConfig => {
    if ('suggestCameraConfig' in model) {
      return model.suggestCameraConfig();
    }

    const near = 0.1;
    const far = 10000;
    const bbox: THREE.Box3 = model.getBoundingBox();
    const target = bbox.getCenter(new THREE.Vector3());
    const minToCenter = new THREE.Vector3().subVectors(target, bbox.min);
    const position = target.clone().addScaledVector(minToCenter, -1.5);

    return {
      near,
      far,
      position,
      target,
    };
  };

  useEffect(() => {
    const animationLoopHandler: AnimationLoopHandler = new AnimationLoopHandler();
    let revealManager: reveal.RevealManager<unknown>;

    async function main() {
      if (!canvas.current) {
        return;
      }
      const { modelUrl } = getParamsFromURL({
        project: 'test',
        modelUrl: props.modelName || 'primitives',
      });

      let scene = new THREE.Scene();

      const renderOptions: RenderOptions = {
        ...defaultRenderOptions, 
        ssaoRenderParameters: {
          depthCheckBias: 0.0,
          sampleRadius: 0.0,
          sampleSize: 1
        }
      };

      let renderer = new THREE.WebGLRenderer({
        canvas: canvas.current,
      });
      renderer.setClearColor('#444');
      renderer.setPixelRatio(window.devicePixelRatio);
      renderer.localClippingEnabled = true;

      revealManager = reveal.createLocalRevealManager(renderer, scene, { logMetrics: false, renderOptions: renderOptions });
      setupLoadingStateHandler(revealManager);

      let model: reveal.internal.PointCloudNode | reveal.CadNode;

      if (props.modelType === 'pointcloud') {
        model = await revealManager.addModel('pointcloud', modelUrl);
      } else {
        model = await revealManager.addModel(
          'cad',
          modelUrl,
<<<<<<< HEAD
=======
          { nodeAppearanceProvider: props.nodeAppearanceProvider || defaultNodeAppearanceProvider }
>>>>>>> fd65b37e
        );
      }

      scene.add(model);

      let cameraConfig = getCameraConfig(model);

      let camera: THREE.PerspectiveCamera = new THREE.PerspectiveCamera(
        75,
        2,
        cameraConfig.near,
        cameraConfig.far
      );

      let testEnv: TestEnvModified<TestEnvCad | TestEnvPointCloud> = {};

      if (props.modifyTestEnv) {
        let defaultTestEnv: any = {
          camera,
          model,
          renderer,
          revealManager,
          scene,
        };
        testEnv = props.modifyTestEnv(defaultTestEnv) || testEnv;

        camera = testEnv.camera || camera;
        cameraConfig = {
          ...cameraConfig,
          ...testEnv.cameraConfig,
        };
        renderer = testEnv.renderer || renderer;
        revealManager = testEnv.revealManager || revealManager;
        scene = testEnv.scene || scene;
      }

      const controls = new CameraControls(camera, renderer.domElement);
      controls.setLookAt(
        cameraConfig.position.x,
        cameraConfig.position.y,
        cameraConfig.position.z,
        cameraConfig.target.x,
        cameraConfig.target.y,
        cameraConfig.target.z
      );
      controls.update(0.0);

      camera.updateProjectionMatrix();
      camera.updateMatrixWorld();
      revealManager.update(camera);

      animationLoopHandler.setOnAnimationFrameListener(async (deltaTime) => {
        let needsResize = resizeRendererToDisplaySize(renderer, camera);

        const controlsNeedUpdate = controls.update(deltaTime);
        if (controlsNeedUpdate) {
          revealManager.update(camera);
        }

        if (controlsNeedUpdate || revealManager.needsRedraw || needsResize) {
          revealManager.render(camera);

          if (testEnv.postRender) {
            testEnv.postRender();
          }

          revealManager.resetRedraw();
        }
      });
      animationLoopHandler.start();

      const w = window as any;
      w.scene = scene;
      w.THREE = THREE;
      w.camera = camera;
      w.controls = controls;
      w.renderer = renderer;
      w.revealManager = revealManager;
    }

    main();

    return () => {
      revealManager?.dispose();
      animationLoopHandler.dispose();
    };
  }, [props]);

  const readyForScreenshot = !loadingState.isLoading;

  return (
    <>
      <CanvasWrapper>
        <canvas ref={canvas} />
      </CanvasWrapper>
      {readyForScreenshot && <div id="ready">Ready</div>}
    </>
  );
}<|MERGE_RESOLUTION|>--- conflicted
+++ resolved
@@ -143,11 +143,7 @@
       } else {
         model = await revealManager.addModel(
           'cad',
-          modelUrl,
-<<<<<<< HEAD
-=======
-          { nodeAppearanceProvider: props.nodeAppearanceProvider || defaultNodeAppearanceProvider }
->>>>>>> fd65b37e
+          modelUrl
         );
       }
 
