--- conflicted
+++ resolved
@@ -193,16 +193,10 @@
   implements: Source[];
 };
 
-<<<<<<< HEAD
-export type ViewsData = { items: ViewItem[] };
-
-export type DataModelListResponse = {
-  items: Array<{ views: Source[] }>;
-=======
 export type ListResponse<T> = {
   items: T[];
->>>>>>> c5ac0af7
-};
+};
+
 
 export type ListResponseWithNextCursor<T> = ListResponse<T> & {
   nextCursor?: string;
@@ -256,12 +250,7 @@
     });
 
     if (result.status === 200) {
-<<<<<<< HEAD
-      const data = result.data as { items: ViewItem[] };
-      return { views: data.items };
-=======
       return { views: result.data.items };
->>>>>>> c5ac0af7
     }
     throw new Error(`Failed to list views. Status: ${result.status}`);
   }
@@ -327,17 +316,9 @@
     >(this._searchEndpoint, { data });
 
     if (result.status === 200) {
-<<<<<<< HEAD
-      const data = result.data as {
-        items: Array<EdgeItem<PropertiesType>> | Array<NodeItem<PropertiesType>>;
-      };
-      hoistInstanceProperties(searchedView, data.items);
-      return { instances: data.items };
-=======
       hoistInstanceProperties(searchedView, result.data.items);
 
       return { instances: result.data.items };
->>>>>>> c5ac0af7
     }
     throw new Error(`Failed to search for instances. Status: ${result.status}`);
   }
@@ -396,28 +377,13 @@
       throw new Error(`Failed to fetch instances. Status: ${result.status}`);
     }
 
-<<<<<<< HEAD
-    const dataResult = result.data as {
-      nextCursor: string | undefined;
-      items: Array<EdgeItem<Record<string, any>> | NodeItem<Record<string, any>>>;
-    } & {
-      nextCursor: string | undefined;
-      items: Array<EdgeItem<PropertiesType> | FdmNode<PropertiesType>>;
-    };
-=======
     const typedResult = result.data.items;
->>>>>>> c5ac0af7
 
     hoistInstanceProperties(source, dataResult.items);
 
     return {
-<<<<<<< HEAD
-      instances: dataResult.items,
-      nextCursor: dataResult.nextCursor
-=======
       instances: result.data.items as Array<EdgeItem<PropertiesType> | FdmNode<PropertiesType>>,
       nextCursor: result.data.nextCursor
->>>>>>> c5ac0af7
     };
   }
 
@@ -568,13 +534,8 @@
     throw new Error(`Failed to fetch instances`);
   }
 
-<<<<<<< HEAD
-  public async getViewsByIds(views: Source[]): Promise<ViewsData> {
-    const result = await this._sdk.post<ViewsData>(this._viewsByIdEndpoint, {
-=======
   public async getViewsByIds(views: Source[]): Promise<ViewItemListResponse> {
     const result = await this._sdk.post<ViewItemListResponse>(this._viewsByIdEndpoint, {
->>>>>>> c5ac0af7
       data: {
         items: views.map((view) => ({
           externalId: view.externalId,
