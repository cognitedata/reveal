/*!
 * Copyright 2020 Cognite AS
 */

import * as THREE from 'three';
import { CogniteClient } from '@cognite/sdk';

import { NodeIdAndTreeIndexMaps } from './NodeIdAndTreeIndexMaps';
import { Color, SupportedModelTypes } from './types';
import { CogniteModelBase } from './CogniteModelBase';
import { NotSupportedInMigrationWrapperError } from './NotSupportedInMigrationWrapperError';
import { toThreeJsBox3, toThreeMatrix4 } from '@/utilities';
import { CadRenderHints, CadNode, ModelNodeAppearance } from '@/experimental';
import { CadLoadingHints } from '@/datamodels/cad/CadLoadingHints';
import { CadModelMetadata } from '@/datamodels/cad/CadModelMetadata';
import { SectorGeometry } from '@/datamodels/cad/sector/types';
import { SectorQuads } from '@/datamodels/cad/rendering/types';

export class Cognite3DModel extends THREE.Object3D implements CogniteModelBase {
  public readonly type: SupportedModelTypes = SupportedModelTypes.CAD;

  get renderHints(): CadRenderHints {
    return this.cadNode.renderHints;
  }

  set renderHints(hints: CadRenderHints) {
    this.cadNode.renderHints = hints;
  }

  get loadingHints(): CadLoadingHints {
    return this.cadNode.loadingHints;
  }

  set loadingHints(hints: CadLoadingHints) {
    this.cadNode.loadingHints = hints;
  }
  readonly modelId: number;
  readonly revisionId: number;
  readonly cadModel: CadModelMetadata;
  readonly cadNode: CadNode;
  readonly nodeColors: Map<number, [number, number, number, number]>;
  readonly selectedNodes: Set<number>;
  readonly hiddenNodes: Set<number>;
  readonly client: CogniteClient;
  readonly nodeIdAndTreeIndexMaps: NodeIdAndTreeIndexMaps;

  constructor(modelId: number, revisionId: number, cadNode: CadNode, client: CogniteClient) {
    super();
    this.modelId = modelId;
    this.revisionId = revisionId;
    this.cadModel = cadNode.cadModelMetadata;
    this.client = client;
    this.nodeColors = new Map();
    this.hiddenNodes = new Set();
    this.selectedNodes = new Set();
    this.nodeIdAndTreeIndexMaps = new NodeIdAndTreeIndexMaps(modelId, revisionId, client);
    const nodeAppearance: ModelNodeAppearance = {
      color: (treeIndex: number) => {
        if (this.selectedNodes.has(treeIndex)) {
          return [0, 0, 200, 255];
        }
        return this.nodeColors.get(treeIndex);
      },
      visible: (treeIndex: number) => {
        return this.hiddenNodes.has(treeIndex) ? false : true;
      }
    };
    cadNode.materialManager.updateLocalAppearance(this.cadModel.blobUrl, nodeAppearance);

    this.cadNode = cadNode;

    this.children.push(this.cadNode);
  }

  dispose() {
    this.children = [];
  }

  getSubtreeNodeIds(_nodeId: number, _subtreeSize?: number): Promise<number[]> {
    throw new NotSupportedInMigrationWrapperError();
  }

  getBoundingBox(nodeId?: number, box?: THREE.Box3): THREE.Box3 {
    if (nodeId) {
      throw new NotSupportedInMigrationWrapperError('Use getBoundingBoxFromCdf(nodeId: number)');
    }

    const bounds = this.cadModel.scene.root.bounds;
    return toThreeJsBox3(box || new THREE.Box3(), bounds, this.cadModel.modelTransformation);
  }

  getModelBoundingBox(): THREE.Box3 {
    return this.getBoundingBox();
  }

  updateNodeIdMaps(sector: { lod: string; data: SectorGeometry | SectorQuads }) {
    this.nodeIdAndTreeIndexMaps.updateMaps(sector);
  }

  async getBoundingBoxFromCdf(nodeId: number, box?: THREE.Box3): Promise<THREE.Box3> {
    const response = await this.client.revisions3D.retrieve3DNodes(this.modelId, this.revisionId, [{ id: nodeId }]);
    if (response.length < 1) {
      throw new Error('NodeId not found');
    }
    const boundingBox3D = response[0].boundingBox;
    const min = boundingBox3D.min;
    const max = boundingBox3D.max;
    const result = box || new THREE.Box3();
    result.min.set(min[0], min[1], min[2]);
    result.max.set(max[0], max[1], max[2]);
    return result.applyMatrix4(toThreeMatrix4(this.cadModel.modelTransformation.modelMatrix));
  }

  iterateNodes(_action: (nodeId: number, treeIndex?: number) => void): void {
    throw new NotSupportedInMigrationWrapperError();
  }

  iterateSubtree(
    _nodeId: number,
    _action: (nodeId: number, treeIndex?: number) => void,
    _treeIndex?: number,
    _subtreeSize?: number
  ): Promise<boolean> {
    throw new NotSupportedInMigrationWrapperError();
  }

  async getNodeColor(nodeId: number): Promise<Color> {
    try {
      const treeIndex = await this.nodeIdAndTreeIndexMaps.getTreeIndex(nodeId);
      const color = this.nodeColors.get(treeIndex);
      if (!color) {
        // TODO: migration wrapper currently does not support looking up colors not set by the user
        throw new NotSupportedInMigrationWrapperError();
      }
      const [r, g, b] = color;
      return {
        r,
        g,
        b
      };
    } catch (error) {
      // tslint:disable-next-line: no-console
      console.error(`Cannot get color of ${nodeId} because of error:`, error);
      return {
        r: 255,
        g: 255,
        b: 255
      };
    }
  }

  async setNodeColor(nodeId: number, r: number, g: number, b: number): Promise<void> {
    const treeIndex = await this.nodeIdAndTreeIndexMaps.getTreeIndex(nodeId);
    this.setNodeColorByTreeIndex(treeIndex, r, g, b);
  }

  setNodeColorByTreeIndex(treeIndex: number, r: number, g: number, b: number) {
    this.nodeColors.set(treeIndex, [r, g, b, 255]);
    this.cadNode.requestNodeUpdate([treeIndex]);
  }

  async resetNodeColor(nodeId: number): Promise<void> {
    const treeIndex = await this.nodeIdAndTreeIndexMaps.getTreeIndex(nodeId);
    this.resetNodeColorByTreeIndex(treeIndex);
  }

  resetNodeColorByTreeIndex(treeIndex: number) {
    this.nodeColors.delete(treeIndex);
    this.cadNode.requestNodeUpdate([treeIndex]);
  }

<<<<<<< HEAD
  resetAllNodeColors() {
    const nodeIds = Array.from(this.nodeColors.keys());
    this.nodeColors.clear();
    this.cadNode.requestNodeUpdate(nodeIds);
  }

  selectNode(_nodeId: number): void {
    throw new NotSupportedInMigrationWrapperError();
=======
  async selectNode(nodeId: number): Promise<void> {
    const treeIndex = await this.nodeIdAndTreeIndexMaps.getTreeIndex(nodeId);
    this.selectedNodes.add(treeIndex);
    this.cadNode.requestNodeUpdate([treeIndex]);
>>>>>>> 556a8d16
  }

  async deselectNode(nodeId: number): Promise<void> {
    const treeIndex = await this.nodeIdAndTreeIndexMaps.getTreeIndex(nodeId);
    this.selectedNodes.delete(treeIndex);
    this.cadNode.requestNodeUpdate([treeIndex]);
  }

  deselectAllNodes(): void {
    const selectedNodes = Array.from(this.selectedNodes);
    this.selectedNodes.clear();
    this.cadNode.requestNodeUpdate(selectedNodes);
  }

  async showNode(nodeId: number): Promise<void> {
    const treeIndex = await this.nodeIdAndTreeIndexMaps.getTreeIndex(nodeId);
    this.showNodeByTreeIndex(treeIndex);
  }

  showNodeByTreeIndex(treeIndex: number): void {
    this.hiddenNodes.delete(treeIndex);
    this.cadNode.requestNodeUpdate([treeIndex]);
  }

  showAllNodes(): void {
    const wasHidden = Array.from(this.hiddenNodes.values());
    this.hiddenNodes.clear();
    this.cadNode.requestNodeUpdate(wasHidden);
  }

  hideAllNodes(makeGray?: boolean): void {
    if (makeGray) {
      throw new NotSupportedInMigrationWrapperError();
    }
    for (let i = 0; i < this.cadModel.scene.maxTreeIndex; i++) {
      this.hiddenNodes.add(i);
    }
    this.cadNode.requestNodeUpdate(Array.from(this.hiddenNodes.values()));
  }

  async hideNode(nodeId: number, makeGray?: boolean): Promise<void> {
    const treeIndex = await this.nodeIdAndTreeIndexMaps.getTreeIndex(nodeId);
    this.hideNodeByTreeIndex(treeIndex, makeGray);
  }

  hideNodeByTreeIndex(treeIndex: number, makeGray?: boolean): void {
    if (makeGray) {
      throw new NotSupportedInMigrationWrapperError();
    }
    this.hiddenNodes.add(treeIndex);
    this.cadNode.requestNodeUpdate([treeIndex]);
  }

  tryGetNodeId(treeIndex: number): number | undefined {
    return this.nodeIdAndTreeIndexMaps.getNodeId(treeIndex);
  }
}<|MERGE_RESOLUTION|>--- conflicted
+++ resolved
@@ -169,21 +169,16 @@
     this.cadNode.requestNodeUpdate([treeIndex]);
   }
 
-<<<<<<< HEAD
   resetAllNodeColors() {
     const nodeIds = Array.from(this.nodeColors.keys());
     this.nodeColors.clear();
     this.cadNode.requestNodeUpdate(nodeIds);
   }
 
-  selectNode(_nodeId: number): void {
-    throw new NotSupportedInMigrationWrapperError();
-=======
   async selectNode(nodeId: number): Promise<void> {
     const treeIndex = await this.nodeIdAndTreeIndexMaps.getTreeIndex(nodeId);
     this.selectedNodes.add(treeIndex);
     this.cadNode.requestNodeUpdate([treeIndex]);
->>>>>>> 556a8d16
   }
 
   async deselectNode(nodeId: number): Promise<void> {
