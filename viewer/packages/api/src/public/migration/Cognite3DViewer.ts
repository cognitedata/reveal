/*!
 * Copyright 2021 Cognite AS
 */
import * as THREE from 'three';
import viewerPackageJson from '../../../../../package.json';

import TWEEN from '@tweenjs/tween.js';
import { Subscription, fromEventPattern } from 'rxjs';
import pick from 'lodash/pick';

import { defaultRenderOptions, EdlOptions } from '@reveal/rendering';

import {
  assertNever,
  EventTrigger,
  InputHandler,
  disposeOfAllEventListeners,
  worldToNormalizedViewportCoordinates,
  worldToViewportCoordinates,
  PointerEventDelegate,
  SceneRenderedDelegate,
  DisposedDelegate,
  determineCurrentDevice,
  SceneHandler,
  BeforeSceneRenderedDelegate
} from '@reveal/utilities';

import { MetricsLogger } from '@reveal/metrics';
import { PickingHandler, CadModelSectorLoadStatistics, CogniteCadModel } from '@reveal/cad-model';
import {
  PointCloudIntersection,
  PointCloudBudget,
  CognitePointCloudModel,
  PointCloudPickingHandler
} from '@reveal/pointclouds';

import {
  AddImage360Options,
  AddModelOptions,
  Cognite3DViewerOptions,
  Intersection,
  CadModelBudget,
  CadIntersection,
  ResolutionOptions
} from './types';
import { RevealManager } from '../RevealManager';
import { CogniteModel } from '../types';
import { RevealOptions } from '../RevealOptions';

import { Spinner } from '../../utilities/Spinner';

import { ViewerState, ViewStateHelper } from '../../utilities/ViewStateHelper';
import { RevealManagerHelper } from '../../storage/RevealManagerHelper';

import { DefaultCameraManager, CameraManager, CameraChangeDelegate, ProxyCameraManager } from '@reveal/camera-manager';
import { CdfModelIdentifier, File3dFormat } from '@reveal/data-providers';
import { DataSource, CdfDataSource, LocalDataSource } from '@reveal/data-source';
import { IntersectInput, SupportedModelTypes, LoadingState } from '@reveal/model-base';

import { CogniteClient } from '@cognite/sdk';
import { Log } from '@reveal/logger';
import {
  determineAntiAliasingMode,
  determineResolutionCap,
  determineSsaoRenderParameters
} from './renderOptionsHelpers';
import { Image360Collection, Image360Entity } from '@reveal/360-images';
import { Image360ApiHelper } from '../../api-helpers/Image360ApiHelper';
import html2canvas from 'html2canvas';
import { Image360 } from '@reveal/360-images/src/Image360';

type Cognite3DViewerEvents = 'click' | 'hover' | 'cameraChange' | 'beforeSceneRendered' | 'sceneRendered' | 'disposed';

/**
 * @example
 * ```js
 * const viewer = new Cognite3DViewer({
 *   noBackground: true,
 *   sdk: CogniteClient({...})
 * });
 * ```
 * @module @cognite/reveal
 */
export class Cognite3DViewer {
  private readonly _domElementResizeObserver: ResizeObserver;
  private readonly _image360ApiHelper: Image360ApiHelper | undefined;

  /**
   * Returns the rendering canvas, the DOM element where the renderer draws its output.
   */
  get canvas(): HTMLCanvasElement {
    return this.renderer.domElement;
  }

  /**
   * The DOM element the viewer will insert its rendering canvas into.
   * The DOM element can be specified in the options when the viewer is created.
   * If not specified, the DOM element will be created automatically.
   * The DOM element cannot be changed after the viewer has been created.
   */
  get domElement(): HTMLElement {
    return this._domElement;
  }

  /**
   * Returns the renderer used to produce images from 3D geometry.
   */
  private get renderer(): THREE.WebGLRenderer {
    return this._renderer;
  }

  private readonly _cdfSdkClient: CogniteClient | undefined;
  private readonly _dataSource: DataSource;

  private readonly _sceneHandler: SceneHandler;
  private readonly _activeCameraManager: ProxyCameraManager;
  private readonly _subscription = new Subscription();
  private readonly _revealManagerHelper: RevealManagerHelper;
  private readonly _domElement: HTMLElement;
  private readonly _renderer: THREE.WebGLRenderer;
  private readonly _ownsRenderer: boolean;

  private readonly _pickingHandler: PickingHandler;
  private readonly _pointCloudPickingHandler: PointCloudPickingHandler;

  private readonly _boundAnimate = this.animate.bind(this);

  private readonly _events = {
    cameraChange: new EventTrigger<CameraChangeDelegate>(),
    click: new EventTrigger<PointerEventDelegate>(),
    hover: new EventTrigger<PointerEventDelegate>(),
    beforeSceneRendered: new EventTrigger<BeforeSceneRenderedDelegate>(),
    sceneRendered: new EventTrigger<SceneRenderedDelegate>(),
    disposed: new EventTrigger<DisposedDelegate>()
  };
  private readonly _mouseHandler: InputHandler;

  private readonly _models: CogniteModel[] = [];

  private isDisposed = false;

  private latestRequestId: number = -1;
  private readonly clock = new THREE.Clock();
  private _clippingNeedsUpdate: boolean = false;

  private readonly spinner: Spinner;

  private get revealManager(): RevealManager {
    return this._revealManagerHelper.revealManager;
  }

  /**
   * Reusable buffers used by functions in Cognite3dViewer to avoid allocations.
   */
  private readonly _updateNearAndFarPlaneBuffers = {
    combinedBbox: new THREE.Box3(),
    bbox: new THREE.Box3()
  };

  /**
   * Gets the current budget for downloading geometry for CAD models. Note that this
   * budget is shared between all added CAD models and not a per-model budget.
   */
  public get cadBudget(): CadModelBudget {
    // Note! Type here differs from the one in RevealManager to expose a documented
    // type. This should map 1:1 with type in RevealManager
    return this.revealManager.cadBudget;
  }

  /**
   * Sets the current budget for downloading geometry for CAD models. Note that this
   * budget is shared between all added CAD models and not a per-model budget.
   */
  public set cadBudget(budget: CadModelBudget) {
    // Note! Type here differs from the one in RevealManager to expose a documented
    // type. This should map 1:1 with type in RevealManager
    this.revealManager.cadBudget = budget;
  }

  /**
   * Returns the point cloud budget. The budget is shared between all loaded
   * point cloud models.
   */
  public get pointCloudBudget(): PointCloudBudget {
    return this.revealManager.pointCloudBudget;
  }

  /**
   * Sets the point cloud budget. The budget is shared between all loaded
   * point cloud models.
   */
  public set pointCloudBudget(budget: PointCloudBudget) {
    this.revealManager.pointCloudBudget = budget;
  }

  /**
   * Gets a list of models currently added to the viewer.
   */
  public get models(): CogniteModel[] {
    return this._models.slice();
  }

  /**
   * @internal
   */
  public get cadLoadedStatistics(): CadModelSectorLoadStatistics {
    return this.revealManager.cadLoadedStatistics;
  }

  constructor(options: Cognite3DViewerOptions) {
    const threejsRequiredVersion = viewerPackageJson.peerDependencies.three.split('.')[1].toString();
    if (threejsRequiredVersion != THREE.REVISION) {
      Log.warn(
        `The version of the dependency \"three\" is different from what Reveal expects, which may cause unexpected results.
        In case of unexpected issues, please set the version to ${viewerPackageJson.peerDependencies.three}`
      );
    }
    this._renderer = options.renderer ?? createRenderer();
    this._renderer.localClippingEnabled = true;
    this._ownsRenderer = options.renderer === undefined;

    this.canvas.style.width = '640px';
    this.canvas.style.height = '480px';
    this.canvas.style.minWidth = '100%';
    this.canvas.style.minHeight = '100%';
    this.canvas.style.maxWidth = '100%';
    this.canvas.style.maxHeight = '100%';

    this._domElement = options.domElement ?? createCanvasWrapper();
    this._domElement.tabIndex = 0;
    this._domElement.appendChild(this.canvas);
    this._domElementResizeObserver = this.setupDomElementResizeListener(this._domElement);

    this.spinner = new Spinner(this.domElement);
    this.spinner.placement = options.loadingIndicatorStyle?.placement ?? 'topLeft';
    this.spinner.opacity = Math.max(0.2, options.loadingIndicatorStyle?.opacity ?? 1.0);

    this._sceneHandler = new SceneHandler();

    this._mouseHandler = new InputHandler(this.domElement);

    const initialActiveCameraManager =
      options.cameraManager ??
      new DefaultCameraManager(this._domElement, this._mouseHandler, this.modelIntersectionCallback.bind(this));

    this._activeCameraManager = new ProxyCameraManager(initialActiveCameraManager);

    this._activeCameraManager.on('cameraChange', (position: THREE.Vector3, target: THREE.Vector3) => {
      this._events.cameraChange.fire(position.clone(), target.clone());
    });

    const revealOptions = createRevealManagerOptions(options, this._renderer.getPixelRatio());
    if (options._localModels === true) {
      this._dataSource = new LocalDataSource();
      this._cdfSdkClient = undefined;
      this._revealManagerHelper = RevealManagerHelper.createLocalHelper(
        this._renderer,
        this._sceneHandler,
        this._activeCameraManager,
        revealOptions
      );
    } else if (options.customDataSource !== undefined) {
      this._dataSource = options.customDataSource;
      this._revealManagerHelper = RevealManagerHelper.createCustomDataSourceHelper(
        this._renderer,
        this._sceneHandler,
        this._activeCameraManager,
        revealOptions,
        options.customDataSource
      );
    } else {
      // CDF - default mode
      this._dataSource = new CdfDataSource(options.sdk);
      this._cdfSdkClient = options.sdk;
      this._revealManagerHelper = RevealManagerHelper.createCdfHelper(
        this._renderer,
        this._sceneHandler,
        this._activeCameraManager,
        revealOptions,
        options.sdk
      );
      this._image360ApiHelper = new Image360ApiHelper(
        options.sdk,
        this._sceneHandler,
        this._domElement,
        this._activeCameraManager,
        this._mouseHandler,
        () => this.requestRedraw()
      );
    }

    this.startPointerEventListeners();

    this._pickingHandler = new PickingHandler(
      this._renderer,
      this._revealManagerHelper.revealManager.materialManager,
      this._sceneHandler
    );

    this._pointCloudPickingHandler = new PointCloudPickingHandler(this._renderer);

    this._subscription.add(
      fromEventPattern<LoadingState>(
        h => this.revealManager.on('loadingStateChanged', h),
        h => this.revealManager.off('loadingStateChanged', h)
      ).subscribe(
        loadingState => {
          this.spinner.loading = loadingState.itemsLoaded != loadingState.itemsRequested;
          if (options.onLoading) {
            options.onLoading(loadingState.itemsLoaded, loadingState.itemsRequested, loadingState.itemsCulled);
          }
        },
        error =>
          MetricsLogger.trackError(error, {
            moduleName: 'Cognite3DViewer',
            methodName: 'constructor'
          })
      )
    );

    this.animate(0);

    MetricsLogger.trackEvent('construct3dViewer', {
      constructorOptions: {
        ...pick(options, [
          'logMetrics',
          'antiAliasingHint',
          'ssaoQualityHint',
          'enableEdges',
          'continuousModelStreaming'
        ]),
        cameraManager: options.cameraManager ? true : false,
        customDataSource: options.customDataSource ? true : false
      }
    });
  }

  /**
   * Set options to control resolution of the viewer. This includes
   * settings for max resolution and limiting resolution when moving the camera.
   * @param options Options to apply.
   */
  setResolutionOptions(options: ResolutionOptions): void {
    if (options.maxRenderResolution) {
      this._revealManagerHelper.revealManager.setResolutionThreshold(options.maxRenderResolution);
    }

    if (options.movingCameraResolutionFactor) {
      this._revealManagerHelper.revealManager.setMovingCameraResolutionFactor(options.movingCameraResolutionFactor);
    }
  }

  /**
   * Returns reveal version installed.
   */
  getVersion(): string {
    return process.env.VERSION!;
  }

  /**
   * Sets the log level. Used for debugging.
   * Defaults to 'none' (which is identical to 'silent').
   * @param level
   */
  setLogLevel(level: 'trace' | 'debug' | 'info' | 'warn' | 'error' | 'silent' | 'none'): void {
    switch (level) {
      case 'none':
        this.setLogLevel('silent');
        break;
      default:
        Log.setLevel(level);
    }
  }

  /**
   * Dispose of WebGL resources. Can be used to free up memory when the viewer is no longer in use.
   * @see {@link https://threejs.org/docs/#manual/en/introduction/How-to-dispose-of-objects}
   * ```ts
   * // Viewer is no longer in use, free up memory
   * viewer.dispose();
   * ```.
   */
  dispose(): void {
    if (this.isDisposed) {
      return;
    }

    this.isDisposed = true;

    if (this.latestRequestId !== undefined) {
      cancelAnimationFrame(this.latestRequestId);
    }

    for (const model of this._models.values()) {
      this.removeModel(model);
    }

    this._subscription.unsubscribe();
    this._activeCameraManager.dispose();
    this.revealManager.dispose();
    this._image360ApiHelper?.dispose();
    this.domElement.removeChild(this.canvas);
    this._domElementResizeObserver.disconnect();
    if (this._ownsRenderer) {
      this.renderer.dispose();
    }

    this.spinner.dispose();

    this._models.forEach(m => m.dispose());
    this._sceneHandler.dispose();

    this._events.disposed.fire();
    disposeOfAllEventListeners(this._events);
    this._mouseHandler.dispose();
  }

  /**
   * Triggered when the viewer is disposed. Listeners should clean up any
   * resources held and remove the reference to the viewer.
   */
  on(event: 'disposed', callback: DisposedDelegate): void;

  /**
   * @example
   * ```js
   * const onClick = (event) => { console.log(event.offsetX, event.offsetY) };
   * viewer.on('click', onClick);
   * ```
   */
  on(event: 'click' | 'hover', callback: PointerEventDelegate): void;
  /**
   * @example
   * ```js
   * viewer.on('cameraChange', (position, target) => {
   *   console.log('Camera changed: ', position, target);
   * });
   * ```
   */
  on(event: 'cameraChange', callback: CameraChangeDelegate): void;
  /**
   * Event that is triggered immediately before the scene is rendered.
   * @param event Metadata about the rendering frame.
   * @param callback Callback to trigger when event occurs.
   */
  on(event: 'beforeSceneRendered', callback: BeforeSceneRenderedDelegate): void;
  /**
   * Event that is triggered immediately after the scene has been rendered.
   * @param event Metadata about the rendering frame.
   * @param callback Callback to trigger when the event occurs.
   */
  on(event: 'sceneRendered', callback: SceneRenderedDelegate): void;
  /**
   * Add event listener to the viewer.
   * Call {@link Cognite3DViewer.off} to remove an event listener.
   * @param event
   * @param callback
   */
  on(
    event: Cognite3DViewerEvents,
    callback:
      | PointerEventDelegate
      | CameraChangeDelegate
      | BeforeSceneRenderedDelegate
      | SceneRenderedDelegate
      | DisposedDelegate
  ): void {
    switch (event) {
      case 'click':
        this._events.click.subscribe(callback as PointerEventDelegate);
        break;

      case 'hover':
        this._events.hover.subscribe(callback as PointerEventDelegate);
        break;

      case 'cameraChange':
        this._events.cameraChange.subscribe(callback as CameraChangeDelegate);
        break;

      case 'beforeSceneRendered':
        this._events.beforeSceneRendered.subscribe(callback as BeforeSceneRenderedDelegate);
        break;

      case 'sceneRendered':
        this._events.sceneRendered.subscribe(callback as SceneRenderedDelegate);
        break;

      case 'disposed':
        this._events.disposed.subscribe(callback as DisposedDelegate);
        break;

      default:
        assertNever(event);
    }
  }

  /**
   * @example
   * ```js
   * viewer.off('click', onClick);
   * ```
   */
  off(event: 'click' | 'hover', callback: PointerEventDelegate): void;
  /**
   * @example
   * ```js
   * viewer.off('cameraChange', onCameraChange);
   * ```
   */
  off(event: 'cameraChange', callback: CameraChangeDelegate): void;
  /**
   * Unsubscribe the 'beforeSceneRendered'-event previously subscribed with {@link on}.
   */
  off(event: 'beforeSceneRendered', callback: BeforeSceneRenderedDelegate): void;
  /**
   * @example
   * ```js
   * viewer.off('sceneRendered', updateStats);
   * ```
   */
  off(event: 'sceneRendered', callback: SceneRenderedDelegate): void;
  /**
   * @example
   * ```js
   * viewer.off('disposed', clearAll);
   * ```
   */
  off(event: 'disposed', callback: DisposedDelegate): void;

  /**
   * Remove event listener from the viewer.
   * Call {@link Cognite3DViewer.on} to add event listener.
   * @param event
   * @param callback
   */
  off(
    event: Cognite3DViewerEvents,
    callback:
      | PointerEventDelegate
      | CameraChangeDelegate
      | BeforeSceneRenderedDelegate
      | SceneRenderedDelegate
      | DisposedDelegate
  ): void {
    switch (event) {
      case 'click':
        this._events.click.unsubscribe(callback as PointerEventDelegate);
        break;

      case 'hover':
        this._events.hover.unsubscribe(callback as PointerEventDelegate);
        break;

      case 'cameraChange':
        this._events.cameraChange.unsubscribe(callback as CameraChangeDelegate);
        break;

      case 'beforeSceneRendered':
        this._events.beforeSceneRendered.unsubscribe(callback as BeforeSceneRenderedDelegate);
        break;

      case 'sceneRendered':
        this._events.sceneRendered.unsubscribe(callback as SceneRenderedDelegate);
        break;

      case 'disposed':
        this._events.disposed.unsubscribe(callback as DisposedDelegate);
        break;

      default:
        assertNever(event);
    }
  }

  get cameraManager(): CameraManager {
    return this._activeCameraManager.innerCameraManager;
  }

  /**
   * Sets the active camera manager instance for current Cognite3Dviewer.
   * @param cameraManager Camera manager instance.
   */
  setCameraManager(cameraManager: CameraManager): void {
    this._activeCameraManager.setActiveCameraManager(cameraManager);
    this.requestRedraw();
  }

  /**
   * Gets the current viewer state which includes the camera pose as well as applied styling.
   * @returns JSON object containing viewer state.
   */
  getViewState(): ViewerState {
    const stateHelper = this.createViewStateHelper();
    return stateHelper.getCurrentState();
  }

  /**
   * Restores camera settings from the state provided, and clears all current styled
   * node collections and applies the `state` object.
   * @param state Viewer state retrieved from {@link Cognite3DViewer.getViewState}.
   */
  setViewState(state: ViewerState): Promise<void> {
    const stateHelper = this.createViewStateHelper();

    this.models
      .filter(model => model instanceof CogniteCadModel)
      .map(model => model as CogniteCadModel)
      .forEach(model => model.removeAllStyledNodeCollections());

    return stateHelper.setState(state);
  }

  /**
   * Add a new model to the viewer.
   * Call {@link Cognite3DViewer.fitCameraToModel} to see the model after the model has loaded.
   * @param options
   * @example
   * ```js
   * const options = {
   * modelId:     'COGNITE_3D_MODEL_ID',
   * revisionId:  'COGNITE_3D_REVISION_ID',
   * };
   * viewer.addModel(options).then(model => {
   * viewer.fitCameraToModel(model, 0);
   * });
   * ```
   */
  async addModel(options: AddModelOptions): Promise<CogniteModel> {
    if (options.localPath !== undefined) {
      throw new Error(
        'addModel() only supports CDF hosted models. Use addCadModel() and addPointCloudModel() to use self-hosted models'
      );
    }

    const type = await this.determineModelType(options.modelId, options.revisionId);
    switch (type) {
      case 'cad':
        return this.addCadModel(options);
      case 'pointcloud':
        return this.addPointCloudModel(options);
      default:
        throw new Error('Model is not supported');
    }
  }

  /**
   * Add a new CAD 3D model to the viewer.
   * Call {@link Cognite3DViewer.fitCameraToModel} to see the model after the model has loaded.
   * @param options
   * @example
   * ```js
   * const options = {
   * modelId:     'COGNITE_3D_MODEL_ID',
   * revisionId:  'COGNITE_3D_REVISION_ID',
   * };
   * viewer.addCadModel(options).then(model => {
   * viewer.fitCameraToModel(model, 0);
   * });
   * ```
   */
  async addCadModel(options: AddModelOptions): Promise<CogniteCadModel> {
    const nodesApiClient = this._dataSource.getNodesApiClient();

    const { modelId, revisionId } = options;
    const cadNode = await this._revealManagerHelper.addCadModel(options);

    const model3d = new CogniteCadModel(modelId, revisionId, cadNode, nodesApiClient);
    this._models.push(model3d);
    this._sceneHandler.addCadModel(cadNode, cadNode.cadModelIdentifier);

    return model3d;
  }

  /**
   * Add a new pointcloud 3D model to the viewer.
   * Call {@link Cognite3DViewer.fitCameraToModel} to see the model after the model has loaded.
   * @param options
   * @example
   * ```js
   * const options = {
   * modelId:     'COGNITE_3D_MODEL_ID',
   * revisionId:  'COGNITE_3D_REVISION_ID',
   * };
   * viewer.addPointCloudModel(options).then(model => {
   * viewer.fitCameraToModel(model, 0);
   * });
   * ```
   */
  async addPointCloudModel(options: AddModelOptions): Promise<CognitePointCloudModel> {
    if (options.geometryFilter) {
      throw new Error('geometryFilter is not supported for point clouds');
    }

    const { modelId, revisionId } = options;
    const pointCloudNode = await this._revealManagerHelper.addPointCloudModel(options);
    const model = new CognitePointCloudModel(modelId, revisionId, pointCloudNode);
    this._models.push(model);

    this._sceneHandler.addPointCloudModel(pointCloudNode, pointCloudNode.modelIdentifier);

    return model;
  }

  /**
   * Adds a set of 360 images to the scene from the /events API in Cognite Data Fusion.
   * @param datasource The CDF data source which holds the references to the 360 image sets.
   * @param eventFilter The metadata filter to apply when querying events that contains the 360 images.
   * @param add360ImageOptions Options for behaviours when adding 360 images.
   * @example
   * ```js
   * const eventFilter = { site_id: "12345" };
   * await viewer.add360ImageSet('events', eventFilter);
   * ```
   */
  async add360ImageSet(
    datasource: 'events',
    eventFilter: { [key: string]: string },
    add360ImageOptions?: AddImage360Options
  ): Promise<Image360Collection> {
    if (datasource !== 'events') {
      throw new Error(`${datasource} is an unknown datasource from 360 images`);
    }

    if (this._cdfSdkClient === undefined || this._image360ApiHelper === undefined) {
      throw new Error(`Adding 360 image sets is only supported when connecting to Cognite Data Fusion`);
    }

    const collectionTransform = add360ImageOptions?.collectionTransform ?? new THREE.Matrix4();
    const preMultipliedRotation = add360ImageOptions?.preMultipliedRotation ?? true;

    const image360Entities = await this._image360ApiHelper.add360ImageSet(
      eventFilter,
      collectionTransform,
      preMultipliedRotation
    );

    return { image360Entities };
  }

  /**
   * Remove a set of 360 images.
   * @param image360Entities
   */
  remove360Images(...image360Entities: Image360[]): Promise<void> {
    if (this._cdfSdkClient === undefined || this._image360ApiHelper === undefined) {
      throw new Error(`Adding 360 image sets is only supported when connecting to Cognite Data Fusion`);
    }
    return this._image360ApiHelper.remove360Images(image360Entities.map(entity => entity as Image360Entity));
  }

  /**
   * Enter visualization of a 360 image.
   * @param image360
   */
  enter360Image(image360: Image360): Promise<void> {
    if (this._cdfSdkClient === undefined || this._image360ApiHelper === undefined) {
      throw new Error(`Adding 360 image sets is only supported when connecting to Cognite Data Fusion`);
    }
    return this._image360ApiHelper.enter360Image(image360 as Image360Entity);
  }

  /**
   * Exit visualization of the 360 image.
   */
  exit360Image(): void {
    if (this._cdfSdkClient === undefined || this._image360ApiHelper === undefined) {
      throw new Error(`Adding 360 image sets is only supported when connecting to Cognite Data Fusion`);
    }
    this._image360ApiHelper.exit360Image();
  }

  /**
   * Removes a model that was previously added using {@link Cognite3DViewer.addModel},
   * {@link Cognite3DViewer.addCadModel} or {@link Cognite3DViewer.addPointCloudModel}
   * .
   * @param model
   */
  removeModel(model: CogniteModel): void {
    const modelIdx = this._models.indexOf(model);
    if (modelIdx === -1) {
      throw new Error('Model is not added to viewer');
    }
    this._models.splice(modelIdx, 1);

    switch (model.type) {
      case 'cad':
        const cadModel = model as CogniteCadModel;
        this._sceneHandler.removeCadModel(cadModel.cadNode);
        model.dispose();
        this.revealManager.removeModel(model.type, cadModel.cadNode);

        // This is required because renderer holds references to scenes that were rendered,
        // including geometry on that scenes. `dispose` method removes unused references for
        // removed model.
        this._renderer.renderLists.dispose();
        break;

      case 'pointcloud':
        const pcModel = model as CognitePointCloudModel;
        this._sceneHandler.removePointCloudModel(pcModel.pointCloudNode);
        this.revealManager.removeModel(model.type, pcModel.pointCloudNode);
        break;

      default:
        assertNever(model.type, `Model type ${model.type} cannot be removed`);
    }

    this.revealManager.requestRedraw();
  }

  /**
   * Use to determine of which type the model is.
   *
   * @param modelId The model's id.
   * @param revisionId The model's revision id.
   *
   * @returns Empty string if type is not supported.
   * @example
   * ```typescript
   * const viewer = new Cognite3DViewer(...);
   * const type = await viewer.determineModelType(options.modelId, options.revisionId)
   * let model: CogniteModel
   * switch (type) {
   *   case 'cad':
   *     model = await viewer.addCadModel(options);
   *     break;
   *   case 'pointcloud':
   *     model = await viewer.addPointCloudModel(options);
   *     break;
   *   default:
   *     throw new Error('Model is not supported');
   * }
   * viewer.fitCameraToModel(model);
   * ```
   */
  async determineModelType(modelId: number, revisionId: number): Promise<SupportedModelTypes | ''> {
    if (this._cdfSdkClient === undefined) {
      throw new Error(`${this.determineModelType.name}() is only supported when connecting to Cognite Data Fusion`);
    }

    const modelIdentifier = new CdfModelIdentifier(modelId, revisionId);
    const outputs = await this._dataSource.getModelMetadataProvider().getModelOutputs(modelIdentifier);
    const outputFormats = outputs.map(output => output.format);

    if (hasOutput(File3dFormat.GltfCadModel)) {
      return 'cad';
    } else if (hasOutput(File3dFormat.EptPointCloud)) {
      return 'pointcloud';
    }
    return '';

    function hasOutput(format: File3dFormat) {
      return outputFormats.includes(format);
    }
  }

  /**
   * Add a THREE.Object3D to the viewer.
   * @param object
   * @example
   * ```js
   * const sphere = new THREE.Mesh(
   * new THREE.SphereGeometry(),
   * new THREE.MeshBasicMaterial()
   * );
   * viewer.addObject3D(sphere);
   * ```
   */
  addObject3D(object: THREE.Object3D): void {
    if (this.isDisposed) {
      return;
    }
    object.updateMatrixWorld(true);
    this._sceneHandler.addCustomObject(object);
    this.revealManager.requestRedraw();
    this.recalculateBoundingBox();
  }

  /**
   * Remove a THREE.Object3D from the viewer.
   * @param object
   * @example
   * ```js
   * const sphere = new THREE.Mesh(new THREE.SphereGeometry(), new THREE.MeshBasicMaterial());
   * viewer.addObject3D(sphere);
   * viewer.removeObject3D(sphere);
   * ```
   */
  removeObject3D(object: THREE.Object3D): void {
    if (this.isDisposed) {
      return;
    }
    this._sceneHandler.removeCustomObject(object);
    this.revealManager.requestRedraw();
    this.recalculateBoundingBox();
  }

  /**
   * Sets the color used as the clear color of the renderer.
   * @param backgroundColor
   * @param backgroundColor.color
   * @param backgroundColor.alpha
   */
  setBackgroundColor(backgroundColor: { color?: THREE.Color; alpha?: number }): void {
    if (this.isDisposed) {
      return;
    }

    const color = backgroundColor.color ?? this.renderer.getClearColor(new THREE.Color());
    const alpha = backgroundColor.alpha ?? this.renderer.getClearAlpha();

    this.renderer.setClearColor(color, alpha);
    this.spinner.updateBackgroundColor(color);
    this.requestRedraw();
  }

  /**
   * Sets per-pixel clipping planes. Pixels behind any of the planes will be sliced away.
   * @param clippingPlanes The planes to use for clipping.
   * @example
   * ```js
   * // Hide pixels with values less than 0 in the x direction
   * const plane = new THREE.Plane(new THREE.Vector3(1, 0, 0), 0);
   * viewer.setGlobalClippingPlanes([plane]);
   * ```
   * ```js
   * // Hide pixels with values greater than 20 in the x direction
   *  const plane = new THREE.Plane(new THREE.Vector3(-1, 0, 0), 20);
   * viewer.setGlobalClippingPlanes([plane]);
   * ```
   * ```js
   * // Hide pixels with values less than 0 in the x direction or greater than 0 in the y direction
   * const xPlane = new THREE.Plane(new THREE.Vector3(1, 0, 0), 0);
   * const yPlane = new THREE.Plane(new THREE.Vector3(0, -1, 0), 0);
   * viewer.setGlobalClippingPlanes([xPlane, yPlane]);
   * ```
   * ```js
   * // Hide pixels behind an arbitrary, non axis-aligned plane
   *  const plane = new THREE.Plane(new THREE.Vector3(1.5, 20, -19), 20);
   * viewer.setGlobalClippingPlanes([plane]);
   * ```
   * ```js
   * // Disable clipping planes
   *  viewer.setGlobalClippingPlanes([]);
   * ```
   */
  setGlobalClippingPlanes(clippingPlanes: THREE.Plane[]): void {
    this.revealManager.clippingPlanes = clippingPlanes;
    this._clippingNeedsUpdate = true;
  }

  /**
   * Sets per-pixel clipping planes. Pixels behind any of the planes will be sliced away.
   * @param clippingPlanes
   * @deprecated Use {@link Cognite3DViewer.setGlobalClippingPlanes} instead.
   */
  setClippingPlanes(clippingPlanes: THREE.Plane[]): void {
    this.setGlobalClippingPlanes(clippingPlanes);
  }

  /**
   * Returns the current active global clipping planes.
   * @deprecated Use {@link Cognite3DViewer.getGlobalClippingPlanes} instead.
   */
  getClippingPlanes(): THREE.Plane[] {
    return this.getGlobalClippingPlanes();
  }

  /**
   * Returns the current active global clipping planes.
   */
  getGlobalClippingPlanes(): THREE.Plane[] {
    return this.revealManager.clippingPlanes.map(p => p.clone());
  }

  /**
   * Attempts to load the camera settings from the settings stored for the
   * provided model. See {@link https://docs.cognite.com/api/v1/#operation/get3DRevision}
   * and {@link https://docs.cognite.com/api/v1/#operation/update3DRevisions} for
   * information on how this setting is retrieved and stored. This setting can
   * also be changed through the 3D models management interface in Cognite Fusion.
   * If no camera configuration is stored in CDF, {@link Cognite3DViewer.fitCameraToModel}
   * is used as a fallback.
   * @param model The model to load camera settings from.
   */
  loadCameraFromModel(model: CogniteModel): void {
    const config = model.getCameraConfiguration();
    if (config) {
      this._activeCameraManager.setCameraState({ position: config.position, target: config.target });
    } else {
      this.fitCameraToModel(model, 0);
    }
  }

  /**
   * Move camera to a place where the 3D model is visible.
   * It uses the bounding box of the 3D model and calls {@link Cognite3DViewer.fitCameraToBoundingBox}.
   * @param model The 3D model.
   * @param duration The duration of the animation moving the camera. Set this to 0 (zero) to disable animation.
   * @example
   * ```js
   * // Fit camera to model
   * viewer.fitCameraToModel(model);
   * ```
   * ```js
   * // Fit camera to model over 500 milliseconds
   * viewer.fitCameraToModel(model, 500);
   * ```
   * ```js
   * // Fit camera to model instantly
   * viewer.fitCameraToModel(model, 0);
   * ```
   */
  fitCameraToModel(model: CogniteModel, duration?: number): void {
    const bounds = model.getModelBoundingBox(new THREE.Box3(), true);
    this._activeCameraManager.fitCameraToBoundingBox(bounds, duration);
  }

  /**
   * Move camera to a place where a set of 3D models are visible.
   * @param models Optional 3D models to focus the camera on. If no models are provided the camera will fit to all models.
   * @param duration The duration of the animation moving the camera. Set this to 0 (zero) to disable animation.
   * @param restrictToMostGeometry If true, attempt to remove junk geometry from the bounds to allow setting a good camera position.
   */
  fitCameraToModels(models?: CogniteModel[], duration?: number, restrictToMostGeometry = false): void {
    const cogniteModels = models ?? this.models;

    if (cogniteModels.length < 1) {
      return;
    }

    const bounds = cogniteModels.reduce<THREE.Box3>((combinedBoundingBox, model) => {
      combinedBoundingBox.union(model.getModelBoundingBox(undefined, restrictToMostGeometry));
      return combinedBoundingBox;
    }, new THREE.Box3());

    this.fitCameraToBoundingBox(bounds, duration);
  }

  /**
   * Move camera to a place where the content of a bounding box is visible to the camera.
   * @param box The bounding box in world space.
   * @param duration The duration of the animation moving the camera. Set this to 0 (zero) to disable animation.
   * @param radiusFactor The ratio of the distance from camera to center of box and radius of the box.
   * @example
   * ```js
   * // Fit camera to bounding box over 500 milliseconds
   * viewer.fitCameraToBoundingBox(boundingBox, 500);
   * ```
   * ```js
   * // Fit camera to bounding box instantaneously
   * viewer.fitCameraToBoundingBox(boundingBox, 0);
   * ```
   * ```js
   * // Place the camera closer to the bounding box
   * viewer.fitCameraToBoundingBox(boundingBox, 500, 2);
   * ```
   */
  fitCameraToBoundingBox(box: THREE.Box3, duration?: number, radiusFactor: number = 2): void {
    this._activeCameraManager.fitCameraToBoundingBox(box, duration, radiusFactor);
  }

  /**
   * Typically used when you perform some changes and can't see them unless you move camera.
   */
  requestRedraw(): void {
    this.revealManager.requestRedraw();
  }

  /**
   * Convert a point in world space to its coordinates in the canvas. This can be used to place HTML objects near 3D objects on top of the 3D viewer.
   * @see {@link https://www.w3schools.com/graphics/canvas_coordinates.asp https://www.w3schools.com/graphics/canvas_coordinates.asp}.
   * @param point World space coordinate.
   * @param normalize Optional. If true, coordinates are normalized into [0,1]. If false, the values are in the range [0, <canvas_size>).
   * @returns Returns 2D coordinates if the point is visible on screen, or `null` if object is outside screen.
   * @example
   * ```js
   * const boundingBoxCenter = new THREE.Vector3();
   * // Find center of bounding box in world space
   * model.getBoundingBox(nodeId).getCenter(boundingBoxCenter);
   * // Screen coordinates of that point
   * const screenCoordinates = viewer.worldToScreen(boundingBoxCenter);
   * ```
   * ```js
   * const boundingBoxCenter = new THREE.Vector3();
   * // Find center of bounding box in world space
   * model.getBoundingBox(nodeId).getCenter(boundingBoxCenter);
   * // Screen coordinates of that point normalized in the range [0,1]
   * const screenCoordinates = viewer.worldToScreen(boundingBoxCenter, true);
   * ```
   * ```js
   * const boundingBoxCenter = new THREE.Vector3();
   * // Find center of bounding box in world space
   * model.getBoundingBox(nodeId).getCenter(boundingBoxCenter);
   * // Screen coordinates of that point
   * const screenCoordinates = viewer.worldToScreen(boundingBoxCenter);
   * if (screenCoordinates == null) {
   *   // Object not visible on screen
   * } else {
   *   // Object is visible on screen
   * }
   * ```
   */
  worldToScreen(point: THREE.Vector3, normalize?: boolean): THREE.Vector2 | null {
    const camera = this.cameraManager.getCamera();
    camera.updateMatrixWorld();
    const screenPosition = new THREE.Vector3();
    if (normalize) {
      worldToNormalizedViewportCoordinates(camera, point, screenPosition);
    } else {
      worldToViewportCoordinates(this.canvas, camera, point, screenPosition);
    }

    if (
      screenPosition.x < 0 ||
      screenPosition.x > 1 ||
      screenPosition.y < 0 ||
      screenPosition.y > 1 ||
      screenPosition.z < 0 ||
      screenPosition.z > 1
    ) {
      // Return null if point is outside camera frustum.
      return null;
    }

    return new THREE.Vector2(screenPosition.x, screenPosition.y);
  }

  /**
   * Take a screenshot from the current camera position. When drawing UI, only the viewer DOM element and its children will be included in the image.
   * The DOM is scaled to fit any provided resolution, and as a result some elements can be positioned incorrectly in regards to the 3D render.
   *
   * `html2canvas` is used to draw UI and this has some limitations on what CSS properties it is able to render. See {@link https://html2canvas.hertzen.com/documentation the html2canvas documentation} for details.
   * @param width Width of the final image. Default is current canvas size.
   * @param height Height of the final image. Default is current canvas size.
   * @param includeUI If false the screenshot will include only the rendered 3D.
   * @returns A {@link https://developer.mozilla.org/en-US/docs/Web/HTTP/Basics_of_HTTP/Data_URIs Data URL} of the image ('image/png').
   * @example
   * ```js
   * // Take a screenshot with custom resolution
   * const url = await viewer.getScreenshot(1920, 1080);
   * ```
   * ```js
   * // Add a screenshot with resolution of the canvas to the page
   * const url = await viewer.getScreenshot();
   * const image = document.createElement('img');
   * image.src = url;
   * document.body.appendChild(image);
   * ```
   */
  async getScreenshot(width = this.canvas.width, height = this.canvas.height, includeUI = true): Promise<string> {
    if (this.isDisposed) {
      throw new Error('Viewer is disposed');
    }

    const customRenderTarget = this.renderer.getRenderTarget();
    const { width: originalWidth, height: originalHeight } = this.renderer.getSize(new THREE.Vector2());
<<<<<<< HEAD
    const originalPixelRatio = this._renderer.getPixelRatio();

    // Remove this block once https://github.com/niklasvh/html2canvas/pull/2832 is resolved
    // Render everything a little bigger so that the outCanvas can be cropped later
    if (includeUI) {
      width++;
      height++;
    }

=======
>>>>>>> aa95a21c
    const originalDomeStyle = {
      position: this.domElement.style.position,
      width: this.domElement.style.width,
      height: this.domElement.style.height,
      margin: this.domElement.style.margin,
      padding: this.domElement.style.padding,
      left: this.domElement.style.left,
      top: this.domElement.style.top
    };

    try {
      // Pause animate while the screenshot renders to stop changes to active camera aspect ratio
      cancelAnimationFrame(this.latestRequestId);

      // Position and scale domElement to match requested resolution.
      // Remove observer temporarily to stop animate from running resize in the background.
      this._domElementResizeObserver.unobserve(this._domElement);
      this.domElement.style.position = 'absolute';
      this.domElement.style.width = width + 'px';
      this.domElement.style.height = height + 'px';
      this.domElement.style.margin = '0px';
      this.domElement.style.padding = '0px';
      this.domElement.style.left = '0px';
      this.domElement.style.top = '0px';

      const screenshotCamera = this.cameraManager.getCamera().clone() as THREE.PerspectiveCamera;
      adjustCamera(screenshotCamera, width, height);

      // Disregard pixelRatio to get the screenshot in requested resolution.
      const pixelRatioOverride = 1;
      this.renderer.setDrawingBufferSize(width, height, pixelRatioOverride);
      if (customRenderTarget) {
        // To ensure that the render is done to the screenshot canvas, we clear the custom
        // render target. This will make the renderer fall back to use the default canvas.
        this.revealManager.setOutputRenderTarget(null);
      }
      this.revealManager.render(screenshotCamera);
      if (!includeUI) return this.canvas.toDataURL();

      // Force update of overlay elements.
      this._events.sceneRendered.fire({
        frameNumber: -1,
        renderTime: -1,
        renderer: this.renderer,
        camera: screenshotCamera
      });

      // Draw screenshot. Again disregarding pixel ratio.
      const outCanvas = await html2canvas(this.domElement, {
        scale: pixelRatioOverride,
        windowHeight: width,
        windowWidth: height,
        width,
        height,
        x: 0,
        y: 0,
        scrollX: 0,
        scrollY: 0
      });

      return outCanvas.toDataURL();
    } finally {
      this.domElement.style.position = originalDomeStyle.position;
      this.domElement.style.width = originalDomeStyle.width;
      this.domElement.style.height = originalDomeStyle.height;
      this.domElement.style.margin = originalDomeStyle.margin;
      this.domElement.style.padding = originalDomeStyle.padding;
      this.domElement.style.left = originalDomeStyle.left;
      this.domElement.style.top = originalDomeStyle.top;
      this._domElementResizeObserver.observe(this._domElement);

      if (customRenderTarget) {
        //Restore render target and clear the default canvas.
        this.revealManager.setOutputRenderTarget(customRenderTarget);
        const context = this.renderer.getContext();
        context?.clear(context.COLOR_BUFFER_BIT);
        context?.clear(context.DEPTH_BUFFER_BIT);
      }

      this.renderer.setDrawingBufferSize(originalWidth, originalHeight, originalPixelRatio);
      this.revealManager.render(this.cameraManager.getCamera());

      // Restart animate loop
      this.latestRequestId = requestAnimationFrame(this._boundAnimate);
      this.requestRedraw();
    }
  }

  /**
   * Raycasting model(s) for finding where the ray intersects with the model.
   * @param offsetX X coordinate in pixels (relative to the domElement).
   * @param offsetY Y coordinate in pixels (relative to the domElement).
   * @returns A promise that if there was an intersection then return the intersection object - otherwise it
   * returns `null` if there were no intersections.
   * @see {@link https://en.wikipedia.org/wiki/Ray_casting}.
   *
   * @example For CAD model
   * ```js
   * const offsetX = 50 // pixels from the left
   * const offsetY = 100 // pixels from the top
   * const intersection = await viewer.getIntersectionFromPixel(offsetX, offsetY);
   * if (intersection) // it was a hit
   *   console.log(
   *   'You hit model ', intersection.model,
   *   ' at the node with tree index ', intersection.treeIndex,
   *   ' at this exact point ', intersection.point
   *   );
   * ```
   *
   * @example For point cloud
   * ```js
   * const offsetX = 50 // pixels from the left
   * const offsetY = 100 // pixels from the top
   * const intersection = await viewer.getIntersectionFromPixel(offsetX, offsetY);
   * if (intersection) // it was a hit
   *   console.log(
   *   'You hit model ', intersection.model,
   *   ' at the point index ', intersection.pointIndex,
   *   ' at this exact point ', intersection.point
   *   );
   * ```
   */
  async getIntersectionFromPixel(offsetX: number, offsetY: number): Promise<null | Intersection> {
    if (this._image360ApiHelper !== undefined) {
      const image360Intersection = this._image360ApiHelper.intersect360ImageIcons(offsetX, offsetY);
      if (image360Intersection !== undefined) {
        return null;
      }
    }
    return this.intersectModels(offsetX, offsetY);
  }

  /** @private */
  private getModels(type: 'cad'): CogniteCadModel[];
  /** @private */
  private getModels(type: 'pointcloud'): CognitePointCloudModel[];
  /** @private */
  private getModels(type: SupportedModelTypes): CogniteModel[] {
    return this._models.filter(x => x.type === type);
  }

  /**
   * Creates a helper for managing viewer state.
   */
  private createViewStateHelper(): ViewStateHelper {
    if (this._cdfSdkClient === undefined) {
      throw new Error(`${this.setViewState.name}() is only supported when connecting to Cognite Data Fusion`);
    }
    return new ViewStateHelper(this, this._cdfSdkClient);
  }

  /** @private */
  private animate(time: number) {
    if (this.isDisposed) {
      return;
    }
    this.latestRequestId = requestAnimationFrame(this._boundAnimate);

    const { display, visibility } = window.getComputedStyle(this.canvas);
    const isVisible = visibility === 'visible' && display !== 'none';

    if (isVisible) {
      const camera = this.cameraManager.getCamera();
      TWEEN.update(time);
      this.recalculateBoundingBox();
      this._activeCameraManager.update(this.clock.getDelta(), this._updateNearAndFarPlaneBuffers.combinedBbox);
      this.revealManager.update(camera);

      if (this.revealManager.needsRedraw || this._clippingNeedsUpdate) {
        const frameNumber = this.renderer.info.render.frame;
        const start = Date.now();

        this._events.beforeSceneRendered.fire({ frameNumber, renderer: this.renderer, camera });

        this.revealManager.render(camera);
        this.revealManager.resetRedraw();
        this._clippingNeedsUpdate = false;
        const renderTime = Date.now() - start;

        this._events.sceneRendered.fire({ frameNumber, renderTime, renderer: this.renderer, camera });
      }
    }
  }

  /** @private */
  private async intersectModels(
    offsetX: number,
    offsetY: number,
    options?: { asyncCADIntersection?: boolean }
  ): Promise<null | Intersection> {
    const cadModels = this.getModels('cad');
    const pointCloudModels = this.getModels('pointcloud');
    const cadNodes = cadModels.map(x => x.cadNode);
    const pointCloudNodes = pointCloudModels.map(x => x.pointCloudNode);

    const normalizedCoords = {
      x: (offsetX / this.renderer.domElement.clientWidth) * 2 - 1,
      y: (offsetY / this.renderer.domElement.clientHeight) * -2 + 1
    };

    const input: IntersectInput = {
      normalizedCoords,
      camera: this.cameraManager.getCamera(),
      renderer: this.renderer,
      clippingPlanes: this.getGlobalClippingPlanes(),
      domElement: this.renderer.domElement
    };
    const cadResults = await this._pickingHandler.intersectCadNodes(
      cadNodes,
      input,
      options?.asyncCADIntersection ?? true
    );
    const pointCloudResults = this._pointCloudPickingHandler.intersectPointClouds(pointCloudNodes, input);

    const intersections: Intersection[] = [];
    if (pointCloudResults.length > 0) {
      const result = pointCloudResults[0]; // Nearest intersection
      for (const model of pointCloudModels) {
        if (model.pointCloudNode === result.pointCloudNode) {
          const intersection: PointCloudIntersection = {
            type: 'pointcloud',
            model,
            point: result.point,
            pointIndex: result.pointIndex,
            distanceToCamera: result.distance,
            annotationId: result.annotationId,
            assetRef: result.assetRef
          };
          intersections.push(intersection);
          break;
        }
      }
    }

    if (cadResults.length > 0) {
      const result = cadResults[0]; // Nearest intersection
      for (const model of cadModels) {
        if (model.cadNode === result.cadNode) {
          const intersection: CadIntersection = {
            type: 'cad',
            model,
            treeIndex: result.treeIndex,
            point: result.point,
            distanceToCamera: result.distance
          };
          intersections.push(intersection);
        }
      }
    }

    intersections.sort((a, b) => a.distanceToCamera - b.distanceToCamera);

    return intersections.length > 0 ? intersections[0] : null;
  }

  /**
   * Callback used by DefaultCameraManager to do model intersection. Made synchronous to avoid
   * input lag when zooming in and out. Default implementation is async. See PR #2405 for more info.
   * @private
   */
  private async modelIntersectionCallback(offsetX: number, offsetY: number) {
    const intersection = await this.intersectModels(offsetX, offsetY, { asyncCADIntersection: false });

    return { intersection, modelsBoundingBox: this._updateNearAndFarPlaneBuffers.combinedBbox };
  }

  /** @private */
  private recalculateBoundingBox() {
    // See https://stackoverflow.com/questions/8101119/how-do-i-methodically-choose-the-near-clip-plane-distance-for-a-perspective-proj
    if (this.isDisposed) {
      return;
    }

    const { combinedBbox, bbox } = this._updateNearAndFarPlaneBuffers;

    combinedBbox.makeEmpty();
    this._models.forEach(model => {
      model.getModelBoundingBox(bbox);
      if (!bbox.isEmpty()) {
        combinedBbox.union(bbox);
      }
    });

    this._sceneHandler.customObjects.forEach(obj => {
      bbox.setFromObject(obj);
      if (!bbox.isEmpty()) {
        combinedBbox.union(bbox);
      }
    });
  }

  /** @private */
  private setupDomElementResizeListener(domElement: HTMLElement): ResizeObserver {
    const resizeObserver = new ResizeObserver(() => {
      this.revealManager.requestRedraw();
    });

    resizeObserver.observe(domElement);
    return resizeObserver;
  }

  private readonly startPointerEventListeners = () => {
    this._mouseHandler.on('click', e => {
      this._events.click.fire(e);
    });

    this._mouseHandler.on('hover', e => {
      this._events.hover.fire(e);
    });
  };
}

function adjustCamera(camera: THREE.PerspectiveCamera, width: number, height: number) {
  camera.aspect = width / height;
  camera.updateProjectionMatrix();
}

function createCanvasWrapper(): HTMLElement {
  const domElement = document.createElementNS('http://www.w3.org/1999/xhtml', 'div');
  domElement.style.width = '100%';
  domElement.style.height = '100%';
  return domElement;
}

function createRenderer(): THREE.WebGLRenderer {
  const renderer = new THREE.WebGLRenderer({ powerPreference: 'high-performance' });
  renderer.setPixelRatio(window.devicePixelRatio);
  return renderer;
}

/**
 * Create EDL options from input options.
 * @param inputOptions
 */
function createCompleteEdlOptions(inputOptions?: Partial<EdlOptions> | 'disabled'): EdlOptions {
  if (inputOptions === undefined) {
    return defaultRenderOptions.pointCloudParameters.edlOptions;
  }

  if (inputOptions === 'disabled') {
    return { radius: 0.0, strength: 0.0 };
  }

  return { ...defaultRenderOptions.pointCloudParameters.edlOptions, ...inputOptions };
}

function createRevealManagerOptions(viewerOptions: Cognite3DViewerOptions, devicePixelRatio: number): RevealOptions {
  const customTarget = viewerOptions.renderTargetOptions?.target;
  const outputRenderTarget = customTarget
    ? {
        target: customTarget,
        autoSize: viewerOptions.renderTargetOptions?.autoSetSize
      }
    : undefined;

  const device = determineCurrentDevice();
  const resolutionCap = determineResolutionCap(viewerOptions.rendererResolutionThreshold, device, devicePixelRatio);

  const revealOptions: RevealOptions = {
    continuousModelStreaming: viewerOptions.continuousModelStreaming,
    outputRenderTarget,
    rendererResolutionThreshold: resolutionCap,
    internal: {}
  };

  revealOptions.internal!.cad = { sectorCuller: viewerOptions._sectorCuller };
  const { antiAliasing, multiSampleCount } = determineAntiAliasingMode(viewerOptions.antiAliasingHint, device);
  const ssaoRenderParameters = determineSsaoRenderParameters(viewerOptions.ssaoQualityHint, device);
  const edgeDetectionParameters = {
    enabled: viewerOptions.enableEdges ?? defaultRenderOptions.edgeDetectionParameters.enabled
  };

  revealOptions.logMetrics = viewerOptions.logMetrics;

  const edlOptions = createCompleteEdlOptions(viewerOptions.pointCloudEffects?.edlOptions);

  revealOptions.renderOptions = {
    antiAliasing,
    multiSampleCountHint: multiSampleCount,
    ssaoRenderParameters,
    edgeDetectionParameters,
    pointCloudParameters: {
      edlOptions,
      pointBlending:
        viewerOptions?.pointCloudEffects?.pointBlending ?? defaultRenderOptions.pointCloudParameters.pointBlending
    }
  };
  return revealOptions;
}<|MERGE_RESOLUTION|>--- conflicted
+++ resolved
@@ -1156,7 +1156,6 @@
 
     const customRenderTarget = this.renderer.getRenderTarget();
     const { width: originalWidth, height: originalHeight } = this.renderer.getSize(new THREE.Vector2());
-<<<<<<< HEAD
     const originalPixelRatio = this._renderer.getPixelRatio();
 
     // Remove this block once https://github.com/niklasvh/html2canvas/pull/2832 is resolved
@@ -1166,8 +1165,6 @@
       height++;
     }
 
-=======
->>>>>>> aa95a21c
     const originalDomeStyle = {
       position: this.domElement.style.position,
       width: this.domElement.style.width,
