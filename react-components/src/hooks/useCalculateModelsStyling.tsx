/*!
 * Copyright 2023 Cognite AS
 */
import {
  type CadModelOptions,
  type DefaultResourceStyling,
  type FdmAssetStylingGroup
} from '../components/Reveal3DResources/types';
<<<<<<< HEAD
import { type InModel3dEdgeProperties } from '../utilities/globalDataModels';
import { type EdgeItem } from '../utilities/FdmSDK';
=======
import { type PointCloudModelStyling } from '../components/PointCloudContainer/PointCloudContainer';
>>>>>>> 7c1cd0a9
import { type NodeAppearance } from '@cognite/reveal';
import { type ThreeDModelMappings } from './types';
import { type Node3D, type CogniteExternalId } from '@cognite/sdk';
import {
<<<<<<< HEAD
  type TreeIndexStylingGroup,
  type NodeStylingGroup
} from '../components/CadModelContainer/useApplyCadModelStyling';

type ModelStyleGroup = {
  model: CadModelOptions;
  styleGroup: NodeStylingGroup[];
=======
  useFdmAssetMappings,
  useMappedEdgesForRevisions
} from '../components/NodeCacheProvider/NodeCacheProvider';
import { useMemo } from 'react';
import { type FdmEdgeWithNode, type TreeIndex } from '../components/NodeCacheProvider/types';
import { type CadModelStyling, type NodeStylingGroup, type TreeIndexStylingGroup } from '..';

type ModelStyleGroup = {
  model: TypedReveal3DModel;
  styleGroup: Array<NodeStylingGroup | TreeIndexStylingGroup>;
>>>>>>> 7c1cd0a9
};

export type CadStyleGroup = NodeStylingGroup | TreeIndexStylingGroup;

export type StyledModel = {
  model: CadModelOptions;
  styleGroups: CadStyleGroup[];
};

export const useCalculateCadStyling = (
  models: CadModelOptions[],
  instanceGroups: FdmAssetStylingGroup[],
  defaultResourceStyling?: DefaultResourceStyling
): StyledModel[] => {
  const modelsMappedStyleGroups = useCalculateMappedStyling(
    models,
    defaultResourceStyling?.cad?.mapped
  );
  const modelInstanceStyleGroups = useCalculateInstanceStyling(models, instanceGroups);
  console.log('Model instance style groups = ', modelInstanceStyleGroups);
  const joinedStyleGroups = useJoinStylingGroups(
    models,
    modelsMappedStyleGroups,
    modelInstanceStyleGroups
  );
  return joinedStyleGroups;
};

function useCalculateMappedStyling(
  models: CadModelOptions[],
  defaultMappedNodeAppearance?: NodeAppearance
): ModelStyleGroup[] {
  const modelsRevisionsWithMappedEquipment = useMemo(() => getMappedCadModelsOptions(), [models]);
  const { data: mappedEquipmentEdges } = useMappedEdgesForRevisions(
    modelsRevisionsWithMappedEquipment
  );

  const modelsMappedStyleGroups = useMemo(() => {
    if (
      models.length === 0 ||
      mappedEquipmentEdges === undefined ||
      mappedEquipmentEdges.size === 0
    ) {
      return [];
    }
<<<<<<< HEAD
    return modelsRevisionsWithMappedEquipment.map((model) => {
      const fdmData = mappedEquipmentEdges?.get(`${model.modelId}-${model.revisionId}`) ?? [];
      const modelStyle = model.styling?.mapped ?? defaultMappedNodeAppearance;

      const styleGroup =
        modelStyle !== undefined
          ? [
              getMappedStyleGroup(
                fdmData.map((data) => data.edge),
                modelStyle
              )
            ]
=======

    return models.map((model) => {
      const fdmData = mappedEquipmentEdges?.get(`${model.modelId}/${model.revisionId}`) ?? [];

      const styleGroup =
        model.styling?.mapped !== undefined
          ? [getMappedStyleGroup(fdmData, model.styling.mapped)]
>>>>>>> 7c1cd0a9
          : [];
      return { model, styleGroup };
    });
  }, [modelsRevisionsWithMappedEquipment, mappedEquipmentEdges, defaultMappedNodeAppearance]);

  return modelsMappedStyleGroups;

  function getMappedCadModelsOptions(): CadModelOptions[] {
    if (defaultMappedNodeAppearance !== undefined) {
      return models;
    }

    return models.filter((model) => model.styling?.mapped !== undefined);
  }
}

function useCalculateInstanceStyling(
  models: CadModelOptions[],
  instanceGroups: FdmAssetStylingGroup[]
): ModelStyleGroup[] {
  const { data: fdmAssetMappings } = useFdmAssetMappings(
    instanceGroups.flatMap((instanceGroup) => instanceGroup.fdmAssetExternalIds),
    models
  );

  const modelInstanceStyleGroups = useMemo(() => {
    if (models.length === 0 || fdmAssetMappings === undefined) {
      return [];
    }
    return models.map((model) => {
      const styleGroup =
        fdmAssetMappings !== undefined
          ? calculateCadModelStyling(instanceGroups, fdmAssetMappings, model)
          : [];
      return { model, styleGroup };
    });
  }, [models, instanceGroups, fdmAssetMappings]);

  return modelInstanceStyleGroups;
}

function useJoinStylingGroups(
  models: CadModelOptions[],
  modelsMappedStyleGroups: ModelStyleGroup[],
  modelInstanceStyleGroups: ModelStyleGroup[]
): StyledModel[] {
  const modelsStyling = useMemo(() => {
    if (modelInstanceStyleGroups.length === 0 && modelsMappedStyleGroups.length === 0) {
      return extractDefaultStyles(models);
    }
    return models.map((model) => {
      const mappedStyleGroup =
        modelsMappedStyleGroups.find((typedModel) => typedModel.model === model)?.styleGroup ?? [];
      const instanceStyleGroups = modelInstanceStyleGroups
        .filter((typedModel) => typedModel.model === model)
        .flatMap((typedModel) => typedModel.styleGroup);
      return {
        model,
        styleGroups: [...mappedStyleGroup, ...instanceStyleGroups]
      };
    });
  }, [models, modelInstanceStyleGroups, modelsMappedStyleGroups]);

  return modelsStyling;
}

function extractDefaultStyles(typedModels: CadModelOptions[]): StyledModel[] {
  return typedModels.map((model) => {
    return {
      model,
      styleGroups: []
    };
  });
}

function getMappedStyleGroup(
  edges: FdmEdgeWithNode[],
  mapped: NodeAppearance
): TreeIndexStylingGroup {
  const treeIndices = edges.flatMap((edge) => {
    const treeIndices = getNodeSubtreeIndices(edge.node);
    return treeIndices;
  });
  return { treeIndices, style: mapped };
}

function calculateCadModelStyling(
  stylingGroups: FdmAssetStylingGroup[],
  mappings: ThreeDModelMappings[],
<<<<<<< HEAD
  model: CadModelOptions
): NodeStylingGroup[] {
=======
  model: TypedReveal3DModel
): TreeIndexStylingGroup[] {
>>>>>>> 7c1cd0a9
  const modelMappings = getModelMappings(mappings, model);

  const resourcesStylingGroups = stylingGroups;

  return resourcesStylingGroups
    .map((resourcesGroup) => {
      const modelMappedNodes = resourcesGroup.fdmAssetExternalIds
        .map((uniqueId) => modelMappings.get(uniqueId.externalId))
        .filter((node): node is Node3D => node !== undefined);
      return {
        style: resourcesGroup.style.cad,
        treeIndices: modelMappedNodes.flatMap((n) => getNodeSubtreeIndices(n))
      };
    })
    .filter((group) => group.treeIndices.length > 0);
}

function getNodeSubtreeIndices(node: Node3D): TreeIndex[] {
  return [...Array(node.subtreeSize).keys()].map((i) => i + node.treeIndex);
}

function getModelMappings(
  mappings: ThreeDModelMappings[],
<<<<<<< HEAD
  model: CadModelOptions
): Map<CogniteExternalId, CogniteInternalId> {
=======
  model: TypedReveal3DModel
): Map<CogniteExternalId, Node3D> {
>>>>>>> 7c1cd0a9
  return mappings
    .filter(
      (mapping) => mapping.modelId === model.modelId && mapping.revisionId === model.revisionId
    )
    .reduce(
      // reduce is added to avoid duplication of a models that span several pages.
      (acc, mapping) => {
        mergeMaps(acc.mappings, mapping.mappings);
        return acc;
      },
      { modelId: model.modelId, revisionId: model.revisionId, mappings: new Map<string, Node3D>() }
    ).mappings;
}

function mergeMaps(
  targetMap: Map<string, Node3D>,
  addedMap: Map<string, Node3D>
): Map<string, Node3D> {
  addedMap.forEach((value, key) => targetMap.set(key, value));

  return targetMap;
}<|MERGE_RESOLUTION|>--- conflicted
+++ resolved
@@ -6,36 +6,23 @@
   type DefaultResourceStyling,
   type FdmAssetStylingGroup
 } from '../components/Reveal3DResources/types';
-<<<<<<< HEAD
-import { type InModel3dEdgeProperties } from '../utilities/globalDataModels';
-import { type EdgeItem } from '../utilities/FdmSDK';
-=======
-import { type PointCloudModelStyling } from '../components/PointCloudContainer/PointCloudContainer';
->>>>>>> 7c1cd0a9
 import { type NodeAppearance } from '@cognite/reveal';
 import { type ThreeDModelMappings } from './types';
 import { type Node3D, type CogniteExternalId } from '@cognite/sdk';
 import {
-<<<<<<< HEAD
-  type TreeIndexStylingGroup,
-  type NodeStylingGroup
-} from '../components/CadModelContainer/useApplyCadModelStyling';
-
-type ModelStyleGroup = {
-  model: CadModelOptions;
-  styleGroup: NodeStylingGroup[];
-=======
   useFdmAssetMappings,
   useMappedEdgesForRevisions
 } from '../components/NodeCacheProvider/NodeCacheProvider';
 import { useMemo } from 'react';
 import { type FdmEdgeWithNode, type TreeIndex } from '../components/NodeCacheProvider/types';
-import { type CadModelStyling, type NodeStylingGroup, type TreeIndexStylingGroup } from '..';
+import {
+  type NodeStylingGroup,
+  type TreeIndexStylingGroup
+} from '../components/CadModelContainer/useApplyCadModelStyling';
 
 type ModelStyleGroup = {
-  model: TypedReveal3DModel;
+  model: CadModelOptions;
   styleGroup: Array<NodeStylingGroup | TreeIndexStylingGroup>;
->>>>>>> 7c1cd0a9
 };
 
 export type CadStyleGroup = NodeStylingGroup | TreeIndexStylingGroup;
@@ -81,29 +68,11 @@
     ) {
       return [];
     }
-<<<<<<< HEAD
     return modelsRevisionsWithMappedEquipment.map((model) => {
-      const fdmData = mappedEquipmentEdges?.get(`${model.modelId}-${model.revisionId}`) ?? [];
+      const fdmData = mappedEquipmentEdges?.get(`${model.modelId}/${model.revisionId}`) ?? [];
       const modelStyle = model.styling?.mapped ?? defaultMappedNodeAppearance;
 
-      const styleGroup =
-        modelStyle !== undefined
-          ? [
-              getMappedStyleGroup(
-                fdmData.map((data) => data.edge),
-                modelStyle
-              )
-            ]
-=======
-
-    return models.map((model) => {
-      const fdmData = mappedEquipmentEdges?.get(`${model.modelId}/${model.revisionId}`) ?? [];
-
-      const styleGroup =
-        model.styling?.mapped !== undefined
-          ? [getMappedStyleGroup(fdmData, model.styling.mapped)]
->>>>>>> 7c1cd0a9
-          : [];
+      const styleGroup = modelStyle !== undefined ? [getMappedStyleGroup(fdmData, modelStyle)] : [];
       return { model, styleGroup };
     });
   }, [modelsRevisionsWithMappedEquipment, mappedEquipmentEdges, defaultMappedNodeAppearance]);
@@ -192,13 +161,8 @@
 function calculateCadModelStyling(
   stylingGroups: FdmAssetStylingGroup[],
   mappings: ThreeDModelMappings[],
-<<<<<<< HEAD
   model: CadModelOptions
-): NodeStylingGroup[] {
-=======
-  model: TypedReveal3DModel
 ): TreeIndexStylingGroup[] {
->>>>>>> 7c1cd0a9
   const modelMappings = getModelMappings(mappings, model);
 
   const resourcesStylingGroups = stylingGroups;
@@ -222,13 +186,8 @@
 
 function getModelMappings(
   mappings: ThreeDModelMappings[],
-<<<<<<< HEAD
   model: CadModelOptions
-): Map<CogniteExternalId, CogniteInternalId> {
-=======
-  model: TypedReveal3DModel
 ): Map<CogniteExternalId, Node3D> {
->>>>>>> 7c1cd0a9
   return mappings
     .filter(
       (mapping) => mapping.modelId === model.modelId && mapping.revisionId === model.revisionId
