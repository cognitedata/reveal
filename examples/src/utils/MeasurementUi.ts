import { Cognite3DViewer } from "@cognite/reveal";
import { MeasurementTool } from "@cognite/reveal/tools";
import * as THREE from 'three';
import dat from "dat.gui";
import { Line2 } from 'three/examples/jsm/lines/Line2';
import { LineMaterial } from 'three/examples/jsm/lines/LineMaterial';

export class MeasurementUi {
  private readonly _viewer: Cognite3DViewer;
  private readonly _measurementTool: MeasurementTool;
  private _gui: dat.GUI;
  private _guiController: any[];
  private _measurementObjectControllerUi: any[];
<<<<<<< HEAD
  private _subFolders: dat.GUI[];
  private _selectedObject: Line2 | null;
=======
  private _selectedObject: THREE.Group | null;
>>>>>>> 321f6fcd
  private _storedMaterial: LineMaterial;

  private state = {
    lineWidth: 2.0,
    color: 0x00FFFF,
    allMeasurement: false,
    axesComponents: true
  };

  private measurement = {
    enable: false
  }

  constructor(viewer: Cognite3DViewer, ui: dat.GUI) {
    this._viewer = viewer;
    this._selectedObject = null;
    this._storedMaterial = new LineMaterial();
    this._measurementTool = new MeasurementTool(this._viewer, {changeMeasurementLabelMetrics: (distance: number) => {
      // 1 meters = 3.281 feet
      const distanceInFeet = distance * 3.281;
      return { distance: distanceInFeet, units: 'ft'};
     }, axesComponents: false});
    this._gui = ui.addFolder('Types');
    this._guiController = [];
    this._measurementObjectControllerUi = [];
    this._subFolders = [];
    const addDistanceOptions = this.addDistanceOptions.bind(this);

    this._gui.add(this.measurement, 'enable').name('Point To Point Distance').onChange(addDistanceOptions);
  }

  private addDistanceOptions(enable: boolean) {

    if (enable && this._guiController.length === 0) {
      //add the point to point measurement distance
      this._measurementTool.enterMeasurementMode();
      this.addGUI();
    } else if(!enable && this._guiController.length > 0) {
      this.removeGUI();
    }
  }

  private addGUI() {
    this._guiController.push(this._gui.add(this.state, 'lineWidth', 0.001, 25, 0.001).name('Line Width').onFinishChange(linewidth => {
      this.state.lineWidth = linewidth;
      this.setMeasurementLineOptions();
    }));
    this._guiController.push(this._gui.addColor(this.state, 'color').name('Line Color').onFinishChange(color => {
      this.state.color = color;
      this.setMeasurementLineOptions();
    }));
    this._guiController.push(this._gui.add(this.state, 'allMeasurement').name('Show all Measurement').onChange(allMeasurement => {
      this.state.allMeasurement = allMeasurement;
      this.measurementObjectsUI(allMeasurement);
    }));
    this._guiController.push(this._gui.add(this.state, 'axesComponents').name('Show all axes component').onChange(axesComponents => {
      this.state.axesComponents = axesComponents;
      this._measurementTool.showAllAxesComponent(this.state);
    }));
  }

  private removeGUI() {
    this._guiController.forEach(guiController => {
      guiController.remove();
    });
    this._guiController.splice(0, this._guiController.length);
    this.state.allMeasurement = false;
    this.removeMeasurementObjectUI();
    this._measurementTool.exitMeasurementMode();
  }

  private setMeasurementLineOptions() {
    this._measurementTool.setLineOptions(this.state, this._selectedObject as THREE.Group);
    if (this._selectedObject?.children.length! > 1) {
      //Reset back the opacity back to normal after change
      (this._selectedObject?.children[0] as Line2).material.opacity = 1.0;
      this._storedMaterial.copy((this._selectedObject?.children[0] as Line2).material as THREE.Material);
    }
  }

  private measurementObjectsUI(enable: boolean) {
    if (enable && this._measurementObjectControllerUi.length === 0) {
      this.populateMeasurementObjectUI();
    } else {
      this.removeMeasurementObjectUI();
    }
  }

  private populateMeasurementObjectUI() {
    if (this._measurementObjectControllerUi.length > 0) {
      this.removeMeasurementObjectUI();
    }
    const objects = {
      select: (meshGroup: THREE.Group) => {
        this.reset();
        this._selectedObject = meshGroup;
        this._selectedObject.children.forEach(lineMesh => {
          const material = (lineMesh as Line2).material as LineMaterial;
          this._storedMaterial.copy(material);
          material.opacity = 0.15;
        });
        this._viewer.requestRedraw();
      },
      delete: (mesh: Line2) => {
        this._selectedObject = mesh;
        this._measurementTool.removeMeasurement(this._selectedObject!);
        this.reset();
        this.populateMeasurementObjectUI();
      },
      deleteAll: () => {
        this._measurementTool.removeAllMeasurement();
        this.reset();
        this.removeMeasurementObjectUI();
      },
      axesComponent: (mesh: Line2) => {
        this._selectedObject = mesh;
        const options = { axesComponents: false };
        this._measurementTool.showAxesComponent(options, this._selectedObject!);
      }
    };
    let count = 0;
    const measurementsObjects = this._measurementTool.getAllMeasurement();
    if (measurementsObjects!.length > 0) {

      measurementsObjects!.forEach((meshGroup: any) => {
        count++;
<<<<<<< HEAD
        const measurementGui = this._gui.addFolder('Measurement ' + count.toString());
        this._subFolders.push(measurementGui);
        this._measurementObjectControllerUi.push(measurementGui.add({select: objects.select.bind(this, mesh)}, 'select').name('select'));
        this._measurementObjectControllerUi.push(measurementGui.add({delete: objects.delete.bind(this, mesh)}, 'delete').name('delete'));
        this._measurementObjectControllerUi.push(measurementGui.add({axesComponent: objects.axesComponent.bind(this, mesh)}, 'axesComponent').name('axesComponent'));
=======
        this._measurementObjectControllerUi.push(this._gui.add({select: objects.select.bind(this, meshGroup)}, 'select').name('mesh' + count.toString()));
>>>>>>> 321f6fcd
      });

      this._measurementObjectControllerUi.push(this._gui.add(objects, 'deleteAll').name('Remove All measurement'));
    }
  }

  private removeMeasurementObjectUI() {
    this._subFolders.forEach(folder => { this._gui.removeFolder(folder)});
    this._subFolders.splice(0, this._subFolders.length);

    this._measurementObjectControllerUi.forEach(controller => {
      controller.remove();
    });
    this._measurementObjectControllerUi.splice(0, this._measurementObjectControllerUi.length);
  }

  reset() {
    if (this._selectedObject?.children?.length! > 1) {
      this._selectedObject?.children.forEach(mesh => {
        (mesh as Line2).material.opacity = 1.0;
      });
      this._selectedObject?.clear();

      this._viewer.requestRedraw();
    }
  }
}<|MERGE_RESOLUTION|>--- conflicted
+++ resolved
@@ -11,12 +11,8 @@
   private _gui: dat.GUI;
   private _guiController: any[];
   private _measurementObjectControllerUi: any[];
-<<<<<<< HEAD
   private _subFolders: dat.GUI[];
-  private _selectedObject: Line2 | null;
-=======
   private _selectedObject: THREE.Group | null;
->>>>>>> 321f6fcd
   private _storedMaterial: LineMaterial;
 
   private state = {
@@ -120,8 +116,8 @@
         });
         this._viewer.requestRedraw();
       },
-      delete: (mesh: Line2) => {
-        this._selectedObject = mesh;
+      delete: (meshGroup: THREE.Group) => {
+        this._selectedObject = meshGroup;
         this._measurementTool.removeMeasurement(this._selectedObject!);
         this.reset();
         this.populateMeasurementObjectUI();
@@ -131,8 +127,8 @@
         this.reset();
         this.removeMeasurementObjectUI();
       },
-      axesComponent: (mesh: Line2) => {
-        this._selectedObject = mesh;
+      axesComponent: (meshGroup: THREE.Group) => {
+        this._selectedObject = meshGroup;
         const options = { axesComponents: false };
         this._measurementTool.showAxesComponent(options, this._selectedObject!);
       }
@@ -143,15 +139,11 @@
 
       measurementsObjects!.forEach((meshGroup: any) => {
         count++;
-<<<<<<< HEAD
         const measurementGui = this._gui.addFolder('Measurement ' + count.toString());
         this._subFolders.push(measurementGui);
-        this._measurementObjectControllerUi.push(measurementGui.add({select: objects.select.bind(this, mesh)}, 'select').name('select'));
-        this._measurementObjectControllerUi.push(measurementGui.add({delete: objects.delete.bind(this, mesh)}, 'delete').name('delete'));
-        this._measurementObjectControllerUi.push(measurementGui.add({axesComponent: objects.axesComponent.bind(this, mesh)}, 'axesComponent').name('axesComponent'));
-=======
         this._measurementObjectControllerUi.push(this._gui.add({select: objects.select.bind(this, meshGroup)}, 'select').name('mesh' + count.toString()));
->>>>>>> 321f6fcd
+        this._measurementObjectControllerUi.push(measurementGui.add({delete: objects.delete.bind(this, meshGroup)}, 'delete').name('delete'));
+        this._measurementObjectControllerUi.push(measurementGui.add({axesComponent: objects.axesComponent.bind(this, meshGroup)}, 'axesComponent').name('axesComponent'));
       });
 
       this._measurementObjectControllerUi.push(this._gui.add(objects, 'deleteAll').name('Remove All measurement'));
