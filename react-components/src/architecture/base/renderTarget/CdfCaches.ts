--- conflicted
+++ resolved
@@ -15,13 +15,8 @@
 };
 
 export class CdfCaches {
-<<<<<<< HEAD
-  private readonly _assetMappingAndNode3dCache: AssetMappingAndNode3DCache;
-  private readonly _fdmNodeCache: FdmNodeCache | undefined;
-=======
   private readonly _assetMappingAndNode3dCache: ClassicCadAssetMappingCache;
-  private readonly _fdmCadNodeCache: FdmCadNodeCache;
->>>>>>> 6cf3b892
+  private readonly _fdmCadNodeCache: FdmCadNodeCache | undefined;
   private readonly _pointCloudAnnotationCache: PointCloudAnnotationCache;
   private readonly _image360AnnotationCache: Image360AnnotationCache;
 
@@ -46,17 +41,12 @@
       return undefined;
     })();
 
-<<<<<<< HEAD
-    this._assetMappingAndNode3dCache = new AssetMappingAndNode3DCache(cdfClient);
-=======
     this._assetMappingAndNode3dCache = new ClassicCadAssetMappingCache(cdfClient);
-    this._fdmCadNodeCache = new FdmCadNodeCache(cdfClient, fdm3dDataProvider);
->>>>>>> 6cf3b892
     this._pointCloudAnnotationCache = new PointCloudAnnotationCache(cdfClient);
     this._image360AnnotationCache = new Image360AnnotationCache(cdfClient, viewer);
 
     if (fdm3dDataProvider !== undefined) {
-      this._fdmNodeCache = new FdmNodeCache(cdfClient, fdmClient, fdm3dDataProvider);
+      this._fdmCadNodeCache = new FdmCadNodeCache(cdfClient, fdm3dDataProvider);
     }
 
     this._cogniteClient = cdfClient;
@@ -68,13 +58,8 @@
     return this._assetMappingAndNode3dCache;
   }
 
-<<<<<<< HEAD
-  public get fdmNodeCache(): FdmNodeCache | undefined {
-    return this._fdmNodeCache;
-=======
-  public get fdmCadNodeCache(): FdmCadNodeCache {
+  public get fdmCadNodeCache(): FdmCadNodeCache | undefined {
     return this._fdmCadNodeCache;
->>>>>>> 6cf3b892
   }
 
   public get pointCloudAnnotationCache(): PointCloudAnnotationCache {
