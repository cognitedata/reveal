/*!
 * Copyright 2021 Cognite AS
 */
import * as THREE from 'three';
import { CogniteInternalId } from '@cognite/sdk';
<<<<<<< HEAD

import { CadModelMetadata } from '@reveal/cad-parsers';
=======
>>>>>>> 7a9e7afa

import { NodeIdAndTreeIndexMaps } from './NodeIdAndTreeIndexMaps';
import { CameraConfiguration } from './types';
import { CogniteModelBase } from './CogniteModelBase';
import { SupportedModelTypes } from '../types';
import { WellKnownUnit } from './types';

<<<<<<< HEAD
import { NumericRange } from '../../utilities';
import { CadNode } from '../../internals';
import { trackError } from '../../utilities/metrics';

import { SupportedModelTypes } from '../types';
import { callActionWithIndicesAsync } from '../../utilities/callActionWithIndicesAsync';
import { NodeCollectionBase } from '../../datamodels/cad/styling';
import { NodeAppearance } from '../../datamodels/cad';
import { NodeTransformProvider } from '../../datamodels/cad/styling/NodeTransformProvider';
import { NodesApiClient } from '@reveal/nodes-api';
=======
import { callActionWithIndicesAsync } from '../../utilities/callActionWithIndicesAsync';

import { NodesApiClient } from '@reveal/nodes-api';
import { CadModelMetadata, WellKnownDistanceToMeterConversionFactors } from '@reveal/cad-parsers';
import { NumericRange } from '@reveal/utilities';
import { trackError } from '@reveal/metrics';
import { CadNode, NodeTransformProvider } from '@reveal/rendering';
import { NodeCollectionBase, NodeAppearance } from '@reveal/cad-styling';
>>>>>>> 7a9e7afa

/**
 * Represents a single 3D CAD model loaded from CDF.
 * @noInheritDoc
 * @module @cognite/reveal
 */
export class Cognite3DModel extends THREE.Object3D implements CogniteModelBase {
  public readonly type: SupportedModelTypes = 'cad';

  /**
   * @internal
   */
  private get nodeTransformProvider(): NodeTransformProvider {
    return this.cadNode.nodeTransformProvider;
  }

  /** @internal */
  get styledNodeCollections(): { nodes: NodeCollectionBase; appearance: NodeAppearance }[] {
    return this._styledNodeCollections;
  }

  /**
   * Returns the unit the coordinates for the model is stored. Returns an empty string
   * if no unit has been stored.
   * Note that coordinates in Reveal always are converted to meters using {@see modelUnitToMetersFactor}.
   * @version New since 2.1
   */
  get modelUnit(): WellKnownUnit | '' {
    // Note! Returns union type, because we expect it to be a value in WellKnownUnit, but we
    // can't guarantee it.
    return this.cadNode.cadModelMetadata.scene.unit as WellKnownUnit | '';
  }

  /**
   * Returns the conversion factor that converts from model coordinates to meters. Note that this can
   * return undefined if the model has been stored in an unsupported unit.
   * @version New since 2.1
   */
  get modelUnitToMetersFactor(): number | undefined {
    return WellKnownDistanceToMeterConversionFactors.get(this.modelUnit);
  }

  /**
   * The CDF model ID of the model.
   */
  readonly modelId: number;
  /**
   * The CDF revision ID of the model.
   */
  readonly revisionId: number;
  /** @internal */
  readonly cadNode: CadNode;

  private readonly cadModel: CadModelMetadata;
  private readonly nodesApiClient: NodesApiClient;
  private readonly nodeIdAndTreeIndexMaps: NodeIdAndTreeIndexMaps;
  private readonly _styledNodeCollections: { nodes: NodeCollectionBase; appearance: NodeAppearance }[] = [];

  /**
   * @param modelId
   * @param revisionId
   * @param cadNode
   * @param client
   * @internal
   */
  constructor(modelId: number, revisionId: number, cadNode: CadNode, client: NodesApiClient) {
    super();
    this.modelId = modelId;
    this.revisionId = revisionId;
    this.cadModel = cadNode.cadModelMetadata;
    this.nodesApiClient = client;
    this.nodeIdAndTreeIndexMaps = new NodeIdAndTreeIndexMaps(modelId, revisionId, this.nodesApiClient);

    this.cadNode = cadNode;

    this.add(this.cadNode);

    // Note! As this is defined in ThreeJS we cannot override this using
    // regular TypeScript getters and setters.
    // It's necessary to forward this setting to CadNode as Cognite3DModel is
    // just a wrapper around this and not part of the actual rendered scene.
    Object.defineProperty(this, 'visible', {
      get: () => this.cadNode.visible,
      set: (x: boolean) => {
        this.cadNode.visible = x;
      }
    });
  }

  /**
   * Sets the default appearance for nodes that are not styled using
   * {@link assignStyledNodeCollection}. Updating the default style can be an
   * expensive operation, so use with care.
   *
   * @param appearance  Default node appearance.
   */
  setDefaultNodeAppearance(appearance: NodeAppearance) {
    this.cadNode.defaultNodeAppearance = appearance;
  }

  /**
   * Gets the default appearance for nodes that are not styled using
   * {@link assignStyledNodeCollection}.
   */
  getDefaultNodeAppearance(): NodeAppearance {
    return this.cadNode.defaultNodeAppearance;
  }

  /**
   * Customizes rendering style for a set of nodes, e.g. to highlight, hide
   * or color code a set of 3D objects. This allows for custom look and feel
   * of the 3D model which is useful to highlight certain parts or to
   * color code the 3D model based on information (e.g. coloring the 3D model
   * by construction status).
   *
   * The {@link NodeCollectionBase} can be updated dynamically and the rendered nodes will be
   * updated automatically as the styling changes. The appearance of the style nodes
   * cannot be changed.
   *
   * When nodes are in several styled sets, the style is combined in the order
   * the sets were added, i.e. styled sets added late can overwrite styled sets added
   * early.
   *
   * If the `nodeCollection` provided already has an assigned style, this style will
   * be replaced with style provided.
   *
   * @param nodeCollection Dynamic set of nodes to apply the provided appearance to.
   * @param appearance Appearance to style the provided set with.
   * @example
   * ```js
   * model.setDefaultNodeAppearance({ rendererGhosted: true });
   * const visibleNodes = new TreeIndexNodeCollection(someTreeIndices);
   * model.assignStyledNodeCollection(visibleSet, { rendererGhosted: false });
   * ```
   */
  assignStyledNodeCollection(nodeCollection: NodeCollectionBase, appearance: NodeAppearance) {
    this._styledNodeCollections.push({ nodes: nodeCollection, appearance });
    this.cadNode.nodeAppearanceProvider.assignStyledNodeCollection(nodeCollection, appearance);
  }

  /**
   * Removes styling for previously added styled collection, resetting the style to the default (or
   * the style imposed by other styled collections).
   * @param nodeCollection   Node collection previously added using {@link assignStyledNodeCollection}.
   */
  unassignStyledNodeCollection(nodeCollection: NodeCollectionBase) {
    let index = this._styledNodeCollections.findIndex(x => x.nodes === nodeCollection);
    while (index !== -1) {
      this._styledNodeCollections.splice(index, 1);
      index = this._styledNodeCollections.findIndex(x => x.nodes === nodeCollection);
    }

    this.cadNode.nodeAppearanceProvider.unassignStyledNodeCollection(nodeCollection);
  }

  /**
   * Removes all styled collections, resetting the appearance of all nodes to the
   * default appearance.
   */
  removeAllStyledNodeCollections() {
    this._styledNodeCollections.splice(0);
    this.cadNode.nodeAppearanceProvider.clear();
  }

  /**
   * Apply a transformation matrix to the tree indices given, changing
   * rotation, scale and/or position.
   *
   * Note that setting multiple transformations for the same
   * node isn't supported and might lead to undefined results.
   * @param treeIndices       Tree indices of nodes to apply the transformation to.
   * @param transformMatrix   Transformation to apply.
   */
  setNodeTransform(treeIndices: NumericRange, transformMatrix: THREE.Matrix4) {
    this.nodeTransformProvider.setNodeTransform(treeIndices, transformMatrix);
  }

  /**
   * Resets the transformation for the nodes given.
   * @param treeIndices Tree indices of the nodes to reset transforms for.
   */
  resetNodeTransform(treeIndices: NumericRange) {
    this.nodeTransformProvider.resetNodeTransform(treeIndices);
  }

  /**
   * Maps a position retrieved from the CDF API (e.g. 3D node information) to
   * coordinates in "ThreeJS model space". This is necessary because CDF has a right-handed
   * Z-up coordinate system while ThreeJS uses a right-hand Y-up coordinate system.
   * @param p     The CDF coordinate to transform.
   * @param out   Optional preallocated buffer for storing the result. May be `p`.
   * @returns Transformed position.
   */
  mapFromCdfToModelCoordinates(p: THREE.Vector3, out?: THREE.Vector3): THREE.Vector3 {
    out = out !== undefined ? out : new THREE.Vector3();
    if (out !== p) {
      out.copy(p);
    }
    out.applyMatrix4(this.cadModel.modelMatrix);
    return out;
  }

  /**
   * Maps from a 3D position in "ThreeJS model space" (e.g. a ray intersection coordinate)
   * to coordinates in "CDF space". This is necessary because CDF has a right-handed
   * Z-up coordinate system while ThreeJS uses a right-hand Y-up coordinate system.
   * This function also accounts for transformation applied to the model.
   * @param p       The ThreeJS coordinate to transform.
   * @param out     Optional preallocated buffer for storing the result. May be `p`.
   * @returns Transformed position.
   */
  mapPositionFromModelToCdfCoordinates(p: THREE.Vector3, out?: THREE.Vector3): THREE.Vector3 {
    out = out !== undefined ? out : new THREE.Vector3();
    if (out !== p) {
      out.copy(p);
    }
    out.applyMatrix4(this.cadModel.inverseModelMatrix);
    return out;
  }

  /**
   * Maps from a 3D position in "ThreeJS model space" to coordinates in "CDF space".
   * This is necessary because CDF has a right-handed Z-up coordinate system while ThreeJS
   * uses a right-hand Y-up coordinate system. This function also accounts for transformation
   * applied to the model.
   * @param box     The box in ThreeJS/model coordinates.
   * @param out     Optional preallocated buffer for storing the result. May be `box`.
   * @returns       Transformed box.
   */
  mapBoxFromModelToCdfCoordinates(box: THREE.Box3, out?: THREE.Box3): THREE.Box3 {
    out = out ?? new THREE.Box3();
    if (out !== box) {
      out.copy(box);
    }
    out.applyMatrix4(this.cadModel.inverseModelMatrix);
    return out;
  }

  /**
   * Cleans up used resources.
   */
  dispose() {
    this.children = [];
  }

  /**
   * Determines the range of tree indices for a given subtree.
   * @param treeIndex Index of the root of the subtree to get the index range for.
   */
  async getSubtreeTreeIndices(treeIndex: number): Promise<NumericRange> {
    return this.determineTreeIndices(treeIndex, true);
  }

  /**
   * Determines the tree index range of a subtree of an ancestor of the provided
   * node defined by a tree index.
   *
   * @param treeIndex     Tree index of node to find ancestor tree index range for.
   * @param generation    What "generation" to find. 0 is the node itself,
   * 1 means parent, 2 means grandparent etc. If the node doesn't have as many
   * ancestors, the root of the model is returned. This can be determined by checking
   * that the range returned includes 0.
   * @returns Tree index range of the subtree spanned by the ancestor at the
   * "generation" specified, or the root.
   */
  async getAncestorTreeIndices(treeIndex: number, generation: number): Promise<NumericRange> {
    const nodeId = await this.mapTreeIndexToNodeId(treeIndex);
    const subtree = await this.nodesApiClient.determineNodeAncestorsByNodeId(
      this.modelId,
      this.revisionId,
      nodeId,
      generation
    );

    return new NumericRange(subtree.treeIndex, subtree.subtreeSize);
  }

  /**
   * Determines the full bounding box of the model.
   * @param outBbox Optional. Used to write result to.
   * @param restrictToMostGeometry Optional. When true, returned bounds are restricted to
   * where most of the geometry is located. This is useful for models that have junk geometry
   * located far from the "main" model. Added in version 1.3.0.
   * @returns Model bounding box.
   *
   * @example
   * ```js
   * const box = new THREE.Box3()
   * model.getModelBoundingBox(box);
   * // box now has the bounding box
   * ```
   * ```js
   * // the following code does the same
   * const box = model.getModelBoundingBox();
   * ```
   */
  getModelBoundingBox(outBbox?: THREE.Box3, restrictToMostGeometry?: boolean): THREE.Box3 {
    const bounds = restrictToMostGeometry
      ? this.cadModel.scene.getBoundsOfMostGeometry()
      : this.cadModel.scene.root.bounds;

    outBbox = outBbox || new THREE.Box3();
    outBbox.copy(bounds);
    outBbox.applyMatrix4(this.cadModel.modelMatrix);
    return outBbox;
  }

  /**
   * Retrieves the camera position and target stored for the model. Typically this
   * is used to store a good starting position for a model. Returns `undefined` if there
   * isn't any stored camera configuration for the model.
   */
  getCameraConfiguration(): CameraConfiguration | undefined {
    return this.cadModel.cameraConfiguration;
  }

  /**
   * Sets transformation matrix of the model. This overrides the current transformation.
   * @param matrix Transformation matrix.
   */
  setModelTransformation(matrix: THREE.Matrix4): void {
    this.cadNode.setModelTransformation(matrix);
  }

  /**
   * Gets transformation matrix of the model.
   * @param out Preallocated `THREE.Matrix4` (optional).
   */
  getModelTransformation(out?: THREE.Matrix4): THREE.Matrix4 {
    return this.cadNode.getModelTransformation(out);
  }

  /**
   * Fetches a bounding box from the CDF by the nodeId.
   * @param nodeId
   * @param box Optional. Used to write result to.
   * @example
   * ```js
   * const box = new THREE.Box3()
   * const nodeId = 100500;
   * await model.getBoundingBoxByNodeId(nodeId, box);
   * // box now has the bounding box
   *```
   * ```js
   * // the following code does the same
   * const box = await model.getBoundingBoxByNodeId(nodeId);
   * ```
   */
  async getBoundingBoxByNodeId(nodeId: number, box?: THREE.Box3): Promise<THREE.Box3> {
    try {
      box = await this.nodesApiClient.getBoundingBoxByNodeId(this.modelId, this.revisionId, nodeId, box);
      box.applyMatrix4(this.cadModel.modelMatrix);
      return box;
    } catch (error) {
<<<<<<< HEAD
      trackError(error, {
=======
      trackError(error as Error, {
>>>>>>> 7a9e7afa
        moduleName: 'Cognite3DModel',
        methodName: 'getBoundingBoxByNodeId'
      });
      throw error;
    }
  }

  /**
   * Determine the bounding box of the node identified by the tree index provided. Note that this
   * function uses the CDF API to look up the bounding box.
   * @param treeIndex Tree index of the node to find bounding box for.
   * @param box Optional preallocated container to hold the bounding box.
   * @example
   * ```js
   * const box = new THREE.Box3()
   * const treeIndex = 42;
   * await model.getBoundingBoxByTreeIndex(treeIndex, box);
   * // box now has the bounding box
   *```
   * ```js
   * // the following code does the same
   * const box = await model.getBoundingBoxByTreeIndex(treeIndex);
   * ```
   */
  async getBoundingBoxByTreeIndex(treeIndex: number, box?: THREE.Box3): Promise<THREE.Box3> {
    const nodeId = await this.nodeIdAndTreeIndexMaps.getNodeId(treeIndex);
    return this.getBoundingBoxByNodeId(nodeId, box);
  }

  /**
   * Iterates over all nodes in the model and applies the provided action to each node (identified by tree index).
   * The passed action is applied incrementally to avoid main thread blocking, meaning that the changes can be partially
   * applied until promise is resolved (iteration is done).
   * @param action Function that will be called with a treeIndex argument.
   * @returns Promise that is resolved once the iteration is done.
   * @example
   * ```js
   * const logIndex = (treeIndex) => console.log(treeIndex);
   * await model.iterateNodesByTreeIndex(logIndex); // 0, 1, 2, ...
   * ```
   */
  iterateNodesByTreeIndex(action: (treeIndex: number) => void): Promise<void> {
    return callActionWithIndicesAsync(0, this.cadModel.scene.maxTreeIndex, action);
  }

  /**
   * Returns the number of nodes in the model.
   */
  get nodeCount(): number {
    return this.cadModel.scene.maxTreeIndex + 1;
  }

  /**
   * Iterates over all nodes in a subtree of the model and applies the provided action to each node
   * (identified by tree index). The provided node is included in the visited set.  The passed action
   * is applied incrementally to avoid main thread blocking, meaning that the changes can be partially
   * applied until promise is resolved (iteration is done).
   * @param treeIndex Tree index of the top parent of the subtree.
   * @param action Function that will be called with a treeIndex argument.
   * @returns Promise that is resolved once the iteration is done.
   * @example
   * ```js
   * // make a subtree to be gray
   * await model.iterateNodesByTreeIndex(treeIndex => {
   *   model.setNodeColorByTreeIndex(treeIndex, 127, 127, 127);
   * });
   * ```
   */
  async iterateSubtreeByTreeIndex(treeIndex: number, action: (treeIndex: number) => void): Promise<void> {
    const treeIndices = await this.determineTreeIndices(treeIndex, true);
    return callActionWithIndicesAsync(treeIndices.from, treeIndices.toInclusive, action);
  }

  /**
   * Set override transform of the node by tree index.
   * @param treeIndex
   * @param transform
   * @param applyToChildren
   */
  async setNodeTransformByTreeIndex(
    treeIndex: number,
    transform: THREE.Matrix4,
    applyToChildren = true
  ): Promise<number> {
    const treeIndices = await this.determineTreeIndices(treeIndex, applyToChildren);
    this.nodeTransformProvider.setNodeTransform(treeIndices, transform);
    return treeIndices.count;
  }

  /**
   * Remove override transform of the node by tree index.
   * @param treeIndex
   * @param applyToChildren
   */
  async resetNodeTransformByTreeIndex(treeIndex: number, applyToChildren = true): Promise<number> {
    const treeIndices = await this.determineTreeIndices(treeIndex, applyToChildren);
    this.nodeTransformProvider.resetNodeTransform(treeIndices);
    return treeIndices.count;
  }

  /**
   * Maps a list of Node IDs to tree indices. This function is useful when you have
   * a list of nodes, e.g. from Asset Mappings, that you want to highlight, hide,
   * color etc in the viewer.
   *
   * @param nodeIds List of node IDs to map to tree indices.
   * @returns A list of tree indices corresponing to the elements in the input.
   * @throws If an invalid/non-existant node ID is provided the function throws an error.
   */
  async mapNodeIdsToTreeIndices(nodeIds: CogniteInternalId[]): Promise<number[]> {
    return this.nodeIdAndTreeIndexMaps.getTreeIndices(nodeIds);
  }

  /**
   * Maps a single node ID to tree index. This is useful when you e.g. have a
   * node ID from an asset mapping and want to highlight the given asset using
   * {@link mapNodeIdsToTreeIndices} is recommended for better performance when
   * mapping multiple IDs.
   *
   * @param nodeId A Node ID to map to a tree index.
   * @returns TreeIndex of the provided node.
   * @throws If an invalid/non-existant node ID is provided the function throws an error.
   */
  async mapNodeIdToTreeIndex(nodeId: CogniteInternalId): Promise<number> {
    return this.nodeIdAndTreeIndexMaps.getTreeIndex(nodeId);
  }

  /**
   * Maps a list of tree indices to node IDs for use with the Cognite SDK.
   * This function is useful if you have a list of tree indices, e.g. from
   * {@link Cognite3DModel.iterateSubtreeByTreeIndex}, and want to perform
   * some operations on these nodes using the SDK.
   *
   * @param treeIndices Tree indices to map to node IDs.
   * @returns A list of node IDs corresponding to the elements of the input.
   * @throws If an invalid tree index is provided the function throws an error.
   */
  async mapTreeIndicesToNodeIds(treeIndices: number[]): Promise<CogniteInternalId[]> {
    return this.nodeIdAndTreeIndexMaps.getNodeIds(treeIndices);
  }

  /**
   * Maps a single tree index to node ID for use with the API. If you have multiple
   * tree indices to map, {@link mapNodeIdsToTreeIndices} is recommended for better
   * performance.
   * @param treeIndex A tree index to map to a Node ID.
   * @returns TreeIndex of the provided node.
   * @throws If an invalid/non-existent node ID is provided the function throws an error.
   */
  async mapTreeIndexToNodeId(treeIndex: number): Promise<CogniteInternalId> {
    return this.nodeIdAndTreeIndexMaps.getNodeId(treeIndex);
  }

  /** @private */
  private async determineTreeIndices(treeIndex: number, includeDescendants: boolean): Promise<NumericRange> {
    let subtreeSize = 1;
    if (includeDescendants) {
      const subtreeSizePromise = await this.nodeIdAndTreeIndexMaps.getSubtreeSize(treeIndex);
      subtreeSize = subtreeSizePromise ? subtreeSizePromise : 1;
    }
    return new NumericRange(treeIndex, subtreeSize);
  }
}<|MERGE_RESOLUTION|>--- conflicted
+++ resolved
@@ -3,30 +3,12 @@
  */
 import * as THREE from 'three';
 import { CogniteInternalId } from '@cognite/sdk';
-<<<<<<< HEAD
-
-import { CadModelMetadata } from '@reveal/cad-parsers';
-=======
->>>>>>> 7a9e7afa
 
 import { NodeIdAndTreeIndexMaps } from './NodeIdAndTreeIndexMaps';
 import { CameraConfiguration } from './types';
 import { CogniteModelBase } from './CogniteModelBase';
+import { WellKnownUnit } from './types';
 import { SupportedModelTypes } from '../types';
-import { WellKnownUnit } from './types';
-
-<<<<<<< HEAD
-import { NumericRange } from '../../utilities';
-import { CadNode } from '../../internals';
-import { trackError } from '../../utilities/metrics';
-
-import { SupportedModelTypes } from '../types';
-import { callActionWithIndicesAsync } from '../../utilities/callActionWithIndicesAsync';
-import { NodeCollectionBase } from '../../datamodels/cad/styling';
-import { NodeAppearance } from '../../datamodels/cad';
-import { NodeTransformProvider } from '../../datamodels/cad/styling/NodeTransformProvider';
-import { NodesApiClient } from '@reveal/nodes-api';
-=======
 import { callActionWithIndicesAsync } from '../../utilities/callActionWithIndicesAsync';
 
 import { NodesApiClient } from '@reveal/nodes-api';
@@ -35,7 +17,6 @@
 import { trackError } from '@reveal/metrics';
 import { CadNode, NodeTransformProvider } from '@reveal/rendering';
 import { NodeCollectionBase, NodeAppearance } from '@reveal/cad-styling';
->>>>>>> 7a9e7afa
 
 /**
  * Represents a single 3D CAD model loaded from CDF.
@@ -390,11 +371,7 @@
       box.applyMatrix4(this.cadModel.modelMatrix);
       return box;
     } catch (error) {
-<<<<<<< HEAD
-      trackError(error, {
-=======
       trackError(error as Error, {
->>>>>>> 7a9e7afa
         moduleName: 'Cognite3DModel',
         methodName: 'getBoundingBoxByNodeId'
       });
