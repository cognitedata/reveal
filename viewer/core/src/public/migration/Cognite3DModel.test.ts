/*!
 * Copyright 2021 Cognite AS
 */

import { Cognite3DModel } from './Cognite3DModel';

import { DefaultNodeAppearance, TreeIndexNodeCollection } from '@reveal/cad-styling';

import { createCadModel } from '../../../../test-utilities/src/createCadModel';

describe(Cognite3DModel.name, () => {
  let model: Cognite3DModel;

  beforeEach(() => {
<<<<<<< HEAD
    model = createCadModel(1, 2, 3, 3);
=======
    const materialManager = new CadMaterialManager();
    const mockBinaryFileProvider = new Mock<BinaryFileProvider>();
    const sectorRepository = new V8SectorRepository(mockBinaryFileProvider.object(), materialManager);
    const cadRoot = generateV8SectorTree(3, 3);
    const cadMetadata: CadModelMetadata = createCadModelMetadata(8, cadRoot);
    materialManager.addModelMaterials(cadMetadata.modelIdentifier, cadMetadata.scene.maxTreeIndex);

    const cadNode = new CadNode(cadMetadata, materialManager, sectorRepository);
    const apiClient = new NodesLocalClient();

    model = new Cognite3DModel(1, 2, cadNode, apiClient);
>>>>>>> 359bc54b
  });

  test('(un)assignStyledNodeCollection maintains list of collections correctly', () => {
    const collection = new TreeIndexNodeCollection();
    const collection2 = new TreeIndexNodeCollection();

    model.assignStyledNodeCollection(collection, DefaultNodeAppearance.InFront);
    model.assignStyledNodeCollection(collection2, DefaultNodeAppearance.Ghosted);
    model.assignStyledNodeCollection(collection, DefaultNodeAppearance.Outlined);

    expect(model.styledNodeCollections).not.toBeEmpty();

    model.unassignStyledNodeCollection(collection2);

    expect(model.styledNodeCollections).not.toBeEmpty();

    model.unassignStyledNodeCollection(collection);

    expect(model.styledNodeCollections).toBeEmpty();
  });

  test('removeAllStyledNodeCollections removes all styled node collections', () => {
    const collection = new TreeIndexNodeCollection();
    const collection2 = new TreeIndexNodeCollection();

    model.assignStyledNodeCollection(collection, DefaultNodeAppearance.InFront);
    model.assignStyledNodeCollection(collection2, DefaultNodeAppearance.Ghosted);
    model.assignStyledNodeCollection(collection, DefaultNodeAppearance.Outlined);

    model.removeAllStyledNodeCollections();

    expect(model.styledNodeCollections).toBeEmpty();
  });
});<|MERGE_RESOLUTION|>--- conflicted
+++ resolved
@@ -6,58 +6,44 @@
 
 import { DefaultNodeAppearance, TreeIndexNodeCollection } from '@reveal/cad-styling';
 
-import { createCadModel } from '../../../../test-utilities/src/createCadModel';
+import { createV8CadModel } from '../../../../test-utilities/src/createCadModel';
 
 describe(Cognite3DModel.name, () => {
-  let model: Cognite3DModel;
+  let v8Model: Cognite3DModel;
 
   beforeEach(() => {
-<<<<<<< HEAD
-    model = createCadModel(1, 2, 3, 3);
-=======
-    const materialManager = new CadMaterialManager();
-    const mockBinaryFileProvider = new Mock<BinaryFileProvider>();
-    const sectorRepository = new V8SectorRepository(mockBinaryFileProvider.object(), materialManager);
-    const cadRoot = generateV8SectorTree(3, 3);
-    const cadMetadata: CadModelMetadata = createCadModelMetadata(8, cadRoot);
-    materialManager.addModelMaterials(cadMetadata.modelIdentifier, cadMetadata.scene.maxTreeIndex);
-
-    const cadNode = new CadNode(cadMetadata, materialManager, sectorRepository);
-    const apiClient = new NodesLocalClient();
-
-    model = new Cognite3DModel(1, 2, cadNode, apiClient);
->>>>>>> 359bc54b
+    v8Model = createV8CadModel(1, 2, 3, 3);
   });
 
   test('(un)assignStyledNodeCollection maintains list of collections correctly', () => {
     const collection = new TreeIndexNodeCollection();
     const collection2 = new TreeIndexNodeCollection();
 
-    model.assignStyledNodeCollection(collection, DefaultNodeAppearance.InFront);
-    model.assignStyledNodeCollection(collection2, DefaultNodeAppearance.Ghosted);
-    model.assignStyledNodeCollection(collection, DefaultNodeAppearance.Outlined);
+    v8Model.assignStyledNodeCollection(collection, DefaultNodeAppearance.InFront);
+    v8Model.assignStyledNodeCollection(collection2, DefaultNodeAppearance.Ghosted);
+    v8Model.assignStyledNodeCollection(collection, DefaultNodeAppearance.Outlined);
 
-    expect(model.styledNodeCollections).not.toBeEmpty();
+    expect(v8Model.styledNodeCollections).not.toBeEmpty();
 
-    model.unassignStyledNodeCollection(collection2);
+    v8Model.unassignStyledNodeCollection(collection2);
 
-    expect(model.styledNodeCollections).not.toBeEmpty();
+    expect(v8Model.styledNodeCollections).not.toBeEmpty();
 
-    model.unassignStyledNodeCollection(collection);
+    v8Model.unassignStyledNodeCollection(collection);
 
-    expect(model.styledNodeCollections).toBeEmpty();
+    expect(v8Model.styledNodeCollections).toBeEmpty();
   });
 
   test('removeAllStyledNodeCollections removes all styled node collections', () => {
     const collection = new TreeIndexNodeCollection();
     const collection2 = new TreeIndexNodeCollection();
 
-    model.assignStyledNodeCollection(collection, DefaultNodeAppearance.InFront);
-    model.assignStyledNodeCollection(collection2, DefaultNodeAppearance.Ghosted);
-    model.assignStyledNodeCollection(collection, DefaultNodeAppearance.Outlined);
+    v8Model.assignStyledNodeCollection(collection, DefaultNodeAppearance.InFront);
+    v8Model.assignStyledNodeCollection(collection2, DefaultNodeAppearance.Ghosted);
+    v8Model.assignStyledNodeCollection(collection, DefaultNodeAppearance.Outlined);
 
-    model.removeAllStyledNodeCollections();
+    v8Model.removeAllStyledNodeCollections();
 
-    expect(model.styledNodeCollections).toBeEmpty();
+    expect(v8Model.styledNodeCollections).toBeEmpty();
   });
 });