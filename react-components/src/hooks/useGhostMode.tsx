--- conflicted
+++ resolved
@@ -1,11 +1,3 @@
-<<<<<<< HEAD
-/*!
- * Copyright 2024 Cognite AS
- */
-
-=======
-import { useState } from 'react';
->>>>>>> 34d8c1d6
 import { useRenderTarget } from '../components/RevealCanvas';
 import { SetGhostModeCommand } from '../architecture/base/concreteCommands/cad/SetGhostModeCommand';
 import { useCommandChecked } from '../components/Architecture/useCommandProps';
