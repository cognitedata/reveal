/*!
 * Copyright 2020 Cognite AS
 */

import * as THREE from 'three';
// @ts-ignore
import * as Potree from '@cognite/potree-core';
<<<<<<< HEAD
=======
import * as reveal from '@cognite/reveal/experimental';
>>>>>>> b49c2ab5

import CameraControls from 'camera-controls';
import dat from 'dat.gui';
import {
  RenderOptions,
  applyRenderingFilters,
  RenderMode,
  createDefaultRenderOptions
} from './utils/renderer-debug-widget';
import { CogniteClient } from '@cognite/sdk';
<<<<<<< HEAD
import { RevealManager, CadNode, RenderManager, LocalHostRevealManager } from '@cognite/reveal';
import { getParamsFromURL, createRenderManager } from './utils/example-helpers';
import * as reveal from '@cognite/reveal';
=======
import { getParamsFromURL } from './utils/example-helpers';
>>>>>>> b49c2ab5

CameraControls.install({ THREE });

function getPointCloudParams() {
  const url = new URL(location.href);
  const searchParams = url.searchParams;
  const pointCloudRevision = searchParams.get('pointCloud');
  const pointCloudUrl = searchParams.get('pointCloudUrl');
  return {
    pointCloudRevision: pointCloudRevision ? Number.parseInt(pointCloudRevision, 10) : undefined,
    pointCloudUrl: pointCloudUrl ? location.origin + '/' + pointCloudUrl : undefined
  };
}

async function main() {
  const { project, modelUrl, modelRevision } = getParamsFromURL({ project: 'publicdata', modelUrl: 'primitives' });
  const { pointCloudRevision, pointCloudUrl } = getPointCloudParams();
  const client = new CogniteClient({ appId: 'reveal.example.hybrid-cad-pointcloud' });
  client.loginWithOAuth({ project });

  const scene = new THREE.Scene();

  const renderer = new THREE.WebGLRenderer();
  renderer.setClearColor('#000000');
  renderer.setSize(window.innerWidth, window.innerHeight);
  document.body.appendChild(renderer.domElement);

  Potree.XHRFactory.config.customHeaders.push({ header: 'MyDummyHeader', value: 'MyDummyValue' });
<<<<<<< HEAD

  const revealManager: RenderManager = createRenderManager(modelRevision !== undefined ? 'cdf' : 'local', client);

  let model: CadNode;
  if (revealManager instanceof LocalHostRevealManager && modelUrl !== undefined) {
    model = await revealManager.addModel('cad', modelUrl);
  } else if (revealManager instanceof RevealManager && modelRevision !== undefined) {
    model = await revealManager.addModel('cad', modelRevision);
=======
  const revealManager = new reveal.RevealManager(client, () => {
    modelsNeedUpdate = true;
  });
  let pointCloud: [reveal.internal.PotreeGroupWrapper, reveal.internal.PotreeNodeWrapper];
  if (pointCloudUrl) {
    pointCloud = await revealManager.addPointCloudFromUrl(pointCloudUrl);
  } else if (pointCloudRevision) {
    await client.authenticate();
    pointCloud = await revealManager.addPointCloudFromCdf(pointCloudRevision);
  } else {
    throw new Error('Need to provide either project & pointCloud OR pointCloudlUrl as query parameters');
  }
  let model: reveal.CadNode;
  if (modelUrl) {
    model = await revealManager.addModelFromUrl(modelUrl);
  } else if (modelRevision) {
    model = await revealManager.addModelFromCdf(modelRevision);
>>>>>>> b49c2ab5
  } else {
    throw new Error('Need to provide either project & model OR modelUrl as query parameters');
  }
  scene.add(model);

  let pointCloud: [reveal.internal.PotreeGroupWrapper, reveal.internal.PotreeNodeWrapper];
  if (revealManager instanceof LocalHostRevealManager && pointCloudUrl !== undefined) {
    pointCloud = await revealManager.addModel('pointcloud', pointCloudUrl);
  } else if (revealManager instanceof RevealManager && pointCloudRevision !== undefined) {
    await client.authenticate();
    pointCloud = await revealManager.addModel('pointcloud', pointCloudRevision);
  } else {
    throw new Error('Need to provide either project & pointCloud OR pointCloudlUrl as query parameters');
  }
  const [pointCloudGroup, pointCloudNode] = pointCloud;
  scene.add(pointCloudGroup);

  const cadModelOffsetRoot = new THREE.Group();
  cadModelOffsetRoot.name = 'Sector model offset root';
  cadModelOffsetRoot.add(model);
  scene.add(cadModelOffsetRoot);

  let settingsChanged = false;
  function handleSettingsChanged() {
    settingsChanged = true;
  }
  const renderOptions = initializeGui(model, pointCloudGroup, pointCloudNode, handleSettingsChanged);

  const { position, target, near, far } = model.suggestCameraConfig();
  const camera = new THREE.PerspectiveCamera(75, window.innerWidth / window.innerHeight, near, far);
  const controls = new CameraControls(camera, renderer.domElement);
  controls.setLookAt(position.x, position.y, position.z, target.x, target.y, target.z);
  controls.update(0.0);
  camera.updateMatrixWorld();

  const clock = new THREE.Clock();
  const render = async () => {
    const delta = clock.getDelta();
    const controlsNeedUpdate = controls.update(delta);
    if (renderOptions.loadingEnabled) {
      revealManager.update(camera);
    }
    const needsUpdate =
      renderOptions.renderMode === RenderMode.AlwaysRender ||
      (renderOptions.renderMode === RenderMode.WhenNecessary &&
        (controlsNeedUpdate || revealManager.needsRedraw || pointCloudGroup.needsRedraw || settingsChanged));

    if (needsUpdate) {
      applyRenderingFilters(scene, renderOptions.renderFilter);
      renderer.render(scene, camera);
      settingsChanged = false;
      revealManager.resetRedraw();
    }
    requestAnimationFrame(render);
  };
  render();

  (window as any).scene = scene;
  (window as any).THREE = THREE;
  (window as any).camera = camera;
  (window as any).controls = controls;
}

function initializeGui(
  cadNode: reveal.CadNode,
  pcGroup: reveal.internal.PotreeGroupWrapper,
  pcNode: reveal.internal.PotreeNodeWrapper,
  handleSettingsChangedCb: () => void
): RenderOptions {
  const gui = new dat.GUI();
  gui
    .add(pcGroup, 'visible')
    .name('Show point cloud')
    .onChange(handleSettingsChangedCb);
  gui
    .add(cadNode, 'visible')
    .name('Show CAD')
    .onChange(handleSettingsChangedCb);
  const pcGui = gui.addFolder('Point cloud');
  pcGui
    .add(pcGroup.position, 'x')
    .name('Offset X')
    .onChange(handleSettingsChangedCb);
  pcGui
    .add(pcGroup.position, 'y')
    .name('Offset Y')
    .onChange(handleSettingsChangedCb);
  pcGui
    .add(pcGroup.position, 'z')
    .name('Offset Z')
    .onChange(handleSettingsChangedCb);
  const rotation = { y: pcGroup.rotation.y };
  pcGui
    .add(rotation, 'y')
    .name('Rotation')
    .onChange(newValue => {
      pcGroup.setRotationFromEuler(new THREE.Euler(0.0, newValue, 0.0));
      handleSettingsChangedCb();
    });

  pcGui.add(pcNode, 'pointBudget', 0, 10_000_000);
  pcGui.add(pcNode, 'pointSize', 0, 10).onChange(handleSettingsChangedCb);
  pcGui
    .add(pcNode, 'pointColorType', {
      Rgb: reveal.internal.PotreePointColorType.Rgb,
      Depth: reveal.internal.PotreePointColorType.Depth,
      Height: reveal.internal.PotreePointColorType.Height,
      PointIndex: reveal.internal.PotreePointColorType.PointIndex,
      LevelOfDetail: reveal.internal.PotreePointColorType.LevelOfDetail,
      Classification: reveal.internal.PotreePointColorType.Classification
    })
    .onChange((valueAsString: string) => {
      const value: reveal.internal.PotreePointColorType = parseInt(valueAsString, 10);
      pcNode.pointColorType = value;
      handleSettingsChangedCb();
    });
  pcGui
    .add(pcNode, 'pointShape', {
      Circle: reveal.internal.PotreePointShape.Circle,
      Square: reveal.internal.PotreePointShape.Square
    })
    .onChange((valueAsString: string) => {
      const value: reveal.internal.PotreePointShape = parseInt(valueAsString, 10);
      pcNode.pointShape = value;
      handleSettingsChangedCb();
    });
  return createDefaultRenderOptions();
  // Uncomment to enable debugging widget
  // return createRendererDebugWidget(renderer, scene, gui.addFolder('Debug'));
}

main();<|MERGE_RESOLUTION|>--- conflicted
+++ resolved
@@ -5,10 +5,7 @@
 import * as THREE from 'three';
 // @ts-ignore
 import * as Potree from '@cognite/potree-core';
-<<<<<<< HEAD
-=======
 import * as reveal from '@cognite/reveal/experimental';
->>>>>>> b49c2ab5
 
 import CameraControls from 'camera-controls';
 import dat from 'dat.gui';
@@ -19,13 +16,7 @@
   createDefaultRenderOptions
 } from './utils/renderer-debug-widget';
 import { CogniteClient } from '@cognite/sdk';
-<<<<<<< HEAD
-import { RevealManager, CadNode, RenderManager, LocalHostRevealManager } from '@cognite/reveal';
 import { getParamsFromURL, createRenderManager } from './utils/example-helpers';
-import * as reveal from '@cognite/reveal';
-=======
-import { getParamsFromURL } from './utils/example-helpers';
->>>>>>> b49c2ab5
 
 CameraControls.install({ THREE });
 
@@ -54,43 +45,26 @@
   document.body.appendChild(renderer.domElement);
 
   Potree.XHRFactory.config.customHeaders.push({ header: 'MyDummyHeader', value: 'MyDummyValue' });
-<<<<<<< HEAD
 
-  const revealManager: RenderManager = createRenderManager(modelRevision !== undefined ? 'cdf' : 'local', client);
+  const revealManager: reveal.RevealManager = createRenderManager(
+    modelRevision !== undefined ? 'cdf' : 'local',
+    client
+  );
 
-  let model: CadNode;
-  if (revealManager instanceof LocalHostRevealManager && modelUrl !== undefined) {
+  let model: reveal.CadNode;
+  if (revealManager instanceof reveal.LocalHostRevealManager && modelUrl !== undefined) {
     model = await revealManager.addModel('cad', modelUrl);
-  } else if (revealManager instanceof RevealManager && modelRevision !== undefined) {
+  } else if (revealManager instanceof reveal.RevealManager && modelRevision !== undefined) {
     model = await revealManager.addModel('cad', modelRevision);
-=======
-  const revealManager = new reveal.RevealManager(client, () => {
-    modelsNeedUpdate = true;
-  });
-  let pointCloud: [reveal.internal.PotreeGroupWrapper, reveal.internal.PotreeNodeWrapper];
-  if (pointCloudUrl) {
-    pointCloud = await revealManager.addPointCloudFromUrl(pointCloudUrl);
-  } else if (pointCloudRevision) {
-    await client.authenticate();
-    pointCloud = await revealManager.addPointCloudFromCdf(pointCloudRevision);
-  } else {
-    throw new Error('Need to provide either project & pointCloud OR pointCloudlUrl as query parameters');
-  }
-  let model: reveal.CadNode;
-  if (modelUrl) {
-    model = await revealManager.addModelFromUrl(modelUrl);
-  } else if (modelRevision) {
-    model = await revealManager.addModelFromCdf(modelRevision);
->>>>>>> b49c2ab5
   } else {
     throw new Error('Need to provide either project & model OR modelUrl as query parameters');
   }
   scene.add(model);
 
   let pointCloud: [reveal.internal.PotreeGroupWrapper, reveal.internal.PotreeNodeWrapper];
-  if (revealManager instanceof LocalHostRevealManager && pointCloudUrl !== undefined) {
+  if (revealManager instanceof reveal.LocalHostRevealManager && pointCloudUrl !== undefined) {
     pointCloud = await revealManager.addModel('pointcloud', pointCloudUrl);
-  } else if (revealManager instanceof RevealManager && pointCloudRevision !== undefined) {
+  } else if (revealManager instanceof reveal.RevealManager && pointCloudRevision !== undefined) {
     await client.authenticate();
     pointCloud = await revealManager.addModel('pointcloud', pointCloudRevision);
   } else {
