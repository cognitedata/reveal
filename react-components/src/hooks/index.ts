--- conflicted
+++ resolved
@@ -15,14 +15,10 @@
 export { useSkyboxFromScene } from './useSkyboxFromScene';
 export { use3dScenes } from './scenes/use3dScenes';
 export { useSceneConfig } from './scenes/useSceneConfig';
-<<<<<<< HEAD
 export { useActiveReveal3dResources } from './useActiveReveal3dResources';
-=======
 export { useGhostMode } from './useGhostMode';
 
 export type { SceneData } from './scenes/types';
->>>>>>> 78119530
-
 export type { CameraNavigationActions } from './useCameraNavigation';
 export type { ClickedNodeData, FdmNodeDataResult } from './useClickedNode';
 export type {
