/*!
 * Copyright 2020 Cognite AS
 */

import * as THREE from 'three';
import { sectorShaders, shaderDefines } from './shaders';
import { RenderMode } from './RenderMode';
import { determinePowerOfTwoDimensions } from '@/utilities/determinePowerOfTwoDimensions';
import matCapTextureImage from './matCapTextureData';
import { TransformOverrideBuffer } from './TransformOverrideBuffer';

export interface Materials {
  // Materials
  box: THREE.ShaderMaterial;
  circle: THREE.ShaderMaterial;
  generalRing: THREE.ShaderMaterial;
  nut: THREE.ShaderMaterial;
  quad: THREE.ShaderMaterial;
  cone: THREE.ShaderMaterial;
  eccentricCone: THREE.ShaderMaterial;
  sphericalSegment: THREE.ShaderMaterial;
  torusSegment: THREE.ShaderMaterial;
  generalCylinder: THREE.ShaderMaterial;
  trapezium: THREE.ShaderMaterial;
  ellipsoidSegment: THREE.ShaderMaterial;
  instancedMesh: THREE.ShaderMaterial;
  triangleMesh: THREE.ShaderMaterial;
  simple: THREE.ShaderMaterial;
  // Data textures
  overrideColorPerTreeIndex: THREE.DataTexture;
  transformOverrideIndexTexture: THREE.DataTexture;
  transformOverrideBuffer: TransformOverrideBuffer;
}

export function createMaterials(
  treeIndexCount: number,
  renderMode: RenderMode,
  clippingPlanes: THREE.Plane[]
): Materials {
  const textureDims = determinePowerOfTwoDimensions(treeIndexCount);
  const textureElementCount = textureDims.width * textureDims.height;
<<<<<<< HEAD
  const treeIndexTextureSize = new THREE.Vector2(textureDims.width, textureDims.height);
=======
  const dataTextureSize = new THREE.Vector2(textureDims.width, textureDims.height);
  const transparent = false;
>>>>>>> f34efe04

  const colors = new Uint8Array(4 * textureElementCount);
  for (let i = 0; i < textureElementCount; i++) {
    colors[4 * i + 3] = 1;
  }
  const overrideColorPerTreeIndex = new THREE.DataTexture(colors, textureDims.width, textureDims.height);

  const transformOverrideIndexBuffer = new Uint8Array(textureElementCount * 3);

  const transformOverrideIndexTexture = new THREE.DataTexture(
    transformOverrideIndexBuffer,
    textureDims.width,
    textureDims.height,
    THREE.RGBFormat
  );

  const matCapTexture = new THREE.Texture(matCapTextureImage);
  matCapTexture.needsUpdate = true;

  const boxMaterial = new THREE.ShaderMaterial({
    name: 'Primitives (Box)',
    clipping: true,
    clippingPlanes,
    extensions: { fragDepth: true },
    vertexShader: sectorShaders.boxPrimitive.vertex,
    fragmentShader: sectorShaders.boxPrimitive.fragment,
    side: THREE.DoubleSide,
<<<<<<< HEAD
    uniforms: {
      inverseModelMatrix: {
        value: new THREE.Matrix4()
      }
    }
=======
    transparent
>>>>>>> f34efe04
  });

  const circleMaterial = new THREE.ShaderMaterial({
    name: 'Primitives (Circle)',
    clipping: true,
    clippingPlanes,
    extensions: { fragDepth: true },
    vertexShader: sectorShaders.circlePrimitive.vertex,
    fragmentShader: sectorShaders.circlePrimitive.fragment,
    // TODO double side is not necessary for all,
    // we should indicate this in the data from Rust
    side: THREE.DoubleSide,
<<<<<<< HEAD
    uniforms: {
      inverseModelMatrix: {
        value: new THREE.Matrix4()
      }
    }
=======
    transparent
>>>>>>> f34efe04
  });

  const nutMaterial = new THREE.ShaderMaterial({
    name: 'Primitives (Nuts)',
    clipping: true,
    clippingPlanes,
    vertexShader: sectorShaders.nutPrimitive.vertex,
    fragmentShader: sectorShaders.nutPrimitive.fragment,
    side: THREE.DoubleSide,
    transparent
  });

  const quadMaterial = new THREE.ShaderMaterial({
    name: 'Primitives (Quads)',
    clipping: true,
    clippingPlanes,
    vertexShader: sectorShaders.quadPrimitive.vertex,
    fragmentShader: sectorShaders.quadPrimitive.fragment,
    side: THREE.DoubleSide,
    transparent
  });

  const generalRingMaterial = new THREE.ShaderMaterial({
    name: 'Primitives (General rings)',
    clipping: true,
    clippingPlanes,
    uniforms: {
      inverseModelMatrix: {
        value: new THREE.Matrix4()
      }
    },
    extensions: { fragDepth: true },
    vertexShader: sectorShaders.generalRingPrimitive.vertex,
    fragmentShader: sectorShaders.generalRingPrimitive.fragment,
    // TODO we can avoid drawing DoubleSide if we flip the ring in Rust and adjust the angle and
    // arc_angle accordingly
    side: THREE.DoubleSide,
    transparent
  });

  const coneMaterial = new THREE.ShaderMaterial({
    name: 'Primitives (Cone)',
    clipping: true,
    clippingPlanes,
    uniforms: {
      inverseModelMatrix: {
        value: new THREE.Matrix4()
      }
    },
    extensions: { fragDepth: true },
    vertexShader: sectorShaders.conePrimitive.vertex,
    fragmentShader: sectorShaders.conePrimitive.fragment,
    side: THREE.DoubleSide,
    transparent
  });

  const eccentricConeMaterial = new THREE.ShaderMaterial({
    name: 'Primitives (Eccentric cone)',
    clipping: true,
    clippingPlanes,
    uniforms: {
      inverseModelMatrix: {
        value: new THREE.Matrix4()
      }
    },
    extensions: { fragDepth: true },
    vertexShader: sectorShaders.eccentricConePrimitive.vertex,
    fragmentShader: sectorShaders.eccentricConePrimitive.fragment,
    side: THREE.DoubleSide,
    transparent
  });

  const ellipsoidSegmentMaterial = new THREE.ShaderMaterial({
    name: 'Primitives (Ellipsoid segments)',
    clipping: true,
    clippingPlanes,
    uniforms: {
      inverseModelMatrix: {
        value: new THREE.Matrix4()
      }
    },

    extensions: { fragDepth: true },
    vertexShader: sectorShaders.ellipsoidSegmentPrimitive.vertex,
    fragmentShader: sectorShaders.ellipsoidSegmentPrimitive.fragment,
    side: THREE.DoubleSide,
    transparent
  });

  const generalCylinderMaterial = new THREE.ShaderMaterial({
    name: 'Primitives (General cylinder)',
    clipping: true,
    clippingPlanes,
    uniforms: {
      inverseModelMatrix: {
        value: new THREE.Matrix4()
      }
    },
    extensions: { fragDepth: true },
    vertexShader: sectorShaders.generalCylinderPrimitive.vertex,
    fragmentShader: sectorShaders.generalCylinderPrimitive.fragment,
    side: THREE.DoubleSide,
    transparent
  });

  const trapeziumMaterial = new THREE.ShaderMaterial({
    name: 'Primitives (Trapezium)',
    clipping: true,
    clippingPlanes,
    uniforms: {
      inverseModelMatrix: {
        value: new THREE.Matrix4()
      }
    },
    extensions: { fragDepth: true },
    vertexShader: sectorShaders.trapeziumPrimitive.vertex,
    fragmentShader: sectorShaders.trapeziumPrimitive.fragment,
    side: THREE.DoubleSide,
    transparent
  });

  const torusSegmentMaterial = new THREE.ShaderMaterial({
    name: 'Primitives (Torus segment)',
    clipping: true,
    clippingPlanes,
    uniforms: {
      inverseModelMatrix: {
        value: new THREE.Matrix4()
      }
    },
    extensions: {
      fragDepth: true,
      derivatives: true
    },
    vertexShader: sectorShaders.torusSegmentPrimitive.vertex,
    fragmentShader: sectorShaders.torusSegmentPrimitive.fragment,
    // TODO we can drop the double sided rendering if we add end caps
    side: THREE.DoubleSide,
    transparent
  });

  const sphericalSegmentMaterial = new THREE.ShaderMaterial({
    name: 'Primitives (Spherical segment)',
    clipping: true,
    clippingPlanes,
    uniforms: {
      inverseModelMatrix: {
        value: new THREE.Matrix4()
      }
    },
    extensions: { fragDepth: true },
    vertexShader: sectorShaders.ellipsoidSegmentPrimitive.vertex,
    fragmentShader: sectorShaders.ellipsoidSegmentPrimitive.fragment,
    side: THREE.DoubleSide,
    transparent
  });

  const triangleMeshMaterial = new THREE.ShaderMaterial({
    name: 'Triangle meshes',
    clipping: true,
    clippingPlanes,
    extensions: {
      derivatives: true
    },
    side: THREE.DoubleSide,
    fragmentShader: sectorShaders.detailedMesh.fragment,
    vertexShader: sectorShaders.detailedMesh.vertex,
    transparent
  });

  const instancedMeshMaterial = new THREE.ShaderMaterial({
    name: 'Instanced meshes',
    clipping: true,
    clippingPlanes,
    extensions: {
      derivatives: true
    },
    side: THREE.DoubleSide,
    fragmentShader: sectorShaders.instancedMesh.fragment,
    vertexShader: sectorShaders.instancedMesh.vertex,
    transparent
  });

  const simpleMaterial = new THREE.ShaderMaterial({
    name: 'Low detail material',
    clipping: true,
    clippingPlanes,
    uniforms: {
      inverseModelMatrix: {
        value: new THREE.Matrix4()
      }
    },
    fragmentShader: sectorShaders.simpleMesh.fragment,
    vertexShader: sectorShaders.simpleMesh.vertex,
    transparent
  });

  const allMaterials = {
    box: boxMaterial,
    circle: circleMaterial,
    nut: nutMaterial,
    generalRing: generalRingMaterial,
    quad: quadMaterial,
    cone: coneMaterial,
    eccentricCone: eccentricConeMaterial,
    sphericalSegment: sphericalSegmentMaterial,
    torusSegment: torusSegmentMaterial,
    generalCylinder: generalCylinderMaterial,
    trapezium: trapeziumMaterial,
    ellipsoidSegment: ellipsoidSegmentMaterial,
    instancedMesh: instancedMeshMaterial,
    triangleMesh: triangleMeshMaterial,
    simple: simpleMaterial
  };

  const transformOverrideBuffer = new TransformOverrideBuffer((newOverrideDataTexture: THREE.DataTexture) => {
    for (const material of Object.values(allMaterials)) {
      material.uniforms.transformOverrideTexture.value = newOverrideDataTexture;
      material.uniforms.transformOverrideTextureSize.value = new THREE.Vector2(
        newOverrideDataTexture.image.width,
        newOverrideDataTexture.image.height
      );
    }
  });

  for (const material of Object.values(allMaterials)) {
    updateDefinesAndUniforms(
      material,
      treeIndexTextureSize,
      overrideColorPerTreeIndex,
      transformOverrideIndexTexture,
      transformOverrideBuffer.dataTexture,
      matCapTexture,
      renderMode
    );
  }

  return {
    ...allMaterials,
    overrideColorPerTreeIndex,
    transformOverrideIndexTexture,
    transformOverrideBuffer: transformOverrideBuffer
  };
}

function updateDefinesAndUniforms(
  material: THREE.ShaderMaterial,
  treeIndexTextureSize: THREE.Vector2,
  overrideColorPerTreeIndex: THREE.DataTexture,
  transformOverrideIndexTexture: THREE.DataTexture,
  transformOverrideTexture: THREE.DataTexture,
  matCapTexture: THREE.Texture,
  renderMode: RenderMode
) {
  const oldUniforms = material.uniforms;
  material.setValues({
    ...shaderDefines,
    uniforms: {
      ...oldUniforms,
      renderMode: {
        value: renderMode
      },
      colorDataTexture: {
        value: overrideColorPerTreeIndex
      },
      treeIndexTextureSize: {
        value: treeIndexTextureSize
      },
      transformOverrideIndexTexture: {
        value: transformOverrideIndexTexture
      },
      transformOverrideTexture: {
        value: transformOverrideTexture
      },
      transformOverrideTextureSize: {
        value: new THREE.Vector2(transformOverrideTexture.image.width, transformOverrideTexture.image.height)
      },
      matCapTexture: {
        value: matCapTexture
      }
    }
  });

  material.uniformsNeedUpdate = true;
}<|MERGE_RESOLUTION|>--- conflicted
+++ resolved
@@ -39,12 +39,8 @@
 ): Materials {
   const textureDims = determinePowerOfTwoDimensions(treeIndexCount);
   const textureElementCount = textureDims.width * textureDims.height;
-<<<<<<< HEAD
   const treeIndexTextureSize = new THREE.Vector2(textureDims.width, textureDims.height);
-=======
-  const dataTextureSize = new THREE.Vector2(textureDims.width, textureDims.height);
   const transparent = false;
->>>>>>> f34efe04
 
   const colors = new Uint8Array(4 * textureElementCount);
   for (let i = 0; i < textureElementCount; i++) {
@@ -72,15 +68,12 @@
     vertexShader: sectorShaders.boxPrimitive.vertex,
     fragmentShader: sectorShaders.boxPrimitive.fragment,
     side: THREE.DoubleSide,
-<<<<<<< HEAD
-    uniforms: {
-      inverseModelMatrix: {
-        value: new THREE.Matrix4()
-      }
-    }
-=======
-    transparent
->>>>>>> f34efe04
+    uniforms: {
+      inverseModelMatrix: {
+        value: new THREE.Matrix4()
+      }
+    },
+    transparent
   });
 
   const circleMaterial = new THREE.ShaderMaterial({
@@ -93,15 +86,12 @@
     // TODO double side is not necessary for all,
     // we should indicate this in the data from Rust
     side: THREE.DoubleSide,
-<<<<<<< HEAD
-    uniforms: {
-      inverseModelMatrix: {
-        value: new THREE.Matrix4()
-      }
-    }
-=======
-    transparent
->>>>>>> f34efe04
+    uniforms: {
+      inverseModelMatrix: {
+        value: new THREE.Matrix4()
+      }
+    },
+    transparent
   });
 
   const nutMaterial = new THREE.ShaderMaterial({
