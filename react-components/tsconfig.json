{
  "compilerOptions": {
    "target": "ES6",
    "forceConsistentCasingInFileNames": true,
    "strict": true,
    "skipLibCheck": false,
    "jsx": "react-jsx",
    "module": "ES2020",
    "declaration": true,
    "declarationDir": "dist",
    "declarationMap": true,
    "sourceMap": true,
    "outDir": "dist",
    "moduleResolution": "bundler",
    "allowSyntheticDefaultImports": true
  },
<<<<<<< HEAD
  "include": ["src/**/*", "stories/*"]
=======
  "include": ["src/**/*", "stories/**/*"]
>>>>>>> 15a43891
}<|MERGE_RESOLUTION|>--- conflicted
+++ resolved
@@ -14,9 +14,5 @@
     "moduleResolution": "bundler",
     "allowSyntheticDefaultImports": true
   },
-<<<<<<< HEAD
-  "include": ["src/**/*", "stories/*"]
-=======
   "include": ["src/**/*", "stories/**/*"]
->>>>>>> 15a43891
 }