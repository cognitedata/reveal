--- conflicted
+++ resolved
@@ -64,15 +64,9 @@
     "jest-image-snapshot": "^4.3.0",
     "jest-puppeteer": "^4.4.0",
     "jest-retries": "^1.0.1",
+    "moq.ts": "^9.0.2",
     "prettier": "^2.1.2",
-<<<<<<< HEAD
-    "puppeteer": "^13.5.1",
-    "moq.ts": "9.0.2",
-    "react-app-rewired": "^2.1.8",
-    "react-scripts": "^4.0.3",
-=======
     "puppeteer": "13.5.1",
->>>>>>> 5414b2a0
     "start-server-and-test": "^1.12.3",
     "ts-jest": "^28.0.5",
     "ts-loader": "^9.3.1",
