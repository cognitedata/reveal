{
  "compileOnSave": false,
  "compilerOptions": {
    "sourceMap": true,
    "declaration": false,
    "moduleResolution": "node",
    "emitDecoratorMetadata": true,
    "experimentalDecorators": true,
    "importHelpers": true,
    "target": "es2015",
    "module": "esnext",
    "lib": ["es2017", "dom", "dom.iterable", "esnext"],
    "skipLibCheck": true,
    "skipDefaultLibCheck": true,
    "forceConsistentCasingInFileNames": true,
    "noFallthroughCasesInSwitch": true,
    "baseUrl": ".",
    "paths": {
      "@cognite/cdf-route-tracker": [
        "libs/shared/cdf-route-tracker/src/index.ts"
      ],
      "@cognite/cdf-sdk-singleton": [
        "libs/shared/cdf-sdk-singleton/src/index.ts"
      ],
      "@cognite/cdf-utilities": ["libs/shared/cdf-utilities/src/index.ts"],
      "@cognite/cog-data-grid": [
        "libs/data-modeling/cog-data-grid/src/index.ts"
      ],
      "@cognite/cog-data-grid-root/*": [
        "libs/data-modeling/cog-data-grid/src/*"
      ],
      "@cognite/copilot/*": ["apps/copilot/src/*"],
      "@cognite/data-exploration": [
        "libs/data-exploration-components/src/index.ts"
      ],
      "@cognite/graph": ["libs/graph/src/index.ts"],
      "@cognite/iot-hub": ["apps/iot-hub/src/index.ts"],
      "@cognite/login-utils": ["libs/shared/cdf-login-utils/src/index.ts"],
      "@cognite/platypus-cdf-cli/*": ["apps/platypus-cdf-cli/src/*"],
      "@cognite/plotting-components": [
        "libs/shared/plotting-components/src/index.ts"
      ],
      "@cognite/sdk-react-query-hooks": [
        "libs/shared/cdf-sdk-react-query-hooks/src/index.ts"
      ],
      "@data-exploration-app/*": ["apps/data-exploration/src/app/*"],
      "@data-exploration-components/*": [
        "libs/data-exploration-components/src/*"
      ],
      "@data-exploration-lib/core": ["libs/data-exploration/core/src/index.ts"],
      "@data-exploration-lib/domain-layer": [
        "libs/data-exploration/domain-layer/src/index.ts"
      ],
      "@data-exploration/components": [
        "libs/data-exploration/components/src/index.ts"
      ],
      "@data-exploration/containers": [
        "libs/data-exploration/containers/src/index.ts"
      ],
      "@data-quality/*": [
        "apps/platypus/src/app/modules/solution/data-quality/*"
      ],
<<<<<<< HEAD
      "@extraction-pipelines/*": ["apps/extraction-pipelines/src/*"],
=======
      "@transformations/*": [
        "apps/transformations/src/*"
      ],
>>>>>>> 9d7267c5
      "@flexible-data-explorer/*": ["apps/flexible-data-explorer/src/*"],
      "@fusion/cdf-nx-plugin": ["libs/cdf-nx-plugin/src/index.ts"],
      "@fusion/contextualization": ["libs/contextualization/src/index.ts"],
      "@fusion/copilot-core": ["libs/copilot-core/src/index.ts"],
      "@fusion/industry-canvas": ["libs/industry-canvas/src/index.ts"],
      "@fusion/mock-data": ["libs/shared/mock-data/src/index.ts"],
      "@platypus-app/*": [
        "apps/platypus/src/app/*",
        "apps/platypus/src/environments/environment.ts"
      ],
      "@platypus-core/*": ["libs/data-modeling/platypus-core/src/lib/*"],
      "@platypus/@cognite/fdm-client": [
        "libs/@cognite/fdm-client/src/index.ts"
      ],
      "@platypus/platypus-common-utils": [
        "libs/data-modeling/platypus-common-utils/src/index.ts"
      ],
      "@platypus/platypus-core": [
        "libs/data-modeling/platypus-core/src/index.ts"
      ],
      "@raw-explorer/*": [
        "apps/raw-explorer/src/*"
      ]
    }
  },
  "exclude": ["node_modules", "tmp", "proxy"]
}<|MERGE_RESOLUTION|>--- conflicted
+++ resolved
@@ -60,13 +60,10 @@
       "@data-quality/*": [
         "apps/platypus/src/app/modules/solution/data-quality/*"
       ],
-<<<<<<< HEAD
       "@extraction-pipelines/*": ["apps/extraction-pipelines/src/*"],
-=======
       "@transformations/*": [
         "apps/transformations/src/*"
       ],
->>>>>>> 9d7267c5
       "@flexible-data-explorer/*": ["apps/flexible-data-explorer/src/*"],
       "@fusion/cdf-nx-plugin": ["libs/cdf-nx-plugin/src/index.ts"],
       "@fusion/contextualization": ["libs/contextualization/src/index.ts"],
