import { type UseQueryResult, useQuery } from '@tanstack/react-query';
<<<<<<< HEAD
import { useFdmSdk } from '../components/RevealCanvas/SDKProvider';
=======
>>>>>>> 4ecedc33
import { type FdmKey, type FdmConnectionWithNode } from '../components/CacheProvider/types';
import { type InstanceType } from '@cognite/sdk';
import { chunk, uniqBy } from 'lodash';
import {
  type FdmInstanceNodeWithConnectionAndProperties,
  type FdmInstanceWithPropertiesAndTyping
} from '../components/RuleBasedOutputs/types';
import { useContext, useMemo } from 'react';
import { createFdmKey } from '../components/CacheProvider/idAndKeyTranslation';
import { executeParallel } from '../utilities/executeParallel';
import { isDefined } from '../utilities/isDefined';
import { concatenateMapValues } from '../utilities/map/concatenateMapValues';
<<<<<<< HEAD
=======
import { UseAll3dDirectConnectionsWithPropertiesContext } from './useAll3dDirectConnectionsWithProperties.context';
>>>>>>> 4ecedc33

const MAX_PARALLEL_QUERIES = 4;

export function useAll3dDirectConnectionsWithProperties(
  connectionWithNodeAndView: FdmConnectionWithNode[]
): UseQueryResult<FdmInstanceNodeWithConnectionAndProperties[]> {
  const { useFdmSdk } = useContext(UseAll3dDirectConnectionsWithPropertiesContext);
  const fdmSdk = useFdmSdk();

  const connectionKeys = useMemo(() => {
    return connectionWithNodeAndView.map((item) => {
      const fdmKey = createFdmKey(item.connection.instance);
      return fdmKey;
    });
  }, [connectionWithNodeAndView]);

  const connectionWithNodeAndViewMap = useMemo(() => {
    const connectionMapEntries: Array<[FdmKey, FdmConnectionWithNode]> =
      connectionWithNodeAndView.map((item) => [createFdmKey(item.connection.instance), item]);
    const dataMap = concatenateMapValues(connectionMapEntries);
    return dataMap;
  }, [connectionWithNodeAndView]);

  return useQuery({
    queryKey: [
      'reveal-react-components',
      'get-all-3d-related-direct-connections',
      ...connectionKeys.sort()
    ],
    queryFn: async () => {
      const instanceType: InstanceType = 'node';
      const instancesData = connectionWithNodeAndView.map((item) => {
        return {
          externalId: item.connection.instance.externalId,
          space: item.connection.instance.space,
          instanceType
        };
      });

      const instancesViews = connectionWithNodeAndView.flatMap((item) => {
        return item.views;
      });

      const uniqueViews = uniqBy(instancesViews, (item) => {
        if (item === undefined) {
          return '';
        }
        const fdmKey = createFdmKey(item);
        return fdmKey;
      });

      const instancesDataChunks = chunk(instancesData, 1000);

      const instancesContentFlat = instancesDataChunks
        .flatMap((chunk) => {
          return uniqueViews.map((view) => {
            return { chunk, view };
          });
        })
        .flat()
        .filter(isDefined);

      const instancesContent = await executeParallel(
        instancesContentFlat.map((content) => async () => {
          const data = await fdmSdk.getByExternalIds(
            content.chunk,
            content.view !== undefined ? [content.view] : undefined
          );

          return {
            items: data.items,
            typing: data.typing
          };
        }),
        MAX_PARALLEL_QUERIES
      );

      const cleanInstancesContent = instancesContent.filter(isDefined).flat();

      if (instancesContent === undefined) {
        return [];
      }

      const flatInstancesContent = cleanInstancesContent.flatMap((instanceContent) => {
        return instanceContent.items.map((item) => {
          return {
            item,
            typing: instanceContent.typing
          };
        });
      });

      const instancesContentChunks = chunk(flatInstancesContent, 1000);

      const relatedObjectInspectionsResult = await executeParallel(
        instancesContentChunks.flatMap((instances) => {
          return async () => {
            return await fdmSdk.inspectInstances({
              inspectionOperations: { involvedViews: {} },
              items: instances.map((data) => {
                return {
                  instanceType: data.item.instanceType,
                  externalId: data.item.externalId,
                  space: data.item.space
                };
              })
            });
          };
        }),
        MAX_PARALLEL_QUERIES
      );

      const cleanRelatedObjectInspectionsResult = relatedObjectInspectionsResult.filter(isDefined);

      const instanceItemsAndTyping: FdmInstanceWithPropertiesAndTyping[] =
        cleanRelatedObjectInspectionsResult
          .flatMap((inspectionResult) =>
            inspectionResult.items.flatMap((inspectionResultItem) =>
              cleanInstancesContent.flatMap((instanceContent) => {
                const node: FdmInstanceWithPropertiesAndTyping = {
                  items: instanceContent.items.filter(
                    (item) =>
                      item.space === inspectionResultItem.space &&
                      item.externalId === inspectionResultItem.externalId
                  ),
                  typing: instanceContent.typing ?? {}
                };
                return node;
              })
            )
          )
          .filter((item) => item.items.length > 0);

      const instanceWithData = instanceItemsAndTyping.flatMap((itemsData) => {
        return itemsData.items.flatMap((itemData) => {
          const fdmKey = createFdmKey(itemData);
          const connectionsFound = connectionWithNodeAndViewMap.get(fdmKey);
          if (connectionsFound === undefined) return [];

          return connectionsFound.map((connectionFound) => ({
            instanceType: 'node' as const,
            ...connectionFound,
            ...itemsData
          }));
        });
      });

      return instanceWithData;
    },
    enabled: connectionWithNodeAndView.length > 0
  });
}<|MERGE_RESOLUTION|>--- conflicted
+++ resolved
@@ -1,8 +1,4 @@
 import { type UseQueryResult, useQuery } from '@tanstack/react-query';
-<<<<<<< HEAD
-import { useFdmSdk } from '../components/RevealCanvas/SDKProvider';
-=======
->>>>>>> 4ecedc33
 import { type FdmKey, type FdmConnectionWithNode } from '../components/CacheProvider/types';
 import { type InstanceType } from '@cognite/sdk';
 import { chunk, uniqBy } from 'lodash';
@@ -15,10 +11,7 @@
 import { executeParallel } from '../utilities/executeParallel';
 import { isDefined } from '../utilities/isDefined';
 import { concatenateMapValues } from '../utilities/map/concatenateMapValues';
-<<<<<<< HEAD
-=======
 import { UseAll3dDirectConnectionsWithPropertiesContext } from './useAll3dDirectConnectionsWithProperties.context';
->>>>>>> 4ecedc33
 
 const MAX_PARALLEL_QUERIES = 4;
 
