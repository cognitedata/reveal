--- conflicted
+++ resolved
@@ -1,23 +1,15 @@
 import { BrowserRouter as Router } from 'react-router-dom';
-<<<<<<< HEAD
-import { ToastContainer } from '@cognite/cogs.js';
-import { ReactQueryDevtools } from '@tanstack/react-query-devtools';
-import { QueryClientProvider } from '@tanstack/react-query';
-=======
 
 import { QueryClientProvider } from '@tanstack/react-query';
 import { ReactQueryDevtools } from '@tanstack/react-query-devtools';
 
-import sdk from '@cognite/cdf-sdk-singleton';
-import { getProject } from '@cognite/cdf-utilities';
 import { ToastContainer } from '@cognite/cogs.js';
->>>>>>> 6441f3b3
 import { SDKProvider } from '@cognite/sdk-provider';
 
+import { useAuthContext } from './common/auth/AuthProvider';
+import { TopBar } from './common/topbar/top-bar';
 import { queryClient } from './queryClient';
 import Routes from './Routes';
-import { useAuthContext } from './common/auth/AuthProvider';
-import { TopBar } from './common/topbar/top-bar';
 
 function App() {
   const { client } = useAuthContext();
