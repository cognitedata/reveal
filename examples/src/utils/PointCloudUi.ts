import { Cognite3DViewer, CognitePointCloudModel, PotreePointColorType, PotreePointShape } from "@cognite/reveal";
import * as dat from 'dat.gui';

export class PointCloudUi {
<<<<<<< HEAD
  constructor(viewer: Cognite3DViewer, uiFolder: dat.GUI) {
      const pointCloudParams = {
        pointSize: 0.2,
        budget: 2_000_000,
        pointColorType: PotreePointColorType.Rgb,
        pointShape: PotreePointShape.Circle,
        apply: () => {
          viewer.pointCloudBudget = { numberOfPoints: pointCloudParams.budget };
          const pointCloudModels = viewer.models.filter(model => model.type === 'pointcloud').map(x => x as CognitePointCloudModel);
          pointCloudModels.forEach(model => {
            model.pointSize = pointCloudParams.pointSize;
            model.pointColorType = pointCloudParams.pointColorType;
            model.pointShape = pointCloudParams.pointShape;
          });
        }
      };
      
    const pcSettings = uiFolder.addFolder('Point clouds');
      pcSettings.add(pointCloudParams, 'budget', 0, 20_000_000, 100_000).onChange(() => pointCloudParams.apply());
      pcSettings.add(pointCloudParams, 'pointSize', 0, 5, 0.05).onChange(() => pointCloudParams.apply());
      pcSettings.add(pointCloudParams, 'pointColorType', {
        Rgb: PotreePointColorType.Rgb,
        Depth: PotreePointColorType.Depth,
        Height: PotreePointColorType.Height,
        PointIndex: PotreePointColorType.PointIndex,
        LevelOfDetail: PotreePointColorType.LevelOfDetail,
        Classification: PotreePointColorType.Classification,
        Intensity: PotreePointColorType.Intensity,
      }).onFinishChange(valueStr => {
        pointCloudParams.pointColorType = parseInt(valueStr, 10);
        pointCloudParams.apply()
      });
      pcSettings.add(pointCloudParams, 'pointShape', {
        Circle: PotreePointShape.Circle,
        Square: PotreePointShape.Square
      }).onFinishChange(valueStr => {
        pointCloudParams.pointShape = parseInt(valueStr, 10);
        pointCloudParams.apply()
      });
=======
  constructor(viewer: Cognite3DViewer, ui: dat.GUI) {
    const pointCloudParams = {
      pointSize: 0.15,
      budget: 2_000_000,
      pointColorType: PotreePointColorType.Rgb,
      pointShape: PotreePointShape.Circle,
      apply: () => {
        viewer.pointCloudBudget = { numberOfPoints: pointCloudParams.budget };
        const pointCloudModels = viewer.models.filter(model => model.type === 'pointcloud').map(x => x as CognitePointCloudModel);
        pointCloudModels.forEach(model => {
          model.pointSize = pointCloudParams.pointSize;
          model.pointColorType = pointCloudParams.pointColorType;
          model.pointShape = pointCloudParams.pointShape;
        });
      }
    };

    ui.add(pointCloudParams, 'budget', 0, 20_000_000, 100_000).onFinishChange(() => pointCloudParams.apply());
    ui.add(pointCloudParams, 'pointSize', 0, 2, 0.025).onFinishChange(() => pointCloudParams.apply());
    ui.add(pointCloudParams, 'pointColorType', {
      Rgb: PotreePointColorType.Rgb,
      Depth: PotreePointColorType.Depth,
      Height: PotreePointColorType.Height,
      PointIndex: PotreePointColorType.PointIndex,
      LevelOfDetail: PotreePointColorType.LevelOfDetail,
      Classification: PotreePointColorType.Classification,
      Intensity: PotreePointColorType.Intensity,
    }).onFinishChange(valueStr => {
      pointCloudParams.pointColorType = parseInt(valueStr, 10);
      pointCloudParams.apply()
    });
    ui.add(pointCloudParams, 'pointShape', {
      Circle: PotreePointShape.Circle,
      Square: PotreePointShape.Square
    }).onFinishChange(valueStr => {
      pointCloudParams.pointShape = parseInt(valueStr, 10);
      pointCloudParams.apply()
    });
>>>>>>> 987649e6
  }
}<|MERGE_RESOLUTION|>--- conflicted
+++ resolved
@@ -2,47 +2,6 @@
 import * as dat from 'dat.gui';
 
 export class PointCloudUi {
-<<<<<<< HEAD
-  constructor(viewer: Cognite3DViewer, uiFolder: dat.GUI) {
-      const pointCloudParams = {
-        pointSize: 0.2,
-        budget: 2_000_000,
-        pointColorType: PotreePointColorType.Rgb,
-        pointShape: PotreePointShape.Circle,
-        apply: () => {
-          viewer.pointCloudBudget = { numberOfPoints: pointCloudParams.budget };
-          const pointCloudModels = viewer.models.filter(model => model.type === 'pointcloud').map(x => x as CognitePointCloudModel);
-          pointCloudModels.forEach(model => {
-            model.pointSize = pointCloudParams.pointSize;
-            model.pointColorType = pointCloudParams.pointColorType;
-            model.pointShape = pointCloudParams.pointShape;
-          });
-        }
-      };
-      
-    const pcSettings = uiFolder.addFolder('Point clouds');
-      pcSettings.add(pointCloudParams, 'budget', 0, 20_000_000, 100_000).onChange(() => pointCloudParams.apply());
-      pcSettings.add(pointCloudParams, 'pointSize', 0, 5, 0.05).onChange(() => pointCloudParams.apply());
-      pcSettings.add(pointCloudParams, 'pointColorType', {
-        Rgb: PotreePointColorType.Rgb,
-        Depth: PotreePointColorType.Depth,
-        Height: PotreePointColorType.Height,
-        PointIndex: PotreePointColorType.PointIndex,
-        LevelOfDetail: PotreePointColorType.LevelOfDetail,
-        Classification: PotreePointColorType.Classification,
-        Intensity: PotreePointColorType.Intensity,
-      }).onFinishChange(valueStr => {
-        pointCloudParams.pointColorType = parseInt(valueStr, 10);
-        pointCloudParams.apply()
-      });
-      pcSettings.add(pointCloudParams, 'pointShape', {
-        Circle: PotreePointShape.Circle,
-        Square: PotreePointShape.Square
-      }).onFinishChange(valueStr => {
-        pointCloudParams.pointShape = parseInt(valueStr, 10);
-        pointCloudParams.apply()
-      });
-=======
   constructor(viewer: Cognite3DViewer, ui: dat.GUI) {
     const pointCloudParams = {
       pointSize: 0.15,
@@ -81,6 +40,5 @@
       pointCloudParams.pointShape = parseInt(valueStr, 10);
       pointCloudParams.apply()
     });
->>>>>>> 987649e6
   }
 }