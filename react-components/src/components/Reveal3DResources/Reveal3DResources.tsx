--- conflicted
+++ resolved
@@ -2,15 +2,11 @@
  * Copyright 2023 Cognite AS
  */
 import { useRef, type ReactElement, useContext, useState, useEffect } from 'react';
-<<<<<<< HEAD
 import {
   type NodeAppearance,
   type Cognite3DViewer,
   type PointCloudAppearance
 } from '@cognite/reveal';
-=======
-import { type NodeAppearance, type Cognite3DViewer, type PointerEventData } from '@cognite/reveal';
->>>>>>> 9beda28c
 import { ModelsLoadingStateContext } from './ModelsLoadingContext';
 import { CadModelContainer, type CadModelStyling } from '../CadModelContainer/CadModelContainer';
 import {
@@ -26,17 +22,11 @@
   type AddResourceOptions,
   type NodeDataResult
 } from './types';
-<<<<<<< HEAD
-import { type CogniteExternalId } from '@cognite/sdk';
-import { type FdmAssetMappingsConfig } from '../../hooks/types';
-import { useCalculateModelsStyling } from '../../hooks/useCalculateModelsStyling';
-import { useClickedNodeData } from '../..';
-=======
 import { queryMappedData } from './queryMappedData';
 import { useFdmSdk, useSDK } from '../RevealContainer/SDKProvider';
 import { useCalculateModelsStyling } from '../../hooks/useCalculateModelsStyling';
 import { type DmsUniqueIdentifier } from '../../utilities/FdmSDK';
->>>>>>> 9beda28c
+import { useClickedNodeData } from '../..';
 
 export type FdmAssetStylingGroup = {
   fdmAssetExternalIds: DmsUniqueIdentifier[];
@@ -64,36 +54,14 @@
     getTypedModels(resources, viewer).then(setReveal3DModels).catch(console.error);
   }, [resources, viewer]);
 
-<<<<<<< HEAD
-  const modelsStyling = useCalculateModelsStyling(reveal3DModels, styling, fdmAssetMappingConfig);
-  const clickedNodeData = useClickedNodeData(fdmAssetMappingConfig);
-
-  useEffect(() => {
-    setReveal3DModelsStyling(modelsStyling);
-  }, [modelsStyling]);
+  const reveal3DModelsStyling = useCalculateModelsStyling(reveal3DModels, instanceStyling ?? []);
+  const clickedNodeData = useClickedNodeData();
 
   useEffect(() => {
     if (clickedNodeData !== undefined) {
       onNodeClick?.(Promise.resolve(clickedNodeData));
     }
   }, [clickedNodeData, onNodeClick]);
-=======
-  const reveal3DModelsStyling = useCalculateModelsStyling(reveal3DModels, instanceStyling ?? []);
-
-  useEffect(() => {
-    const callback = (event: PointerEventData): void => {
-      if (onNodeClick === undefined) return;
-      const data = queryMappedData(viewer, client, fdmSdk, event);
-      onNodeClick(data);
-    };
-
-    viewer.on('click', callback);
-
-    return () => {
-      viewer.off('click', callback);
-    };
-  }, [viewer, client, fdmSdk, onNodeClick]);
->>>>>>> 9beda28c
 
   const image360CollectionAddOptions = resources.filter(
     (resource): resource is AddImageCollection360Options =>
