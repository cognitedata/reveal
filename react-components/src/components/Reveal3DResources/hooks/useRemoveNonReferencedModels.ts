import {
  type DataSourceType,
  type Cognite3DViewer,
  type CogniteModel,
  type Image360Collection
} from '@cognite/reveal';
import { type AddImage360CollectionOptions, type AddResourceOptions } from '../types';
import {
  is360ImageAddOptions,
  is360ImageDataModelAddOptions,
  is360ImageEventsAddOptions
} from '../typeGuards';
import { useEffect } from 'react';
import { isSameModel } from '../../../utilities/isSameModel';
import { useReveal3DResourcesCount } from '../Reveal3DResourcesInfoContext';
import { getViewerResourceCount } from '../../../utilities/getViewerResourceCount';
import { type RevealRenderTarget } from '../../../architecture';
import { RevealModelsUtils } from '../../../architecture/concrete/reveal/RevealModelsUtils';

export function useRemoveNonReferencedModels(
  reveal3DModelAddOptions: AddResourceOptions[],
  addImage360CollectionOptions: AddImage360CollectionOptions[],
  renderTarget: RevealRenderTarget
): void {
  const { setRevealResourcesCount } = useReveal3DResourcesCount();
  useEffect(() => {
    const viewer = renderTarget.viewer;
    const nonReferencedModels = findNonReferencedModels(reveal3DModelAddOptions, viewer);

    nonReferencedModels.forEach((model) => {
      RevealModelsUtils.remove(renderTarget, model);
    });

    const nonReferencedCollections = findNonReferencedCollections(
      addImage360CollectionOptions,
      viewer
    );

    nonReferencedCollections.forEach((model) => {
      RevealModelsUtils.remove(renderTarget, model);
    });
    setRevealResourcesCount(getViewerResourceCount(viewer));
<<<<<<< HEAD
  }, [addOptions, renderTarget, setRevealResourcesCount]);
=======
  }, [reveal3DModelAddOptions, addImage360CollectionOptions]);
>>>>>>> 2e9d3eac
}

function findNonReferencedModels(
  addOptions: AddResourceOptions[],
  viewer: Cognite3DViewer<DataSourceType>
): Array<CogniteModel<DataSourceType>> {
  const models = viewer.models;
  const addOptionsSet = new Set(addOptions.filter((model) => !is360ImageAddOptions(model)));

  return models.filter((model) => {
    const correspondingAddOptions = (() => {
      for (const options of addOptionsSet) {
        if (is360ImageAddOptions(options)) {
          continue;
        }

        const sameModel = isSameModel(options, {
          modelId: model.modelId,
          revisionId: model.revisionId,
          transform: model.getModelTransformation()
        });

        if (sameModel) {
          return options;
        }
      }
      return undefined;
    })();

    if (correspondingAddOptions !== undefined) {
      addOptionsSet.delete(correspondingAddOptions);
      return false;
    }

    return true;
  });
}

function findNonReferencedCollections(
  addCollectionOptions: AddImage360CollectionOptions[],
  viewer: Cognite3DViewer<DataSourceType>
): Array<Image360Collection<DataSourceType>> {
  const collections = viewer.get360ImageCollections();
  const collectionAddOptionsSet = new Set(addCollectionOptions);

  return collections.filter((collection) => {
    const correspondingAddOptions = (() => {
      for (const options of collectionAddOptionsSet) {
        const isDataModelCollectionAndSame =
          is360ImageDataModelAddOptions(options) && collection.id === options.externalId;
        const isEventCollectionAndSame =
          is360ImageEventsAddOptions(options) && collection.id === options.siteId;

        if (isDataModelCollectionAndSame || isEventCollectionAndSame) {
          return options;
        }
      }
      return undefined;
    })();

    if (correspondingAddOptions !== undefined) {
      collectionAddOptionsSet.delete(correspondingAddOptions);
      return false;
    }

    return true;
  });
}<|MERGE_RESOLUTION|>--- conflicted
+++ resolved
@@ -40,11 +40,7 @@
       RevealModelsUtils.remove(renderTarget, model);
     });
     setRevealResourcesCount(getViewerResourceCount(viewer));
-<<<<<<< HEAD
-  }, [addOptions, renderTarget, setRevealResourcesCount]);
-=======
   }, [reveal3DModelAddOptions, addImage360CollectionOptions]);
->>>>>>> 2e9d3eac
 }
 
 function findNonReferencedModels(
