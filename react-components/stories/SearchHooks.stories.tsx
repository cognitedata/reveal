/*!
 * Copyright 2023 Cognite AS
 */

import type { Meta, StoryObj } from '@storybook/react';
import {
  RevealCanvas,
  RevealToolbar,
  type AddResourceOptions,
  type AddImage360CollectionOptions,
  RevealContext,
  type AddCadResourceOptions,
  type AddPointCloudResourceOptions
} from '../src';
import { Color } from 'three';
import { type ReactElement, useState, useMemo, useEffect } from 'react';
import { createSdkByUrlToken } from './utilities/createSdkByUrlToken';
import { ReactQueryDevtools } from '@tanstack/react-query-devtools';
import { RevealResourcesFitCameraOnLoad } from './utilities/with3dResoursesFitCameraOnLoad';
import {
  useAllMappedEquipmentFDM,
  useSearchMappedEquipmentFDM
} from '../src/query/useSearchMappedEquipmentFDM';
import { QueryClient, QueryClientProvider } from '@tanstack/react-query';
import {
  useAllMappedEquipmentAssetMappings,
  useSearchMappedEquipmentAssetMappings
} from '../src/query/useSearchMappedEquipmentAssetMappings';
import {
  useAllAssetsMapped360Annotations,
  useSearchAssetsMapped360Annotations
} from '../src/query/useSearchAssetsMapped360Annotations';
import {
  useAllAssetsMappedPointCloudAnnotations,
  useSearchAssetsMappedPointCloudAnnotations
} from '../src/query/useSearchAssetsMappedPointCloudAnnotations';
import { isEqual } from 'lodash';
import { type NodeItem } from '../src/data-providers/FdmSDK';
import { Button, Input } from '@cognite/cogs.js';
import { is360ImageAddOptions } from '../src/components/Reveal3DResources/typeGuards';

const queryClient = new QueryClient();
const sdk = createSdkByUrlToken();
const viewsToSearch = [
  { externalId: 'Equipment', space: 'fdx-boys' },
  { externalId: 'WorkOrderMultiple', space: 'fdx-boys' },
  { externalId: 'WorkOrderSingle', space: 'fdx-boys' }
];

type Equipment = {
  view: string;
  externalId: string;
  space: string;
  properties?: Record<string, any>;
};

const StoryContent = ({ resources }: { resources: AddResourceOptions[] }): ReactElement => {
  const [tempSearchQuery, setTempSearchQuery] = useState<string>('');
  const [mainSearchQuery, setMainSearchQuery] = useState<string>('');
  const [searchMethod, setSearchMethod] = useState<
    'allFdm' | 'allAssets' | 'fdmSearch' | 'assetSearch'
  >('fdmSearch');
  const [loadMore, setLoadMore] = useState<boolean>(false);

  const filteredResources = resources.filter(
    (resource): resource is AddCadResourceOptions | AddPointCloudResourceOptions =>
      !is360ImageAddOptions(resource)
  );

  const { data: searchData } = useSearchMappedEquipmentFDM(
    mainSearchQuery,
    viewsToSearch,
    filteredResources,
    undefined,
    100
  );

  const {
    data: assetSearchData,
    isFetching: isAssetSearchFetching,
    hasNextPage: assetSearchHasNextPage,
    fetchNextPage: fetchAssetSearchNextPage
  } = useSearchMappedEquipmentAssetMappings(mainSearchQuery, filteredResources, 1000, sdk);

  const { data: allEquipment } = useAllMappedEquipmentFDM(filteredResources, viewsToSearch);

  const {
    data: allAssets,
    isFetching,
    hasNextPage,
    fetchNextPage
  } = useAllMappedEquipmentAssetMappings(filteredResources, sdk, 25);

  const filtered360ImageResources = resources.filter(
    (resource): resource is AddImage360CollectionOptions => 'siteId' in resource
  );
  const siteIds = filtered360ImageResources.map((filteredResource) => {
    return 'siteId' in filteredResource ? filteredResource.siteId : filteredResource.externalId;
  });

  const { data: assetAnnotationImage360SearchData } = useSearchAssetsMapped360Annotations(
    siteIds,
    sdk,
    mainSearchQuery
  );

  const { data: all360ImageAssetAnnotationMappings } = useAllAssetsMapped360Annotations(
    sdk,
    siteIds
  );

  const { data: pointCloudAssetSearchData } = useSearchAssetsMappedPointCloudAnnotations(
    filteredResources,
    sdk,
    mainSearchQuery
  );

  const { data: allPointCloudAssets } = useAllAssetsMappedPointCloudAnnotations(
    sdk,
    filteredResources
  );

  useEffect(() => {
    if (searchMethod !== 'allAssets') return;

    if (!isFetching && hasNextPage && loadMore) {
      void fetchNextPage();
      setLoadMore(false);
    }
  }, [searchMethod, isFetching, hasNextPage, fetchNextPage, loadMore]);

  useEffect(() => {
    if (searchMethod !== 'assetSearch') return;

    if (!isAssetSearchFetching && assetSearchHasNextPage && loadMore) {
      void fetchAssetSearchNextPage();
      setLoadMore(false);
    }
  }, [
    searchMethod,
    isAssetSearchFetching,
    assetSearchHasNextPage,
    fetchAssetSearchNextPage,
    loadMore
  ]);

  const filteredEquipment = useMemo(() => {
    if (searchMethod === 'allFdm') {
      return (
        allEquipment?.filter((equipment) => {
          const isInExternalId = equipment.externalId
            .toLowerCase()
            .includes(mainSearchQuery.toLowerCase());
          const isInProperties = Object.values(equipment.properties).some((viewProperties) =>
            Object.values(viewProperties).some((property) =>
              Object.values(property).some((value) => {
                const valueAsString =
                  typeof value === 'object' ? (value as any)?.externalId : value?.toString();
                return valueAsString?.toLowerCase().includes(mainSearchQuery.toLowerCase());
              })
            )
          );

          return isInExternalId || isInProperties;
        }) ?? []
      );
    } else if (searchMethod === 'allAssets') {
      const transformedAssets =
        allAssets?.pages
          .flat()
          .map((modelsAssetPage) =>
            modelsAssetPage.modelsAssets.flatMap((modelsAsset) => modelsAsset.assets)
          )
          .flat() ?? [];

      const all360ImageAssets =
        all360ImageAssetAnnotationMappings?.map((mapping) => mapping.asset) ?? [];
      const combinedAssets = [
        ...transformedAssets,
        ...(all360ImageAssets ?? []),
        ...(allPointCloudAssets ?? [])
      ];

      const filteredAssets =
        combinedAssets.filter((assetMappings) => {
          const isInName = assetMappings.name.toLowerCase().includes(mainSearchQuery.toLowerCase());
          const isInDescription = assetMappings.description
            ?.toLowerCase()
            .includes(mainSearchQuery.toLowerCase());

          return isInName || isInDescription;
        }) ?? [];

      const mappedAssets: Equipment[] = filteredAssets.map((asset) => {
        return {
          view: 'Asset',
          externalId: asset.id + '',
          space: 'Whole project',
          properties: {
            name: asset.name,
            description: asset.description
          }
        };
      });

      return mappedAssets;
    } else if (searchMethod === 'assetSearch') {
      if (assetSearchData === undefined) {
        return [];
      }

      const transformedAssetsSearch = assetSearchData?.pages
        .flat()
        .map((mapping) => mapping.assets)
        .flat();

      const assetImage360SearchData =
        assetAnnotationImage360SearchData?.map((mapping) => mapping.asset) ?? [];

      const combinedAssetSearchData = [
        ...transformedAssetsSearch,
        ...(assetImage360SearchData ?? []),
        ...(pointCloudAssetSearchData ?? [])
      ];

      const searchedEquipment: Equipment[] = combinedAssetSearchData.map((asset) => {
        return {
          view: 'Asset',
          externalId: asset.id + '',
          space: 'Whole project',
          properties: {
            name: asset.name,
            description: asset.description
          }
        };
      });

      return searchedEquipment;
    } else if (searchMethod === 'fdmSearch') {
      if (searchData === undefined) {
        return [];
      }

      const searchedEquipment: Equipment[] = searchData
        .map((searchResult) => {
          return searchResult.instances.map((instance) => {
            return {
              view: searchResult.view.externalId,
              externalId: instance.externalId,
              space: instance.space,
              properties: instance.properties
            };
          });
        })
        .flat();

      return searchedEquipment;
    } else {
      return [];
    }
  }, [
    mainSearchQuery,
    allEquipment,
    searchData,
    allAssets,
    all360ImageAssetAnnotationMappings,
    assetSearchData,
    assetAnnotationImage360SearchData,
    searchMethod
  ]);

  return (
    <>
      <RevealCanvas>
        <ReactQueryDevtools buttonPosition="bottom-right" />
        <RevealResourcesFitCameraOnLoad
          resources={resources}
          defaultResourceStyling={{
            cad: {
              default: { color: new Color('#efefef') },
              mapped: { color: new Color('#c5cbff') }
            }
          }}
        />
        <RevealToolbar />
      </RevealCanvas>
      <h1>Mapped equipment</h1>
      <div style={{ display: 'flex', flexDirection: 'row', gap: 8, padding: '0 8px 8px 0' }}>
        <Input
          onInput={(event) => {
            setTempSearchQuery((event.target as HTMLInputElement).value);
          }}></Input>
        <Button
          size="small"
          onClick={() => {
            setMainSearchQuery(tempSearchQuery);
          }}>
          Search
        </Button>
        <Button
          size="small"
          type={searchMethod === 'allFdm' ? 'primary' : 'secondary'}
          onClick={() => {
            setSearchMethod('allFdm');
          }}>
          All FDM mappings search
        </Button>
        <Button
          size="small"
          type={searchMethod === 'fdmSearch' ? 'primary' : 'secondary'}
          onClick={() => {
            setSearchMethod('fdmSearch');
          }}>
          FDM search hook
        </Button>
        <Button
          size="small"
          type={searchMethod === 'allAssets' ? 'primary' : 'secondary'}
          onClick={() => {
            setSearchMethod('allAssets');
          }}>
          All asset mappings search
        </Button>
        <Button
          size="small"
          type={searchMethod === 'assetSearch' ? 'primary' : 'secondary'}
          onClick={() => {
            setSearchMethod('assetSearch');
          }}>
          Asset search hook
        </Button>
        <Button
          size="small"
          loading={isFetching || isAssetSearchFetching}
          onClick={() => {
            setLoadMore(true);
          }}>
          Load More
        </Button>
      </div>
      <div
        style={{
          display: 'flex',
          flexDirection: 'column',
          gap: 2,
          height: 200,
          overflow: 'scroll'
        }}>
        {filteredEquipment.map((equipment, index) => (
          <div key={equipment.externalId + index} style={{ border: '1px solid green' }}>
            <b>
              {((equipment as Equipment)?.view ?? determineViewFromQueryResultNodeItem(equipment)) +
                ' '}
            </b>
            <span>{equipment.externalId + ' '}</span>
            <span>
              <b>Space:</b> {equipment.space + ' '}
            </span>
            {equipment.properties !== undefined && JSON.stringify(equipment.properties)}
          </div>
        ))}
      </div>
    </>
  );
};

const meta = {
  title: 'Example/SearchHooks',
  component: StoryContent,
  tags: ['autodocs']
} satisfies Meta<typeof StoryContent>;

export default meta;
type Story = StoryObj<typeof meta>;

export const Main: Story = {
  args: {
    resources: [
      {
        modelId: 3544114490298106,
        revisionId: 6405404576933316,
        styling: {
          default: {
            color: new Color('#efefef')
          },
          mapped: {
            color: new Color('#c5cbff')
          }
        },
        siteId: 'celanese1'
      },
      {
        modelId: 5653798104332258,
        revisionId: 5045518244111296
      }
    ]
  },
  render: ({ resources }) => {
    return (
<<<<<<< HEAD
      <QueryClientProvider client={queryClient}>
        <RevealContext sdk={sdk} color={new Color(0x4a4a4a)}>
          <StoryContent resources={resources} />
        </RevealContext>
      </QueryClientProvider>
=======
      <RevealContext sdk={sdk} color={new Color(0x4a4a4a)}>
        <QueryClientProvider client={queryClient}>
          <StoryContent resources={resources} />
        </QueryClientProvider>
      </RevealContext>
>>>>>>> 5630fa75
    );
  }
};

function determineViewFromQueryResultNodeItem(nodeItem: NodeItem | Equipment): string {
  return findNonZeroProperty(nodeItem?.properties) ?? 'Unknown';
}

function findNonZeroProperty(properties?: Record<string, any>): string | undefined {
  return Object.keys(properties ?? {}).find((key) => !isEqual(properties?.[key], {}));
}<|MERGE_RESOLUTION|>--- conflicted
+++ resolved
@@ -397,19 +397,11 @@
   },
   render: ({ resources }) => {
     return (
-<<<<<<< HEAD
-      <QueryClientProvider client={queryClient}>
-        <RevealContext sdk={sdk} color={new Color(0x4a4a4a)}>
-          <StoryContent resources={resources} />
-        </RevealContext>
-      </QueryClientProvider>
-=======
       <RevealContext sdk={sdk} color={new Color(0x4a4a4a)}>
         <QueryClientProvider client={queryClient}>
           <StoryContent resources={resources} />
         </QueryClientProvider>
       </RevealContext>
->>>>>>> 5630fa75
     );
   }
 };
