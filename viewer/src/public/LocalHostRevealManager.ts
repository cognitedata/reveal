--- conflicted
+++ resolved
@@ -4,23 +4,8 @@
 import { RevealManagerBase } from './RevealManagerBase';
 import { RevealOptions } from './types';
 
-<<<<<<< HEAD
-import { CadSectorParser } from '@/datamodels/cad/sector/CadSectorParser';
-import { MaterialManager } from '@/datamodels/cad/MaterialManager';
-import { SimpleAndDetailedToSector3D } from '@/datamodels/cad/sector/SimpleAndDetailedToSector3D';
-import { CadModelMetadataRepository } from '@/datamodels/cad/CadModelMetadataRepository';
-import { DefaultCadTransformation } from '@/datamodels/cad/DefaultCadTransformation';
-import { CadMetadataParser } from '@/datamodels/cad/parsers/CadMetadataParser';
-import { CadModelFactory } from '@/datamodels/cad/CadModelFactory';
-import { ByVisibilityGpuSectorCuller, PotreeGroupWrapper, PotreeNodeWrapper } from '@/internal';
-import { CachedRepository } from '@/datamodels/cad/sector/CachedRepository';
-import { CadModelUpdateHandler } from '@/datamodels/cad/CadModelUpdateHandler';
-import { CadManager } from '@/datamodels/cad/CadManager';
-import { LocalUrlClient } from '@/utilities/networking/LocalUrlClient';
-=======
 import { PotreeGroupWrapper, PotreeNodeWrapper } from '@/internal';
 import { LocalModelDataClient } from '@/utilities/networking/LocalModelDataClient';
->>>>>>> 254b3ceb
 import { CadNode, NodeAppearanceProvider } from '@/datamodels/cad';
 import { initMetrics } from '@/utilities/metrics';
 import omit from 'lodash/omit';
@@ -28,65 +13,6 @@
 type LocalModelIdentifier = { fileName: string };
 
 export class LocalHostRevealManager extends RevealManagerBase<LocalModelIdentifier> {
-<<<<<<< HEAD
-  private readonly eventListeners: { loadingStateChanged: LoadingStateChangeListener[] };
-  private readonly _subscription: Subscription;
-
-  constructor(options?: RevealOptions) {
-    const modelDataParser: CadSectorParser = new CadSectorParser();
-    const materialManager: MaterialManager = new MaterialManager();
-    const modelDataTransformer = new SimpleAndDetailedToSector3D(materialManager);
-    const localClient: LocalUrlClient = new LocalUrlClient();
-
-    const cadModelRepository = new CadModelMetadataRepository(
-      localClient,
-      new DefaultCadTransformation(),
-      new CadMetadataParser()
-    );
-    const cadModelFactory = new CadModelFactory(materialManager);
-    const sectorCuller =
-      (options && options.internal && options.internal.sectorCuller) || new ByVisibilityGpuSectorCuller();
-    const sectorRepository = new CachedRepository(localClient, modelDataParser, modelDataTransformer);
-    const cadModelUpdateHandler = new CadModelUpdateHandler(sectorRepository, sectorCuller);
-    const cadManager: CadManager<LocalModelIdentifier> = new CadManager<LocalModelIdentifier>(
-      cadModelRepository,
-      cadModelFactory,
-      cadModelUpdateHandler
-    );
-
-    const pointCloudModelRepository: PointCloudMetadataRepository<LocalModelIdentifier> = new PointCloudMetadataRepository(
-      localClient,
-      new DefaultPointCloudTransformation()
-    );
-    const pointCloudFactory: PointCloudFactory = new PointCloudFactory(localClient);
-    const pointCloudManager: PointCloudManager<LocalModelIdentifier> = new PointCloudManager(
-      pointCloudModelRepository,
-      pointCloudFactory
-    );
-    super(cadManager, materialManager, pointCloudManager);
-
-    this.eventListeners = {
-      loadingStateChanged: new Array<LoadingStateChangeListener>()
-    };
-    this.notifyLoadingStateListeners = this.notifyLoadingStateListeners.bind(this);
-
-    this._subscription = new Subscription();
-    this._subscription.add(
-      combineLatest([sectorRepository.getLoadingStateObserver(), pointCloudManager.getLoadingStateObserver()])
-        .pipe(
-          map(([pointCloudLoading, cadLoading]) => {
-            return pointCloudLoading || cadLoading;
-          }),
-          distinctUntilChanged()
-        )
-        .subscribe(this.notifyLoadingStateListeners.bind(this), error =>
-          trackError(error, {
-            moduleName: 'LocalHostRevealManager',
-            methodName: 'constructor'
-          })
-        )
-    );
-=======
   constructor(options: RevealOptions = {}) {
     initMetrics(options.logMetrics !== false, 'local', {
       moduleName: 'RevealManager',
@@ -95,7 +21,6 @@
     });
     const localClient: LocalModelDataClient = new LocalModelDataClient();
     super(localClient, options);
->>>>>>> 254b3ceb
   }
 
   public addModel(type: 'cad', fileName: string, nodeApperanceProvider?: NodeAppearanceProvider): Promise<CadNode>;
