--- conflicted
+++ resolved
@@ -11,17 +11,8 @@
 
 export type AnnotationAssetRef = { id?: number; externalId?: string };
 
-<<<<<<< HEAD
-export function isIdEither(instance: InstanceReference | AnnotationAssetRef): instance is IdEither {
-  return (
-    ((instance as ExternalId).externalId !== undefined ||
-      (instance as InternalId).id !== undefined) &&
-    !isDmsInstance(instance)
-  );
-=======
 export function isIdEither(instance: unknown): instance is IdEither {
   return isExternalId(instance) || isInternalId(instance);
->>>>>>> 59478741
 }
 
 export function isExternalId(idEither: unknown): idEither is ExternalId {
@@ -37,9 +28,13 @@
   return typeof idEither === 'object' && idEither !== null && 'id' in idEither;
 }
 
-<<<<<<< HEAD
-export function isDmsInstance(instance: InstanceReference): instance is DmsUniqueIdentifier {
-  return 'externalId' in instance && 'space' in instance;
+export function isDmsInstance(instance: unknown): instance is DmsUniqueIdentifier {
+  return (
+    typeof instance === 'object' &&
+    instance !== null &&
+    'externalId' in instance &&
+    'space' in instance
+  );
 }
 
 export function isHybridAssetCoreDmsInstance(
@@ -52,13 +47,4 @@
   instance: InstanceReference
 ): instance is AssetInstanceReference {
   return 'assetId' in instance;
-=======
-export function isDmsInstance(instance: unknown): instance is DmsUniqueIdentifier {
-  return (
-    typeof instance === 'object' &&
-    instance !== null &&
-    'externalId' in instance &&
-    'space' in instance
-  );
->>>>>>> 59478741
 }