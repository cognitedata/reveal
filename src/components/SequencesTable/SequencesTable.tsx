<<<<<<< HEAD
import { Table, TableNoResults } from '@cognite/cdf-utilities';
import { handleError, getContainer, ContentView } from 'utils';
import { useTranslation } from 'common/i18n';
import { useSearchResource } from 'hooks/useSearchResource';
import { useResourceTableColumns } from 'components/Data/ResourceTableColumns';
=======
import { Link } from 'react-router-dom';
import { ItemLabel } from 'utils/styledComponents';
import Table from 'antd/lib/table';
import { Sequence } from '@cognite/sdk';
import sdk from '@cognite/cdf-sdk-singleton';
import { createLink } from '@cognite/cdf-utilities';
import { handleError } from 'utils/handleError';
import {
  getContainer,
  getResourceSearchParams,
  getResourceSearchQueryKey,
} from 'utils/shared';
import { DEFAULT_ANTD_TABLE_PAGINATION } from 'utils/tableUtils';
import ColumnWrapper from '../ColumnWrapper';
import { useTranslation } from 'common/i18n';
import { useQuery } from 'react-query';
>>>>>>> 9be077a5

interface sequencesTableProps {
  dataSetId: number;
  query: string;
}

const SequencesTable = ({ dataSetId, query }: sequencesTableProps) => {
  const { t } = useTranslation();
  const { getResourceTableColumns } = useResourceTableColumns();
  const { data: sequences, isLoading: isSequencesLoading } = useSearchResource(
    'sequences',
    dataSetId,
    query,
    {
<<<<<<< HEAD
=======
      title: t('description'),
      dataIndex: 'description',
      key: 'description',
    },
    {
      title: t('action_other'),
      render: (record: Sequence) => (
        <span>
          <Link to={createLink(`/explore/sequence/${record.id}`)}>
            {t('view')}
          </Link>
        </span>
      ),
    },
  ];

  const { data: sequences } = useQuery(
    getResourceSearchQueryKey('sequences', dataSetId, query),
    () => sdk.sequences.search(getResourceSearchParams(dataSetId, query)),
    {
>>>>>>> 9be077a5
      onError: (e: any) => {
        handleError({ message: t('fetch-sequences-failed'), ...e });
      },
    }
  );
<<<<<<< HEAD

=======
>>>>>>> 9be077a5
  return (
    <ContentView id="sequencesTableId">
      <Table
        rowKey="key"
        loading={isSequencesLoading}
        columns={[...getResourceTableColumns('sequences')]}
        dataSource={sequences || []}
        onChange={(_pagination, _filters) => {
          // TODO: Implement sorting
        }}
        getPopupContainer={getContainer}
        emptyContent={
          <TableNoResults
            title={t('no-records')}
            content={t('no-search-records', {
              $: '',
            })}
          />
        }
        appendTooltipTo={getContainer()}
      />
    </ContentView>
  );
};

export default SequencesTable;<|MERGE_RESOLUTION|>--- conflicted
+++ resolved
@@ -1,27 +1,15 @@
-<<<<<<< HEAD
+import sdk from '@cognite/cdf-sdk-singleton';
 import { Table, TableNoResults } from '@cognite/cdf-utilities';
-import { handleError, getContainer, ContentView } from 'utils';
-import { useTranslation } from 'common/i18n';
-import { useSearchResource } from 'hooks/useSearchResource';
-import { useResourceTableColumns } from 'components/Data/ResourceTableColumns';
-=======
-import { Link } from 'react-router-dom';
-import { ItemLabel } from 'utils/styledComponents';
-import Table from 'antd/lib/table';
-import { Sequence } from '@cognite/sdk';
-import sdk from '@cognite/cdf-sdk-singleton';
-import { createLink } from '@cognite/cdf-utilities';
-import { handleError } from 'utils/handleError';
 import {
   getContainer,
+  ContentView,
+  handleError,
   getResourceSearchParams,
   getResourceSearchQueryKey,
-} from 'utils/shared';
-import { DEFAULT_ANTD_TABLE_PAGINATION } from 'utils/tableUtils';
-import ColumnWrapper from '../ColumnWrapper';
+} from 'utils';
 import { useTranslation } from 'common/i18n';
+import { useResourceTableColumns } from 'components/Data/ResourceTableColumns';
 import { useQuery } from 'react-query';
->>>>>>> 9be077a5
 
 interface sequencesTableProps {
   dataSetId: number;
@@ -31,43 +19,16 @@
 const SequencesTable = ({ dataSetId, query }: sequencesTableProps) => {
   const { t } = useTranslation();
   const { getResourceTableColumns } = useResourceTableColumns();
-  const { data: sequences, isLoading: isSequencesLoading } = useSearchResource(
-    'sequences',
-    dataSetId,
-    query,
-    {
-<<<<<<< HEAD
-=======
-      title: t('description'),
-      dataIndex: 'description',
-      key: 'description',
-    },
-    {
-      title: t('action_other'),
-      render: (record: Sequence) => (
-        <span>
-          <Link to={createLink(`/explore/sequence/${record.id}`)}>
-            {t('view')}
-          </Link>
-        </span>
-      ),
-    },
-  ];
-
-  const { data: sequences } = useQuery(
+  const { data: sequences, isLoading: isSequencesLoading } = useQuery(
     getResourceSearchQueryKey('sequences', dataSetId, query),
     () => sdk.sequences.search(getResourceSearchParams(dataSetId, query)),
     {
->>>>>>> 9be077a5
       onError: (e: any) => {
         handleError({ message: t('fetch-sequences-failed'), ...e });
       },
     }
   );
-<<<<<<< HEAD
 
-=======
->>>>>>> 9be077a5
   return (
     <ContentView id="sequencesTableId">
       <Table
