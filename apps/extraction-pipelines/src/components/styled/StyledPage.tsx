import { Flex } from '@cognite/cogs.js';
import styled from 'styled-components';

export const PAGE_MARGIN = '1.5rem';

export const PageWrapperColumn = styled(Flex)`
<<<<<<< HEAD
  padding: ${PAGE_MARGIN};
=======
  padding: 24px 40px;
>>>>>>> 373071e3
  min-height: calc(100vh - 15rem);
  flex-direction: column;
  gap: 1rem;
`;<|MERGE_RESOLUTION|>--- conflicted
+++ resolved
@@ -4,11 +4,7 @@
 export const PAGE_MARGIN = '1.5rem';
 
 export const PageWrapperColumn = styled(Flex)`
-<<<<<<< HEAD
-  padding: ${PAGE_MARGIN};
-=======
   padding: 24px 40px;
->>>>>>> 373071e3
   min-height: calc(100vh - 15rem);
   flex-direction: column;
   gap: 1rem;
