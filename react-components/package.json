{
  "name": "@cognite/reveal-react-components",
  "version": "0.44.3",
  "exports": {
    ".": {
      "import": "./dist/index.js",
      "types": "./dist/index.d.ts"
    }
  },
  "types": "./dist/index.d.ts",
  "type": "module",
  "author": {
    "name": "Christopher Tannum"
  },
  "scripts": {
    "build": "vite build",
    "build:watch": "vite build --watch",
    "build:watch:yalc": "YALC=true vite build --watch",
    "storybook": "storybook dev -p 6006",
    "build-storybook": "storybook build --test",
    "tsc": "tsc",
    "lint": "eslint . --cache",
    "test": "vitest run --dom",
    "test:playwright": "playwright test",
    "test:watch": "vitest watch --dom",
    "pull-keys": "cdf-i18n-utils-cli pull-keys-from-remote --namespace reveal-react-components --path ./src/common/i18n && yarn sort-keys",
    "remove-deleted": "cdf-i18n-utils-cli remove-deleted-keys-from-remote --namespace reveal-react-components --path ./src/common/i18n",
    "save-missing": "cdf-i18n-utils-cli save-missing-keys-to-remote --namespace reveal-react-components --path ./src/common/i18n",
    "sort-keys": "cdf-i18n-utils-cli sort-local-keys --namespace reveal-react-components --path ./src/common/i18n"
  },
  "peerDependencies": {
    "@cognite/cogs.js": ">=9",
    "@cognite/reveal": "4.14.3",
    "react": ">=18",
    "react-dom": ">=18",
    "styled-components": ">=5"
  },
  "dependencies": {
    "@tanstack/react-query": "^5.32.0",
    "assert": "^2.1.0",
    "lodash": "^4.17.21"
  },
  "devDependencies": {
    "@cognite/cdf-i18n-utils": "^0.7.5",
    "@cognite/cdf-utilities": "^3.6.0",
    "@cognite/cogs.js": "^9.3.0",
<<<<<<< HEAD
    "@cognite/reveal": "^4.14.1",
=======
    "@cognite/reveal": "^4.14.3",
>>>>>>> b96924c5
    "@cognite/sdk": "^9.13.0",
    "@playwright/test": "^1.43.1",
    "@storybook/addon-essentials": "^8.0.9",
    "@storybook/addon-interactions": "^8.0.9",
    "@storybook/addon-links": "^8.0.9",
    "@storybook/blocks": "^8.0.9",
    "@storybook/react": "^8.0.9",
    "@storybook/react-vite": "^8.0.9",
    "@storybook/test": "8.1.1",
    "@tanstack/react-query-devtools": "^5.32.0",
    "@testing-library/react": "^15.0.5",
    "@types/lodash": "^4.17.0",
    "@types/node": "^20.12.7",
    "@types/react": "^18.3.1",
    "@types/react-dom": "^18.3.0",
    "@types/react-resizable": "^3.0.7",
    "@types/three": "0.164.0",
    "@typescript-eslint/eslint-plugin": "^7.8.0",
    "@vitejs/plugin-react": "^4.2.1",
    "eslint": "^8.57.0",
    "eslint-config-love": "47.0.0",
    "eslint-config-prettier": "^9.1.0",
    "eslint-plugin-header": "^3.1.1",
    "eslint-plugin-import": "^2.29.1",
    "eslint-plugin-n": "^17.4.0",
    "eslint-plugin-prettier": "^5.1.3",
    "eslint-plugin-promise": "^6.1.1",
    "eslint-plugin-react": "^7.34.1",
    "happy-dom": "^14.7.1",
    "locize-cli": "^8.0.1",
    "moq.ts": "10.0.8",
    "playwright": "^1.43.1",
    "prettier": "^3.2.5",
    "prop-types": "^15.8.1",
    "react": "^18.3.1",
    "react-dom": "^18.3.1",
    "react-draggable": "^4.4.6",
    "react-resizable": "^3.0.5",
    "react-router-dom": "^6.23.0",
    "storybook": "^8.0.9",
    "style-loader": "^4.0.0",
    "styled-components": "^6.1.10",
<<<<<<< HEAD
    "three": "0.164.0",
=======
    "three": "0.164.1",
>>>>>>> b96924c5
    "ts-loader": "^9.5.1",
    "typescript": "^5.4.5",
    "vite": "^5.2.10",
    "vite-plugin-dts": "^3.9.0",
    "vite-plugin-externalize-deps": "^0.8.0",
    "vitest": "^1.5.3"
  },
  "packageManager": "yarn@4.2.2",
  "files": [
    "dist"
  ]
}<|MERGE_RESOLUTION|>--- conflicted
+++ resolved
@@ -44,11 +44,7 @@
     "@cognite/cdf-i18n-utils": "^0.7.5",
     "@cognite/cdf-utilities": "^3.6.0",
     "@cognite/cogs.js": "^9.3.0",
-<<<<<<< HEAD
-    "@cognite/reveal": "^4.14.1",
-=======
     "@cognite/reveal": "^4.14.3",
->>>>>>> b96924c5
     "@cognite/sdk": "^9.13.0",
     "@playwright/test": "^1.43.1",
     "@storybook/addon-essentials": "^8.0.9",
@@ -91,11 +87,7 @@
     "storybook": "^8.0.9",
     "style-loader": "^4.0.0",
     "styled-components": "^6.1.10",
-<<<<<<< HEAD
-    "three": "0.164.0",
-=======
     "three": "0.164.1",
->>>>>>> b96924c5
     "ts-loader": "^9.5.1",
     "typescript": "^5.4.5",
     "vite": "^5.2.10",
