--- conflicted
+++ resolved
@@ -278,10 +278,7 @@
     this._compositeOverlays.forEach(element => {
       element.style.visibility = visible;
     });
-<<<<<<< HEAD
-=======
     //update the elements when visibilty is back to show overlay.
->>>>>>> 0662dfe9
     this.forceUpdate();
   }
 
