/*!
 * Copyright 2025 Cognite AS
 */
<<<<<<< HEAD
import { AnnotationData, AnnotationModel } from '@cognite/sdk';
import { isImageInstanceLinkAnnotation } from './typeGuards';
=======
import { isAnnotationInstanceLink } from './typeGuards';
import { createAnnotationModel } from '../../../../test-utilities';
>>>>>>> f1811a49

describe('typeGuard', () => {
  const textRegionMock = { xMin: 0.1, xMax: 0.5, yMin: 0.2, yMax: 0.6 };

  const instanceRefMock = {
    externalId: 'instance-1',
    space: 'test-space',
    instanceType: 'node' as const,
    sources: []
  };

  describe(isImageInstanceLinkAnnotation.name, () => {
    it('should return true for valid instance link annotation', () => {
      const annotation = createAnnotationModel({
        data: {
          text: 'Test instance link',
          textRegion: textRegionMock,
          instanceRef: instanceRefMock
        }
      });

      expect(isImageInstanceLinkAnnotation(annotation)).toBe(true);
    });

    it('should return false for asset link annotation', () => {
      const annotation = createAnnotationModel({
        annotationType: 'images.AssetLink',
        data: {
          text: 'Test asset link',
          textRegion: textRegionMock,
          assetRef: { id: 456 }
        }
      });

      expect(isImageInstanceLinkAnnotation(annotation)).toBe(false);
    });

    it('should return false when instanceRef is missing', () => {
      const annotation = createAnnotationModel({
        data: {
          text: 'Test instance link',
          textRegion: textRegionMock
        }
      });

      expect(isImageInstanceLinkAnnotation(annotation)).toBe(false);
    });

    it('should return false when text is missing', () => {
      const annotation = createAnnotationModel({
        data: {
          textRegion: textRegionMock,
          instanceRef: instanceRefMock
        }
      });

      expect(isImageInstanceLinkAnnotation(annotation)).toBe(false);
    });

    it('should return false when textRegion is missing', () => {
      const annotation = createAnnotationModel({
        data: {
          text: 'Test instance link',
          instanceRef: instanceRefMock
        }
      });

      expect(isImageInstanceLinkAnnotation(annotation)).toBe(false);
    });

    it('should return false for empty data object', () => {
      const annotation = createAnnotationModel({
        data: {}
      });

      expect(isImageInstanceLinkAnnotation(annotation)).toBe(false);
    });
  });
});<|MERGE_RESOLUTION|>--- conflicted
+++ resolved
@@ -1,13 +1,8 @@
 /*!
  * Copyright 2025 Cognite AS
  */
-<<<<<<< HEAD
-import { AnnotationData, AnnotationModel } from '@cognite/sdk';
-import { isImageInstanceLinkAnnotation } from './typeGuards';
-=======
 import { isAnnotationInstanceLink } from './typeGuards';
 import { createAnnotationModel } from '../../../../test-utilities';
->>>>>>> f1811a49
 
 describe('typeGuard', () => {
   const textRegionMock = { xMin: 0.1, xMax: 0.5, yMin: 0.2, yMax: 0.6 };
