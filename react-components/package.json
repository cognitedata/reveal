{
  "name": "@cognite/reveal-react-components",
  "version": "0.1.0",
  "exports": "./dist/index.js",
  "types": "./dist/index.d.ts",
  "type": "module",
  "author": {
    "name": "Christopher Tannum"
  },
  "scripts": {
    "build": "webpack --mode=development",
    "build:prod": "webpack --mode=production",
    "build:watch": "yarn run build --watch",
    "storybook": "storybook dev -p 6006",
    "build-storybook": "storybook build"
  },
  "dependencies": {
    "styled-components": "5.3.6"
  },
  "peerDependencies": {
    "@cognite/cogs.js": ">=9",
    "react": ">=18"
  },
  "devDependencies": {
    "@babel/preset-env": "7.21.5",
    "@babel/preset-react": "7.18.6",
    "@babel/preset-typescript": "7.21.5",
    "@cognite/cogs.js": "^9.13.2",
    "@storybook/addon-essentials": "7.0.9",
    "@storybook/addon-interactions": "7.0.9",
    "@storybook/addon-links": "7.0.9",
    "@storybook/blocks": "7.0.9",
    "@storybook/react": "7.0.9",
    "@storybook/react-webpack5": "7.0.9",
    "@storybook/testing-library": "0.1.0",
    "@types/react": "18.2.6",
    "@types/styled-components": "5.1.26",
    "prop-types": "15.8.1",
    "react": "18.2.0",
    "react-dom": "18.2.0",
    "storybook": "7.0.9",
    "ts-loader": "9.4.2",
    "typescript": "5.0.4",
    "webpack": "5.82.0",
<<<<<<< HEAD
    "webpack-cli": "5.0.2",
    "webpack-node-externals": "3.0.0"
=======
    "webpack-cli": "5.1.0"
>>>>>>> 9164f710
  },
  "packageManager": "yarn@3.5.1",
  "files": [
    "./dist/*"
  ]
}<|MERGE_RESOLUTION|>--- conflicted
+++ resolved
@@ -42,12 +42,8 @@
     "ts-loader": "9.4.2",
     "typescript": "5.0.4",
     "webpack": "5.82.0",
-<<<<<<< HEAD
-    "webpack-cli": "5.0.2",
+    "webpack-cli": "5.1.0",
     "webpack-node-externals": "3.0.0"
-=======
-    "webpack-cli": "5.1.0"
->>>>>>> 9164f710
   },
   "packageManager": "yarn@3.5.1",
   "files": [
