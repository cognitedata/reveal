--- conflicted
+++ resolved
@@ -9,14 +9,9 @@
 import { type AssetMappingCache } from '../../../src/components/CacheProvider/AssetMappingCache';
 import { type PointCloudAnnotationCache } from '../../../src/components/CacheProvider/PointCloudAnnotationCache';
 import { type Image360AnnotationCache } from '../../../src/components/CacheProvider/Image360AnnotationCache';
-<<<<<<< HEAD
-import { type SceneIdentifiers } from '../../../src/components/SceneContainer/SceneTypes';
-import { type RevealRenderTarget } from '../../../src/architecture/RenderTarget/RevealRenderTarget';
-=======
 import { type SceneIdentifiers } from '../../../src/components/SceneContainer/sceneTypes';
 import { type RevealRenderTarget } from '../../../src/architecture/RenderTarget/RevealRenderTarget';
 import { Cognite3DViewer } from '@cognite/reveal';
->>>>>>> 750de5bc
 
 describe(RevealCanvas.name, () => {
   test('Mounting reveal container will mount a canvas to the DOM', () => {
@@ -27,20 +22,10 @@
         .setup((p) => p.project)
         .returns('test');
 
-      const domElement = document.createElement('div').appendChild(document.createElement('canvas'));
+      const domElement = document
+        .createElement('div')
+        .appendChild(document.createElement('canvas'));
 
-<<<<<<< HEAD
-      const renderTargetRef = useRef<RevealRenderTarget>(
-        new Mock<RevealRenderTarget>()
-          .setup((p) => p.domElement)
-          .returns(domElement)
-          .setup((p) => {
-            p.viewer.setBackgroundColor(It.IsAny());
-          })
-          .returns()
-          .object()
-      );
-=======
       // This object is not created as a Mock because it seems to interact badly with
       const renderTargetRef = useRef<RevealRenderTarget>({
         get viewer() {
@@ -52,7 +37,6 @@
             .object();
         }
       } as unknown as RevealRenderTarget);
->>>>>>> 750de5bc
       const isRevealContainerMountedRef = useRef<boolean>(true);
       const sceneLoadedRef = useRef<SceneIdentifiers | undefined>();
       const fdmNodeCache = useRef<FdmNodeCache | undefined>();
