--- conflicted
+++ resolved
@@ -8,7 +8,7 @@
   updateChart: (c: Chart) => void;
   mode: string;
   selectedSourceId?: string;
-  onRowClick: (id: string | undefined) => void;
+  onRowClick?: (id: string | undefined) => void;
   setDataQualityReport: (input: {
     timeSeriesId: string;
     reportType: string;
@@ -19,7 +19,7 @@
   updateChart,
   setDataQualityReport,
   mode,
-  onRowClick,
+  onRowClick = () => {},
   selectedSourceId,
 }: Props) {
   const isWorkspaceMode = mode === 'workspace';
@@ -31,11 +31,7 @@
     <>
       {(chart?.timeSeriesCollection?.length || 0) > 0 && (
         <tr>
-<<<<<<< HEAD
           <TypeLabel colSpan={10}>Time series</TypeLabel>
-=======
-          <TypeLabel colSpan={6}>Time series</TypeLabel>
->>>>>>> c4c0cb27
         </tr>
       )}
       {chart?.timeSeriesCollection?.map((t) => (
@@ -46,15 +42,11 @@
           timeseries={t}
           isDataQualityMode={isDataQualityMode}
           isWorkspaceMode={isWorkspaceMode}
-<<<<<<< HEAD
           onRowClick={onRowClick}
           setDataQualityReport={setDataQualityReport}
           isSelected={selectedSourceId === t.id}
           disabled={isEditorMode}
-=======
           isFileViewerMode={isFileViewerMode}
-          key={t.id}
->>>>>>> c4c0cb27
         />
       ))}
     </>
