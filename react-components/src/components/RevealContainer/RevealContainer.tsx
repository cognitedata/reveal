/*!
 * Copyright 2023 Cognite AS
 */
<<<<<<< HEAD
import { type CogniteClient } from '@cognite/sdk';
import { useEffect, useRef, type ReactNode, useState, type ReactElement } from 'react';
import { createPortal } from 'react-dom';
import { Cognite3DViewer, type Cognite3DViewerOptions } from '@cognite/reveal';
import { RevealContext } from './RevealContext';
import { type Color } from 'three';
import { SDKProvider } from './SDKProvider';
import { QueryClientProvider, QueryClient } from '@tanstack/react-query';
import { useRevealKeepAlive } from '../RevealKeepAlive/RevealKeepAliveContext';
import { NodeCacheProvider } from '../NodeCacheProvider/NodeCacheProvider';
import { RevealContainerElementContext } from './RevealContainerElementContext';
import { Reveal3DResourcesCountContextProvider } from '../Reveal3DResources/Reveal3DResourcesCountContext';
import { AssetMappingCacheProvider } from '../NodeCacheProvider/AssetMappingCacheProvider';
import { I18nContextProvider } from '../i18n/I18n';
import { PointCloudAnnotationCacheProvider } from '../NodeCacheProvider/PointCloudAnnotationCacheProvider';
import { Image360AnnotationCacheProvider } from '../NodeCacheProvider/Image360AnnotationCacheProvider';

export type RevealContainerProps = {
  color?: Color;
  sdk: CogniteClient;
  appLanguage?: string;
  children?: ReactNode;
  viewerOptions?: Pick<
    Cognite3DViewerOptions,
    | 'antiAliasingHint'
    | 'loadingIndicatorStyle'
    | 'rendererResolutionThreshold'
    | 'antiAliasingHint'
    | 'ssaoQualityHint'
    | 'pointCloudEffects'
    | 'enableEdges'
  >;
};

const queryClient = new QueryClient();

export function RevealContainer({
  children,
  sdk,
  color,
  viewerOptions,
  appLanguage
}: RevealContainerProps): ReactElement {
  const revealKeepAliveData = useRevealKeepAlive();
  const [viewer, setViewer] = useState<Cognite3DViewer>();
  const wrapperDomElement = useRef<HTMLDivElement | null>(null);
  const viewerDomElement = useRef<HTMLElement | null>(null);

  useEffect(() => {
    const initializedViewer = getOrInitializeViewer();
    if (revealKeepAliveData === undefined) {
      return;
    }
    revealKeepAliveData.isRevealContainerMountedRef.current = true;
    return () => {
      if (revealKeepAliveData === undefined) {
        initializedViewer.dispose();
        return;
      }
      revealKeepAliveData.isRevealContainerMountedRef.current = false;
    };
  }, []);
=======
import { type ReactElement } from 'react';
import { RevealContext, type RevealContextProps } from '../RevealContext/RevealContext';
import { RevealCanvas } from '../..';
>>>>>>> 7d949c19

export function RevealContainer({ children, ...rest }: RevealContextProps): ReactElement {
  return (
    <RevealContext {...rest}>
      <RevealCanvas>{children}</RevealCanvas>
    </RevealContext>
  );
<<<<<<< HEAD

  function mountChildren(): ReactElement {
    if (
      viewer === undefined ||
      viewerDomElement.current === null ||
      wrapperDomElement.current === null
    )
      return <></>;
    return (
      <>
        <I18nContextProvider appLanguage={appLanguage}>
          <RevealContainerElementContext.Provider value={wrapperDomElement.current}>
            <RevealContext.Provider value={viewer}>
              <NodeCacheProvider>
                <AssetMappingCacheProvider>
                  <PointCloudAnnotationCacheProvider>
                    <Image360AnnotationCacheProvider>
                      <Reveal3DResourcesCountContextProvider>
                        {createPortal(children, viewerDomElement.current)}
                      </Reveal3DResourcesCountContextProvider>
                    </Image360AnnotationCacheProvider>
                  </PointCloudAnnotationCacheProvider>
                </AssetMappingCacheProvider>
              </NodeCacheProvider>
            </RevealContext.Provider>
          </RevealContainerElementContext.Provider>
        </I18nContextProvider>
      </>
    );
  }

  function getOrInitializeViewer(): Cognite3DViewer {
    const domElement = wrapperDomElement.current;
    if (domElement === null) {
      throw new Error('Failure in mounting RevealContainer to DOM.');
    }
    const viewer =
      revealKeepAliveData?.viewerRef.current ?? new Cognite3DViewer({ ...viewerOptions, sdk });
    if (revealKeepAliveData !== undefined) {
      revealKeepAliveData.viewerRef.current = viewer;
    }
    domElement.appendChild(viewer.domElement);
    viewerDomElement.current = viewer.domElement;
    viewer.setBackgroundColor({ color, alpha: 1 });
    setViewer(viewer);
    return viewer;
  }
=======
>>>>>>> 7d949c19
}<|MERGE_RESOLUTION|>--- conflicted
+++ resolved
@@ -1,74 +1,9 @@
 /*!
  * Copyright 2023 Cognite AS
  */
-<<<<<<< HEAD
-import { type CogniteClient } from '@cognite/sdk';
-import { useEffect, useRef, type ReactNode, useState, type ReactElement } from 'react';
-import { createPortal } from 'react-dom';
-import { Cognite3DViewer, type Cognite3DViewerOptions } from '@cognite/reveal';
-import { RevealContext } from './RevealContext';
-import { type Color } from 'three';
-import { SDKProvider } from './SDKProvider';
-import { QueryClientProvider, QueryClient } from '@tanstack/react-query';
-import { useRevealKeepAlive } from '../RevealKeepAlive/RevealKeepAliveContext';
-import { NodeCacheProvider } from '../NodeCacheProvider/NodeCacheProvider';
-import { RevealContainerElementContext } from './RevealContainerElementContext';
-import { Reveal3DResourcesCountContextProvider } from '../Reveal3DResources/Reveal3DResourcesCountContext';
-import { AssetMappingCacheProvider } from '../NodeCacheProvider/AssetMappingCacheProvider';
-import { I18nContextProvider } from '../i18n/I18n';
-import { PointCloudAnnotationCacheProvider } from '../NodeCacheProvider/PointCloudAnnotationCacheProvider';
-import { Image360AnnotationCacheProvider } from '../NodeCacheProvider/Image360AnnotationCacheProvider';
-
-export type RevealContainerProps = {
-  color?: Color;
-  sdk: CogniteClient;
-  appLanguage?: string;
-  children?: ReactNode;
-  viewerOptions?: Pick<
-    Cognite3DViewerOptions,
-    | 'antiAliasingHint'
-    | 'loadingIndicatorStyle'
-    | 'rendererResolutionThreshold'
-    | 'antiAliasingHint'
-    | 'ssaoQualityHint'
-    | 'pointCloudEffects'
-    | 'enableEdges'
-  >;
-};
-
-const queryClient = new QueryClient();
-
-export function RevealContainer({
-  children,
-  sdk,
-  color,
-  viewerOptions,
-  appLanguage
-}: RevealContainerProps): ReactElement {
-  const revealKeepAliveData = useRevealKeepAlive();
-  const [viewer, setViewer] = useState<Cognite3DViewer>();
-  const wrapperDomElement = useRef<HTMLDivElement | null>(null);
-  const viewerDomElement = useRef<HTMLElement | null>(null);
-
-  useEffect(() => {
-    const initializedViewer = getOrInitializeViewer();
-    if (revealKeepAliveData === undefined) {
-      return;
-    }
-    revealKeepAliveData.isRevealContainerMountedRef.current = true;
-    return () => {
-      if (revealKeepAliveData === undefined) {
-        initializedViewer.dispose();
-        return;
-      }
-      revealKeepAliveData.isRevealContainerMountedRef.current = false;
-    };
-  }, []);
-=======
 import { type ReactElement } from 'react';
 import { RevealContext, type RevealContextProps } from '../RevealContext/RevealContext';
 import { RevealCanvas } from '../..';
->>>>>>> 7d949c19
 
 export function RevealContainer({ children, ...rest }: RevealContextProps): ReactElement {
   return (
@@ -76,54 +11,4 @@
       <RevealCanvas>{children}</RevealCanvas>
     </RevealContext>
   );
-<<<<<<< HEAD
-
-  function mountChildren(): ReactElement {
-    if (
-      viewer === undefined ||
-      viewerDomElement.current === null ||
-      wrapperDomElement.current === null
-    )
-      return <></>;
-    return (
-      <>
-        <I18nContextProvider appLanguage={appLanguage}>
-          <RevealContainerElementContext.Provider value={wrapperDomElement.current}>
-            <RevealContext.Provider value={viewer}>
-              <NodeCacheProvider>
-                <AssetMappingCacheProvider>
-                  <PointCloudAnnotationCacheProvider>
-                    <Image360AnnotationCacheProvider>
-                      <Reveal3DResourcesCountContextProvider>
-                        {createPortal(children, viewerDomElement.current)}
-                      </Reveal3DResourcesCountContextProvider>
-                    </Image360AnnotationCacheProvider>
-                  </PointCloudAnnotationCacheProvider>
-                </AssetMappingCacheProvider>
-              </NodeCacheProvider>
-            </RevealContext.Provider>
-          </RevealContainerElementContext.Provider>
-        </I18nContextProvider>
-      </>
-    );
-  }
-
-  function getOrInitializeViewer(): Cognite3DViewer {
-    const domElement = wrapperDomElement.current;
-    if (domElement === null) {
-      throw new Error('Failure in mounting RevealContainer to DOM.');
-    }
-    const viewer =
-      revealKeepAliveData?.viewerRef.current ?? new Cognite3DViewer({ ...viewerOptions, sdk });
-    if (revealKeepAliveData !== undefined) {
-      revealKeepAliveData.viewerRef.current = viewer;
-    }
-    domElement.appendChild(viewer.domElement);
-    viewerDomElement.current = viewer.domElement;
-    viewer.setBackgroundColor({ color, alpha: 1 });
-    setViewer(viewer);
-    return viewer;
-  }
-=======
->>>>>>> 7d949c19
 }