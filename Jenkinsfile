@Library('jenkins-helpers') _

<<<<<<< HEAD
static final String APP_ID = 'cdf-flows'
static final String APPLICATION_REPO_ID = 'cdf-ui-flows'
static final String NODE_VERSION = 'node:18'
=======
static final String NODE_VERSION = 'node:16'
>>>>>>> 3e4080aa
static final String VERSIONING_STRATEGY = 'single-branch'

def pods = { body ->
  yarn.pod(nodeVersion: NODE_VERSION) {
    previewServer.pod(nodeVersion: NODE_VERSION) {
      locizeApiKey = secretEnvVar(
        key: 'LOCIZE_API_KEY',
        secretName: 'fusion-locize-api-key',
        secretKey: 'FUSION_LOCIZE_API_KEY'
      )
      podTemplate(
        containers: [
          containerTemplate(
            name: 'cloudsdk',
            image: 'google/cloud-sdk:421.0.0',
            ttyEnabled: true,
          )],
        envVars: [
         envVar(key: 'CHANGE_ID', value: env.CHANGE_ID),
        ],
        volumes: [
          secretVolume(secretName: 'npm-credentials',
                       mountPath: '/npm-credentials',
                       defaultMode: '400')
        ]) {
        node(POD_LABEL) {
          body()
        }
      }
    }
  }
}

pods {
  def isPullRequest = !!env.CHANGE_ID
  def isRelease = env.BRANCH_NAME == 'master'


  def context_install = "continuous-integration/jenkins/install"
  static final Map<String, Boolean> version = versioning.getEnv(
    versioningStrategy: VERSIONING_STRATEGY
  )

  dir('main') {
    stage("Checkout code") {
      checkout(scm)
    }

    githubNotifyWrapper(context_install) {
        stage('Install dependencies') {
            yarn.setup()
        }
    }

    parallel(
      'Preview': {
        if(!isPullRequest) {
          print "No PR previews for release builds"
          return;
        }
        stageWithNotify('Build and deploy PR') {
          def package_name = "@cognite/cdf-flows";
          def prefix = jenkinsHelpersUtil.determineRepoName();
          def domain = "fusion-preview";
          previewServer(
            buildCommand: 'yarn build',
            buildFolder: 'build',
            prefix: prefix,
            repo: domain
          )
          deleteComments("[FUSION_PREVIEW_URL]")
          def url = "https://fusion-pr-preview.cogniteapp.com/?externalOverride=${package_name}&overrideUrl=https://${prefix}-${env.CHANGE_ID}.${domain}.preview.cogniteapp.com/index.js";
          pullRequest.comment("[FUSION_PREVIEW_URL] [$url]($url)");
        }
      }
    )

    if (isRelease) {
      stageWithNotify('Save missing keys to locize') {
        sh("yarn save-missing")
      }
      stageWithNotify('Remove deleted keys from locize') {
        sh("yarn remove-deleted")
      }
    }
  }
}<|MERGE_RESOLUTION|>--- conflicted
+++ resolved
@@ -1,12 +1,6 @@
 @Library('jenkins-helpers') _
 
-<<<<<<< HEAD
-static final String APP_ID = 'cdf-flows'
-static final String APPLICATION_REPO_ID = 'cdf-ui-flows'
 static final String NODE_VERSION = 'node:18'
-=======
-static final String NODE_VERSION = 'node:16'
->>>>>>> 3e4080aa
 static final String VERSIONING_STRATEGY = 'single-branch'
 
 def pods = { body ->
