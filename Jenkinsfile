--- conflicted
+++ resolved
@@ -11,13 +11,9 @@
   'copilot',
   'industry-canvas-ui',
   'iot-hub',
-<<<<<<< HEAD
-  'document-search'
-=======
   '3d-management',
   'transformations',
   'cdf-document-search'
->>>>>>> c10e9991
 ]
 
 /*
@@ -39,13 +35,9 @@
   'copilot': 'copilot',
   'industry-canvas-ui': 'industry-canvas-ui',
   'iot-hub': 'iot-hub',
-<<<<<<< HEAD
-  'cdf-document-search': 'cdf-document-search'
-=======
   '3d-management': '3d-management',
   'transformations': 'transformations',
   'cdf-document-search': 'document-search'
->>>>>>> c10e9991
 ]
 
 static final Map<String, String> PREVIEW_PACKAGE_NAMES = [
@@ -57,14 +49,9 @@
   'copilot': "@cognite/cdf-copilot",
   'industry-canvas-ui': "@cognite/cdf-industry-canvas-ui",
   'iot-hub': "@cognite/cdf-iot-hub",
-<<<<<<< HEAD
-  'cdf-document-search': '@cognite/cdf-document-search'
-
-=======
   '3d-management': '@cognite/cdf-3d-management',
   'transformations': "@cognite/cdf-transformations-2",
   'cdf-document-search': 'cognite/cdf-document-search-ui'
->>>>>>> c10e9991
 ]
 
 // Replace this with your app's ID on https://sentry.io/ -- if you do not have
