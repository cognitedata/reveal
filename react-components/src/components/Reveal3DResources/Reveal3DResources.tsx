/*!
 * Copyright 2023 Cognite AS
 */
import { useRef, type ReactElement, useState, useEffect, useMemo } from 'react';
import { type Cognite3DViewer } from '@cognite/reveal';
import { CadModelContainer } from '../CadModelContainer/CadModelContainer';
import { type CadModelStyling } from '../CadModelContainer/useApplyCadModelStyling';
import {
  PointCloudContainer,
  type PointCloudModelStyling
} from '../PointCloudContainer/PointCloudContainer';
import { Image360CollectionContainer } from '../Image360CollectionContainer/Image360CollectionContainer';
import { useReveal } from '../RevealContainer/RevealContext';
import {
  type AddReveal3DModelOptions,
  type AddImageCollection360Options,
  type TypedReveal3DModel,
  type AddResourceOptions,
  type Reveal3DResourcesProps,
  type CadModelOptions,
  type PointCloudModelOptions
} from './types';
<<<<<<< HEAD
import { useCalculateCadStyling } from '../../hooks/useCalculateModelsStyling';
import { useClickedNodeData } from '../..';
=======
import { useCalculateModelsStyling } from '../../hooks/useCalculateModelsStyling';
>>>>>>> 7c1cd0a9

export const Reveal3DResources = ({
  resources,
  defaultResourceStyling,
  instanceStyling,
  onResourcesAdded
}: Reveal3DResourcesProps): ReactElement => {
  const [reveal3DModels, setReveal3DModels] = useState<TypedReveal3DModel[]>([]);

  const viewer = useReveal();
  const numModelsLoaded = useRef(0);

  useEffect(() => {
    getTypedModels(resources, viewer).then(setReveal3DModels).catch(console.error);
  }, [resources, viewer]);

<<<<<<< HEAD
  const cadModelOptions = useMemo(
    () => reveal3DModels.filter((model): model is CadModelOptions => model.type === 'cad'),
    [reveal3DModels]
  );

  const pointCloudModelOptions = useMemo(
    () =>
      reveal3DModels.filter(
        (model): model is PointCloudModelOptions => model.type === 'pointcloud'
      ),
    [reveal3DModels]
  );

  const styledCadModelOptions = useCalculateCadStyling(
    cadModelOptions,
    instanceStyling ?? [],
    defaultResourceStyling
  );
  const clickedNodeData = useClickedNodeData();

  useEffect(() => {
    if (clickedNodeData !== undefined) {
      onNodeClick?.(Promise.resolve(clickedNodeData));
    }
  }, [clickedNodeData, onNodeClick]);
=======
  const reveal3DModelsStyling = useCalculateModelsStyling(reveal3DModels, instanceStyling ?? []);
>>>>>>> 7c1cd0a9

  const image360CollectionAddOptions = resources.filter(
    (resource): resource is AddImageCollection360Options =>
      (resource as AddImageCollection360Options).siteId !== undefined
  );

  const onModelLoaded = (): void => {
    numModelsLoaded.current += 1;

    if (numModelsLoaded.current === resources.length && onResourcesAdded !== undefined) {
      onResourcesAdded();
    }
  };

  return (
    <>
      {styledCadModelOptions.map(({ styleGroups, model }, index) => {
        const defaultStyle = model.styling?.default ?? defaultResourceStyling?.cad?.default;
        const cadStyling: CadModelStyling = {
          defaultStyle,
          groups: styleGroups
        };
        return (
          <CadModelContainer
            key={`${model.modelId}/${model.revisionId}/${index}`}
            addModelOptions={model}
            styling={cadStyling}
            transform={model.transform}
            onLoad={onModelLoaded}
          />
        );
      })}
      {pointCloudModelOptions.map((pointCloudModelOptions, index) => {
        const { modelId, revisionId, transform, styling } = pointCloudModelOptions;
        const defaultStyle = styling?.default ?? defaultResourceStyling?.pointcloud?.default;
        const pcStyling: PointCloudModelStyling = {
          defaultStyle
        };
        return (
          <PointCloudContainer
            key={`${modelId}/${revisionId}/${index}`}
            addModelOptions={pointCloudModelOptions}
            styling={pcStyling}
            transform={transform}
            onLoad={onModelLoaded}
          />
        );
      })}
      {image360CollectionAddOptions.map((addModelOption) => {
        return (
          <Image360CollectionContainer
            key={`${addModelOption.siteId}`}
            siteId={addModelOption.siteId}
            onLoad={onModelLoaded}
          />
        );
      })}
    </>
  );
};

async function getTypedModels(
  resources: AddResourceOptions[],
  viewer: Cognite3DViewer
): Promise<TypedReveal3DModel[]> {
  return await Promise.all(
    resources
      .filter(
        (resource): resource is AddReveal3DModelOptions =>
          (resource as AddReveal3DModelOptions).modelId !== undefined &&
          (resource as AddReveal3DModelOptions).revisionId !== undefined
      )
      .map(async (addModelOptions) => {
        const type = await viewer.determineModelType(
          addModelOptions.modelId,
          addModelOptions.revisionId
        );
        if (type === '') {
          throw new Error(
            `Could not determine model type for modelId: ${addModelOptions.modelId} and revisionId: ${addModelOptions.revisionId}`
          );
        }
        const typedModel: TypedReveal3DModel = { ...addModelOptions, type };
        return typedModel;
      })
  );
}<|MERGE_RESOLUTION|>--- conflicted
+++ resolved
@@ -20,12 +20,7 @@
   type CadModelOptions,
   type PointCloudModelOptions
 } from './types';
-<<<<<<< HEAD
 import { useCalculateCadStyling } from '../../hooks/useCalculateModelsStyling';
-import { useClickedNodeData } from '../..';
-=======
-import { useCalculateModelsStyling } from '../../hooks/useCalculateModelsStyling';
->>>>>>> 7c1cd0a9
 
 export const Reveal3DResources = ({
   resources,
@@ -42,7 +37,6 @@
     getTypedModels(resources, viewer).then(setReveal3DModels).catch(console.error);
   }, [resources, viewer]);
 
-<<<<<<< HEAD
   const cadModelOptions = useMemo(
     () => reveal3DModels.filter((model): model is CadModelOptions => model.type === 'cad'),
     [reveal3DModels]
@@ -61,16 +55,6 @@
     instanceStyling ?? [],
     defaultResourceStyling
   );
-  const clickedNodeData = useClickedNodeData();
-
-  useEffect(() => {
-    if (clickedNodeData !== undefined) {
-      onNodeClick?.(Promise.resolve(clickedNodeData));
-    }
-  }, [clickedNodeData, onNodeClick]);
-=======
-  const reveal3DModelsStyling = useCalculateModelsStyling(reveal3DModels, instanceStyling ?? []);
->>>>>>> 7c1cd0a9
 
   const image360CollectionAddOptions = resources.filter(
     (resource): resource is AddImageCollection360Options =>
