--- conflicted
+++ resolved
@@ -3,17 +3,13 @@
  */
 import { useRef, type ReactElement, useState, useEffect, useMemo } from 'react';
 import {
-<<<<<<< HEAD
   type DataSourceType,
   type Cognite3DViewer,
   type AddModelOptions,
-  type ClassicDataSourceType
-=======
+  type ClassicDataSourceType,
   type CogniteCadModel,
   type CognitePointCloudModel,
-  type Image360Collection,
-  type Cognite3DViewer
->>>>>>> fcd87667
+  type Image360Collection
 } from '@cognite/reveal';
 import { CadModelContainer } from '../CadModelContainer/CadModelContainer';
 import { PointCloudContainer } from '../PointCloudContainer/PointCloudContainer';
@@ -152,7 +148,10 @@
       ) ?? EMPTY_ARRAY;
 
   const onModelLoaded = (
-    model: CogniteCadModel | CognitePointCloudModel | Image360Collection
+    model:
+      | CogniteCadModel
+      | CognitePointCloudModel<DataSourceType>
+      | Image360Collection<DataSourceType>
   ): void => {
     onModelFailOrSucceed();
     onResourceIsLoaded?.(model);
