--- conflicted
+++ resolved
@@ -7,17 +7,12 @@
   UseQueryOptions,
 } from '@tanstack/react-query';
 import { PropertyAggregate } from 'common/types';
-<<<<<<< HEAD
 import { Filter, SourceType, TargetType } from 'context/QuickMatchContext';
 import {
   fetchProperties as fetchTSProperties,
   fetchTimeseriesAggregate,
 } from './timeseries';
-=======
-import { SourceType, TargetType } from 'context/QuickMatchContext';
-import { fetchProperties as fetchTSProperties } from './timeseries';
 import { fetchProperties as fetchEventProperties } from './events';
->>>>>>> 894b2932
 import { fetchProperties as fetchAssetProperties } from './assets';
 
 type T = SourceType | TargetType;
