/*!
 * Copyright 2023 Cognite AS
 */

import {
  type NodeAppearance,
  type AddModelOptions,
  type SupportedModelTypes
} from '@cognite/reveal';

import { type Matrix4 } from 'three';
import { type DmsUniqueIdentifier, type Source } from '../../utilities/FdmSDK';
import { type Node3D } from '@cognite/sdk/dist/src';

export type AddImageCollection360Options = {
  siteId: string;
};

export type FdmPropertyType<NodeType> = Record<string, Record<string, NodeType>>;

export type AddResourceOptions = AddReveal3DModelOptions | AddImageCollection360Options;

export type AddReveal3DModelOptions = AddModelOptions & { transform?: Matrix4 } & {
  styling?: { default?: NodeAppearance; mapped?: NodeAppearance };
};
export type TypedReveal3DModel = AddReveal3DModelOptions & { type: SupportedModelTypes };

export type NodeDataResult = {
  nodeExternalId: string;
  view: Source;
  cadNode: Node3D;
<<<<<<< HEAD
=======
  intersection: CadIntersection;
};

export type FdmAssetStylingGroup = {
  fdmAssetExternalIds: DmsUniqueIdentifier[];
  style: { cad: NodeAppearance };
};

export type DefaultResourceStyling = {
  cad?: { default?: NodeAppearance; mapped?: NodeAppearance };
  pointcloud?: { default: NodeAppearance };
};

export type Reveal3DResourcesProps = {
  resources: AddResourceOptions[];
  defaultResourceStyling?: DefaultResourceStyling;
  instanceStyling?: FdmAssetStylingGroup[];
  onNodeClick?: (node: Promise<NodeDataResult | undefined>) => void;
  onResourcesAdded?: () => void;
>>>>>>> 64aa2843
};<|MERGE_RESOLUTION|>--- conflicted
+++ resolved
@@ -29,9 +29,6 @@
   nodeExternalId: string;
   view: Source;
   cadNode: Node3D;
-<<<<<<< HEAD
-=======
-  intersection: CadIntersection;
 };
 
 export type FdmAssetStylingGroup = {
@@ -50,5 +47,4 @@
   instanceStyling?: FdmAssetStylingGroup[];
   onNodeClick?: (node: Promise<NodeDataResult | undefined>) => void;
   onResourcesAdded?: () => void;
->>>>>>> 64aa2843
 };