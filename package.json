{
  "name": "@cognite/cdf-context-ui-pnid",
<<<<<<< HEAD
  "version": "2.1.0",
=======
  "version": "2.1.1",
>>>>>>> 4e4c2d72
  "private": true,
  "scripts": {
    "start": "env BROWSER=none WDS_SOCKET_PORT=3017 WDS_SOCKET_HOST=localhost SKIP_PREFLIGHT_CHECK=true PORT=3017 rescripts start",
    "build": "rescripts --max_old_space_size=4096 build",
    "generate-preview-artifacts": "cdf-ui-cli -pr -p @cognite/cdf-context-ui-pnid -o index.js -d ./build",
    "build:preview": "yarn build && yarn generate-preview-artifacts",
    "test": "rescripts test",
    "lint": "concurrently \"yarn prettier\" \"yarn eslint\"",
    "eslint": "yarn eslint:changed \"src/**/*.{ts,tsx}\"",
    "eslint:changed": "eslint --config .eslintrc.production.js",
    "prettier": "prettier --config .prettierrc -l \"src/**/*.{js,ts,tsx}\" || (echo \nThese files are not formatted correctly && false)",
    "prettier:fix": "prettier --write .prettierrc -l \"src/**/*.{js,ts,tsx}\"",
    "storybook": "start-storybook -p 6017",
    "storybook:build": "build-storybook --watch -s public",
    "commit": "git-cz",
    "semantic-release": "semantic-release"
  },
  "repository": {
    "type": "git",
    "url": "https://github.com/cognitedata/context-ui-pnid.git"
  },
  "resolutions": {
    "babel-loader": "8.1.0"
  },
  "dependencies": {
    "@cognite/annotations": "^1.1.0",
    "@cognite/cdf-utilities": "^0.7.3",
    "@cognite/cogs.js": "^3.36.0",
    "@cognite/data-exploration": "^1.6.4",
    "@cognite/gcs-browser-upload": "^1.1.1",
    "@cognite/griff-react": "~0.4.2",
    "@cognite/react-feature-flags": "^0.2.1",
    "@cognite/react-picture-annotation": "^1.16.3",
    "@cognite/sdk": "^3.3.6",
    "@cognite/sdk-provider": "^1.0.0",
    "@cognite/sdk-react-query-hooks": "^5.0.1",
    "@cognite/z-index": "^0.2.0",
    "@google-cloud/storage": "^5.7.2",
    "@reduxjs/toolkit": "^1.5.0",
    "@rescripts/cli": "^0.0.14",
    "@rescripts/utilities": "^0.0.7",
    "@sentry/browser": "^5.29.2",
    "@types/enzyme": "^3.10.8",
    "@types/lodash": "^4.14.168",
    "@types/mime-types": "^2.1.0",
    "@types/react-highlight-words": "^0.16.1",
    "@types/react-redux": "^7.1.16",
    "@types/react-router-dom": "^5.1.7",
    "@types/redux-mock-store": "^1.0.2",
    "@types/uuid": "^8.3.0",
    "antd": "^4.15.2",
    "chart.js": "^3.4.1",
    "commander": "^5.1.0",
    "cz-conventional-changelog": "^3.3.0",
    "enzyme": "^3.11.0",
    "fs-extra": "^9.0.1",
    "i18next": "^19.8.2",
    "i18next-chained-backend": "^2.0.1",
    "i18next-http-backend": "^1.0.21",
    "i18next-localstorage-backend": "^3.1.2",
    "i18next-locize-backend": "^4.1.8",
    "i18next-pseudo": "^2.2.0",
    "path-to-regexp": "^6.2.0",
    "query-string": "^6.13.8",
    "react": "^16.14.0",
    "react-dom": "^16.14.0",
    "react-highlight-words": "^0.17.0",
    "react-i18next": "^11.8.5",
    "react-query": "^3.16.0",
    "react-redux": "^7.2.2",
    "react-router-dom": "^5.2.0",
    "react-scripts": "3.4.3",
    "redux-mock-store": "^1.5.4",
    "redux-thunk": "^2.3.0",
    "reselect": "^4.0.0",
    "single-spa-react": "^3.2.0",
    "styled-components": "^5.2.1",
    "systemjs-webpack-interop": "^2.3.4",
    "use-debounce": "^4.0.0",
    "uuid": "^8.3.2"
  },
  "devDependencies": {
    "@cognite/babel-plugin-styled-components": "^1.10.7",
    "@cognite/cdf-sdk-singleton": "^0.8.2",
    "@cognite/cdf-ui-cli": "^1.0.0",
    "@cognite/eslint-config": "^1.6.1",
    "@cognite/eslint-plugin": "^1.3.8",
    "@commitlint/cli": "^12.1.4",
    "@commitlint/config-conventional": "^12.1.4",
    "@commitlint/travis-cli": "^12.1.4",
    "@quickbaseoss/babel-plugin-styled-components-css-namespace": "^1.0.1",
    "@rescripts/rescript-use-babel-config": "^0.0.10",
    "@semantic-release/commit-analyzer": "^9.0.1",
    "@semantic-release/github": "^8.0.1",
    "@semantic-release/release-notes-generator": "^10.0.2",
    "@storybook/addon-actions": "^6.2.9",
    "@storybook/addon-essentials": "^6.2.9",
    "@storybook/addon-knobs": "^6.2.9",
    "@storybook/addon-links": "^6.2.9",
    "@storybook/node-logger": "^6.2.9",
    "@storybook/preset-create-react-app": "^3.1.7",
    "@storybook/react": "^6.2.9",
    "@testing-library/jest-dom": "^5.11.9",
    "@testing-library/react": "^10.4.9",
    "@types/enzyme-adapter-react-16": "^1.0.6",
    "@types/jest": "^26.0.21",
    "@types/node": "^14.14.32",
    "@types/react": "^16.9.53",
    "@types/react-dom": "^16.9.8",
    "@types/single-spa-react": "^2.12.0",
    "@types/sinon": "^9.0.10",
    "@types/styled-components": "^5.1.7",
    "commitizen": "^4.2.4",
    "concurrently": "^5.3.0",
    "cross-var": "^1.1.0",
    "enzyme-adapter-react-16": "^1.15.6",
    "eslint": "^6.8.0",
    "eslint-config-airbnb": "^18.2.1",
    "eslint-config-prettier": "^6.13.0",
    "eslint-plugin-import": "^2.22.1",
    "eslint-plugin-jest": "^24.1.8",
    "eslint-plugin-lodash": "^7.1.0",
    "eslint-plugin-prettier": "^3.3.1",
    "eslint-plugin-testcafe": "^0.2.1",
    "eslint-plugin-testing-library": "^3.10.1",
    "husky": "^4.3.7",
    "less": "^3.11.3",
    "less-loader": "^6.2.0",
    "postcss-prefixwrap": "^1.20.0",
    "prettier": "^2.1.2",
    "pretty-quick": "^3.1.0",
    "semantic-release": "^18.0.0",
    "sinon": "^9.2.3",
    "style-loader": "^1.3.0",
    "typescript": "^3.9.7"
  },
  "eslintConfig": {
    "extends": "react-app",
    "overrides": [
      {
        "files": [
          "**/*.stories.*"
        ],
        "rules": {
          "import/no-anonymous-default-export": "off"
        }
      }
    ]
  },
  "browserslist": {
    "production": [
      ">0.2%",
      "not dead",
      "not op_mini all"
    ],
    "development": [
      "last 1 chrome version",
      "last 1 firefox version",
      "last 1 safari version"
    ]
  },
  "config": {
    "commitizen": {
      "path": "cz-conventional-changelog",
      "maxLineWidth": 50
    }
  },
  "husky": {
    "hooks": {
      "pre-commit": "pretty-quick --staged",
      "commit-msg": "commitlint -E HUSKY_GIT_PARAMS"
    }
  },
  "release": {
    "branches": [
      "master"
    ],
    "plugins": [
      [
        "@semantic-release/commit-analyzer",
        {
          "preset": "conventionalcommits"
        }
      ],
      [
        "@semantic-release/release-notes-generator",
        {
          "preset": "conventionalcommits"
        }
      ],
      "@semantic-release/github"
    ]
  }
}<|MERGE_RESOLUTION|>--- conflicted
+++ resolved
@@ -1,10 +1,6 @@
 {
   "name": "@cognite/cdf-context-ui-pnid",
-<<<<<<< HEAD
-  "version": "2.1.0",
-=======
-  "version": "2.1.1",
->>>>>>> 4e4c2d72
+  "version": "2.2.0",
   "private": true,
   "scripts": {
     "start": "env BROWSER=none WDS_SOCKET_PORT=3017 WDS_SOCKET_HOST=localhost SKIP_PREFLIGHT_CHECK=true PORT=3017 rescripts start",
