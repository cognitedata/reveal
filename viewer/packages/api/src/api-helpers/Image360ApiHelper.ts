/*!
 * Copyright 2022 Cognite AS
 */
import * as THREE from 'three';
import TWEEN from '@tweenjs/tween.js';

import { CogniteClient, Metadata } from '@cognite/sdk';
import {
  Image360Collection,
  Image360Entity,
  Image360CollectionFactory,
  Image360Facade,
  Image360
} from '@reveal/360-images';
import { Cdf360ImageEventProvider } from '@reveal/data-providers';
import {
  BeforeSceneRenderedDelegate,
  EventTrigger,
  InputHandler,
  pixelToNormalizedDeviceCoordinates,
  PointerEventData,
  SceneHandler
} from '@reveal/utilities';
import { CameraManager, ProxyCameraManager, StationaryCameraManager } from '@reveal/camera-manager';
import { MetricsLogger } from '@reveal/metrics';
import debounce from 'lodash/debounce';

export class Image360ApiHelper {
  private readonly _image360Facade: Image360Facade<Metadata>;
  private readonly _domElement: HTMLElement;
  private _transitionInProgress: boolean = false;

  private readonly _interactionState: {
    currentImage360Hovered?: Image360Entity;
    currentImage360Entered?: Image360Entity;
    image360SelectedForEntry?: Image360Entity;
    lastMousePosition?: { offsetX: number; offsetY: number };
  };

  private readonly _eventHandlers: {
    setHoverIconEventHandler: (event: MouseEvent) => void;
    enter360Image: (event: PointerEvent) => Promise<void>;
    exit360ImageOnEscapeKey: (event: KeyboardEvent) => void;
    updateHoverStateOnRender: () => void;
  };

  private readonly _debouncePreLoad = debounce(entity => this._image360Facade.preload(entity), 300, { leading: true });
  private readonly _requestRedraw: () => void;
  private readonly _requestTransitionSafeRedraw: () => void;
  private readonly _activeCameraManager: ProxyCameraManager;
  private readonly _image360Navigation: StationaryCameraManager;
  private readonly _onBeforeSceneRenderedEvent: EventTrigger<BeforeSceneRenderedDelegate>;
  private _cachedCameraManager: CameraManager;

  constructor(
    cogniteClient: CogniteClient,
    sceneHandler: SceneHandler,
    domElement: HTMLElement,
    activeCameraManager: ProxyCameraManager,
    inputHandler: InputHandler,
    requestRedraw: () => void,
    onBeforeSceneRendered: EventTrigger<BeforeSceneRenderedDelegate>
  ) {
    const image360DataProvider = new Cdf360ImageEventProvider(cogniteClient);
    const image360EntityFactory = new Image360CollectionFactory(
      image360DataProvider,
      sceneHandler,
      onBeforeSceneRendered
    );
    this._image360Facade = new Image360Facade(image360EntityFactory);
    this._image360Navigation = new StationaryCameraManager(domElement, activeCameraManager.getCamera().clone());

    this._domElement = domElement;
    this._interactionState = {};

    this._activeCameraManager = activeCameraManager;
    this._cachedCameraManager = activeCameraManager.innerCameraManager;
    this._onBeforeSceneRenderedEvent = onBeforeSceneRendered;
    this._requestRedraw = requestRedraw;
    this._requestTransitionSafeRedraw = () => {
      if (!this._transitionInProgress) {
        this._requestRedraw();
      }
    };

    const setHoverIconEventHandler = (event: MouseEvent) => this.setHoverIconOnIntersect(event.offsetX, event.offsetY);
    domElement.addEventListener('mousemove', setHoverIconEventHandler);

    const enter360Image = (event: PointerEventData) => this.enter360ImageOnIntersect(event);
    inputHandler.on('click', enter360Image);

    const exit360ImageOnEscapeKey = (event: KeyboardEvent) => this.exit360ImageOnEscape(event);

    const updateHoverStateOnRender = () => {
      const lastOffset = this._interactionState.lastMousePosition;
      if (lastOffset === undefined) {
        return;
      }
      this.setHoverIconOnIntersect(lastOffset.offsetX, lastOffset.offsetY);
    };

    onBeforeSceneRendered.subscribe(updateHoverStateOnRender);

    this._eventHandlers = {
      setHoverIconEventHandler,
      enter360Image,
      exit360ImageOnEscapeKey,
      updateHoverStateOnRender
    };
  }

  public async add360ImageSet(
    eventFilter: { [key: string]: string },
    collectionTransform: THREE.Matrix4,
    preMultipliedRotation: boolean
  ): Promise<Image360Collection> {
    const imageCollection = await this._image360Facade.create(eventFilter, collectionTransform, preMultipliedRotation);
    this._requestRedraw();
    return imageCollection;
  }

  public async remove360Images(entities: Image360[]): Promise<void> {
    if (
      this._interactionState.currentImage360Entered !== undefined &&
      entities.includes(this._interactionState.currentImage360Entered)
    ) {
      this.exit360Image();
    }

    await Promise.all(entities.map(entity => this._image360Facade.delete(entity as Image360Entity)));
    this._requestRedraw();
  }

  public async enter360Image(image360Entity: Image360Entity): Promise<void> {
<<<<<<< HEAD
    const lastEntered360ImageEntity = this._interactionState.currentImage360Entered;
    if (lastEntered360ImageEntity === image360Entity) {
      this._requestRedraw();
      return;
    }
    this._interactionState.currentImage360Entered = image360Entity;

    await this._image360Facade.preload(image360Entity, this._requestTransitionSafeRedraw);
=======
    if (this._interactionState.image360SelectedForEntry === image360Entity) {
      this._requestRedraw();
      return;
    }
    this._interactionState.image360SelectedForEntry = image360Entity;

    await this._image360Facade.preload(image360Entity, true);
>>>>>>> ae46cbb3

    if (this._interactionState.image360SelectedForEntry !== image360Entity) {
      return;
    }

    const lastEntered360ImageEntity = this._interactionState.currentImage360Entered;
    this._interactionState.currentImage360Entered = image360Entity;

    this.set360CameraManager();

    const image360Visualization = image360Entity.image360Visualization;
    image360Visualization.visible = true;
    this._image360Facade.allIconsVisibility = true;
    this._image360Facade.allHoverIconsVisibility = false;
    image360Entity.icon.visible = false;

    this._transitionInProgress = true;
    if (lastEntered360ImageEntity !== undefined) {
      await this.transition(lastEntered360ImageEntity, image360Entity);
      MetricsLogger.trackEvent('360ImageEntered', {});
    } else {
      const transitionDuration = 1000;
      const position = new THREE.Vector3().setFromMatrixPosition(image360Entity.transform);
      await Promise.all([
        this._image360Navigation.moveTo(position, transitionDuration),
        this.tweenVisualizationAlpha(image360Entity, 0, 1, transitionDuration)
      ]);
      MetricsLogger.trackEvent('360ImageTransitioned', {});
    }
    this._transitionInProgress = false;
    this._domElement.addEventListener('keydown', this._eventHandlers.exit360ImageOnEscapeKey);

    this._requestRedraw();
    this._image360Facade.collections
      .filter(imageCollection => imageCollection.image360Entities.includes(image360Entity))
      .forEach(imageCollection => imageCollection.events.image360Entered.fire(image360Entity));
  }

  private async transition(from360Entity: Image360Entity, to360Entity: Image360Entity) {
    const cameraTransitionDuration = 1000;
    const alphaTweenDuration = 800;
    const default360ImageRenderOrder = 3;

    const toVisualizationCube = to360Entity.image360Visualization;
    const fromVisualizationCube = from360Entity.image360Visualization;

    const fromPosition = new THREE.Vector3().setFromMatrixPosition(from360Entity.transform);
    const toPosition = new THREE.Vector3().setFromMatrixPosition(to360Entity.transform);
    const length = new THREE.Vector3().subVectors(toPosition, fromPosition).length();

    const toZoom = this._image360Navigation.defaultFOV;
    const fromZoom = this._image360Navigation.getCamera().fov;

    setPreTransitionState();

    const currentFromOpacity = fromVisualizationCube.opacity;
    await Promise.all([
      this._image360Navigation.moveTo(toPosition, cameraTransitionDuration),
      this.tweenVisualizationZoom(this._image360Navigation, fromZoom, toZoom, alphaTweenDuration),
      this.tweenVisualizationAlpha(from360Entity, currentFromOpacity, 0, alphaTweenDuration)
    ]);

    restorePostTransitionState(currentFromOpacity);

    function setPreTransitionState() {
      const fillingScaleMagnitude = length * 2;
      const uniformScaling = new THREE.Vector3(1, 1, 1).multiplyScalar(fillingScaleMagnitude);

      fromVisualizationCube.scale = uniformScaling;
      fromVisualizationCube.renderOrder = default360ImageRenderOrder + 1;

      toVisualizationCube.scale = uniformScaling;
      toVisualizationCube.renderOrder = default360ImageRenderOrder;
    }

    function restorePostTransitionState(opacity: number) {
      const defaultScaling = new THREE.Vector3(1, 1, 1);

      fromVisualizationCube.scale = defaultScaling;
      fromVisualizationCube.renderOrder = default360ImageRenderOrder;

      toVisualizationCube.scale = defaultScaling;
      toVisualizationCube.renderOrder = default360ImageRenderOrder;

      fromVisualizationCube.visible = false;
      fromVisualizationCube.opacity = opacity;
    }
  }

  private tweenVisualizationAlpha(
    entity: Image360Entity,
    alphaFrom: number,
    alphaTo: number,
    duration: number
  ): Promise<void> {
    const from = { alpha: alphaFrom };
    const to = { alpha: alphaTo };
    const tween = new TWEEN.Tween(from)
      .to(to, duration)
      .onUpdate(() => {
        entity.image360Visualization.opacity = from.alpha;
        this._requestRedraw();
      })
      .easing(num => TWEEN.Easing.Quintic.InOut(num))
      .start(TWEEN.now());

    return new Promise(resolve => {
      tween.onComplete(() => {
        tween.stop();
        resolve();
      });
    });
  }

  private tweenVisualizationZoom(
    camera: StationaryCameraManager,
    fovFrom: number,
    fovTo: number,
    duration: number
  ): Promise<void> {
    const from = { fov: fovFrom };
    const to = { fov: fovTo };
    const delay = duration * 0.25;
    const tween = new TWEEN.Tween(from)
      .to(to, duration * 0.5)
      .onUpdate(() => {
        camera.setFOV(from.fov);
      })
      .delay(delay)
      .easing(num => TWEEN.Easing.Quintic.InOut(num))
      .start(TWEEN.now());

    return new Promise(resolve => {
      tween.onComplete(() => {
        tween.stop();
        resolve();
      });
    });
  }

  private set360CameraManager() {
    if (this._activeCameraManager.innerCameraManager !== this._image360Navigation) {
      this._cachedCameraManager = this._activeCameraManager.innerCameraManager;
      this._activeCameraManager.setActiveCameraManager(this._image360Navigation);
    }
  }

  public exit360Image(): void {
    this._image360Facade.allIconsVisibility = true;
    if (this._interactionState.currentImage360Entered !== undefined) {
      this._image360Facade.collections
        .filter(imageCollection =>
          imageCollection.image360Entities.includes(this._interactionState.currentImage360Entered!)
        )
        .forEach(imageCollection => imageCollection.events.image360Exited.fire());
      this._interactionState.currentImage360Entered.image360Visualization.visible = false;
      this._interactionState.currentImage360Entered = undefined;
      this._interactionState.image360SelectedForEntry = undefined;
      MetricsLogger.trackEvent('360ImageExited', {});
    }
    const { position, rotation } = this._image360Navigation.getCameraState();
    this._activeCameraManager.setActiveCameraManager(this._cachedCameraManager);
    this._activeCameraManager.setCameraState({
      position,
      target: new THREE.Vector3(0, 0, -1).applyQuaternion(rotation).add(position)
    });
    this._domElement.removeEventListener('keydown', this._eventHandlers.exit360ImageOnEscapeKey);
  }

  public dispose(): void {
    this._onBeforeSceneRenderedEvent.unsubscribe(this._eventHandlers.updateHoverStateOnRender);
    this._domElement.removeEventListener('mousemove', this._eventHandlers.setHoverIconEventHandler);
    this._domElement.addEventListener('pointerup', this._eventHandlers.enter360Image);
    this._domElement.addEventListener('keydown', this._eventHandlers.exit360ImageOnEscapeKey);

    if (this._activeCameraManager.innerCameraManager === this._image360Navigation) {
      this._activeCameraManager.setActiveCameraManager(this._cachedCameraManager);
    }

    this._image360Facade.dispose();
    this._image360Navigation.dispose();
  }

  private enter360ImageOnIntersect(event: PointerEventData): Promise<void> {
    if (this._transitionInProgress) {
      return Promise.resolve();
    }
    const entity = this.intersect360ImageIcons(event.offsetX, event.offsetY);
    if (entity === undefined) {
      return Promise.resolve();
    }
    return this.enter360Image(entity);
  }

  public intersect360ImageIcons(offsetX: number, offsetY: number): Image360Entity | undefined {
    const size = new THREE.Vector2(this._domElement.clientWidth, this._domElement.clientHeight);

    const { x: width, y: height } = size;
    const ndcCoordinates = pixelToNormalizedDeviceCoordinates(offsetX, offsetY, width, height);
    const entity = this._image360Facade.intersect(
      { x: ndcCoordinates.x, y: ndcCoordinates.y },
      this._activeCameraManager.getCamera()
    );
    return entity;
  }

  private setHoverIconOnIntersect(offsetX: number, offsetY: number) {
    this._interactionState.lastMousePosition = { offsetX, offsetY };
    this._image360Facade.allHoverIconsVisibility = false;
    const size = new THREE.Vector2(this._domElement.clientWidth, this._domElement.clientHeight);

    const { x: width, y: height } = size;
    const ndcCoordinates = pixelToNormalizedDeviceCoordinates(offsetX, offsetY, width, height);
    const entity = this._image360Facade.intersect(
      { x: ndcCoordinates.x, y: ndcCoordinates.y },
      this._activeCameraManager.getCamera()
    );

    if (entity !== undefined) {
      entity.icon.hoverSpriteVisible = true;
    }

    if (entity === this._interactionState.currentImage360Hovered) {
      return;
    }

    if (entity !== undefined) {
      entity.icon.hoverSpriteVisible = true;
      this._debouncePreLoad(entity);
    }

    this._requestRedraw();
    this._interactionState.currentImage360Hovered = entity;
  }

  private async exit360ImageOnEscape(event: KeyboardEvent) {
    if (event.key !== 'Escape') {
      return;
    }

    const lastEntered = this._interactionState.currentImage360Entered;
    if (lastEntered !== undefined) {
      const transitionOutDuration = 600;
      const currentOpacity = lastEntered.image360Visualization.opacity;
      await this.tweenVisualizationAlpha(lastEntered, currentOpacity, 0, transitionOutDuration);
      lastEntered.image360Visualization.opacity = currentOpacity;
    }
    this.exit360Image();
  }
}<|MERGE_RESOLUTION|>--- conflicted
+++ resolved
@@ -132,24 +132,14 @@
   }
 
   public async enter360Image(image360Entity: Image360Entity): Promise<void> {
-<<<<<<< HEAD
     const lastEntered360ImageEntity = this._interactionState.currentImage360Entered;
     if (lastEntered360ImageEntity === image360Entity) {
       this._requestRedraw();
       return;
     }
-    this._interactionState.currentImage360Entered = image360Entity;
-
-    await this._image360Facade.preload(image360Entity, this._requestTransitionSafeRedraw);
-=======
-    if (this._interactionState.image360SelectedForEntry === image360Entity) {
-      this._requestRedraw();
-      return;
-    }
     this._interactionState.image360SelectedForEntry = image360Entity;
 
     await this._image360Facade.preload(image360Entity, true);
->>>>>>> ae46cbb3
 
     if (this._interactionState.image360SelectedForEntry !== image360Entity) {
       return;
