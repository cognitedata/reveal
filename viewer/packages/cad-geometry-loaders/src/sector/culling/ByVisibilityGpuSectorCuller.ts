/*!
 * Copyright 2021 Cognite AS
 */

import * as THREE from 'three';

<<<<<<< HEAD
import { SectorMetadata, CadModelMetadata, WantedSector, LevelOfDetail } from '@reveal/cad-parsers';

import { OrderSectorsByVisibilityCoverage } from './OrderSectorsByVisibilityCoverage';
import { SectorCuller } from './SectorCuller';
import { DetermineSectorCostDelegate, DetermineSectorsInput, SectorCost, SectorLoadingSpent } from './types';

import { CadModelSectorBudget } from '../../CadModelSectorBudget';
import { TakenSectorMap } from './TakenSectorMap';
=======
import { OrderSectorsByVisibilityCoverage } from './OrderSectorsByVisibilityCoverage';
import { SectorCuller } from './SectorCuller';
import { DetermineSectorCostDelegate, DetermineSectorsInput, SectorCost, SectorLoadingSpent } from './types';
import { TakenV8SectorMap } from './takensectors';
import { CadModelSectorBudget } from '../../CadModelSectorBudget';

import { CadModelMetadata, WantedSector, LevelOfDetail, V8SectorMetadata } from '@reveal/cad-parsers';
>>>>>>> 289caa8a
import { isBox3OnPositiveSideOfPlane } from '@reveal/utilities';

/**
 * Options for creating {@link ByVisibilityGpuSectorCuller}.
 */
export type ByVisibilityGpuSectorCullerOptions = {
  /**
   * Renderer used to determine what sector to load.
   */
  renderer: THREE.WebGLRenderer;

  /**
   * Optional callback for determining the cost of a sector. The default unit of the cost
   * function is bytes downloaded.
   */
  determineSectorCost?: DetermineSectorCostDelegate<V8SectorMetadata>;

  /**
   * Use a custom coverage utility to determine how "visible" each sector is.
   */
  coverageUtil: OrderSectorsByVisibilityCoverage;

  /**
   * Logging function for debugging.
   */
  logCallback?: (message?: any, ...optionalParameters: any[]) => void;
};

/**
 * SectorCuller that uses the GPU to determine an approximation
 * of how "visible" each sector is to get a priority for each sector
 * and loads sectors based on priority within a budget.
 */
export class ByVisibilityGpuSectorCuller implements SectorCuller {
  private readonly options: Required<ByVisibilityGpuSectorCullerOptions>;
  private readonly takenSectors: TakenV8SectorMap;

  constructor(options: ByVisibilityGpuSectorCullerOptions) {
    this.options = {
      renderer: options.renderer,
      determineSectorCost: options && options.determineSectorCost ? options.determineSectorCost : computeSectorCost,
      logCallback:
        options && options.logCallback
          ? options.logCallback
          : // No logging
            () => {},
      coverageUtil: options.coverageUtil
    };
    this.takenSectors = new TakenV8SectorMap(this.options.determineSectorCost);
  }

  dispose() {
    this.options.coverageUtil.dispose();
  }

  determineSectors(input: DetermineSectorsInput): { wantedSectors: WantedSector[]; spentBudget: SectorLoadingSpent } {
    const takenSectors = this.update(input.camera, input.cadModelsMetadata, input.clippingPlanes, input.budget);
    const wanted = takenSectors.collectWantedSectors();
    const spentBudget = takenSectors.computeSpentBudget();

    const takenDetailedPercent = (
      (100.0 * (spentBudget.loadedSectorCount - spentBudget.loadedSectorCount)) /
      spentBudget.totalSectorCount
    ).toPrecision(3);
    const takenPercent = ((100.0 * spentBudget.loadedSectorCount) / spentBudget.totalSectorCount).toPrecision(3);

    this.log(
      `Scene: ${spentBudget.loadedSectorCount} (${spentBudget.forcedDetailedSectorCount} required, ${spentBudget.totalSectorCount} sectors, ${takenPercent}% of all sectors - ${takenDetailedPercent}% detailed)`
    );

    return { spentBudget, wantedSectors: wanted };
  }

  filterSectorsToLoad(input: DetermineSectorsInput, wantedSectors: WantedSector[]): Promise<WantedSector[]> {
    const filtered = this.options.coverageUtil.cullOccludedSectors(input.camera, wantedSectors);
    return Promise.resolve(filtered);
  }

  private update(
    camera: THREE.PerspectiveCamera,
    models: CadModelMetadata[],
    clippingPlanes: THREE.Plane[] | null,
    budget: CadModelSectorBudget
  ): TakenV8SectorMap {
    const { coverageUtil } = this.options;
    const takenSectors = this.takenSectors;
    takenSectors.clear();
    models.forEach(x => takenSectors.initializeScene(x));

    // Update wanted sectors
    coverageUtil.setModels(models);
    coverageUtil.setClipping(clippingPlanes);
    const prioritized = coverageUtil.orderSectorsByVisibility(camera);

    // Add high details for all sectors the camera is inside or near
    this.addHighDetailsForNearSectors(camera, models, budget, takenSectors, clippingPlanes);

    let debugAccumulatedPriority = 0.0;
    const prioritizedLength = prioritized.length;

    let i = 0;
    for (i = 0; i < prioritizedLength && takenSectors.isWithinBudget(budget); i++) {
      const x = prioritized[i];
      takenSectors.markSectorDetailed(x.model, x.sectorId, x.priority);
      debugAccumulatedPriority += x.priority;
    }

    this.log(`Retrieving ${i} of ${prioritizedLength} (last: ${prioritized.length > 0 ? prioritized[i - 1] : null})`);
    this.log(
      `Total scheduled: ${takenSectors.getWantedSectorCount()} of ${prioritizedLength} (cost: ${
        takenSectors.totalCost.downloadSize / 1024 / 1024
      }/${budget.geometryDownloadSizeBytes / 1024 / 1024}, drawCalls: ${takenSectors.totalCost.drawCalls}/${
        budget.maximumNumberOfDrawCalls
      }, priority: ${debugAccumulatedPriority})`
    );

    return takenSectors;
  }

  private addHighDetailsForNearSectors(
    camera: THREE.PerspectiveCamera,
    models: CadModelMetadata[],
    budget: CadModelSectorBudget,
    takenSectors: TakenV8SectorMap,
    clippingPlanes: THREE.Plane[] | null
  ) {
    const shortRangeCamera = camera.clone(true) as THREE.PerspectiveCamera;
    shortRangeCamera.far = budget.highDetailProximityThreshold;
    shortRangeCamera.updateProjectionMatrix();
    const cameraMatrixWorldInverse = shortRangeCamera.matrixWorldInverse;
    const cameraProjectionMatrix = shortRangeCamera.projectionMatrix;

    const transformedCameraMatrixWorldInverse = new THREE.Matrix4();
    models.forEach(model => {
      // Apply model transformation to camera matrix
      transformedCameraMatrixWorldInverse.multiplyMatrices(cameraMatrixWorldInverse, model.modelMatrix);

      let intersectingSectors = model.scene
        .getSectorsIntersectingFrustum(cameraProjectionMatrix, transformedCameraMatrixWorldInverse)
        .map(p => p as V8SectorMetadata);

      if (clippingPlanes != null && clippingPlanes.length > 0) {
        intersectingSectors = this.testForClippingOcclusion(intersectingSectors, clippingPlanes, model.modelMatrix);
      }

      this.markSectorsAsDetailed(intersectingSectors, takenSectors, model);
    });
  }

  private testForClippingOcclusion(
    intersectingSectors: V8SectorMetadata[],
    clippingPlanes: THREE.Plane[],
    modelMatrix: THREE.Matrix4
  ): V8SectorMetadata[] {
    const passingSectors = [];
    const bounds = new THREE.Box3();
    for (let i = 0; i < intersectingSectors.length; i++) {
      bounds.copy(intersectingSectors[i].bounds);
      bounds.applyMatrix4(modelMatrix);

      const shouldKeep = clippingPlanes.every(plane => isBox3OnPositiveSideOfPlane(bounds, plane));
      if (shouldKeep) {
        passingSectors.push(intersectingSectors[i]);
      }
    }
    return passingSectors;
  }

  private markSectorsAsDetailed(
    intersectingSectors: V8SectorMetadata[],
    takenSectors: TakenV8SectorMap,
    model: CadModelMetadata
  ) {
    for (let i = 0; i < intersectingSectors.length; i++) {
      takenSectors.markSectorDetailed(model, intersectingSectors[i].id, Infinity);
    }
  }

  private log(message?: any, ...optionalParameters: any[]) {
    this.options.logCallback(message, ...optionalParameters);
  }
}
<<<<<<< HEAD
function computeSectorCost(metadata: SectorMetadata, lod: LevelOfDetail): SectorCost {
=======

function computeSectorCost(metadata: V8SectorMetadata, lod: LevelOfDetail): SectorCost {
>>>>>>> 289caa8a
  switch (lod) {
    case LevelOfDetail.Detailed:
      return {
        downloadSize: metadata.indexFile!.downloadSize,
        drawCalls: metadata.estimatedDrawCallCount,
        renderCost: metadata.estimatedRenderCost
      };
    case LevelOfDetail.Simple:
      return {
        downloadSize: metadata.facesFile!.downloadSize,
        drawCalls: 1,
        // TODO 2021-09-23 larsmoa: Estimate for simple sector render cost is very arbitrary
        renderCost: Math.ceil(metadata.facesFile!.downloadSize / 100)
      };
    default:
      throw new Error(`Can't compute cost for lod ${lod}`);
  }
}<|MERGE_RESOLUTION|>--- conflicted
+++ resolved
@@ -4,16 +4,6 @@
 
 import * as THREE from 'three';
 
-<<<<<<< HEAD
-import { SectorMetadata, CadModelMetadata, WantedSector, LevelOfDetail } from '@reveal/cad-parsers';
-
-import { OrderSectorsByVisibilityCoverage } from './OrderSectorsByVisibilityCoverage';
-import { SectorCuller } from './SectorCuller';
-import { DetermineSectorCostDelegate, DetermineSectorsInput, SectorCost, SectorLoadingSpent } from './types';
-
-import { CadModelSectorBudget } from '../../CadModelSectorBudget';
-import { TakenSectorMap } from './TakenSectorMap';
-=======
 import { OrderSectorsByVisibilityCoverage } from './OrderSectorsByVisibilityCoverage';
 import { SectorCuller } from './SectorCuller';
 import { DetermineSectorCostDelegate, DetermineSectorsInput, SectorCost, SectorLoadingSpent } from './types';
@@ -21,7 +11,7 @@
 import { CadModelSectorBudget } from '../../CadModelSectorBudget';
 
 import { CadModelMetadata, WantedSector, LevelOfDetail, V8SectorMetadata } from '@reveal/cad-parsers';
->>>>>>> 289caa8a
+
 import { isBox3OnPositiveSideOfPlane } from '@reveal/utilities';
 
 /**
@@ -204,12 +194,8 @@
     this.options.logCallback(message, ...optionalParameters);
   }
 }
-<<<<<<< HEAD
-function computeSectorCost(metadata: SectorMetadata, lod: LevelOfDetail): SectorCost {
-=======
 
 function computeSectorCost(metadata: V8SectorMetadata, lod: LevelOfDetail): SectorCost {
->>>>>>> 289caa8a
   switch (lod) {
     case LevelOfDetail.Detailed:
       return {
