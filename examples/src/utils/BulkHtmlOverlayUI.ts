--- conflicted
+++ resolved
@@ -1,10 +1,5 @@
-<<<<<<< HEAD
 import * as THREE from 'three'
-import { Cognite3DModel, Cognite3DViewer, DefaultNodeAppearance, IndexSet, NodeAppearance, NumericRange, TreeIndexNodeCollection } from '@cognite/reveal';
-=======
-import { THREE } from '@cognite/reveal';
 import { CogniteCadModel, Cognite3DViewer, DefaultNodeAppearance, IndexSet, NodeAppearance, NumericRange, TreeIndexNodeCollection } from '@cognite/reveal';
->>>>>>> 166f7587
 import { HtmlOverlayTool } from '@cognite/reveal/tools';
 import { CogniteClient } from '@cognite/sdk/dist/src';
 import * as dat from 'dat.gui';
