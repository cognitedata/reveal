#pragma glslify: determineMatrixOverride = require('../../base/determineMatrixOverride.glsl')
#define texture2D texture

uniform mat4 inverseModelMatrix;
<<<<<<< HEAD
uniform mat4 modelMatrix;
uniform mat4 viewMatrix;
uniform mat4 projectionMatrix;
uniform mat3 normalMatrix;

in vec3 position;
=======
uniform vec2 treeIndexTextureSize;
uniform vec2 transformOverrideTextureSize;
uniform sampler2D transformOverrideIndexTexture;
uniform sampler2D transformOverrideTexture;
>>>>>>> 31af1916

in mat4 a_instanceMatrix;
in float a_treeIndex;
in vec3 a_color;
in vec3 a_normal;

out vec2 v_xy;
out vec3 v_color;
out vec3 v_normal;
out float v_treeIndex;
out vec3 vViewPosition;

void main() {
    v_xy = vec2(position.x, position.y);
    v_treeIndex = a_treeIndex;

    mat4 treeIndexWorldTransform = determineMatrixOverride(
      a_treeIndex, 
      treeIndexTextureSize, 
      transformOverrideIndexTexture, 
      transformOverrideTextureSize, 
      transformOverrideTexture
    );

    vec3 transformed = (a_instanceMatrix * vec4(position, 1.0)).xyz;
    vec4 mvPosition = viewMatrix * treeIndexWorldTransform * modelMatrix * vec4( transformed, 1.0 );
    v_color = a_color;

    v_normal = normalMatrix * normalize(inverseModelMatrix * treeIndexWorldTransform * modelMatrix * vec4(normalize(a_normal), 0.0)).xyz;
    vViewPosition = mvPosition.xyz;
    gl_Position = projectionMatrix * mvPosition;
}<|MERGE_RESOLUTION|>--- conflicted
+++ resolved
@@ -2,20 +2,16 @@
 #define texture2D texture
 
 uniform mat4 inverseModelMatrix;
-<<<<<<< HEAD
 uniform mat4 modelMatrix;
 uniform mat4 viewMatrix;
 uniform mat4 projectionMatrix;
 uniform mat3 normalMatrix;
-
-in vec3 position;
-=======
 uniform vec2 treeIndexTextureSize;
 uniform vec2 transformOverrideTextureSize;
 uniform sampler2D transformOverrideIndexTexture;
 uniform sampler2D transformOverrideTexture;
->>>>>>> 31af1916
 
+in vec3 position;
 in mat4 a_instanceMatrix;
 in float a_treeIndex;
 in vec3 a_color;
