import { Cognite3DViewer } from "@cognite/reveal";
import { MeasurementTool } from "@cognite/reveal/tools";
import dat from "dat.gui";
import { THREE } from '@cognite/reveal';

export class MeasurementUi {
  private readonly _viewer: Cognite3DViewer;
  private readonly _measurementTool: MeasurementTool;
  private _gui: dat.GUI;
<<<<<<< HEAD
  private _guiController: any[];
  private _measurementObjectControllerUi: any[];
  private _subFolders: dat.GUI[];
  private _selectedObject: THREE.Group | null;
  private _storedMaterial: LineMaterial;
=======
  private _guiController: dat.GUIController[];
>>>>>>> 6bec9b98

  private state = {
    lineWidth: 0.1,
    color: 0xff8746,
    allMeasurement: false,
    axesComponents: true,
    showAllMeasurementLabels: true
  };

  private measurement = {
    enable: false
  }

  constructor(viewer: Cognite3DViewer, ui: dat.GUI) {
    this._viewer = viewer;
    this._measurementTool = new MeasurementTool(this._viewer, { distanceToLabelCallback: (distanceInMeters: number) => {
      // 1 meters = 3.281 feet
<<<<<<< HEAD
      const distanceInFeet = distance * 3.281;
      return { distance: distanceInFeet, units: 'ft'};
     }, axesComponents: true});
    this._gui = ui.addFolder('Types');
    this._guiController = [];
    this._measurementObjectControllerUi = [];
    this._subFolders = [];
=======
      return `${(distanceInMeters * 3.281).toFixed(2)} ft`;
     }});
    this._gui = ui.addFolder('Types');
    this._guiController = [];
>>>>>>> 6bec9b98
    const addDistanceOptions = this.addDistanceOptions.bind(this);

    this._gui.add(this.measurement, 'enable').name('Point To Point Distance').onChange(addDistanceOptions);
  }

  private addDistanceOptions(enable: boolean) {

    if (enable && this._guiController.length === 0) {
      //add the point to point measurement distance
      this._measurementTool.enterMeasurementMode();
      this.addGUI();
    } else if(!enable && this._guiController.length > 0) {
      this.removeGUI();
    }
  }

  private addGUI() {
    this._guiController.push(this._gui.add(this.state, 'lineWidth', 0.001, 10, 0.001).name('Line width').onFinishChange(lineWidth => {
      this.state.lineWidth = lineWidth;
      this.setMeasurementLineOptions();
    }));
    this._guiController.push(this._gui.addColor(this.state, 'color').name('Line Color').onFinishChange(color => {
      debugger;
      this.state.color = color;
      this.setMeasurementLineOptions();
    }));
<<<<<<< HEAD
    this._guiController.push(this._gui.add(this.state, 'allMeasurement').name('Show all Measurement').onChange(allMeasurement => {
      this.state.allMeasurement = allMeasurement;
      this.measurementObjectsUI(allMeasurement);
    }));
    this._guiController.push(this._gui.add(this.state, 'axesComponents').name('Show all axes component').onChange(axesComponents => {
      this.state.axesComponents = axesComponents;
      this._measurementTool.showAllAxesComponent(this.state);
    }));
=======
>>>>>>> 6bec9b98
    this._guiController.push(this._gui.add(this.state, 'showAllMeasurementLabels').name('Show Measurement Labels').onChange(showAllMeasurementLabels => {
      this.state.showAllMeasurementLabels = showAllMeasurementLabels;
      this._measurementTool.setMeasurementLabelsVisible(showAllMeasurementLabels);
    }));
  }

  private removeGUI() {
    this._guiController.forEach(guiController => {
      guiController.remove();
    });
    this._guiController.splice(0, this._guiController.length);
    this.state.allMeasurement = false;
    this._measurementTool.exitMeasurementMode();
  }

  private setMeasurementLineOptions() {
<<<<<<< HEAD
    this._measurementTool.setLineOptions(this.state, this._selectedObject as THREE.Group);
    if (this._selectedObject?.children.length! > 1) {
      //Reset back the opacity back to normal after change
      (this._selectedObject?.children[0] as Line2).material.opacity = 1.0;
      this._storedMaterial.copy((this._selectedObject?.children[0] as Line2).material as THREE.Material);
    }
  }

  private measurementObjectsUI(enable: boolean) {
    if (enable && this._measurementObjectControllerUi.length === 0) {
      this.populateMeasurementObjectUI();
    } else {
      this.removeMeasurementObjectUI();
    }
  }

  private populateMeasurementObjectUI() {
    if (this._measurementObjectControllerUi.length > 0) {
      this.removeMeasurementObjectUI();
    }
    const objects = {
      select: (meshGroup: THREE.Group) => {
        this.reset();
        this._selectedObject = meshGroup;
        this._selectedObject.children.forEach(lineMesh => {
          const material = (lineMesh as Line2).material as LineMaterial;
          this._storedMaterial.copy(material);
          material.opacity = 0.15;
        });
        this._viewer.requestRedraw();
      },
      delete: (meshGroup: THREE.Group) => {
        this._selectedObject = meshGroup;
        this._measurementTool.removeMeasurement(this._selectedObject!);
        this.reset();
        this.populateMeasurementObjectUI();
      },
      deleteAll: () => {
        this._measurementTool.removeAllMeasurement();
        this.reset();
        this.removeMeasurementObjectUI();
      },
      axesComponent: (meshGroup: THREE.Group) => {
        this._selectedObject = meshGroup;
        const options = { axesComponents: false };
        this._measurementTool.showAxesComponent(options, this._selectedObject!);
      }
    };
    let count = 0;
    const measurementsObjects = this._measurementTool.getAllMeasurement();
    if (measurementsObjects!.length > 0) {

      measurementsObjects!.forEach((meshGroup: any) => {
        count++;
        const measurementGui = this._gui.addFolder('Measurement ' + count.toString());
        this._subFolders.push(measurementGui);
        this._measurementObjectControllerUi.push(measurementGui.add({select: objects.select.bind(this, meshGroup)}, 'select').name('mesh' + count.toString()));
        this._measurementObjectControllerUi.push(measurementGui.add({delete: objects.delete.bind(this, meshGroup)}, 'delete').name('delete'));
        this._measurementObjectControllerUi.push(measurementGui.add({axesComponent: objects.axesComponent.bind(this, meshGroup)}, 'axesComponent').name('axesComponent'));
      });

      this._measurementObjectControllerUi.push(this._gui.add(objects, 'deleteAll').name('Remove All measurement'));
    }
  }

  private removeMeasurementObjectUI() {
    this._subFolders.forEach(folder => { this._gui.removeFolder(folder)});
    this._subFolders.splice(0, this._subFolders.length);

    this._measurementObjectControllerUi.forEach(controller => {
      controller.remove();
    });
    this._measurementObjectControllerUi.splice(0, this._measurementObjectControllerUi.length);
  }

  reset() {
    if (this._selectedObject?.children?.length! > 1) {
      this._selectedObject?.children.forEach(mesh => {
        (mesh as Line2).material.opacity = 1.0;
      });
      this._selectedObject?.clear();

      this._viewer.requestRedraw();
=======
    const options = {
      lineWidth: this.state.lineWidth,
      color: new THREE.Color(this.state.color),
      allMeasurement: this.state.allMeasurement,
      showAllMeasurementLabels: this.state.showAllMeasurementLabels
>>>>>>> 6bec9b98
    }
    this._measurementTool.setLineOptions(options);
  }
}<|MERGE_RESOLUTION|>--- conflicted
+++ resolved
@@ -7,15 +7,7 @@
   private readonly _viewer: Cognite3DViewer;
   private readonly _measurementTool: MeasurementTool;
   private _gui: dat.GUI;
-<<<<<<< HEAD
-  private _guiController: any[];
-  private _measurementObjectControllerUi: any[];
-  private _subFolders: dat.GUI[];
-  private _selectedObject: THREE.Group | null;
-  private _storedMaterial: LineMaterial;
-=======
   private _guiController: dat.GUIController[];
->>>>>>> 6bec9b98
 
   private state = {
     lineWidth: 0.1,
@@ -33,20 +25,10 @@
     this._viewer = viewer;
     this._measurementTool = new MeasurementTool(this._viewer, { distanceToLabelCallback: (distanceInMeters: number) => {
       // 1 meters = 3.281 feet
-<<<<<<< HEAD
-      const distanceInFeet = distance * 3.281;
-      return { distance: distanceInFeet, units: 'ft'};
-     }, axesComponents: true});
-    this._gui = ui.addFolder('Types');
-    this._guiController = [];
-    this._measurementObjectControllerUi = [];
-    this._subFolders = [];
-=======
       return `${(distanceInMeters * 3.281).toFixed(2)} ft`;
      }});
     this._gui = ui.addFolder('Types');
     this._guiController = [];
->>>>>>> 6bec9b98
     const addDistanceOptions = this.addDistanceOptions.bind(this);
 
     this._gui.add(this.measurement, 'enable').name('Point To Point Distance').onChange(addDistanceOptions);
@@ -73,17 +55,6 @@
       this.state.color = color;
       this.setMeasurementLineOptions();
     }));
-<<<<<<< HEAD
-    this._guiController.push(this._gui.add(this.state, 'allMeasurement').name('Show all Measurement').onChange(allMeasurement => {
-      this.state.allMeasurement = allMeasurement;
-      this.measurementObjectsUI(allMeasurement);
-    }));
-    this._guiController.push(this._gui.add(this.state, 'axesComponents').name('Show all axes component').onChange(axesComponents => {
-      this.state.axesComponents = axesComponents;
-      this._measurementTool.showAllAxesComponent(this.state);
-    }));
-=======
->>>>>>> 6bec9b98
     this._guiController.push(this._gui.add(this.state, 'showAllMeasurementLabels').name('Show Measurement Labels').onChange(showAllMeasurementLabels => {
       this.state.showAllMeasurementLabels = showAllMeasurementLabels;
       this._measurementTool.setMeasurementLabelsVisible(showAllMeasurementLabels);
@@ -100,97 +71,11 @@
   }
 
   private setMeasurementLineOptions() {
-<<<<<<< HEAD
-    this._measurementTool.setLineOptions(this.state, this._selectedObject as THREE.Group);
-    if (this._selectedObject?.children.length! > 1) {
-      //Reset back the opacity back to normal after change
-      (this._selectedObject?.children[0] as Line2).material.opacity = 1.0;
-      this._storedMaterial.copy((this._selectedObject?.children[0] as Line2).material as THREE.Material);
-    }
-  }
-
-  private measurementObjectsUI(enable: boolean) {
-    if (enable && this._measurementObjectControllerUi.length === 0) {
-      this.populateMeasurementObjectUI();
-    } else {
-      this.removeMeasurementObjectUI();
-    }
-  }
-
-  private populateMeasurementObjectUI() {
-    if (this._measurementObjectControllerUi.length > 0) {
-      this.removeMeasurementObjectUI();
-    }
-    const objects = {
-      select: (meshGroup: THREE.Group) => {
-        this.reset();
-        this._selectedObject = meshGroup;
-        this._selectedObject.children.forEach(lineMesh => {
-          const material = (lineMesh as Line2).material as LineMaterial;
-          this._storedMaterial.copy(material);
-          material.opacity = 0.15;
-        });
-        this._viewer.requestRedraw();
-      },
-      delete: (meshGroup: THREE.Group) => {
-        this._selectedObject = meshGroup;
-        this._measurementTool.removeMeasurement(this._selectedObject!);
-        this.reset();
-        this.populateMeasurementObjectUI();
-      },
-      deleteAll: () => {
-        this._measurementTool.removeAllMeasurement();
-        this.reset();
-        this.removeMeasurementObjectUI();
-      },
-      axesComponent: (meshGroup: THREE.Group) => {
-        this._selectedObject = meshGroup;
-        const options = { axesComponents: false };
-        this._measurementTool.showAxesComponent(options, this._selectedObject!);
-      }
-    };
-    let count = 0;
-    const measurementsObjects = this._measurementTool.getAllMeasurement();
-    if (measurementsObjects!.length > 0) {
-
-      measurementsObjects!.forEach((meshGroup: any) => {
-        count++;
-        const measurementGui = this._gui.addFolder('Measurement ' + count.toString());
-        this._subFolders.push(measurementGui);
-        this._measurementObjectControllerUi.push(measurementGui.add({select: objects.select.bind(this, meshGroup)}, 'select').name('mesh' + count.toString()));
-        this._measurementObjectControllerUi.push(measurementGui.add({delete: objects.delete.bind(this, meshGroup)}, 'delete').name('delete'));
-        this._measurementObjectControllerUi.push(measurementGui.add({axesComponent: objects.axesComponent.bind(this, meshGroup)}, 'axesComponent').name('axesComponent'));
-      });
-
-      this._measurementObjectControllerUi.push(this._gui.add(objects, 'deleteAll').name('Remove All measurement'));
-    }
-  }
-
-  private removeMeasurementObjectUI() {
-    this._subFolders.forEach(folder => { this._gui.removeFolder(folder)});
-    this._subFolders.splice(0, this._subFolders.length);
-
-    this._measurementObjectControllerUi.forEach(controller => {
-      controller.remove();
-    });
-    this._measurementObjectControllerUi.splice(0, this._measurementObjectControllerUi.length);
-  }
-
-  reset() {
-    if (this._selectedObject?.children?.length! > 1) {
-      this._selectedObject?.children.forEach(mesh => {
-        (mesh as Line2).material.opacity = 1.0;
-      });
-      this._selectedObject?.clear();
-
-      this._viewer.requestRedraw();
-=======
     const options = {
       lineWidth: this.state.lineWidth,
       color: new THREE.Color(this.state.color),
       allMeasurement: this.state.allMeasurement,
       showAllMeasurementLabels: this.state.showAllMeasurementLabels
->>>>>>> 6bec9b98
     }
     this._measurementTool.setLineOptions(options);
   }
