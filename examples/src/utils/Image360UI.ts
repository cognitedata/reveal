--- conflicted
+++ resolved
@@ -9,12 +9,8 @@
 export class Image360UI {
   constructor(viewer: Cognite3DViewer, gui: dat.GUI) {
     let entities: Image360[] = [];
-<<<<<<< HEAD
-    const sets: Image360Collection[] = [];
+    let collections: Image360Collection[] = [];
     let selectedEntity: Image360;
-=======
-    let collections: Image360Collection[] = [];
->>>>>>> 1b26cde6
 
     const optionsFolder = gui.addFolder('Add Options');
 
@@ -102,7 +98,16 @@
       });
 
     gui
-<<<<<<< HEAD
+      .add(iconCulling, 'hideAll')
+      .name('Hide all 360 images')
+      .onChange(() => {
+        if (collections.length > 0) {
+          collections.forEach(p => p.setIconsVisibility(!iconCulling.hideAll));
+          viewer.requestRedraw();
+        }
+      });
+
+    gui
       .add(imageRevisions, 'id')
       .name('Current image revision')
       .onChange(() => {
@@ -112,14 +117,6 @@
             console.error(error.message);
             console.log(error.cause);
           });
-=======
-      .add(iconCulling, 'hideAll')
-      .name('Hide all 360 images')
-      .onChange(() => {
-        if (collections.length > 0) {
-          collections.forEach(p => p.setIconsVisibility(!iconCulling.hideAll));
-          viewer.requestRedraw();
->>>>>>> 1b26cde6
         }
       });
 
@@ -139,15 +136,10 @@
         { site_id: params.siteId },
         { collectionTransform, preMultipliedRotation: params.premultipliedRotation }
       );
-<<<<<<< HEAD
-      sets.push(set);
-      entities = entities.concat(set.image360Entities);
-      set.on('image360Entered', onImageEntered);
-=======
       collection.setIconsVisibility(!iconCulling.hideAll);
       collections.push(collection);
       entities = entities.concat(collection.image360Entities);
->>>>>>> 1b26cde6
+      set.on('image360Entered', onImageEntered);
       viewer.requestRedraw();
     }
 
