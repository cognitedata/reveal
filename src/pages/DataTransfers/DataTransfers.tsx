--- conflicted
+++ resolved
@@ -1,8 +1,5 @@
-<<<<<<< HEAD
+
 import React, { useContext, useEffect, useReducer, useState } from 'react';
-=======
-import React, { useContext, useEffect, useReducer } from 'react';
->>>>>>> e52ad02f
 import { DataTransferObject } from 'typings/interfaces';
 import { Checkbox, Table } from 'antd';
 import { ColumnsType } from 'antd/es/table';
@@ -225,14 +222,12 @@
 
   const { api } = useContext(ApiContext);
 
-<<<<<<< HEAD
+
   const [
     selectedTransfer,
     setSelectedTransfer,
   ] = useState<DataTransferObject | null>(null);
 
-=======
->>>>>>> e52ad02f
   function getColumnNames(dataTransferObjects: DataTransferObject[]): string[] {
     const results: string[] = [];
     Object.keys(dataTransferObjects[0]).forEach((k) => {
@@ -325,13 +320,10 @@
         columns={data.columns}
         loading={status === ProgressState.LOADING}
         rowKey="id"
-<<<<<<< HEAD
       />
       <DetailView
         showing={!!selectedTransfer}
         onClose={() => setSelectedTransfer(null)}
-=======
->>>>>>> e52ad02f
       />
     </ContentContainer>
   );
