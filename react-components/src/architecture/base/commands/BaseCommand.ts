--- conflicted
+++ resolved
@@ -186,17 +186,12 @@
   // INSTANCE METHODS: Others (Not to be overridden)
   // ==================================================
 
-<<<<<<< HEAD
   public get label(): string {
     return this.tooltip !== undefined ? translate(this.tooltip) : '';
-=======
+  }
+
   protected addDisposable(disposable: () => void): void {
     this._disposables.push(disposable);
-  }
-
-  public getLabel(translate: TranslateDelegate): string {
-    return translate(this.tooltip ?? { untranslated: '' });
->>>>>>> d1c74314
   }
 
   public getShortCutKeys(): string[] | undefined {
