/*!
 * Copyright 2020 Cognite AS
 */

import * as THREE from 'three';
import {
  Subject,
  Observable,
  combineLatest,
  from,
  fromEventPattern,
  asyncScheduler,
  scheduled,
  queueScheduler
} from 'rxjs';
import { CadNode } from './CadNode';
import {
  scan,
  share,
  startWith,
  auditTime,
  filter,
  map,
  publish,
  flatMap,
<<<<<<< HEAD
  tap,
  distinctUntilChanged,
  observeOn,
  switchMap,
  finalize
=======
  toArray,
  tap,
  distinctUntilChanged,
  mergeAll,
  observeOn
>>>>>>> 6131d3a8
} from 'rxjs/operators';
import { SectorCuller } from './sector/culling/SectorCuller';
import { DetermineSectorsInput } from './sector/culling/types';
import { CadLoadingHints } from './CadLoadingHints';
import { ConsumedSector, WantedSector, SectorGeometry } from './sector/types';
import { distinctUntilLevelOfDetailChanged } from './sector/sectorUtilities';
import { LevelOfDetail } from './sector/LevelOfDetail';
import { Repository } from './sector/Repository';
import { SectorQuads } from './rendering/types';
import { emissionLastMillis } from '@/utilities';
import { CadModelMetadata } from '.';

export class CadModelUpdateHandler {
  private readonly _sectorRepository: Repository;
  private readonly _cameraSubject: Subject<THREE.PerspectiveCamera> = new Subject();
  private readonly _clippingPlaneSubject: Subject<THREE.Plane[]> = new Subject();
  private readonly _clipIntersectionSubject: Subject<boolean> = new Subject();
  private readonly _loadingHintsSubject: Subject<CadLoadingHints> = new Subject();
  private readonly _modelSubject: Subject<CadNode> = new Subject();

  private readonly _updateObservable: Observable<ConsumedSector>;

  constructor(sectorRepository: Repository, sectorCuller: SectorCuller) {
    this._sectorRepository = sectorRepository;
    this._updateObservable = combineLatest([
      this._cameraSubject.pipe(auditTime(1000)),
      this._clippingPlaneSubject.pipe(startWith([])),
      this._clipIntersectionSubject.pipe(startWith(false)),
      this._loadingHintsSubject.pipe(startWith({} as CadLoadingHints)),
      this._cameraSubject.pipe(auditTime(250), emissionLastMillis(600)),
      this.loadingModelObservable()
    ]).pipe(
      observeOn(asyncScheduler),
      auditTime(250),
<<<<<<< HEAD
      map(([camera, clippingPlanes, clipIntersection, loadingHints, cameraInMotion, cadModelsMetadata]) => {
        return {
          camera,
          clippingPlanes,
          clipIntersection,
          loadingHints,
          cameraInMotion,
          cadModelsMetadata
        };
=======
      filter(
        ([_camera, _clippingPlanes, _clipIntersection, loadingHints, _cameraInMotion, cadModelsMetadata]) =>
          cadModelsMetadata.length > 0 && loadingHints.suspendLoading !== true
      ),
      map(([camera, clippingPlanes, clipIntersection, loadingHints, cameraInMotion, cadModelsMetadata]) => {
        const input: DetermineSectorsInput = {
          camera,
          cameraInMotion,
          clippingPlanes,
          clipIntersection,
          loadingHints,
          cadModelsMetadata
        };
        return sectorCuller.determineSectors(input);
>>>>>>> 6131d3a8
      }),
      filter<DetermineSectorsInput>(
        ({ cadModelsMetadata, loadingHints }) => cadModelsMetadata.length > 0 && loadingHints.suspendLoading !== true
      ),
      publish(input$ => {
        const modelSectorStates: { [blobUrl: string]: { [id: number]: LevelOfDetail } } = {};
<<<<<<< HEAD

        const stateHasChanged = filter<WantedSector>(wantedSector => {
          const sectorStates = modelSectorStates[wantedSector.blobUrl];
          if (sectorStates) {
            const sectorState = sectorStates[wantedSector.metadata.id];
            if (sectorState) {
              return sectorState !== wantedSector.levelOfDetail;
=======

        const filterDiscarded = filter<WantedSector>(
          wantedSector => wantedSector.levelOfDetail === LevelOfDetail.Discarded
        );
        const discardedSectorsObservable = wantedSectors.pipe(mergeAll(), filterDiscarded);

        const filterSimpleAndDetailed = filter<WantedSector>(
          wantedSector =>
            wantedSector.levelOfDetail === LevelOfDetail.Simple || wantedSector.levelOfDetail === LevelOfDetail.Detailed
        );

        const filterUnloadedSectors = filter<WantedSector>(wantedSector => {
          const sectorStates = modelSectorStates[wantedSector.blobUrl];
          if (sectorStates) {
            const sectorState = sectorStates[wantedSector.metadata.id];
            return sectorState !== wantedSector.levelOfDetail;
          }
          return true;
        });

        const simpleAndDetailedSectorsObservable = wantedSectors.pipe(
          flatMap(wantedSectorsArray => {
            // TODO: 17-07-2020 j-bjorne adding a scheduled wrapping the from, currently doesn't work
            return from(wantedSectorsArray).pipe(filterSimpleAndDetailed, filterUnloadedSectors, toArray());
          })
        );

        return scheduled(
          [
            discardedSectorsObservable.pipe(
              map(wantedSector => ({ ...wantedSector, group: undefined } as ConsumedSector))
            ),
            simpleAndDetailedSectorsObservable.pipe(sectorRepository.loadSector())
          ],
          queueScheduler
        ).pipe(
          mergeAll(),
          // TODO 16-07-2020 j-bjorne: Might not actually be needed due to switch map logic. If not need to investigate if stale sectors are shown.
          // filterCurrentWantedSectors(wantedSectors),
          distinctUntilLevelOfDetailChanged(),
          tap(consumedSector => {
            let sectorStates = modelSectorStates[consumedSector.blobUrl];
            if (!sectorStates) {
              sectorStates = {};
              modelSectorStates[consumedSector.blobUrl] = sectorStates;
            }
            if (consumedSector.levelOfDetail === LevelOfDetail.Discarded) {
              delete sectorStates[consumedSector.metadata.id];
>>>>>>> 6131d3a8
            } else {
              return wantedSector.levelOfDetail != LevelOfDetail.Discarded;
            }
          }
          return true;
        });
        const updateSectorState = tap<ConsumedSector>(consumedSector => {
          let sectorStates = modelSectorStates[consumedSector.blobUrl];
          if (!sectorStates) {
            sectorStates = {};
            modelSectorStates[consumedSector.blobUrl] = sectorStates;
          }
          if (consumedSector.levelOfDetail === LevelOfDetail.Discarded) {
            delete sectorStates[consumedSector.metadata.id];
          } else {
            sectorStates[consumedSector.metadata.id] = consumedSector.levelOfDetail;
          }
        });

        return input$.pipe(
          switchMap(input => {
            const wantedSector$ = scheduled(from(sectorCuller.determineSectors(input)), queueScheduler);
            return wantedSector$.pipe(
              stateHasChanged,
              this._sectorRepository.loadSector(),
              distinctUntilLevelOfDetailChanged(),
              updateSectorState
            );
          })
        );
<<<<<<< HEAD
      }),
      finalize(() => {
        this._sectorRepository.clear();
=======
>>>>>>> 6131d3a8
      })
    );
  }

  updateCamera(camera: THREE.PerspectiveCamera): void {
    this._cameraSubject.next(camera);
  }

  set clippingPlanes(value: THREE.Plane[]) {
    this._clippingPlaneSubject.next(value);
  }

  set clipIntersection(value: boolean) {
    this._clipIntersectionSubject.next(value);
  }

  updateModels(cadModel: CadNode): void {
    this._modelSubject.next(cadModel);
  }

  updateLoadingHints(cadLoadingHints: CadLoadingHints): void {
    this._loadingHintsSubject.next(cadLoadingHints);
  }

  consumedSectorObservable(): Observable<ConsumedSector> {
    return this._updateObservable.pipe(share());
  }

  getLoadingStateObserver(): Observable<boolean> {
    return this._sectorRepository.getLoadingStateObserver();
  }

  getParsedData(): Observable<{ blobUrl: string; lod: string; data: SectorGeometry | SectorQuads }> {
    return this._sectorRepository.getParsedData();
  }

  private loadingModelObservable() {
    return this._modelSubject.pipe(
      publish(modelObservable => {
        return modelObservable.pipe(
          flatMap(
            cadNode => {
              return fromEventPattern<Readonly<CadLoadingHints>>(
                h => cadNode.on('loadingHintsChanged', h),
                h => cadNode.off('loadingHintsChanged', h)
              ).pipe(startWith(cadNode.loadingHints), distinctUntilChanged());
            },
            (cadNode, loadingHints) => ({ cadNode, loadingHints })
          ),
          scan((array, next) => {
            const { cadNode, loadingHints } = next;
            if (loadingHints && !loadingHints.suspendLoading) {
              array.push(cadNode.cadModelMetadata);
            } else {
              return array.filter(x => x !== cadNode.cadModelMetadata);
            }
            return array;
          }, [] as CadModelMetadata[])
        );
      })
    );
  }
}<|MERGE_RESOLUTION|>--- conflicted
+++ resolved
@@ -23,19 +23,11 @@
   map,
   publish,
   flatMap,
-<<<<<<< HEAD
   tap,
   distinctUntilChanged,
   observeOn,
   switchMap,
   finalize
-=======
-  toArray,
-  tap,
-  distinctUntilChanged,
-  mergeAll,
-  observeOn
->>>>>>> 6131d3a8
 } from 'rxjs/operators';
 import { SectorCuller } from './sector/culling/SectorCuller';
 import { DetermineSectorsInput } from './sector/culling/types';
@@ -70,7 +62,6 @@
     ]).pipe(
       observeOn(asyncScheduler),
       auditTime(250),
-<<<<<<< HEAD
       map(([camera, clippingPlanes, clipIntersection, loadingHints, cameraInMotion, cadModelsMetadata]) => {
         return {
           camera,
@@ -80,86 +71,18 @@
           cameraInMotion,
           cadModelsMetadata
         };
-=======
-      filter(
-        ([_camera, _clippingPlanes, _clipIntersection, loadingHints, _cameraInMotion, cadModelsMetadata]) =>
-          cadModelsMetadata.length > 0 && loadingHints.suspendLoading !== true
-      ),
-      map(([camera, clippingPlanes, clipIntersection, loadingHints, cameraInMotion, cadModelsMetadata]) => {
-        const input: DetermineSectorsInput = {
-          camera,
-          cameraInMotion,
-          clippingPlanes,
-          clipIntersection,
-          loadingHints,
-          cadModelsMetadata
-        };
-        return sectorCuller.determineSectors(input);
->>>>>>> 6131d3a8
       }),
       filter<DetermineSectorsInput>(
         ({ cadModelsMetadata, loadingHints }) => cadModelsMetadata.length > 0 && loadingHints.suspendLoading !== true
       ),
       publish(input$ => {
         const modelSectorStates: { [blobUrl: string]: { [id: number]: LevelOfDetail } } = {};
-<<<<<<< HEAD
-
         const stateHasChanged = filter<WantedSector>(wantedSector => {
           const sectorStates = modelSectorStates[wantedSector.blobUrl];
           if (sectorStates) {
             const sectorState = sectorStates[wantedSector.metadata.id];
             if (sectorState) {
               return sectorState !== wantedSector.levelOfDetail;
-=======
-
-        const filterDiscarded = filter<WantedSector>(
-          wantedSector => wantedSector.levelOfDetail === LevelOfDetail.Discarded
-        );
-        const discardedSectorsObservable = wantedSectors.pipe(mergeAll(), filterDiscarded);
-
-        const filterSimpleAndDetailed = filter<WantedSector>(
-          wantedSector =>
-            wantedSector.levelOfDetail === LevelOfDetail.Simple || wantedSector.levelOfDetail === LevelOfDetail.Detailed
-        );
-
-        const filterUnloadedSectors = filter<WantedSector>(wantedSector => {
-          const sectorStates = modelSectorStates[wantedSector.blobUrl];
-          if (sectorStates) {
-            const sectorState = sectorStates[wantedSector.metadata.id];
-            return sectorState !== wantedSector.levelOfDetail;
-          }
-          return true;
-        });
-
-        const simpleAndDetailedSectorsObservable = wantedSectors.pipe(
-          flatMap(wantedSectorsArray => {
-            // TODO: 17-07-2020 j-bjorne adding a scheduled wrapping the from, currently doesn't work
-            return from(wantedSectorsArray).pipe(filterSimpleAndDetailed, filterUnloadedSectors, toArray());
-          })
-        );
-
-        return scheduled(
-          [
-            discardedSectorsObservable.pipe(
-              map(wantedSector => ({ ...wantedSector, group: undefined } as ConsumedSector))
-            ),
-            simpleAndDetailedSectorsObservable.pipe(sectorRepository.loadSector())
-          ],
-          queueScheduler
-        ).pipe(
-          mergeAll(),
-          // TODO 16-07-2020 j-bjorne: Might not actually be needed due to switch map logic. If not need to investigate if stale sectors are shown.
-          // filterCurrentWantedSectors(wantedSectors),
-          distinctUntilLevelOfDetailChanged(),
-          tap(consumedSector => {
-            let sectorStates = modelSectorStates[consumedSector.blobUrl];
-            if (!sectorStates) {
-              sectorStates = {};
-              modelSectorStates[consumedSector.blobUrl] = sectorStates;
-            }
-            if (consumedSector.levelOfDetail === LevelOfDetail.Discarded) {
-              delete sectorStates[consumedSector.metadata.id];
->>>>>>> 6131d3a8
             } else {
               return wantedSector.levelOfDetail != LevelOfDetail.Discarded;
             }
@@ -190,12 +113,9 @@
             );
           })
         );
-<<<<<<< HEAD
       }),
       finalize(() => {
         this._sectorRepository.clear();
-=======
->>>>>>> 6131d3a8
       })
     );
   }
