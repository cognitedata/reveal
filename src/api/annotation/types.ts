--- conflicted
+++ resolved
@@ -114,18 +114,15 @@
   ? CDFAnnotationTypeEnum.ImageClassification
   : never;
 
-<<<<<<< HEAD
 export type CDFAnnotationV2<Type> = AnnotatedResourceId & {
-=======
-export type CDFAnnotationV2<Type> = AnnotatedResourceIdEither & {
   id: number;
->>>>>>> 362c5f25
   createdTime: Timestamp;
   lastUpdatedTime: Timestamp;
   annotatedResourceType: 'file';
   status: CDFAnnotationStatus;
   annotationType: CDFAnnotationType<Type>;
   data: Type;
+  linkedResourceType: 'file' | 'asset';
 };
 // Annotation API types
 export type AnnotationTypeV1 =
