--- conflicted
+++ resolved
@@ -1,26 +1,18 @@
 import React from 'react';
 
-<<<<<<< HEAD
 import { formatTime } from '@cognite/cdf-utilities';
-import { Flex, Tooltip } from '@cognite/cogs.js';
+import { Flex, Tooltip, Icon, Colors } from '@cognite/cogs.js';
 
 import { useTranslation } from '../../common';
-import { UptimeAggregation, formatUptime } from '../../utils/hostedExtractors';
-=======
-import { Flex, Tooltip, Icon, Colors } from '@cognite/cogs.js';
-
-import { useTranslation } from 'common';
+import {
+  MQTTSourceWithJobMetrics,
+  ReadMQTTJobLog,
+} from '../../hooks/hostedExtractors';
 import {
   UptimeAggregation,
   formatUptime,
   doesLogHavePauseType,
-} from 'utils/hostedExtractors';
-import { formatTime } from '@cognite/cdf-utilities';
-import {
-  MQTTSourceWithJobMetrics,
-  ReadMQTTJobLog,
-} from 'hooks/hostedExtractors';
->>>>>>> aaaea038
+} from '../../utils/hostedExtractors';
 
 type SourceStatusItemTooltipProps = {
   children: React.ReactNode;
