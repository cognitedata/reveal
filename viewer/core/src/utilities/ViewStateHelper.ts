/*!
 * Copyright 2021 Cognite AS
 */
import * as THREE from 'three';

import { Cognite3DModel } from '../public/migration/Cognite3DModel';
import { Cognite3DViewer } from '../public/migration/Cognite3DViewer';
<<<<<<< HEAD

import * as THREE from 'three';
=======
>>>>>>> 84152295
import { NodeCollectionDeserializer } from '../datamodels/cad/styling/NodeCollectionDeserializer';
import { CogniteClient } from '@cognite/sdk';

import ComboControls from '@reveal/camera-manager';
import { NodeAppearance } from '@reveal/cad-styling';

import { CogniteClient } from '@cognite/sdk';

export type ViewerState = {
  camera: {
    position: THREE.Vector3;
    target: THREE.Vector3;
  };
  models: ModelState[];
};

export type ModelState = {
  defaultNodeAppearance: NodeAppearance;
  modelId: number;
  revisionId: number;
  styledSets: { token: string; state: any; options?: any; appearance: NodeAppearance }[];
};

export class ViewStateHelper {
  private readonly _cameraControls: ComboControls;
  private readonly _viewer: Cognite3DViewer;
  private readonly _cdfClient: CogniteClient;

  constructor(viewer: Cognite3DViewer, cdfClient: CogniteClient) {
    this._viewer = viewer;
    this._cdfClient = cdfClient;
    this._cameraControls = viewer.cameraControls;
  }

  public getCurrentState(): ViewerState {
    const cameraState = this._cameraControls.getState();

    const modelStates = this._viewer.models
      .filter(model => model instanceof Cognite3DModel)
      .map(model => model as Cognite3DModel)
      .map(model => {
        const defaultNodeAppearance = model.getDefaultNodeAppearance();
        const modelId = model.modelId;
        const revisionId = model.revisionId;

        const styledCollections = model.styledNodeCollections.map(styledNodeCollection => {
          const { nodes, appearance } = styledNodeCollection;
          return { ...nodes.serialize(), appearance: appearance };
        });

        return {
          defaultNodeAppearance: defaultNodeAppearance,
          modelId,
          revisionId,
          styledSets: styledCollections
        } as ModelState;
      });

    return {
      camera: {
        position: cameraState.position,
        target: cameraState.target
      },
      models: modelStates
    };
  }

  public async setState(viewerState: ViewerState): Promise<void> {
    const cameraPosition = new THREE.Vector3(
      viewerState.camera.position.x,
      viewerState.camera.position.y,
      viewerState.camera.position.z
    );

    const cameraTarget = new THREE.Vector3(
      viewerState.camera.target.x,
      viewerState.camera.target.y,
      viewerState.camera.target.z
    );
    this._cameraControls.setState(cameraPosition, cameraTarget);

    const cadModels = this._viewer.models
      .filter(model => model instanceof Cognite3DModel)
      .map(model => model as Cognite3DModel);

    await Promise.all(
      viewerState.models
        .map(state => {
          const model = cadModels.find(model => model.modelId == state.modelId && model.revisionId == state.revisionId);
          if (model === undefined) {
            throw new Error(
              `Cannot apply model state. Model (modelId: ${state.modelId}, revisionId: ${state.revisionId}) has not been added to viewer.`
            );
          }

          return { model: model, state: state };
        })
        .map(async modelState => {
          const { model, state } = modelState;
          model.setDefaultNodeAppearance(state.defaultNodeAppearance);

          await Promise.all(
            state.styledSets.map(async styleFilter => {
              const nodeCollection = await NodeCollectionDeserializer.Instance.deserialize(this._cdfClient, model, {
                token: styleFilter.token,
                state: styleFilter.state,
                options: styleFilter.options
              });

              model.assignStyledNodeCollection(nodeCollection, styleFilter.appearance);
            })
          );
        })
    );
  }
}<|MERGE_RESOLUTION|>--- conflicted
+++ resolved
@@ -5,13 +5,8 @@
 
 import { Cognite3DModel } from '../public/migration/Cognite3DModel';
 import { Cognite3DViewer } from '../public/migration/Cognite3DViewer';
-<<<<<<< HEAD
 
-import * as THREE from 'three';
-=======
->>>>>>> 84152295
 import { NodeCollectionDeserializer } from '../datamodels/cad/styling/NodeCollectionDeserializer';
-import { CogniteClient } from '@cognite/sdk';
 
 import ComboControls from '@reveal/camera-manager';
 import { NodeAppearance } from '@reveal/cad-styling';
