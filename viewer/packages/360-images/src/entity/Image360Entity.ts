--- conflicted
+++ resolved
@@ -6,17 +6,6 @@
 import { Image360FileProvider } from '@reveal/data-providers';
 import { Image360Icon } from '../icons/Image360Icon';
 import { Image360 } from './Image360';
-<<<<<<< HEAD
-import { Historical360ImageSet, Image360EventDescriptor } from '@reveal/data-providers/src/types';
-import { Image360RevisionEntity } from './Image360RevisionEntity';
-
-export class Image360Entity implements Image360 {
-  private readonly _image360Icon: Image360Icon;
-  private readonly _eventMetadata: Image360EventDescriptor;
-  private readonly _revisions: Image360RevisionEntity[];
-  private _activeRevision: Image360RevisionEntity;
-  private readonly _reloadImage: (entity: Image360Entity, revision: Image360RevisionEntity) => Promise<void>;
-=======
 import { Historical360ImageSet } from '@reveal/data-providers/src/types';
 import { Image360RevisionEntity } from './Image360RevisionEntity';
 import minBy from 'lodash/minBy';
@@ -37,7 +26,6 @@
   get transform(): THREE.Matrix4 {
     return this._transform.clone();
   }
->>>>>>> fd6fd963
 
   /**
    * Get the icon that represents the 360
@@ -48,23 +36,21 @@
     return this._image360Icon;
   }
 
+  /**
+   * The object containing the unit cube with the 360 images.
+   * @returns Image360Visualization
+   */
+  get image360Visualization(): Image360VisualizationBox {
+    return this._image360VisualzationBox;
+  }
+
   constructor(
     image360Metadata: Historical360ImageSet,
     sceneHandler: SceneHandler,
     imageProvider: Image360FileProvider,
     transform: THREE.Matrix4,
-    icon: Image360Icon,
-    reloadImage: (entity: Image360Entity, revision: Image360RevisionEntity) => Promise<void>
+    icon: Image360Icon
   ) {
-<<<<<<< HEAD
-    this._image360Icon = icon;
-    this._reloadImage = reloadImage;
-    this._eventMetadata = image360Metadata;
-
-    this._revisions = image360Metadata.imageRevisions.map(descriptor => {
-      return new Image360RevisionEntity(imageProvider, descriptor, sceneHandler, transform);
-    });
-=======
     this._transform = transform;
     this._image360Icon = icon;
 
@@ -74,44 +60,16 @@
     this._revisions = image360Metadata.imageRevisions.map(
       descriptor => new Image360RevisionEntity(imageProvider, descriptor, this._image360VisualzationBox)
     );
->>>>>>> fd6fd963
     this._activeRevision = this.getMostRecentRevision();
   }
 
   /**
-<<<<<<< HEAD
-   * Set the opacity of all images in this entity.
-   */
-  public setOpacity(alpha: number): void {
-    this._revisions.forEach(revision => (revision.image360Visualization.opacity = alpha));
-  }
-
-  /**
-   * List all available revisions.
-   * */
-  public list360ImageRevisions(): Image360RevisionEntity[] {
-    return this._revisions;
-  }
-
-  /**
-   * Will reload the entity with images from the new revision.
-   * Resolves once loading is complete. Rejects if revision could not be changed.
-   * If the entity is not entered/visible the promise will be resolved instantly.
-   *
-   * @param revision The revision to load
-   * @returns Promise for when revision has either been updated or it failed to change.
-   */
-  public changeRevision(revision: Image360RevisionEntity): Promise<void> {
-    return this._reloadImage(this, revision);
-  }
-=======
    * List all historical images for this entity.
    * @returns A list of available revisions.
    */
   public getRevisions(): Image360RevisionEntity[] {
     return this._revisions;
   }
->>>>>>> fd6fd963
 
   /**
    * Get the revision that is currently loaded for this entry.
@@ -123,10 +81,7 @@
 
   public setActiveRevision(revision: Image360RevisionEntity): void {
     this._activeRevision = revision;
-<<<<<<< HEAD
-=======
     this._activeRevision.applyTextures();
->>>>>>> fd6fd963
   }
 
   public getMostRecentRevision(): Image360RevisionEntity {
@@ -139,23 +94,6 @@
    */
   public getRevisionClosestToDate(date: Date): Image360RevisionEntity {
     const dateAsNumber = date.getTime();
-<<<<<<< HEAD
-    const closest = this._revisions.reduce(
-      (closest, revision) => {
-        if (revision.date) {
-          const difference = Math.abs(revision.date.getTime() - dateAsNumber);
-          if (difference < closest.difference) return { revision: revision, difference };
-        }
-        return closest;
-      },
-      { revision: this.getMostRecentRevision(), difference: Number.POSITIVE_INFINITY }
-    );
-    return closest.revision;
-  }
-
-  public getEventMetadata(): Image360EventDescriptor {
-    return this._eventMetadata;
-=======
     const datedRevisions = this._revisions.filter(revision => revision.date !== undefined);
     const closestDatedRevision = minBy(datedRevisions, revision => Math.abs(revision.date!.getTime() - dateAsNumber));
     return closestDatedRevision ?? this.getMostRecentRevision();
@@ -166,19 +104,14 @@
    */
   public unloadImage(): void {
     this._image360VisualzationBox.unloadImages();
->>>>>>> fd6fd963
   }
 
   /**
    * @obvious
    */
   public dispose(): void {
-<<<<<<< HEAD
-    this._revisions.forEach(revision => revision.unload360Image());
-=======
     this.unloadImage();
     this._revisions.forEach(revision => revision.clearTextures());
->>>>>>> fd6fd963
     this._image360Icon.dispose();
   }
 }