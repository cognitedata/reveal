--- conflicted
+++ resolved
@@ -19,11 +19,8 @@
 
   useEffect(() => {
     const gui = new dat.GUI();
-<<<<<<< HEAD
     let revealManager: reveal.RevealManager<unknown>;
-=======
     const animationLoopHandler: AnimationLoopHandler = new AnimationLoopHandler();
->>>>>>> 33bc17a4
 
     async function main() {
       const { project, modelUrl, modelRevision } = getParamsFromURL({
@@ -59,9 +56,13 @@
       if(modelRevision) {
         revealManager = reveal.createCdfRevealManager(client, revealOptions);
         model = await revealManager.addModel('cad', modelRevision);
-      } else {
+      } else if(modelUrl) {
         revealManager = reveal.createLocalRevealManager(revealOptions);
         model = await revealManager.addModel('cad', modelUrl);
+      } else {
+        throw new Error(
+          'Need to provide either project & model OR modelUrl as query parameters'
+        );
       }
 
       scene.add(model);
@@ -244,11 +245,8 @@
 
     return () => {
       gui.destroy();
-<<<<<<< HEAD
       revealManager.dispose();
-=======
       animationLoopHandler.dispose();
->>>>>>> 33bc17a4
     };
   });
   return (
