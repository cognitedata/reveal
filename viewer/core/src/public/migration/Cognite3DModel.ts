--- conflicted
+++ resolved
@@ -15,11 +15,7 @@
 import { NodesApiClient } from '@reveal/nodes-api';
 import { CadModelMetadata, WellKnownDistanceToMeterConversionFactors } from '@reveal/cad-parsers';
 import { NumericRange } from '@reveal/utilities';
-<<<<<<< HEAD
-import { trackCadModelStyled, trackError } from '@reveal/metrics';
-=======
 import { MetricsLogger } from '@reveal/metrics';
->>>>>>> c2ef232e
 import { CadNode, NodeTransformProvider } from '@reveal/rendering';
 import { NodeCollectionBase, NodeAppearance } from '@reveal/cad-styling';
 
@@ -161,11 +157,7 @@
    * @throws Error if node collection already has been assigned to the model.
    */
   assignStyledNodeCollection(nodeCollection: NodeCollectionBase, appearance: NodeAppearance) {
-<<<<<<< HEAD
-    trackCadModelStyled(nodeCollection.classToken, appearance);
-=======
     MetricsLogger.trackCadModelStyled(nodeCollection.classToken, appearance);
->>>>>>> c2ef232e
 
     const index = this._styledNodeCollections.findIndex(x => x.nodeCollection === nodeCollection);
     if (index !== -1) {
