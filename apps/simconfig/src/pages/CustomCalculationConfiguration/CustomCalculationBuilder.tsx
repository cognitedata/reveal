import { useEffect, useState } from 'react';
import { useNavigate } from 'react-location';

import { Form, Formik } from 'formik';
import styled from 'styled-components/macro';

import { Infobox, Switch, toast } from '@cognite/cogs.js-v9';
import type { UserDefined } from '@cognite/simconfig-api-sdk/rtk';
import { useUpsertCalculationMutation } from '@cognite/simconfig-api-sdk/rtk';

import { Editor } from 'components/shared/Editor';
import { Wizard } from 'components/shared/Wizard';
import { useUserInfo } from 'hooks/useUserInfo';
import { DataSamplingStep } from 'pages/CalculationConfiguration/steps/DataSamplingStep';
import { ScheduleStep } from 'pages/CalculationConfiguration/steps/ScheduleStep';
import { SummaryStep } from 'pages/CalculationConfiguration/steps/SummaryStep';
import { createCdfLink } from 'utils/createCdfLink';

import { CustomCalculationBuilderContainer } from './elements';
import { Routine } from './Routine';
import { getStepValidationErrors } from './Routine/validation';

interface CustomCalculationBuilderProps {
  calculation: UserDefined;
  setCalculation: (calculation: UserDefined) => void;
  project: string;
  dataSetId: number;
  modelName: string;
  simulator: string;
}

export function CustomCalculationBuilder({
  calculation,
  setCalculation,
  project,
  dataSetId,
  modelName,
  simulator,
}: CustomCalculationBuilderProps) {
  const navigate = useNavigate();
  const [isCalculationFormatValid, setIsCalculationFormatValid] =
    useState<boolean>(true);
  const [calculationTemp, setCalculationTemp] = useState<string>();
  const [isEditorEnabled, setIsEditorEnabled] = useState<boolean>(false);
  const [editorChangesSaved, setEditorChangesSaved] = useState<boolean>(true);
  const { data: user } = useUserInfo();
  const [upsertCalculation] = useUpsertCalculationMutation();

  useEffect(() => {
    setCalculationTemp(JSON.stringify(calculation, null, 2));
  }, [calculation]);

  function isValidCalculation(str: string): UserDefined | boolean {
    try {
      return JSON.parse(str) as UserDefined;
    } catch (e) {
      return false;
    }
  }
  const handleCalculationEditorChange = (
    calculationConfiguration: string | undefined,
    setValues: (values: UserDefined) => void
  ) => {
    if (calculationConfiguration) {
      const checkCalc = isValidCalculation(calculationConfiguration);
      setIsCalculationFormatValid(!!checkCalc);

      if (checkCalc) {
        const update = {
          ...(JSON.parse(calculationConfiguration) as UserDefined),
          userEmail: user?.mail ?? '',
        };
        setCalculation(update);
        setValues(update);
      }
    }
  };

  return (
    <CustomCalculationBuilderContainer>
      <Formik
        initialValues={calculation}
        validateOnChange={false}
        validateOnBlur
        validateOnMount
        onSubmit={async (_values) => {
          await upsertCalculation({
            project,
            dataSetId,
            calculationTemplateModel: calculation,
          })
            .unwrap()
            .then((_payload) => {
              toast.success('The calculation was successfully configured.', {
                autoClose: 5000,
              });

              navigate({
                to: createCdfLink(
                  `/model-library/models/${simulator}/${modelName}/calculations`
                ),
              });
            })
            .catch((error) =>
              toast.error(
                `An error occured while storing the calculation configuration. Error: ${error}`
              )
            );
        }}
      >
        {({ isSubmitting, isValid, values, setValues, submitForm }) => (
          <Form>
            <CustomCalculationConfigurationHeader>
              <strong>{values.calculationName} </strong>
              Configuration for {decodeURI(modelName)}
            </CustomCalculationConfigurationHeader>
            <Wizard
              isSubmitting={isSubmitting}
              isValid={isValid}
              animated
              onChangeStep={() => {
                if (!editorChangesSaved && calculationTemp) {
                  const val = JSON.parse(calculationTemp) as UserDefined;
                  setCalculation(val);
                  setValues(val);
                  setEditorChangesSaved(true);
                } else {
                  setCalculation(values);
                  setValues(values);
                }
                return true;
              }}
              onSubmit={submitForm}
            >
              <Wizard.Step
                disabled={!isCalculationFormatValid}
                icon="Calendar"
                key="schedule"
                title="Schedule"
                validationErrors={getStepValidationErrors(values, 'schedule')}
              >
                <ScheduleStep />
              </Wizard.Step>

              <Wizard.Step
                disabled={!isCalculationFormatValid}
                icon="DataSource"
                key="data-sampling"
                title="Data sampling"
                validationErrors={getStepValidationErrors(
                  values,
                  'dataSampling',
                  'logicalCheck',
                  'steadyStateDetection'
                )}
              >
                <DataSamplingStep />
              </Wizard.Step>

              <Wizard.Step
                icon="Function"
                key="routine"
                title="Routine"
                validationErrors={getStepValidationErrors(values, 'routine')}
              >
                <Switch
                  checked={isEditorEnabled}
                  className="routine-editor-switch"
                  name="routine-editor-switch"
<<<<<<< HEAD
                  style={{ marginBottom: '1em' }}
                  onChange={(
                    _e: React.ChangeEvent<HTMLInputElement>,
                    value: boolean
                  ) => {
                    setIsEditorEnabled(value);
                  }}
=======
                  onChange={setIsEditorEnabled}
>>>>>>> 78b9bc87
                >
                  {!isEditorEnabled
                    ? 'Switch to JSON editor'
                    : 'Switch to routine builder'}
                </Switch>
                {isEditorEnabled ? (
                  <EditorContainer>
                    {!isCalculationFormatValid && (
                      <Infobox style={{ width: '600px' }} type="danger">
                        You entered an invalid value that is not supported.
                        Please try again.
                      </Infobox>
                    )}
                    <Editor
                      height="42vh"
                      value={calculationTemp}
                      width="90vw"
                      onChange={(value) => {
                        const checkCalc = isValidCalculation(value);
                        setIsCalculationFormatValid(!!checkCalc);
                        setCalculationTemp(value);
                        setEditorChangesSaved(false);
                        handleCalculationEditorChange(value, setValues);
                      }}
                    />
                  </EditorContainer>
                ) : (
                  <Routine setCalculation={setCalculation} />
                )}
              </Wizard.Step>

              <Wizard.Step
                disabled={!isCalculationFormatValid}
                icon="Checkmark"
                key="summary"
                title="Summary"
              >
                <SummaryStep />
              </Wizard.Step>
            </Wizard>
          </Form>
        )}
      </Formik>
    </CustomCalculationBuilderContainer>
  );
}

const CustomCalculationConfigurationHeader = styled.div`
  margin-top: 2.69em;
  font-size: 1.5rem;
  z-index: 3;
  position: fixed;
  width: calc(100% - 3rem);
  backdrop-filter: blur(5px);
  padding: 0.25rem 0;
  padding-top: 2rem;
  padding-bottom: 3.5rem;
  font-size: 1.5em;
  background: rgba(255, 255, 255, 0.9);
  top: 3.5rem;
`;

const EditorContainer = styled.div`
  display: flex;
  flex-direction: column;
  align-content: center;
  justify-content: center;
  align-items: center;
`;<|MERGE_RESOLUTION|>--- conflicted
+++ resolved
@@ -167,7 +167,6 @@
                   checked={isEditorEnabled}
                   className="routine-editor-switch"
                   name="routine-editor-switch"
-<<<<<<< HEAD
                   style={{ marginBottom: '1em' }}
                   onChange={(
                     _e: React.ChangeEvent<HTMLInputElement>,
@@ -175,9 +174,6 @@
                   ) => {
                     setIsEditorEnabled(value);
                   }}
-=======
-                  onChange={setIsEditorEnabled}
->>>>>>> 78b9bc87
                 >
                   {!isEditorEnabled
                     ? 'Switch to JSON editor'
