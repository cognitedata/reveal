--- conflicted
+++ resolved
@@ -25,16 +25,8 @@
   const { rows, isFetched } = useTableData();
   const [[database, table] = [undefined, undefined]] = useActiveTable();
 
-<<<<<<< HEAD
   const canBeDownloaded = isFetched && !!rows?.length;
-
-  const onShareClick = () => {
-    /** do something */
-  };
-=======
-  const canBeDownloaded = isDone && !!rows?.length;
-  const canBeRenamed = false; // TODO
->>>>>>> 7957e89d
+  const canBeRenamed = false;
 
   const onDownloadData = useMemo(() => {
     return (
