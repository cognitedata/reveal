--- conflicted
+++ resolved
@@ -40,11 +40,7 @@
     this._inProgressDownloads = [];
   }
 
-<<<<<<< HEAD
-  public async cachedPreload(entity: Image360Entity, requestRedraw?: () => void): Promise<void> {
-=======
   public async cachedPreload(entity: Image360Entity, lockDownload = false): Promise<void> {
->>>>>>> ae46cbb3
     if (this._loaded360Images.includes(entity)) {
       return;
     }
@@ -64,7 +60,7 @@
 
     const { signal, abort } = this.createAbortSignal();
     const load360Image = entity
-      .load360Image(signal, requestRedraw)
+      .load360Image(signal)
       .catch(e => {
         if (signal.aborted || e === 'Aborted') {
           Log.info('Abort warning: ' + e);
