--- conflicted
+++ resolved
@@ -4,10 +4,7 @@
 
 import { createMaterials, Materials } from './materials';
 import { VisibilityDelegate, ColorDelegate, NodeAppearance } from '../../common/cad/NodeAppearance';
-<<<<<<< HEAD
-=======
 import { RenderMode } from '../materials';
->>>>>>> abeede6e
 
 function updateColors(getColor: ColorDelegate, materials: Materials, treeIndices: number[]) {
   for (const treeIndex of treeIndices) {
