/*!
 * Copyright 2021 Cognite AS
 */
import * as THREE from 'three';

import TWEEN from '@tweenjs/tween.js';
import debounce from 'lodash/debounce';
import omit from 'lodash/omit';
import { CogniteClient } from '@cognite/sdk';
import { Subscription, fromEventPattern } from 'rxjs';

import {
  defaultRenderOptions,
  SsaoParameters,
  SsaoSampleQuality,
  AntiAliasingMode,
  LoadingState
} from '@reveal/cad-geometry-loaders';

<<<<<<< HEAD
=======
import { File3dFormat } from '@reveal/cad-parsers';

>>>>>>> 9c248458
import { assertNever, clickOrTouchEventOffset, EventTrigger, trackError, trackEvent } from '@reveal/utilities';

import { worldToNormalizedViewportCoordinates, worldToViewportCoordinates } from '../../utilities/worldToViewport';
import { intersectCadNodes } from '../../datamodels/cad/picking';

import {
  AddModelOptions,
  Cognite3DViewerOptions,
  Intersection,
  CameraChangeDelegate,
  PointerEventDelegate,
  CadModelBudget,
  PointCloudBudget
} from './types';
import { NotSupportedInMigrationWrapperError } from './NotSupportedInMigrationWrapperError';
import RenderController from './RenderController';
import { CogniteModelBase } from './CogniteModelBase';
import { Cognite3DModel } from './Cognite3DModel';
import { CognitePointCloudModel } from './CognitePointCloudModel';
import { RevealManager } from '../RevealManager';
<<<<<<< HEAD

import { DisposedDelegate, SceneRenderedDelegate } from '../types';

import { Spinner } from '../../utilities/Spinner';
=======

import { DisposedDelegate, SceneRenderedDelegate } from '../types';

import { CdfModelDataClient } from '../../utilities/networking/CdfModelDataClient';
import { Spinner } from '../../utilities/Spinner';
import { CdfModelIdentifier, LocalModelIdentifier } from '../../utilities/networking/types';
>>>>>>> 9c248458

import { IntersectInput, SupportedModelTypes } from '../../datamodels/base';
import { intersectPointClouds } from '../../datamodels/pointcloud/picking';

import { CadIntersection, IntersectionFromPixelOptions, PointCloudIntersection, RevealOptions } from '../..';
import { PropType } from '../../utilities/reflection';
import { CadModelSectorLoadStatistics } from '../../datamodels/cad/CadModelSectorLoadStatistics';
import { ViewerState, ViewStateHelper } from '../../utilities/ViewStateHelper';
import { NodesApiClient, NodesCdfClient, NodesLocalClient } from '@reveal/nodes-api';
import { RevealManagerHelper } from './RevealManagerHelper';

import ComboControls from '@reveal/camera-manager';
import {
  CdfModelIdentifier,
  LocalModelIdentifier,
  File3dFormat,
  CdfModelMetadataProvider
} from '@reveal/modeldata-api';

type Cognite3DViewerEvents = 'click' | 'hover' | 'cameraChange' | 'sceneRendered' | 'disposed';

/**
 * @example
 * ```js
 * const viewer = new Cognite3DViewer({
 *   noBackground: true,
 *   sdk: CogniteClient({...})
 * });
 * ```
 * @module @cognite/reveal
 */
export class Cognite3DViewer {
  private readonly _viewStateHelper: ViewStateHelper;
  private get canvas(): HTMLCanvasElement {
    return this.renderer.domElement;
  }

  /**
   * For now it just always returns true.
   * @see Https://developer.mozilla.org/en-US/docs/Web/API/HTMLCanvasElement/getContext#Browser_compatibility.
   */
  static isBrowserSupported(): true {
    return true;
  }

  /**
   * The DOM element the viewer will insert its rendering canvas into.
   * The DOM element can be specified in the options when the viewer is created.
   * If not specified, the DOM element will be created automatically.
   * The DOM element cannot be changed after the viewer has been created.
   */
  get domElement(): HTMLElement {
    return this._domElement;
  }

  /**
   * Returns the renderer used to produce images from 3D geometry.
   */
  get renderer(): THREE.WebGLRenderer {
    return this._renderer;
  }

  private readonly camera: THREE.PerspectiveCamera;
  private readonly scene: THREE.Scene;
  private readonly controls: ComboControls;
  private readonly sdkClient: CogniteClient;
  private readonly _subscription = new Subscription();
  private readonly _revealManagerHelper: RevealManagerHelper;
  private readonly _domElement: HTMLElement;
  private readonly _renderer: THREE.WebGLRenderer;

  private readonly _boundAnimate = this.animate.bind(this);

  private readonly _events = {
    cameraChange: new EventTrigger<CameraChangeDelegate>(),
    click: new EventTrigger<PointerEventDelegate>(),
    hover: new EventTrigger<PointerEventDelegate>(),
    sceneRendered: new EventTrigger<SceneRenderedDelegate>(),
    disposed: new EventTrigger<DisposedDelegate>()
  };

  private readonly _models: CogniteModelBase[] = [];
  private readonly _extraObjects: THREE.Object3D[] = [];

  private readonly _automaticNearFarPlane: boolean;
  private readonly _automaticControlsSensitivity: boolean;

  private isDisposed = false;

  private readonly renderController: RenderController;
  private latestRequestId: number = -1;
  private readonly clock = new THREE.Clock();
  private _clippingNeedsUpdate: boolean = false;

  private readonly spinner: Spinner;

  private get revealManager(): RevealManager<CdfModelIdentifier> | RevealManager<LocalModelIdentifier> {
    return this._revealManagerHelper.revealManager;
  }

  /**
   * Reusable buffers used by functions in Cognite3dViewer to avoid allocations.
   */
  private readonly _updateNearAndFarPlaneBuffers = {
    combinedBbox: new THREE.Box3(),
    bbox: new THREE.Box3(),
    cameraPosition: new THREE.Vector3(),
    cameraDirection: new THREE.Vector3(),
    nearPlaneCoplanarPoint: new THREE.Vector3(),
    nearPlane: new THREE.Plane(),
    corners: new Array<THREE.Vector3>(
      new THREE.Vector3(),
      new THREE.Vector3(),
      new THREE.Vector3(),
      new THREE.Vector3(),
      new THREE.Vector3(),
      new THREE.Vector3(),
      new THREE.Vector3(),
      new THREE.Vector3()
    )
  };

  /**
   * Gets the current budget for downloading geometry for CAD models. Note that this
   * budget is shared between all added CAD models and not a per-model budget.
   */
  public get cadBudget(): CadModelBudget {
    // Note! Type here differes from the one in RevealManager to expose a documentated
    // type. This should map 1:1 with type in RevealManager
    return this.revealManager.cadBudget;
  }

  /**
   * Sets the current budget for downloading geometry for CAD models. Note that this
   * budget is shared between all added CAD models and not a per-model budget.
   */
  public set cadBudget(budget: CadModelBudget) {
    // Note! Type here differes from the one in RevealManager to expose a documentated
    // type. This should map 1:1 with type in RevealManager
    this.revealManager.cadBudget = budget;
  }

  /**
   * Returns the point cloud budget. The budget is shared between all loaded
   * point cloud models.
   */
  public get pointCloudBudget(): PointCloudBudget {
    return this.revealManager.pointCloudBudget;
  }

  /**
   * Sets the point cloud budget. The budget is shared between all loaded
   * point cloud models.
   */
  public set pointCloudBudget(budget: PointCloudBudget) {
    this.revealManager.pointCloudBudget = budget;
  }

  /**
   * Gets a list of models currently added to the viewer.
   */
  public get models(): CogniteModelBase[] {
    return this._models.slice();
  }

  /**
   * @internal
   */
  public get cadLoadedStatistics(): CadModelSectorLoadStatistics {
    return this.revealManager.cadLoadedStatistics;
  }

  constructor(options: Cognite3DViewerOptions) {
    this._renderer = options.renderer || new THREE.WebGLRenderer();
    this._renderer.localClippingEnabled = true;

    this._automaticNearFarPlane = options.automaticCameraNearFar !== undefined ? options.automaticCameraNearFar : true;
    this._automaticControlsSensitivity =
      options.automaticControlsSensitivity !== undefined ? options.automaticControlsSensitivity : true;

    this.canvas.style.width = '640px';
    this.canvas.style.height = '480px';
    this.canvas.style.minWidth = '100%';
    this.canvas.style.minHeight = '100%';
    this.canvas.style.maxWidth = '100%';
    this.canvas.style.maxHeight = '100%';
    this._domElement = options.domElement || createCanvasWrapper();
    this._domElement.appendChild(this.canvas);
    this.spinner = new Spinner(this.domElement);

    this.camera = new THREE.PerspectiveCamera(60, undefined, 0.1, 10000);
    this.camera.position.x = 30;
    this.camera.position.y = 10;
    this.camera.position.z = 50;
    this.camera.lookAt(new THREE.Vector3());

    this.scene = new THREE.Scene();
    this.scene.autoUpdate = false;
    this.controls = new ComboControls(this.camera, this.canvas);
    this.controls.dollyFactor = 0.992;
    this.controls.minDistance = 1.0;
    this.controls.maxDistance = 100.0;
    this.controls.addEventListener('cameraChange', event => {
      const { position, target } = event.camera;
      this._events.cameraChange.fire(position.clone(), target.clone());
    });

    this.sdkClient = options.sdk;
    this.renderController = new RenderController(this.camera);

    this._viewStateHelper = new ViewStateHelper(this, this.sdkClient);

    const revealOptions = createRevealManagerOptions(options);

    if (options._localModels === true) {
      this._revealManagerHelper = RevealManagerHelper.createLocalHelper(this._renderer, this.scene, revealOptions);
    } else {
      this._revealManagerHelper = RevealManagerHelper.createCdfHelper(
        this._renderer,
        this.scene,
        revealOptions,
        this.sdkClient
      );
    }
    this.startPointerEventListeners();

    this.revealManager.setRenderTarget(
      options.renderTargetOptions?.target || null,
      options.renderTargetOptions?.autoSetSize
    );

    this._subscription.add(
      fromEventPattern<LoadingState>(
        h => this.revealManager.on('loadingStateChanged', h),
        h => this.revealManager.off('loadingStateChanged', h)
      ).subscribe(
        loadingState => {
          this.spinner.loading = loadingState.itemsLoaded != loadingState.itemsRequested;
          if (options.onLoading) {
            options.onLoading(loadingState.itemsLoaded, loadingState.itemsRequested, loadingState.itemsCulled);
          }
        },
        error =>
          trackError(error, {
            moduleName: 'Cognite3DViewer',
            methodName: 'constructor'
          })
      )
    );

    this.animate(0);

    trackEvent('construct3dViewer', {
      moduleName: 'Cognite3DViewer',
      methodName: 'constructor',
      constructorOptions: omit(options, ['sdk', 'domElement', 'renderer', '_sectorCuller'])
    });
  }

  /**
   * Returns reveal version installed.
   */
  getVersion(): string {
    return process.env.VERSION;
  }

  /**
   * Dispose of WebGL resources. Can be used to free up memory when the viewer is no longer in use.
   * @see {@link https://threejs.org/docs/#manual/en/introduction/How-to-dispose-of-objects}
   * ```ts
   * // Viewer is no longer in use, free up memory
   * viewer.dispose();
   * ```.
   */
  dispose(): void {
    if (this.isDisposed) {
      return;
    }

    this.isDisposed = true;

    if (this.latestRequestId !== undefined) {
      cancelAnimationFrame(this.latestRequestId);
    }

    this._subscription.unsubscribe();
    this.revealManager.dispose();
    this.domElement.removeChild(this.canvas);
    this.renderer.dispose();
    for (const model of this._models.values()) {
      model.dispose();
    }
    this._models.splice(0);
    this.spinner.dispose();

    this._events.disposed.fire();
  }

  /**
   * Triggered when the viewer is disposed. Listeners should clean up any
   * resources held and remove the reference to the viewer.
   */
  on(event: 'disposed', callback: DisposedDelegate): void;

  /**
   * @example
   * ```js
   * const onClick = (event) => { console.log(event.offsetX, event.offsetY) };
   * viewer.on('click', onClick);
   * ```
   */
  on(event: 'click' | 'hover', callback: PointerEventDelegate): void;
  /**
   * @example
   * ```js
   * viewer.on('cameraChange', (position, target) => {
   *   console.log('Camera changed: ', position, target);
   * });
   * ```
   */
  on(event: 'cameraChange', callback: CameraChangeDelegate): void;
  /**
   * Event that is triggered immediatly after the scene has been rendered.
   * @param event Metadata about the rendering frame.
   * @param callback Callback to trigger when the event occurs.
   */
  on(event: 'sceneRendered', callback: SceneRenderedDelegate): void;
  /**
   * Add event listener to the viewer.
   * Call {@link Cognite3DViewer.off} to remove an event listener.
   * @param event
   * @param callback
   */
  on(
    event: Cognite3DViewerEvents,
    callback: PointerEventDelegate | CameraChangeDelegate | SceneRenderedDelegate | DisposedDelegate
  ): void {
    switch (event) {
      case 'click':
        this._events.click.subscribe(callback as PointerEventDelegate);
        break;

      case 'hover':
        this._events.hover.subscribe(callback as PointerEventDelegate);
        break;

      case 'cameraChange':
        this._events.cameraChange.subscribe(callback as CameraChangeDelegate);
        break;

      case 'sceneRendered':
        this._events.sceneRendered.subscribe(callback as SceneRenderedDelegate);
        break;

      case 'disposed':
        this._events.disposed.subscribe(callback as DisposedDelegate);
        break;

      default:
        assertNever(event);
    }
  }

  /**
   * @example
   * ```js
   * viewer.off('click', onClick);
   * ```
   */
  off(event: 'click' | 'hover', callback: PointerEventDelegate): void;
  off(event: 'cameraChange', callback: CameraChangeDelegate): void;
  off(event: 'sceneRendered', callback: SceneRenderedDelegate): void;
  off(event: 'disposed', callback: DisposedDelegate): void;

  /**
   * Remove event listener from the viewer.
   * Call {@link Cognite3DViewer.on} to add event listener.
   * @param event
   * @param callback
   */
  off(event: Cognite3DViewerEvents, callback: any): void {
    switch (event) {
      case 'click':
        this._events.click.unsubscribe(callback);
        break;

      case 'hover':
        this._events.hover.unsubscribe(callback);
        break;

      case 'cameraChange':
        this._events.cameraChange.unsubscribe(callback);
        break;

      case 'sceneRendered':
        this._events.sceneRendered.unsubscribe(callback);
        break;

      case 'disposed':
        this._events.disposed.unsubscribe(callback);
        break;

      default:
        assertNever(event);
    }
  }

  /**
   * Gets the current viewer state which includes the camera pose as well as applied styling.
   * @returns JSON object containing viewer state.
   */
  getViewState() {
    return this._viewStateHelper.getCurrentState();
  }

  /**
   * Restores camera settings from the state provided, and clears all current styled
   * node collections and applies the `state` object.
   * @param state Viewer state retrieved from {@link Cognite3DViewer.getViewState}.
   */
  setViewState(state: ViewerState): Promise<void> {
    this.models
      .filter(model => model instanceof Cognite3DModel)
      .map(model => model as Cognite3DModel)
      .forEach(model => {
        model.styledNodeCollections.forEach(nodeCollection => model.unassignStyledNodeCollection(nodeCollection.nodes));
        model.styledNodeCollections.splice(0);
      });

    return this._viewStateHelper.setState(state);
  }

  /**
   * Add a new model to the viewer.
   * Call {@link Cognite3DViewer.fitCameraToModel} to see the model after the model has loaded.
   * @param options
   * @example
   * ```js
   * const options = {
   * modelId:     'COGNITE_3D_MODEL_ID',
   * revisionId:  'COGNITE_3D_REVISION_ID',
   * };
   * viewer.addModel(options).then(model => {
   * viewer.fitCameraToModel(model, 0);
   * });
   * ```
   */
  async addModel(options: AddModelOptions): Promise<Cognite3DModel | CognitePointCloudModel> {
    if (options.localPath !== undefined) {
      throw new Error(
        'addModel() only supports CDF hosted models. Use addCadModel() and addPointCloudModel() to use self-hosted models'
      );
    }

    const type = await this.determineModelType(options.modelId, options.revisionId);
    switch (type) {
      case 'cad':
        return this.addCadModel(options);
      case 'pointcloud':
        return this.addPointCloudModel(options);
      default:
        throw new Error('Model is not supported');
    }
  }

  /**
   * Add a new CAD 3D model to the viewer.
   * Call {@link Cognite3DViewer.fitCameraToModel} to see the model after the model has loaded.
   * @param options
   * @example
   * ```js
   * const options = {
   * modelId:     'COGNITE_3D_MODEL_ID',
   * revisionId:  'COGNITE_3D_REVISION_ID',
   * };
   * viewer.addCadModel(options).then(model => {
   * viewer.fitCameraToModel(model, 0);
   * });
   * ```
   */
  async addCadModel(options: AddModelOptions): Promise<Cognite3DModel> {
    let nodesApiClient: NodesApiClient;
    if (options.localPath) {
      nodesApiClient = new NodesLocalClient(options.localPath);
    } else {
      nodesApiClient = new NodesCdfClient(this.sdkClient);
    }

    const { modelId, revisionId } = options;
    const cadNode = await this._revealManagerHelper.addCadModel(options);

    const model3d = new Cognite3DModel(modelId, revisionId, cadNode, nodesApiClient);
    this._models.push(model3d);
    this.scene.add(model3d);

    return model3d;
  }

  /**
   * Add a new pointcloud 3D model to the viewer.
   * Call {@link Cognite3DViewer.fitCameraToModel} to see the model after the model has loaded.
   * @param options
   * @example
   * ```js
   * const options = {
   * modelId:     'COGNITE_3D_MODEL_ID',
   * revisionId:  'COGNITE_3D_REVISION_ID',
   * };
   * viewer.addPointCloudModel(options).then(model => {
   * viewer.fitCameraToModel(model, 0);
   * });
   * ```
   */
  async addPointCloudModel(options: AddModelOptions): Promise<CognitePointCloudModel> {
    if (options.localPath) {
      throw new NotSupportedInMigrationWrapperError('localPath is not supported');
    }
    if (options.geometryFilter) {
      throw new NotSupportedInMigrationWrapperError('geometryFilter is not supported for point clouds');
    }

    const { modelId, revisionId } = options;
    const pointCloudNode = await this._revealManagerHelper.addPointCloudModel(options);
    const model = new CognitePointCloudModel(modelId, revisionId, pointCloudNode);
    this._models.push(model);
    this.scene.add(model);
    return model;
  }

  /**
   * Removes a model that was previously added using {@link Cognite3DViewer.addModel},
   * {@link Cognite3DViewer.addCadModel} or {@link Cognite3DViewer.addPointCloudModel}
   * .
   * @param model
   */
  removeModel(model: Cognite3DModel | CognitePointCloudModel) {
    const modelIdx = this._models.indexOf(model);
    if (modelIdx === -1) {
      throw new Error('Model is not added to viewer');
    }
    this._models.splice(modelIdx, 1);
    this.scene.remove(model);
    this.renderController.redraw();

    switch (model.type) {
      case 'cad':
        const cadModel = model as Cognite3DModel;
        this.revealManager.removeModel(model.type, cadModel.cadNode);
        return;

      case 'pointcloud':
        const pcModel = model as CognitePointCloudModel;
        this.revealManager.removeModel(model.type, pcModel.pointCloudNode);
        return;

      default:
        assertNever(model.type, `Model type ${model.type} cannot be removed`);
    }
  }

  /**
   * Use to determine of which type the model is.
   *
   * @param modelId The model's id.
   * @param revisionId The model's revision id.
   *
   * @returns Empty string if type is not supported.
   * @example
   * ```typescript
   * const viewer = new Cognite3DViewer(...);
   * const type = await viewer.determineModelType(options.modelId, options.revisionId)
   * let model: Cognite3DModel | CognitePointCloudModel
   * switch (type) {
   *   case 'cad':
   *     model = await viewer.addCadModel(options);
   *     break;
   *   case 'pointcloud':
   *     model = await viewer.addPointCloudModel(options);
   *     break;
   *   default:
   *     throw new Error('Model is not supported');
   * }
   * viewer.fitCameraToModel(model);
   * ```
   */
  async determineModelType(modelId: number, revisionId: number): Promise<SupportedModelTypes | ''> {
    const metadataProvider = new CdfModelMetadataProvider(this.sdkClient);
    const outputs = await metadataProvider.getOutputs({ modelId, revisionId, format: File3dFormat.AnyFormat });
    if (outputs.findMostRecentOutput(File3dFormat.RevealCadModel) !== undefined) {
      return 'cad';
    } else if (outputs.findMostRecentOutput(File3dFormat.EptPointCloud) !== undefined) {
      return 'pointcloud';
    }
    return '';
  }

  /**
   * Add a THREE.Object3D to the viewer.
   * @param object
   * @example
   * ```js
   * const sphere = new THREE.Mesh(
   * new THREE.SphereBufferGeometry(),
   * new THREE.MeshBasicMaterial()
   * );
   * viewer.addObject3D(sphere);
   * ```
   */
  addObject3D(object: THREE.Object3D): void {
    if (this.isDisposed) {
      return;
    }
    this.scene.add(object);
    object.updateMatrixWorld(true);
    this._extraObjects.push(object);
    this.renderController.redraw();
    this.updateCameraNearAndFar(this.camera);
  }

  /**
   * Remove a THREE.Object3D from the viewer.
   * @param object
   * @example
   * ```js
   * const sphere = new THREE.Mesh(new THREE.SphereBufferGeometry(), new THREE.MeshBasicMaterial());
   * viewer.addObject3D(sphere);
   * viewer.removeObject3D(sphere);
   * ```
   */
  removeObject3D(object: THREE.Object3D): void {
    if (this.isDisposed) {
      return;
    }
    this.scene.remove(object);
    const index = this._extraObjects.indexOf(object);
    if (index >= 0) {
      this._extraObjects.splice(index, 1);
    }
    this.renderController.redraw();
    this.updateCameraNearAndFar(this.camera);
  }

  /**
   * Add an object that will be considered a UI object. It will be rendered in the last stage and with orthographic projection.
   * @param object
   * @param screenPos Screen space position of object (in pixels).
   * @param size Pixel width and height of the object.
   */
  addUiObject(object: THREE.Object3D, screenPos: THREE.Vector2, size: THREE.Vector2): void {
    if (this.isDisposed) return;

    this.revealManager.addUiObject(object, screenPos, size);
  }

  /** Removes the UI object from the viewer.
   * @param object
   */
  removeUiObject(object: THREE.Object3D) {
    if (this.isDisposed) return;

    this.revealManager.removeUiObject(object);
  }

  /**
   * Sets the color used as the clear color of the renderer.
   * @param color
   */
  setBackgroundColor(color: THREE.Color) {
    if (this.isDisposed) {
      return;
    }

    this.renderer.setClearColor(color);
    this.spinner.updateBackgroundColor(color);
    this.requestRedraw();
  }

  /**
   * Sets per-pixel clipping planes. Pixels behind any of the planes will be sliced away.
   * @param clippingPlanes The planes to use for clipping.
   * @example
   * ```js
   * // Hide pixels with values less than 0 in the x direction
   * const plane = new THREE.Plane(new THREE.Vector3(1, 0, 0), 0);
   * viewer.setClippingPlanes([plane]);
   * ```
   * ```js
   * // Hide pixels with values greater than 20 in the x direction
   *  const plane = new THREE.Plane(new THREE.Vector3(-1, 0, 0), 20);
   * viewer.setClippingPlanes([plane]);
   * ```
   * ```js
   * // Hide pixels with values less than 0 in the x direction or greater than 0 in the y direction
   * const xPlane = new THREE.Plane(new THREE.Vector3(1, 0, 0), 0);
   * const yPlane = new THREE.Plane(new THREE.Vector3(0, -1, 0), 0);
   * viewer.setClippingPlanes([xPlane, yPlane]);
   * ```
   * ```js
   * // Hide pixels behind an arbitrary, non axis-aligned plane
   *  const plane = new THREE.Plane(new THREE.Vector3(1.5, 20, -19), 20);
   * viewer.setClippingPlanes([plane]);
   * ```
   * ```js
   * // Disable clipping planes
   *  viewer.setClippingPlanes([]);
   * ```
   */
  setClippingPlanes(clippingPlanes: THREE.Plane[]): void {
    this.revealManager.clippingPlanes = clippingPlanes;
    this._clippingNeedsUpdate = true;
  }

  /**
   * @param slicingPlanes
   * @deprecated Since version 2.1, will be removed in version 3.0. Use {@link setClippingPlanes}.
   */
  setSlicingPlanes(slicingPlanes: THREE.Plane[]): void {
    this.setClippingPlanes(slicingPlanes);
  }

  /**
   * Returns the current active clipping planes.
   * @version New in 2.1
   */
  getClippingPlanes(): THREE.Plane[] {
    return this.revealManager.clippingPlanes;
  }

  /**
   * @obvious
   * @returns The THREE.Camera used for rendering.
   */
  getCamera(): THREE.PerspectiveCamera {
    return this.camera;
  }

  /**
   * @obvious
   * @returns The THREE.Scene used for rendering.
   */
  getScene(): THREE.Scene {
    return this.scene;
  }

  /**
   * @obvious
   * @returns Camera's position in world space.
   */
  getCameraPosition(): THREE.Vector3 {
    if (this.isDisposed) {
      return new THREE.Vector3(-Infinity, -Infinity, -Infinity);
    }
    return this.controls.getState().position.clone();
  }

  /**
   * @obvious
   * @returns Camera's target in world space.
   */
  getCameraTarget(): THREE.Vector3 {
    if (this.isDisposed) {
      return new THREE.Vector3(-Infinity, -Infinity, -Infinity);
    }
    return this.controls.getState().target.clone();
  }

  /**
   * @obvious
   * @param position Position in world space.
   * @example
   * ```js
   * // store position, target
   * const position = viewer.getCameraPosition();
   * const target = viewer.getCameraTarget();
   * // restore position, target
   * viewer.setCameraPosition(position);
   * viewer.setCameraTarget(target);
   * ```
   */
  setCameraPosition(position: THREE.Vector3): void {
    if (this.isDisposed) {
      return;
    }
    this.controls.setState(position, this.getCameraTarget());
  }

  /**
   * Set camera's target.
   * @public
   * @param target Target in world space.
   * @example
   * ```js
   * // store position, target
   * const position = viewer.getCameraPosition();
   * const target = viewer.getCameraTarget();
   * // restore position, target
   * viewer.setCameraPosition(position);
   * viewer.setCameraTarget(target);
   * ```
   */
  setCameraTarget(target: THREE.Vector3): void {
    if (this.isDisposed) {
      return;
    }
    this.controls.setState(this.getCameraPosition(), target);
  }

  /**
   * Gets the camera controller. See https://www.npmjs.com/package/@cognite/three-combo-controls
   * for documentation. Note that by default the `minDistance` setting of the controls will
   * be automatic. This can be disabled using {@link Cognite3DViewerOptions.automaticControlsSensitivity}.
   */
  get cameraControls(): ComboControls {
    return this.controls;
  }

  /**
   * Gets whether camera controls through mouse, touch and keyboard are enabled.
   */
  get cameraControlsEnabled(): boolean {
    return this.controls.enabled;
  }

  /**
   * Sets whether camera controls through mouse, touch and keyboard are enabled.
   * This can be useful to e.g. temporarily disable navigation when manipulating other
   * objects in the scene or when implementing a "cinematic" viewer.
   */
  set cameraControlsEnabled(enabled: boolean) {
    this.controls.enabled = enabled;
  }

  /**
   * Attempts to load the camera settings from the settings stored for the
   * provided model. See {@link https://docs.cognite.com/api/v1/#operation/get3DRevision}
   * and {@link https://docs.cognite.com/api/v1/#operation/update3DRevisions} for
   * information on how this setting is retrieved and stored. This setting can
   * also be changed through the 3D models management interface in Cognite Fusion.
   * If no camera configuration is stored in CDF, {@link Cognite3DViewer.fitCameraToModel}
   * is used as a fallback.
   * @param model The model to load camera settings from.
   */
  loadCameraFromModel(model: CogniteModelBase): void {
    const config = model.getCameraConfiguration();
    if (config) {
      this.controls.setState(config.position, config.target);
    } else {
      this.fitCameraToModel(model, 0);
    }
  }

  /**
   * Move camera to a place where the 3D model is visible.
   * It uses the bounding box of the 3D model and calls {@link Cognite3DViewer.fitCameraToBoundingBox}.
   * @param model The 3D model.
   * @param duration The duration of the animation moving the camera. Set this to 0 (zero) to disable animation.
   * @example
   * ```js
   * // Fit camera to model
   * viewer.fitCameraToModel(model);
   * ```
   * ```js
   * // Fit camera to model over 500 milliseconds
   * viewer.fitCameraToModel(model, 500);
   * ```
   * ```js
   * // Fit camera to model instantly
   * viewer.fitCameraToModel(model, 0);
   * ```
   */
  fitCameraToModel(model: CogniteModelBase, duration?: number): void {
    const bounds = model.getModelBoundingBox(new THREE.Box3(), true);
    this.fitCameraToBoundingBox(bounds, duration);
  }

  /**
   * Move camera to a place where the content of a bounding box is visible to the camera.
   * @param box The bounding box in world space.
   * @param duration The duration of the animation moving the camera. Set this to 0 (zero) to disable animation.
   * @param radiusFactor The ratio of the distance from camera to center of box and radius of the box.
   * @example
   * ```js
   * // Fit camera to bounding box over 500 milliseconds
   * viewer.fitCameraToBoundingBox(boundingBox, 500);
   * ```
   * ```js
   * // Fit camera to bounding box instantaneously
   * viewer.fitCameraToBoundingBox(boundingBox, 0);
   * ```
   * ```js
   * // Place the camera closer to the bounding box
   * viewer.fitCameraToBoundingBox(boundingBox, 500, 2);
   * ```
   */
  fitCameraToBoundingBox(box: THREE.Box3, duration?: number, radiusFactor: number = 2): void {
    const center = new THREE.Vector3().lerpVectors(box.min, box.max, 0.5);
    const radius = 0.5 * new THREE.Vector3().subVectors(box.max, box.min).length();
    const boundingSphere = new THREE.Sphere(center, radius);

    // TODO 2020-03-15 larsmoa: Doesn't currently work :S
    // const boundingSphere = box.getBoundingSphere(new THREE.Sphere());

    const target = boundingSphere.center;
    const distance = boundingSphere.radius * radiusFactor;
    const direction = new THREE.Vector3(0, 0, -1);
    direction.applyQuaternion(this.camera.quaternion);

    const position = new THREE.Vector3();
    position.copy(direction).multiplyScalar(-distance).add(target);

    this.moveCameraTo(position, target, duration);
  }

  /**
   * Typically used when you perform some changes and can't see them unless you move camera.
   */
  requestRedraw(): void {
    this.revealManager.requestRedraw();
  }

  /**
   * Allows to move camera with WASM or arrows keys.
   */
  enableKeyboardNavigation(): void {
    this.controls.enableKeyboardNavigation = true;
  }

  /**
   * Disables camera movement by pressing WASM or arrows keys.
   */
  disableKeyboardNavigation(): void {
    this.controls.enableKeyboardNavigation = false;
  }

  /**
   * Convert a point in world space to its coordinates in the canvas. This can be used to place HTML objects near 3D objects on top of the 3D viewer.
   * @see {@link https://www.w3schools.com/graphics/canvas_coordinates.asp https://www.w3schools.com/graphics/canvas_coordinates.asp}.
   * @param point World space coordinate.
   * @param normalize Optional. If true, coordinates are normalized into [0,1]. If false, the values are in the range [0, <canvas_size>).
   * @returns Returns 2D coordinates if the point is visible on screen, or `null` if object is outside screen.
   * @example
   * ```js
   * const boundingBoxCenter = new THREE.Vector3();
   * // Find center of bounding box in world space
   * model.getBoundingBox(nodeId).getCenter(boundingBoxCenter);
   * // Screen coordinates of that point
   * const screenCoordinates = viewer.worldToScreen(boundingBoxCenter);
   * ```
   * ```js
   * const boundingBoxCenter = new THREE.Vector3();
   * // Find center of bounding box in world space
   * model.getBoundingBox(nodeId).getCenter(boundingBoxCenter);
   * // Screen coordinates of that point normalized in the range [0,1]
   * const screenCoordinates = viewer.worldToScreen(boundingBoxCenter, true);
   * ```
   * ```js
   * const boundingBoxCenter = new THREE.Vector3();
   * // Find center of bounding box in world space
   * model.getBoundingBox(nodeId).getCenter(boundingBoxCenter);
   * // Screen coordinates of that point
   * const screenCoordinates = viewer.worldToScreen(boundingBoxCenter);
   * if (screenCoordinates == null) {
   *   // Object not visible on screen
   * } else {
   *   // Object is visible on screen
   * }
   * ```
   */
  worldToScreen(point: THREE.Vector3, normalize?: boolean): THREE.Vector2 | null {
    this.camera.updateMatrixWorld();
    const screenPosition = new THREE.Vector3();
    if (normalize) {
      worldToNormalizedViewportCoordinates(this.renderer, this.camera, point, screenPosition);
    } else {
      worldToViewportCoordinates(this.renderer, this.camera, point, screenPosition);
    }

    if (
      screenPosition.x < 0 ||
      screenPosition.x > 1 ||
      screenPosition.y < 0 ||
      screenPosition.y > 1 ||
      screenPosition.z < 0 ||
      screenPosition.z > 1
    ) {
      // Return null if point is outside camera frustum.
      return null;
    }

    return new THREE.Vector2(screenPosition.x, screenPosition.y);
  }

  /**
   * Take screenshot from the current camera position.
   * @param width Width of the final image. Default is current canvas size.
   * @param height Height of the final image. Default is current canvas size.
   * @returns A {@link https://developer.mozilla.org/en-US/docs/Web/HTTP/Basics_of_HTTP/Data_URIs Data URL} of the image ('image/png').
   * @example
   * ```js
   * // Take a screenshot with custom resolution
   * const url = await viewer.getScreenshot(1920, 1080);
   * ```
   * ```js
   * // Add a screenshot with resolution of the canvas to the page
   * const url = await viewer.getScreenshot();
   * const image = document.createElement('img');
   * image.src = url;
   * document.body.appendChild(url);
   * ```
   */
  async getScreenshot(width = this.canvas.width, height = this.canvas.height): Promise<string> {
    if (this.isDisposed) {
      throw new Error('Viewer is disposed');
    }

    const { width: originalWidth, height: originalHeight } = this.canvas;

    const screenshotCamera = this.camera.clone() as THREE.PerspectiveCamera;
    adjustCamera(screenshotCamera, width, height);

    this.renderer.setSize(width, height);
    this.renderer.render(this.scene, screenshotCamera);
    this.revealManager.render(screenshotCamera);
    const url = this.renderer.domElement.toDataURL();

    this.renderer.setSize(originalWidth, originalHeight);
    this.renderer.render(this.scene, this.camera);

    this.requestRedraw();

    return url;
  }

  /**
   * Raycasting model(s) for finding where the ray intersects with the model.
   * @param offsetX X coordinate in pixels (relative to the domElement).
   * @param offsetY Y coordinate in pixels (relative to the domElement).
   * @param options Options to control the behavior of the intersection operation. Optional (new in 1.3.0).
   * @returns A promise that if there was an intersection then return the intersection object - otherwise it
   * returns `null` if there were no intersections.
   * @see {@link https://en.wikipedia.org/wiki/Ray_casting}.
   *
   * @example For CAD model
   * ```js
   * const offsetX = 50 // pixels from the left
   * const offsetY = 100 // pixels from the top
   * const intersection = await viewer.getIntersectionFromPixel(offsetX, offsetY);
   * if (intersection) // it was a hit
   *   console.log(
   *   'You hit model ', intersection.model,
   *   ' at the node with tree index ', intersection.treeIndex,
   *   ' at this exact point ', intersection.point
   *   );
   * ```
   *
   * @example For point cloud
   * ```js
   * const offsetX = 50 // pixels from the left
   * const offsetY = 100 // pixels from the top
   * const intersection = await viewer.getIntersectionFromPixel(offsetX, offsetY);
   * if (intersection) // it was a hit
   *   console.log(
   *   'You hit model ', intersection.model,
   *   ' at the point index ', intersection.pointIndex,
   *   ' at this exact point ', intersection.point
   *   );
   * ```
   */
  async getIntersectionFromPixel(
    offsetX: number,
    offsetY: number,
    options?: IntersectionFromPixelOptions
  ): Promise<null | Intersection> {
    const cadModels = this.getModels('cad');
    const pointCloudModels = this.getModels('pointcloud');
    const cadNodes = cadModels.map(x => x.cadNode);
    const pointCloudNodes = pointCloudModels.map(x => x.pointCloudNode);

    const normalizedCoords = {
      x: (offsetX / this.renderer.domElement.clientWidth) * 2 - 1,
      y: (offsetY / this.renderer.domElement.clientHeight) * -2 + 1
    };

    const input: IntersectInput = {
      normalizedCoords,
      camera: this.camera,
      renderer: this.renderer,
      clippingPlanes: this.getClippingPlanes(),
      domElement: this.renderer.domElement
    };
    const cadResults = intersectCadNodes(cadNodes, input);
    const pointCloudResults = intersectPointClouds(pointCloudNodes, input, options?.pointIntersectionThreshold);

    const intersections: Intersection[] = [];
    if (pointCloudResults.length > 0) {
      const result = pointCloudResults[0]; // Nearest intersection
      for (const model of pointCloudModels) {
        if (model.pointCloudNode === result.pointCloudNode) {
          const intersection: PointCloudIntersection = {
            type: 'pointcloud',
            model,
            point: result.point,
            pointIndex: result.pointIndex,
            distanceToCamera: result.distance
          };
          intersections.push(intersection);
          break;
        }
      }
    }

    if (cadResults.length > 0) {
      const result = cadResults[0]; // Nearest intersection
      for (const model of cadModels) {
        if (model.cadNode === result.cadNode) {
          const intersection: CadIntersection = {
            type: 'cad',
            model,
            treeIndex: result.treeIndex,
            point: result.point,
            distanceToCamera: result.distance
          };
          intersections.push(intersection);
        }
      }
    }

    intersections.sort((a, b) => a.distanceToCamera - b.distanceToCamera);
    return intersections.length > 0 ? intersections[0] : null;
  }

  private getModels(type: 'cad'): Cognite3DModel[];
  private getModels(type: 'pointcloud'): CognitePointCloudModel[];
  /** @private */
  private getModels(type: SupportedModelTypes): CogniteModelBase[] {
    return this._models.filter(x => x.type === type);
  }

  /** @private */
  private moveCameraTo(position: THREE.Vector3, target: THREE.Vector3, duration?: number) {
    if (this.isDisposed) {
      return;
    }

    const { camera } = this;

    if (duration == null) {
      const distance = position.distanceTo(camera.position);
      duration = distance * 125; // 250ms per unit distance
      duration = Math.min(Math.max(duration, 600), 2500); // min duration 600ms and 2500ms as max duration
    }

    const raycaster = new THREE.Raycaster();
    raycaster.setFromCamera(new THREE.Vector2(0, 0), camera);
    const distanceToTarget = target.distanceTo(camera.position);
    const scaledDirection = raycaster.ray.direction.clone().multiplyScalar(distanceToTarget);
    const startTarget = raycaster.ray.origin.clone().add(scaledDirection);
    const from = {
      x: camera.position.x,
      y: camera.position.y,
      z: camera.position.z,
      targetX: startTarget.x,
      targetY: startTarget.y,
      targetZ: startTarget.z
    };
    const to = {
      x: position.x,
      y: position.y,
      z: position.z,
      targetX: target.x,
      targetY: target.y,
      targetZ: target.z
    };

    const animation = new TWEEN.Tween(from);
    const stopTween = (event: Event) => {
      if (this.isDisposed) {
        document.removeEventListener('keydown', stopTween);
        animation.stop();
        return;
      }

      if (event.type !== 'keydown' || this.controls.enableKeyboardNavigation) {
        animation.stop();
        this.canvas.removeEventListener('pointerdown', stopTween);
        this.canvas.removeEventListener('wheel', stopTween);
        document.removeEventListener('keydown', stopTween);
      }
    };

    this.canvas.addEventListener('pointerdown', stopTween);
    this.canvas.addEventListener('wheel', stopTween);
    document.addEventListener('keydown', stopTween);

    const tmpTarget = new THREE.Vector3();
    const tmpPosition = new THREE.Vector3();
    const tween = animation
      .to(to, duration)
      .easing((x: number) => TWEEN.Easing.Circular.Out(x))
      .onUpdate(() => {
        if (this.isDisposed) {
          return;
        }
        tmpPosition.set(from.x, from.y, from.z);
        tmpTarget.set(from.targetX, from.targetY, from.targetZ);
        if (!this.camera) {
          return;
        }

        this.setCameraPosition(tmpPosition);
        this.setCameraTarget(tmpTarget);
      })
      .onComplete(() => {
        if (this.isDisposed) {
          return;
        }
        this.canvas.removeEventListener('pointerdown', stopTween);
      })
      .start(TWEEN.now());
    tween.update(TWEEN.now());
  }

  /** @private */
  private async animate(time: number) {
    if (this.isDisposed) {
      return;
    }
    this.latestRequestId = requestAnimationFrame(this._boundAnimate);

    const { display, visibility } = window.getComputedStyle(this.canvas);
    const isVisible = visibility === 'visible' && display !== 'none';

    if (isVisible) {
      const { renderController } = this;
      TWEEN.update(time);
      const didResize = this.resizeIfNecessary();
      if (didResize) {
        this.requestRedraw();
      }
      this.controls.update(this.clock.getDelta());
      renderController.update();
      this.revealManager.update(this.camera);

      if (renderController.needsRedraw || this.revealManager.needsRedraw || this._clippingNeedsUpdate) {
        const frameNumber = this.renderer.info.render.frame;
        const start = Date.now();
        this.updateCameraNearAndFar(this.camera);
        this.revealManager.render(this.camera);
        renderController.clearNeedsRedraw();
        this.revealManager.resetRedraw();
        this._clippingNeedsUpdate = false;
        const renderTime = Date.now() - start;

        this._events.sceneRendered.fire({ frameNumber, renderTime, renderer: this.renderer, camera: this.camera });
      }
    }
  }

  /** @private */
  private updateCameraNearAndFar(camera: THREE.PerspectiveCamera) {
    // See https://stackoverflow.com/questions/8101119/how-do-i-methodically-choose-the-near-clip-plane-distance-for-a-perspective-proj
    if (this.isDisposed) {
      return;
    }
    if (!this._automaticControlsSensitivity && !this._automaticNearFarPlane) {
      return;
    }

    const { combinedBbox, bbox, cameraPosition, cameraDirection, corners, nearPlane, nearPlaneCoplanarPoint } =
      this._updateNearAndFarPlaneBuffers;
    // 1. Compute the bounds of all geometry
    combinedBbox.makeEmpty();
    this._models.forEach(model => {
      model.getModelBoundingBox(bbox);
      if (!bbox.isEmpty()) {
        combinedBbox.expandByPoint(bbox.min);
        combinedBbox.expandByPoint(bbox.max);
      }
    });
    this._extraObjects.forEach(obj => {
      bbox.setFromObject(obj);
      if (!bbox.isEmpty()) {
        combinedBbox.expandByPoint(bbox.min);
        combinedBbox.expandByPoint(bbox.max);
      }
    });
    getBoundingBoxCorners(combinedBbox, corners);
    camera.getWorldPosition(cameraPosition);
    camera.getWorldDirection(cameraDirection);

    // 1. Compute nearest to fit the whole bbox (the case
    // where the camera is inside the box for now is ignored for now)
    let near = combinedBbox.distanceToPoint(cameraPosition);
    near /= Math.sqrt(1 + Math.tan(((camera.fov / 180) * Math.PI) / 2) ** 2 * (camera.aspect ** 2 + 1));
    near = Math.max(0.1, near);

    // 2. Compute the far distance to the distance from camera to furthest
    // corner of the boundingbox that is "in front" of the near plane
    nearPlaneCoplanarPoint.copy(cameraPosition).addScaledVector(cameraDirection, near);
    nearPlane.setFromNormalAndCoplanarPoint(cameraDirection, nearPlaneCoplanarPoint);
    let far = -Infinity;
    for (let i = 0; i < 8; ++i) {
      if (nearPlane.distanceToPoint(corners[i]) >= 0) {
        const dist = corners[i].distanceTo(cameraPosition);
        far = Math.max(far, dist);
      }
    }
    far = Math.max(near * 2, far);

    // 3. Handle when camera is inside the model by adjusting the near value
    const diagonal = combinedBbox.min.distanceTo(combinedBbox.max);
    if (combinedBbox.containsPoint(cameraPosition)) {
      near = Math.min(0.1, far / 1000.0);
    }

    // Apply
    if (this._automaticNearFarPlane) {
      camera.near = near;
      camera.far = far;
      camera.updateProjectionMatrix();
    }
    if (this._automaticControlsSensitivity) {
      // The minDistance of the camera controller determines at which distance
      // we will push the target in front of us instead of getting closer to it.
      // This is also used to determine the speed of the camera when flying with ASDW.
      // We want to either let it be controlled by the near plane if we are far away,
      // but no more than a fraction of the bounding box of the system if inside
      this.controls.minDistance = Math.min(Math.max(diagonal * 0.02, 0.1 * near), 10.0);
    }
  }

  /** @private */
  private resizeIfNecessary(): boolean {
    if (this.isDisposed) {
      return false;
    }
    // The maxTextureSize is chosen from testing on low-powered hardware,
    // and could be increased in the future.
    // TODO Increase maxTextureSize if SSAO performance is improved
    // TODO christjt 03-05-2021: This seems ridiculous, and the number seems to be pulled out of thin air.
    // On low end it might not downscale enough, and on high end it looks bad / blurred.
    // For the love of God someone move this to the render manager and make it dynamic based on the device.
    const maxTextureSize = 1.4e6;

    const rendererSize = this.renderer.getSize(new THREE.Vector2());
    const rendererPixelWidth = rendererSize.width;
    const rendererPixelHeight = rendererSize.height;

    // client width and height are in virtual pixels and not yet scaled by dpr
    // TODO VERSION 5.0.0 remove the test for dom element size once we have removed the getCanvas function
    const clientWidth = this.domElement.clientWidth !== 0 ? this.domElement.clientWidth : this.canvas.clientWidth;
    const clientHeight = this.domElement.clientHeight !== 0 ? this.domElement.clientHeight : this.canvas.clientHeight;
    const clientPixelWidth = this.renderer.getPixelRatio() * clientWidth;
    const clientPixelHeight = this.renderer.getPixelRatio() * clientHeight;
    const clientTextureSize = clientPixelWidth * clientPixelHeight;

    const scale = clientTextureSize > maxTextureSize ? Math.sqrt(maxTextureSize / clientTextureSize) : 1;

    const width = clientPixelWidth * scale;
    const height = clientPixelHeight * scale;

    const maxError = 0.1; // pixels
    const isOptimalSize =
      Math.abs(rendererPixelWidth - width) < maxError && Math.abs(rendererPixelHeight - height) < maxError;

    if (isOptimalSize) {
      return false;
    }

    this.renderer.setSize(width, height);

    adjustCamera(this.camera, width, height);

    // fixme: Invalid instanceof check: 'camera' has type that is not related to 'OrthographicCamera'
    if (this.camera instanceof THREE.OrthographicCamera) {
      this.controls.orthographicCameraDollyFactor = 20 / width;
      this.controls.keyboardDollySpeed = 2 / width;
    }

    return true;
  }

  private startPointerEventListeners = () => {
    const canvas = this.canvas;
    const maxMoveDistance = 4;
    const maxClickDuration = 250;

    let pointerDown = false;
    let pointerDownTimestamp = 0;
    let validClick = false;

    const onHoverCallback = debounce((e: MouseEvent) => {
      this._events.hover.fire(clickOrTouchEventOffset(e, canvas));
    }, 100);

    const onMove = (e: MouseEvent | TouchEvent) => {
      const { offsetX, offsetY } = clickOrTouchEventOffset(e, canvas);
      const { offsetX: firstOffsetX, offsetY: firstOffsetY } = clickOrTouchEventOffset(e, canvas);

      // check for Manhattan distance greater than maxMoveDistance pixels
      if (
        pointerDown &&
        validClick &&
        Math.abs(offsetX - firstOffsetX) + Math.abs(offsetY - firstOffsetY) > maxMoveDistance
      ) {
        validClick = false;
      }
    };

    const onUp = (e: MouseEvent | TouchEvent) => {
      const clickDuration = e.timeStamp - pointerDownTimestamp;
      if (pointerDown && validClick && clickDuration < maxClickDuration) {
        // trigger events
        this._events.click.fire(clickOrTouchEventOffset(e, canvas));
      }
      pointerDown = false;
      validClick = false;

      // move
      canvas.removeEventListener('mousemove', onMove);
      canvas.removeEventListener('touchmove', onMove);

      // up
      canvas.removeEventListener('mouseup', onUp);
      canvas.removeEventListener('touchend', onUp);

      // add back onHover
      canvas.addEventListener('mousemove', onHoverCallback);
    };

    const onDown = (e: MouseEvent | TouchEvent) => {
      event = e;
      pointerDown = true;
      validClick = true;
      pointerDownTimestamp = e.timeStamp;

      // move
      canvas.addEventListener('mousemove', onMove);
      canvas.addEventListener('touchmove', onMove);

      // up
      canvas.addEventListener('mouseup', onUp);
      canvas.addEventListener('touchend', onUp);

      // no more onHover
      canvas.removeEventListener('mousemove', onHoverCallback);
    };

    // down
    canvas.addEventListener('mousedown', onDown);
    canvas.addEventListener('touchstart', onDown);

    // on hover callback
    canvas.addEventListener('mousemove', onHoverCallback);
  };
}

function adjustCamera(camera: THREE.Camera, width: number, height: number) {
  if (camera instanceof THREE.PerspectiveCamera) {
    camera.aspect = width / height;
    camera.updateProjectionMatrix();
  } else if (camera instanceof THREE.OrthographicCamera) {
    camera.left = -width;
    camera.right = width;
    camera.top = height;
    camera.bottom = -height;
  }
}

function createCanvasWrapper(): HTMLElement {
  const domElement = document.createElementNS('http://www.w3.org/1999/xhtml', 'div');
  domElement.style.width = '100%';
  domElement.style.height = '100%';
  return domElement;
}

function getBoundingBoxCorners(bbox: THREE.Box3, outBuffer?: THREE.Vector3[]): THREE.Vector3[] {
  outBuffer = outBuffer || [
    new THREE.Vector3(),
    new THREE.Vector3(),
    new THREE.Vector3(),
    new THREE.Vector3(),
    new THREE.Vector3(),
    new THREE.Vector3(),
    new THREE.Vector3(),
    new THREE.Vector3()
  ];
  if (outBuffer.length !== 8) {
    throw new Error(`outBuffer must hold exactly 8 elements, but holds ${outBuffer.length} elemnents`);
  }

  const min = bbox.min;
  const max = bbox.max;
  outBuffer[0].set(min.x, min.y, min.z);
  outBuffer[1].set(max.x, min.y, min.z);
  outBuffer[2].set(min.x, max.y, min.z);
  outBuffer[3].set(min.x, min.y, max.z);
  outBuffer[4].set(max.x, max.y, min.z);
  outBuffer[5].set(max.x, max.y, max.z);
  outBuffer[6].set(max.x, min.y, max.z);
  outBuffer[7].set(min.x, max.y, max.z);
  return outBuffer;
}

function createRevealManagerOptions(viewerOptions: Cognite3DViewerOptions): RevealOptions {
  const revealOptions: RevealOptions = { internal: {} };
  revealOptions.internal = { sectorCuller: viewerOptions._sectorCuller };
  const { antiAliasing, multiSampleCount } = determineAntiAliasingMode(viewerOptions.antiAliasingHint);
  const ssaoRenderParameters = determineSsaoRenderParameters(viewerOptions.ssaoQualityHint);
  const edgeDetectionParameters = {
    enabled: viewerOptions.enableEdges ?? defaultRenderOptions.edgeDetectionParameters.enabled
  };

  revealOptions.renderOptions = {
    antiAliasing,
    multiSampleCountHint: multiSampleCount,
    ssaoRenderParameters,
    edgeDetectionParameters
  };
  return revealOptions;
}

function determineAntiAliasingMode(mode: PropType<Cognite3DViewerOptions, 'antiAliasingHint'>): {
  antiAliasing: AntiAliasingMode;
  multiSampleCount: number;
} {
  mode = mode || 'fxaa';

  switch (mode) {
    case 'disabled':
      return { antiAliasing: AntiAliasingMode.NoAA, multiSampleCount: 1 };
    case 'fxaa':
      return { antiAliasing: AntiAliasingMode.FXAA, multiSampleCount: 1 };
    case 'msaa2':
      return { antiAliasing: AntiAliasingMode.NoAA, multiSampleCount: 2 };
    case 'msaa4':
      return { antiAliasing: AntiAliasingMode.NoAA, multiSampleCount: 4 };
    case 'msaa8':
      return { antiAliasing: AntiAliasingMode.NoAA, multiSampleCount: 8 };
    case 'msaa16':
      return { antiAliasing: AntiAliasingMode.NoAA, multiSampleCount: 16 };
    case 'msaa2+fxaa':
      return { antiAliasing: AntiAliasingMode.FXAA, multiSampleCount: 2 };
    case 'msaa4+fxaa':
      return { antiAliasing: AntiAliasingMode.FXAA, multiSampleCount: 4 };
    case 'msaa8+fxaa':
      return { antiAliasing: AntiAliasingMode.FXAA, multiSampleCount: 8 };
    case 'msaa16+fxaa':
      return { antiAliasing: AntiAliasingMode.FXAA, multiSampleCount: 16 };
    default:
      // Ensures there is a compile error if a case is missing
      assertNever(mode, `Unsupported anti-aliasing mode: ${mode}`);
  }
}

type SsaoQuality = PropType<Cognite3DViewerOptions, 'ssaoQualityHint'>;
function determineSsaoRenderParameters(quality: SsaoQuality): SsaoParameters {
  const ssaoParameters = { ...defaultRenderOptions.ssaoRenderParameters };
  switch (quality) {
    case undefined:
      break;
    case 'medium':
      ssaoParameters.sampleSize = SsaoSampleQuality.Medium;
      break;
    case 'high':
      ssaoParameters.sampleSize = SsaoSampleQuality.High;
      break;
    case 'veryhigh':
      ssaoParameters.sampleSize = SsaoSampleQuality.VeryHigh;
      break;
    case 'disabled':
      ssaoParameters.sampleSize = SsaoSampleQuality.None;
      break;

    default:
      assertNever(quality, `Unexpected SSAO quality mode: '${quality}'`);
  }

  return ssaoParameters;
}<|MERGE_RESOLUTION|>--- conflicted
+++ resolved
@@ -17,11 +17,6 @@
   LoadingState
 } from '@reveal/cad-geometry-loaders';
 
-<<<<<<< HEAD
-=======
-import { File3dFormat } from '@reveal/cad-parsers';
-
->>>>>>> 9c248458
 import { assertNever, clickOrTouchEventOffset, EventTrigger, trackError, trackEvent } from '@reveal/utilities';
 
 import { worldToNormalizedViewportCoordinates, worldToViewportCoordinates } from '../../utilities/worldToViewport';
@@ -42,19 +37,9 @@
 import { Cognite3DModel } from './Cognite3DModel';
 import { CognitePointCloudModel } from './CognitePointCloudModel';
 import { RevealManager } from '../RevealManager';
-<<<<<<< HEAD
-
 import { DisposedDelegate, SceneRenderedDelegate } from '../types';
 
 import { Spinner } from '../../utilities/Spinner';
-=======
-
-import { DisposedDelegate, SceneRenderedDelegate } from '../types';
-
-import { CdfModelDataClient } from '../../utilities/networking/CdfModelDataClient';
-import { Spinner } from '../../utilities/Spinner';
-import { CdfModelIdentifier, LocalModelIdentifier } from '../../utilities/networking/types';
->>>>>>> 9c248458
 
 import { IntersectInput, SupportedModelTypes } from '../../datamodels/base';
 import { intersectPointClouds } from '../../datamodels/pointcloud/picking';
