--- conflicted
+++ resolved
@@ -1,34 +1,17 @@
 import { beforeEach, describe, expect, test, vi } from 'vitest';
 import { getAssetsMappedPointCloudAnnotations } from './getAssetMappedPointCloudAnnotations';
 import { Mock } from 'moq.ts';
-<<<<<<< HEAD
 import { type CogniteClient, type AnnotationFilterProps } from '@cognite/sdk';
-import { type ClassicDataSourceType } from '@cognite/reveal';
-=======
-import {
-  type CogniteClient,
-  type AnnotationFilterProps,
-  type CursorAndAsyncIterator,
-  type AnnotationModel
-} from '@cognite/sdk';
 import { type ClassicModelIdentifierType, type ClassicDataSourceType } from '@cognite/reveal';
->>>>>>> b3c7d3d1
 import { type AddPointCloudResourceOptions } from '../../components';
 import { createAssetMock, createFdmNodeItem } from '../../../tests/tests-utilities/fixtures/assets';
 import { createPointCloudAnnotationMock } from '../../../tests/tests-utilities/fixtures/pointCloudAnnotation';
-<<<<<<< HEAD
-import { type ExternalIdsResultList, type FdmSDK } from '../../data-providers/FdmSDK';
-import { createCursorAndAsyncIteratorMock } from '../../../tests/tests-utilities/fixtures/cursorAndIterator';
-
-import { type getAssetsForIds } from './common/getAssetsForIds';
-import { annotationsListMock } from '#test-utils/fixtures/sdk';
-=======
-import { type FdmNode, type FdmSDK } from '../../data-providers/FdmSDK';
+import { type ExternalIdsResultList, type FdmNode, type FdmSDK } from '../../data-providers/FdmSDK';
 import { createCursorAndAsyncIteratorMock } from '../../../tests/tests-utilities/fixtures/cursorAndIterator';
 
 import { type getAssetsForIds } from './common/getAssetsForIds';
 import { type AssetProperties } from '../../data-providers/core-dm-provider/utils/filters';
->>>>>>> b3c7d3d1
+import { annotationsListMock } from '#test-utils/fixtures/sdk';
 
 describe(getAssetsMappedPointCloudAnnotations.name, () => {
   let mockSdk: CogniteClient;
@@ -75,7 +58,9 @@
     ]
   };
 
-  beforeEach(() => {
+  const mockGetByExternalIds = vi.fn<Promise<ExternalIdsResultList<AssetProperties>>>();
+
+  beforeEach(async () => {
     const annotationRetrieveMock = new Mock<CogniteClient['annotations']>()
       .setup((p) => p.list)
       .returns(annotationsListMock)
@@ -91,7 +76,7 @@
 
     mockFdmSdk = new Mock<FdmSDK>()
       .setup((p) => p.getByExternalIds)
-      .returns(vi.fn<() => Promise<ExternalIdsResultList<unknown>>>())
+      .returns(mockGetByExternalIds)
       .object();
 
     mockGetAssetsForIds.mockResolvedValue(mockAssets);
@@ -129,7 +114,7 @@
         createCursorAndAsyncIteratorMock({ items: mixedAnnotations })
       );
 
-      vi.mocked(mockFdmSdk.getByExternalIds).mockResolvedValue(mockDmsResult);
+      mockGetByExternalIds.mockResolvedValue(mockDmsResult);
 
       const result = await getAssetsMappedPointCloudAnnotations(
         mockModels,
@@ -237,7 +222,7 @@
       });
       vi.mocked(mockSdk.annotations.list).mockReturnValue(mockAnnotationsList);
 
-      vi.mocked(mockFdmSdk.getByExternalIds).mockResolvedValue(mockDmsResult);
+      mockGetByExternalIds.mockResolvedValue(mockDmsResult);
 
       mockGetAssetsForIds.mockResolvedValue([]);
 
@@ -260,7 +245,7 @@
 
     test('handles empty DMS instances gracefully', async () => {
       const mockDmsResult = { items: [] };
-      vi.mocked(mockFdmSdk.getByExternalIds).mockResolvedValue(mockDmsResult);
+      mockGetByExternalIds.mockResolvedValue(mockDmsResult);
 
       const result = await getAssetsMappedPointCloudAnnotations(
         mockModels,
