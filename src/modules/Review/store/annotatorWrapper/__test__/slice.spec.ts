--- conflicted
+++ resolved
@@ -188,10 +188,7 @@
       });
     });
 
-<<<<<<< HEAD
-=======
     // todo: this method will change so wil add test cases later [VIS-883]
->>>>>>> 25130405
     describe.skip('Test onUpdateKeyPoint reducer', () => {
       const k1Id = generateKeypointId(1, 'left');
       const k2Id = generateKeypointId(1, 'center');
@@ -263,10 +260,7 @@
       });
     });
 
-<<<<<<< HEAD
-=======
     // todo: this method will change so wil add test cases later [VIS-883]
->>>>>>> 25130405
     describe.skip('Test onCreateKeyPoint reducer', () => {
       test('Should not create keypoint collection, invalid collection name', () => {
         const previousState = {
