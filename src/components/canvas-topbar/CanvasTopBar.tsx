--- conflicted
+++ resolved
@@ -3,25 +3,16 @@
 import { createLink, SecondaryTopbar } from '@cognite/cdf-utilities';
 import styled from 'styled-components';
 import { getContainer } from 'utils';
-<<<<<<< HEAD
-import FlowSaveIndicator from '../../pages/flow/FlowSaveIndicator';
-import CanvasTopbarPublishButton from './CanvasTopBarPublishButton';
-import CanvasTopBarDiscardChangesButton from './CanvasTopBarDiscardChangesButton';
-import { useWorkflowBuilderContext } from 'contexts/WorkflowContext';
-
-export const CanvasTopBar = () => {
-  const { flow } = useWorkflowBuilderContext();
-=======
-import { Flow } from 'types';
 import { useTranslation } from 'common';
 import FlowSaveIndicator from '../../pages/flow/FlowSaveIndicator';
 import CanvasTopbarPublishButton from './CanvasTopBarPublishButton';
 import CanvasTopBarDiscardChangesButton from './CanvasTopBarDiscardChangesButton';
 import { toPng } from 'html-to-image';
+import { useWorkflowBuilderContext } from 'contexts/WorkflowContext';
 
-export const CanvasTopBar = ({ flow }: { flow: Flow }) => {
+export const CanvasTopBar = () => {
+  const { flow } = useWorkflowBuilderContext();
   const { t } = useTranslation();
->>>>>>> 3e4080aa
   const { subAppPath } = useParams<{
     subAppPath: string;
   }>();
