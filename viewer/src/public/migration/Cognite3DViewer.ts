/*!
 * Copyright 2020 Cognite AS
 */

import * as THREE from 'three';
import TWEEN from '@tweenjs/tween.js';
import debounce from 'lodash/debounce';
import ComboControls from '@cognite/three-combo-controls';
import { CogniteClient, IdEither } from '@cognite/sdk';
import { share, filter } from 'rxjs/operators';

import { from3DPositionToRelativeViewportCoordinates } from '@/utilities/worldToViewport';
import { CadSectorParser } from '@/datamodels/cad/sector/CadSectorParser';
import { SimpleAndDetailedToSector3D } from '@/datamodels/cad/sector/SimpleAndDetailedToSector3D';
import { CachedRepository } from '@/datamodels/cad/sector/CachedRepository';
import { MaterialManager } from '@/datamodels/cad/MaterialManager';
import { intersectCadNodes } from '@/datamodels/cad/picking';

import { Cognite3DViewerOptions, AddModelOptions, SupportedModelTypes, GeometryFilter } from './types';
import { NotSupportedInMigrationWrapperError } from './NotSupportedInMigrationWrapperError';
import { Intersection } from './intersection';
import RenderController from './RenderController';
import { CogniteModelBase } from './CogniteModelBase';

import { CogniteClient3dExtensions } from '@/utilities/networking/CogniteClient3dExtensions';
import { RevealManagerBase } from '@/public/RevealManagerBase';
import { Cognite3DModel } from './Cognite3DModel';
import { CognitePointCloudModel } from './CognitePointCloudModel';
import { CadManager } from '@/datamodels/cad/CadManager';
import { CadModelMetadataRepository } from '@/datamodels/cad/CadModelMetadataRepository';
import { DefaultCadTransformation } from '@/datamodels/cad/DefaultCadTransformation';
import { CadMetadataParser } from '@/datamodels/cad/parsers/CadMetadataParser';
import { CadModelFactory } from '@/datamodels/cad/CadModelFactory';
import { ByVisibilityGpuSectorCuller } from '@/internal';
import { CadModelUpdateHandler } from '@/datamodels/cad/CadModelUpdateHandler';
import { PointCloudManager } from '@/datamodels/pointcloud/PointCloudManager';
import { PointCloudMetadataRepository } from '@/datamodels/pointcloud/PointCloudMetadataRepository';
import { PointCloudFactory } from '@/datamodels/pointcloud/PointCloudFactory';
import { DefaultPointCloudTransformation } from '@/datamodels/pointcloud/DefaultPointCloudTransformation';
import { BoundingBoxClipper, isMobileOrTablet, File3dFormat } from '@/utilities';
import { Spinner } from '@/utilities/Spinner';
<<<<<<< HEAD
import { addPostRenderEffects } from '@/datamodels/cad/rendering/postRenderEffects';
import { CadNode } from '@/datamodels/cad';
=======
import { Subscription } from 'rxjs';
>>>>>>> 94ac13a7

export interface RelativeMouseEvent {
  offsetX: number;
  offsetY: number;
}

type RequestParams = { modelRevision: IdEither; format: File3dFormat };
type PointerEventDelegate = (event: { offsetX: number; offsetY: number }) => void;
type CameraChangeDelegate = (position: THREE.Vector3, target: THREE.Vector3) => void;

export class Cognite3DViewer {
  private get canvas(): HTMLCanvasElement {
    return this.renderer.domElement;
  }
  static isBrowserSupported(): boolean {
    return true;
  }

  readonly domElement: HTMLElement;
  private readonly renderer: THREE.WebGLRenderer;
  private readonly camera: THREE.PerspectiveCamera;
  private readonly scene: THREE.Scene;
  private readonly controls: ComboControls;
  private readonly sdkClient: CogniteClient;
  private readonly sectorRepository: CachedRepository;
  private readonly cadManager: CadManager<RequestParams>;
  private readonly pointCloudManager: PointCloudManager<RequestParams>;
  private readonly revealManager: RevealManagerBase<RequestParams>;

  private readonly _subscription: Subscription = new Subscription();

  private readonly eventListeners = {
    cameraChange: new Array<CameraChangeDelegate>(),
    click: new Array<PointerEventDelegate>(),
    hover: new Array<PointerEventDelegate>()
  };
  private readonly models: CogniteModelBase[] = [];
  private readonly cadNodes: CadNode[] = [];

  private isDisposed = false;
  private readonly forceRendering = false; // For future support

  private readonly renderController: RenderController;
  private latestRequestId: number = -1;
  private readonly clock = new THREE.Clock();
  private readonly materialManager: MaterialManager;
  private _slicingNeedsUpdate: boolean = false;
  private _geometryFilters: GeometryFilter[] = [];

  private readonly spinner: Spinner;

  constructor(options: Cognite3DViewerOptions) {
    if (options.enableCache) {
      throw new NotSupportedInMigrationWrapperError('Cache is not supported');
    }
    if (options.logMetrics) {
      throw new NotSupportedInMigrationWrapperError('LogMetris is not supported');
    }
    if (options.viewCube) {
      throw new NotSupportedInMigrationWrapperError('ViewCube is not supported');
    }

    this.renderer =
      options.renderer ||
      new THREE.WebGLRenderer({
        antialias: shouldEnableAntialiasing(),
        preserveDrawingBuffer: true
      });
    this.canvas.style.width = '640px';
    this.canvas.style.height = '480px';
    this.canvas.style.minWidth = '100%';
    this.canvas.style.minHeight = '100%';
    this.canvas.style.maxWidth = '100%';
    this.canvas.style.maxHeight = '100%';
    this.domElement = options.domElement || createCanvasWrapper();
    this.domElement.appendChild(this.canvas);
    this.spinner = new Spinner(this.domElement);

    this.camera = new THREE.PerspectiveCamera(60, undefined, 0.1, 10000);
    this.camera.position.x = 30;
    this.camera.position.y = 10;
    this.camera.position.z = 50;
    this.camera.lookAt(new THREE.Vector3());

    this.scene = new THREE.Scene();
    this.controls = new ComboControls(this.camera, this.canvas);
    this.controls.dollyFactor = 0.992;
    this.controls.addEventListener('cameraChange', event => {
      const { position, target } = event.camera;
      this.eventListeners.cameraChange.forEach(f => {
        f(position.clone(), target.clone());
      });
    });

    this.sdkClient = options.sdk;
    this.renderController = new RenderController(this.camera);
    this.materialManager = new MaterialManager();
    const modelDataParser: CadSectorParser = new CadSectorParser();
    const modelDataTransformer = new SimpleAndDetailedToSector3D(this.materialManager);
    const cogniteClientExtension = new CogniteClient3dExtensions(this.sdkClient);
    const cadModelRepository = new CadModelMetadataRepository(
      cogniteClientExtension,
      new DefaultCadTransformation(),
      new CadMetadataParser()
    );
    const cadModelFactory = new CadModelFactory(this.materialManager);
    const sectorCuller = options._sectorCuller || new ByVisibilityGpuSectorCuller();
    this.sectorRepository = new CachedRepository(cogniteClientExtension, modelDataParser, modelDataTransformer);
    const cadModelUpdateHandler = new CadModelUpdateHandler(this.sectorRepository, sectorCuller);
    this.cadManager = new CadManager<RequestParams>(cadModelRepository, cadModelFactory, cadModelUpdateHandler);

    const pointCloudModelRepository: PointCloudMetadataRepository<RequestParams> = new PointCloudMetadataRepository(
      cogniteClientExtension,
      new DefaultPointCloudTransformation()
    );
    const pointCloudFactory: PointCloudFactory = new PointCloudFactory(cogniteClientExtension);
    this.pointCloudManager = new PointCloudManager(pointCloudModelRepository, pointCloudFactory);
    this.revealManager = new RevealManagerBase(this.cadManager, this.materialManager, this.pointCloudManager);
    this.startPointerEventListeners();

    this._subscription.add(
      this.sectorRepository.getLoadingStateObserver().subscribe(isLoading => {
        if (isLoading) {
          this.spinner.show();
        } else {
          this.spinner.hide();
        }
      })
    );

    this.animate(0);
  }

  dispose(): void {
    if (this.isDisposed) {
      return;
    }

    this.isDisposed = true;

    if (this.latestRequestId !== undefined) {
      cancelAnimationFrame(this.latestRequestId);
    }

    this._subscription.unsubscribe();
    this.revealManager.dispose();
    this.domElement.removeChild(this.canvas);
    this.renderer.dispose();
    this.scene.dispose();
    for (const model of this.models.values()) {
      model.dispose();
    }
    this.models.splice(0);
    this.cadNodes.splice(0);
    this.spinner.dispose();
  }

  on(event: 'click' | 'hover', callback: PointerEventDelegate): void;
  on(event: 'cameraChange', callback: CameraChangeDelegate): void;
  on(event: 'click' | 'hover' | 'cameraChange', callback: any): void {
    switch (event) {
      case 'click':
        this.eventListeners.click.push(callback);
        break;

      case 'hover':
        this.eventListeners.hover.push(callback);
        break;

      case 'cameraChange':
        this.eventListeners.cameraChange.push(callback);
        break;

      default:
        throw new Error(`Unsupported event "${event}"`);
    }
  }

  off(event: 'click' | 'hover', callback: PointerEventDelegate): void;
  off(event: 'cameraChange', callback: CameraChangeDelegate): void;
  off(event: 'click' | 'hover' | 'cameraChange', callback: any): void {
    switch (event) {
      case 'click':
        this.eventListeners.click = this.eventListeners.click.filter(x => x !== callback);
        break;

      case 'hover':
        this.eventListeners.hover = this.eventListeners.hover.filter(x => x !== callback);
        break;

      case 'cameraChange':
        this.eventListeners.cameraChange = this.eventListeners.cameraChange.filter(x => x !== callback);
        break;

      default:
        throw new Error(`Unsupported event "${event}"`);
    }
  }

  async addModel(options: AddModelOptions): Promise<Cognite3DModel> {
    if (options.localPath) {
      throw new NotSupportedInMigrationWrapperError();
    }

    const cadNode = await this.cadManager.addModel({
      modelRevision: { id: options.revisionId },
      format: File3dFormat.RevealCadModel
    });

    if (options.geometryFilter) {
      this._geometryFilters.push(options.geometryFilter);
      this.setSlicingPlanes(this.revealManager.clippingPlanes);
    }

    const model3d = new Cognite3DModel(options.modelId, options.revisionId, cadNode, this.sdkClient);
    this._subscription.add(
      this.sectorRepository
        .getParsedData()
        .pipe(
          share(),
          filter(x => x.blobUrl === cadNode.cadModelMetadata.blobUrl)
        )
        .subscribe(parseSector => model3d.updateNodeIdMaps(parseSector))
    );

    this.cadNodes.push(cadNode);
    this.models.push(model3d);
    this.scene.add(model3d);

    return model3d;
  }

  async addPointCloudModel(options: AddModelOptions): Promise<CognitePointCloudModel> {
    if (options.localPath) {
      throw new NotSupportedInMigrationWrapperError();
    }
    if (options.geometryFilter) {
      throw new NotSupportedInMigrationWrapperError();
    }
    if (options.orthographicCamera) {
      throw new NotSupportedInMigrationWrapperError();
    }

    // TODO 25-05-2020 j-bjorne: fix this hot mess, 1 group added multiple times
    const [potreeGroup, potreeNode] = await this.pointCloudManager.addModel({
      modelRevision: { id: options.revisionId },
      format: File3dFormat.EptPointCloud
    });
    const model = new CognitePointCloudModel(options.modelId, options.revisionId, potreeGroup, potreeNode);
    this.models.push(model);
    this.scene.add(model);
    return model;
  }

  async determineModelType(_modelId: number, revisionId: number): Promise<SupportedModelTypes> {
    const clientExt = new CogniteClient3dExtensions(this.sdkClient);
    const id: IdEither = { id: revisionId };
    const outputs = await clientExt.getOutputs(id, [File3dFormat.RevealCadModel, File3dFormat.EptPointCloud]);
    if (outputs.findMostRecentOutput(File3dFormat.RevealCadModel) !== undefined) {
      return SupportedModelTypes.CAD;
    } else if (outputs.findMostRecentOutput(File3dFormat.EptPointCloud) !== undefined) {
      return SupportedModelTypes.PointCloud;
    }
    return SupportedModelTypes.NotSupported;
  }

  addObject3D(object: THREE.Object3D): void {
    if (this.isDisposed) {
      return;
    }
    this.scene.add(object);
    this.renderController.redraw();
  }

  removeObject3D(object: THREE.Object3D): void {
    if (this.isDisposed) {
      return;
    }
    this.scene.remove(object);
    this.renderController.redraw();
  }

  setBackgroundColor(color: THREE.Color) {
    if (this.isDisposed) {
      return;
    }

    this.renderer.setClearColor(color);
  }

  setSlicingPlanes(slicingPlanes: THREE.Plane[]): void {
    const geometryFilterPlanes = this._geometryFilters
      .map(x => new BoundingBoxClipper(x.boundingBox).clippingPlanes)
      .reduce((a, b) => a.concat(b), []);

    const combinedSlicingPlanes = slicingPlanes.concat(geometryFilterPlanes);
    this.renderer.localClippingEnabled = combinedSlicingPlanes.length > 0;
    this.revealManager.clippingPlanes = combinedSlicingPlanes;
    this._slicingNeedsUpdate = true;
  }

  getCamera(): THREE.Camera {
    return this.camera;
  }
  getScene(): THREE.Scene {
    return this.scene;
  }

  getCameraPosition(): THREE.Vector3 {
    if (this.isDisposed) {
      return new THREE.Vector3(-Infinity, -Infinity, -Infinity);
    }
    return this.controls.getState().position.clone();
  }
  getCameraTarget(): THREE.Vector3 {
    if (this.isDisposed) {
      return new THREE.Vector3(-Infinity, -Infinity, -Infinity);
    }
    return this.controls.getState().target.clone();
  }
  setCameraPosition(position: THREE.Vector3): void {
    if (this.isDisposed) {
      return;
    }
    this.controls.setState(position, this.getCameraTarget());
  }
  setCameraTarget(target: THREE.Vector3): void {
    if (this.isDisposed) {
      return;
    }
    this.controls.setState(this.getCameraPosition(), target);
  }

  fitCameraToModel(model: CogniteModelBase, duration?: number): void {
    const bounds = model.getModelBoundingBox();
    this.fitCameraToBoundingBox(bounds, duration);
  }

  fitCameraToBoundingBox(box: THREE.Box3, duration?: number, radiusFactor: number = 2): void {
    const center = new THREE.Vector3().lerpVectors(box.min, box.max, 0.5);
    const radius = 0.5 * new THREE.Vector3().subVectors(box.max, box.min).length();
    const boundingSphere = new THREE.Sphere(center, radius);

    // TODO 2020-03-15 larsmoa: Doesn't currently work :S
    // const boundingSphere = box.getBoundingSphere(new THREE.Sphere());

    const target = boundingSphere.center;
    const distance = boundingSphere.radius * radiusFactor;
    const direction = new THREE.Vector3(0, 0, -1);
    direction.applyQuaternion(this.camera.quaternion);

    const position = new THREE.Vector3();
    position
      .copy(direction)
      .multiplyScalar(-distance)
      .add(target);

    this.moveCameraTo(position, target, duration);
  }

  enableKeyboardNavigation(): void {
    this.controls.enableKeyboardNavigation = true;
  }
  disableKeyboardNavigation(): void {
    this.controls.enableKeyboardNavigation = false;
  }

  worldToScreen(_point: THREE.Vector3, _normalize?: boolean): THREE.Vector2 | null {
    const p = from3DPositionToRelativeViewportCoordinates(this.camera, _point);
    if (p.x < 0 || p.x > 1 || p.y < 0 || p.y > 1 || p.z < 0 || p.z > 1) {
      // Return null if point is outside camera frustum.
      return null;
    }
    if (!_normalize) {
      const canvas = this.renderer.domElement;
      p.x = Math.round(p.x * canvas.clientWidth);
      p.y = Math.round(p.y * canvas.clientHeight);
    }
    return new THREE.Vector2(p.x, p.y);
  }

  getScreenshot(_width?: number, _height?: number): Promise<string> {
    throw new NotSupportedInMigrationWrapperError();
  }

  getIntersectionFromPixel(offsetX: number, offsetY: number, _cognite3DModel?: Cognite3DModel): null | Intersection {
    const cadModels = this.getModels(SupportedModelTypes.CAD);
    const nodes = cadModels.map(x => x.cadNode);

    const coords = {
      x: (offsetX / this.renderer.domElement.clientWidth) * 2 - 1,
      y: (offsetY / this.renderer.domElement.clientHeight) * -2 + 1
    };
    const results = intersectCadNodes(nodes, {
      coords,
      camera: this.camera,
      renderer: this.renderer
    });

    if (results.length > 0) {
      const result = results[0]; // Nearest intersection
      for (const model of cadModels) {
        if (model.cadNode === result.cadNode) {
          const intersection: Intersection = {
            model,
            nodeId: model.tryGetNodeId(result.treeIndex) || -1,
            treeIndex: result.treeIndex,
            point: result.point
          };
          return intersection;
        }
      }
    }

    return null;
  }

  clearCache(): void {
    throw new NotSupportedInMigrationWrapperError('Cache is not supported');
  }

  private getModels(type: SupportedModelTypes.CAD): Cognite3DModel[];
  private getModels(type: SupportedModelTypes.PointCloud): CognitePointCloudModel[];
  private getModels(type: SupportedModelTypes): CogniteModelBase[] {
    return this.models.filter(x => x.type === type);
  }

  private moveCameraTo(position: THREE.Vector3, target: THREE.Vector3, duration?: number) {
    if (this.isDisposed) {
      return;
    }

    const { camera } = this;

    if (duration == null) {
      const distance = position.distanceTo(camera.position);
      duration = distance * 125; // 250ms per unit distance
      duration = Math.min(Math.max(duration, 600), 2500); // min duration 600ms and 2500ms as max duration
    }

    const raycaster = new THREE.Raycaster();
    raycaster.setFromCamera(new THREE.Vector2(0, 0), camera);
    const distanceToTarget = target.distanceTo(camera.position);
    const scaledDirection = raycaster.ray.direction.clone().multiplyScalar(distanceToTarget);
    const startTarget = raycaster.ray.origin.clone().add(scaledDirection);
    const from = {
      x: camera.position.x,
      y: camera.position.y,
      z: camera.position.z,
      targetX: startTarget.x,
      targetY: startTarget.y,
      targetZ: startTarget.z
    };
    const to = {
      x: position.x,
      y: position.y,
      z: position.z,
      targetX: target.x,
      targetY: target.y,
      targetZ: target.z
    };

    const animation = new TWEEN.Tween(from);
    const stopTween = (event: Event) => {
      if (this.isDisposed) {
        document.removeEventListener('keydown', stopTween);
        animation.stop();
        return;
      }

      if (event.type !== 'keydown' || this.controls.enableKeyboardNavigation) {
        animation.stop();
        this.canvas.removeEventListener('pointerdown', stopTween);
        this.canvas.removeEventListener('wheel', stopTween);
        document.removeEventListener('keydown', stopTween);
      }
    };

    this.canvas.addEventListener('pointerdown', stopTween);
    this.canvas.addEventListener('wheel', stopTween);
    document.addEventListener('keydown', stopTween);

    const tmpTarget = new THREE.Vector3();
    const tmpPosition = new THREE.Vector3();
    animation
      .to(to, duration)
      .easing((x: number) => TWEEN.Easing.Circular.Out(x))
      .onUpdate(() => {
        if (this.isDisposed) {
          return;
        }
        tmpPosition.set(from.x, from.y, from.z);
        tmpTarget.set(from.targetX, from.targetY, from.targetZ);
        if (!this.camera) {
          return;
        }

        this.setCameraPosition(tmpPosition);
        this.setCameraTarget(tmpTarget);
      })
      .onComplete(() => {
        if (this.isDisposed) {
          return;
        }
        this.canvas.removeEventListener('pointerdown', stopTween);
      })
      .start();
  }

  private async animate(time: number) {
    if (this.isDisposed) {
      return;
    }
    // if (this._onBeforeRender) {
    //   this._onBeforeRender();
    // }
    const { display, visibility } = window.getComputedStyle(this.canvas);
    const isVisible = visibility === 'visible' && display !== 'none';

    if (isVisible) {
      const { renderController } = this;
      // if (this._enableProfiler) {
      //   this._performanceMonitor.begin();
      // }
      TWEEN.update(time);
      const didResize = this.resizeIfNecessary();
      if (didResize) {
        renderController.redraw();
      }
      this.controls.update(this.clock.getDelta());
      renderController.update();
      this.revealManager.update(this.camera);
      if (
        renderController.needsRedraw ||
        this.forceRendering ||
        this.revealManager.needsRedraw ||
        this._slicingNeedsUpdate
      ) {
        this.updateNearAndFarPlane(this.camera);
        this.renderer.render(this.scene, this.camera);
        addPostRenderEffects(this.cadNodes, this.renderer, this.camera, this.scene);
        renderController.clearNeedsRedraw();
        this.revealManager.resetRedraw();
        this._slicingNeedsUpdate = false;
      }
    }

    this.latestRequestId = requestAnimationFrame(this.animate.bind(this));
  }

  private updateNearAndFarPlane(_camera: THREE.Camera) {
    // TODO 2020-03-15 larsmoa: Implement updateNearAndFarPlane
    // if (this._isDisposed) {
    //   return;
    // }
    // if (this._models.length === 0) {
    //   return;
    // }
    // // Update near and far plane based on bounding boxes of all model to increase depth precision.
    // const boundingBox = tempBox1; // Reuse tempBox1
    // boundingBox.makeEmpty();
    // const smallestMeanObjectSize = this._getSmallestMeanObjectSize();
    // this._models.forEach(model => {
    //   boundingBox.union(model.getBoundingBox(null, tempBox2));
    // });
    // this._additionalObjects.forEach(object => {
    //   tempBox2.makeEmpty();
    //   tempBox2.setFromObject(object);
    //   boundingBox.union(tempBox2);
    // });
    // const { near, far } = calculateNearAndFarDistanceForBoundingBox(camera, boundingBox);
    // if (boundingBox.isEmpty()) {
    //   return;
    // }
    // const boundingBoxNear = near;
    // const boundingBoxFar = far;
    // // We want to have as large far plane as possible to see objects far away.
    // // We also want to have as near far plane as possible to see objects close to the camera.
    // // However, depth precision gets worse with low near plane value, so we need to be clever.
    // // We follow these rules (in this order):
    // // 1) If the far plane is somewhat close to the camera, we can have near plane 1/1000th of far plane.
    // // 2) If the camera is far away from the bounding box containing all the objects, choose the the nearest
    // //    point on the bounding box.
    // // 3) If we are inside the bounding box, choose the near plane equal to the size of the smallest mean object
    // //    of the models.
    // camera.near = Math.min(boundingBoxFar / 1e3, Math.max(0.1 * smallestMeanObjectSize, boundingBoxNear));
    // camera.far = boundingBoxFar;
    // camera.updateProjectionMatrix();
    // // The minDistance of the camera controller determines at which distance
    // // we will push the target in front of us instead of getting closer to it.
    // // This is also used to determine the speed of the camera when flying with ASDW.
    // // We want to either let it be controlled by the near plane if we are far away,
    // // or the smallest mean object size when the camera is inside the bounding box containing all objects,
    // // but no more than a fraction of the bounding box of the system if inside
    // const systemDiagonal = boundingBox.max.distanceTo(boundingBox.min);
    // this._controls.minDistance = Math.max(
    //   Math.min(2.0 * smallestMeanObjectSize, systemDiagonal * 0.02),
    //   0.1 * boundingBoxNear // If the nearest point on bounding box is far away,
    //   // choose a fraction of it as minDistance
    // );
  }

  private resizeIfNecessary(): boolean {
    if (this.isDisposed) {
      return false;
    }
    // The maxTextureSize is chosen from testing on low-powered hardware,
    // and could be increased in the future.
    // TODO Increase maxTextureSize if SSAO performance is improved
    const maxTextureSize = 1.4e6;

    const rendererSize = this.renderer.getSize(new THREE.Vector2());
    const rendererPixelWidth = rendererSize.width;
    const rendererPixelHeight = rendererSize.height;

    // client width and height are in virtual pixels and not yet scaled by dpr
    // TODO VERSION 5.0.0 remove the test for dom element size once we have removed the getCanvas function
    const clientWidth = this.domElement.clientWidth !== 0 ? this.domElement.clientWidth : this.canvas.clientWidth;
    const clientHeight = this.domElement.clientHeight !== 0 ? this.domElement.clientHeight : this.canvas.clientHeight;
    const clientPixelWidth = window.devicePixelRatio * clientWidth;
    const clientPixelHeight = window.devicePixelRatio * clientHeight;
    const clientTextureSize = clientPixelWidth * clientPixelHeight;

    const scale = clientTextureSize > maxTextureSize ? Math.sqrt(maxTextureSize / clientTextureSize) : 1;

    const width = clientPixelWidth * scale;
    const height = clientPixelHeight * scale;

    const maxError = 0.1; // pixels
    const isOptimalSize =
      Math.abs(rendererPixelWidth - width) < maxError && Math.abs(rendererPixelHeight - height) < maxError;

    if (isOptimalSize) {
      return false;
    }

    this.renderer.setSize(width, height);

    adjustCamera(this.camera, width, height);

    if (this.camera instanceof THREE.OrthographicCamera) {
      this.controls.orthographicCameraDollyFactor = 20 / width;
      this.controls.keyboardDollySpeed = 2 / width;
    }

    return true;
  }

  private startPointerEventListeners = () => {
    const canvas = this.canvas;
    const maxMoveDistance = 4;

    let pointerDown = false;
    let validClick = false;

    const onHoverCallback = debounce((e: MouseEvent) => {
      for (const _ of this.eventListeners.hover) {
        this.eventListeners.hover[0](mouseEventOffset(e, canvas));
      }
    }, 100);

    const onMove = (e: MouseEvent | TouchEvent) => {
      const { offsetX, offsetY } = mouseEventOffset(e, canvas);
      const { offsetX: firstOffsetX, offsetY: firstOffsetY } = mouseEventOffset(e, canvas);

      // check for Manhattan distance greater than maxMoveDistance pixels
      if (
        pointerDown &&
        validClick &&
        Math.abs(offsetX - firstOffsetX) + Math.abs(offsetY - firstOffsetY) > maxMoveDistance
      ) {
        validClick = false;
      }
    };

    const onUp = (e: MouseEvent | TouchEvent) => {
      if (pointerDown && validClick) {
        // trigger events
        this.eventListeners.click.forEach(func => {
          func(mouseEventOffset(e, canvas));
        });
      }
      pointerDown = false;
      validClick = false;

      // move
      canvas.removeEventListener('mousemove', onMove);
      canvas.removeEventListener('touchmove', onMove);

      // up
      canvas.removeEventListener('mouseup', onUp);
      canvas.removeEventListener('touchend', onUp);

      // add back onHover
      canvas.addEventListener('mousemove', onHoverCallback);
    };

    const onDown = (e: MouseEvent | TouchEvent) => {
      event = e;
      pointerDown = true;
      validClick = true;

      // move
      canvas.addEventListener('mousemove', onMove);
      canvas.addEventListener('touchmove', onMove);

      // up
      canvas.addEventListener('mouseup', onUp);
      canvas.addEventListener('touchend', onUp);

      // no more onHover
      canvas.removeEventListener('mousemove', onHoverCallback);
    };

    // down
    canvas.addEventListener('mousedown', onDown);
    canvas.addEventListener('touchstart', onDown);

    // on hover callback
    canvas.addEventListener('mousemove', onHoverCallback);
  };
}

function shouldEnableAntialiasing(): boolean {
  return !isMobileOrTablet();
}

function adjustCamera(camera: THREE.Camera, width: number, height: number) {
  if (camera instanceof THREE.PerspectiveCamera) {
    camera.aspect = width / height;
    camera.updateProjectionMatrix();
  } else if (camera instanceof THREE.OrthographicCamera) {
    camera.left = -width;
    camera.right = width;
    camera.top = height;
    camera.bottom = -height;
  }
}

function createCanvasWrapper(): HTMLElement {
  const domElement = document.createElementNS('http://www.w3.org/1999/xhtml', 'div');
  domElement.style.width = '100%';
  domElement.style.height = '100%';
  return domElement;
}

function mouseEventOffset(ev: MouseEvent | TouchEvent, target: HTMLElement) {
  target = target || ev.currentTarget || ev.srcElement;
  const cx = 'clientX' in ev ? ev.clientX : 0;
  const cy = 'clientY' in ev ? ev.clientY : 0;
  const rect = target.getBoundingClientRect();
  return {
    offsetX: cx - rect.left,
    offsetY: cy - rect.top
  };
}<|MERGE_RESOLUTION|>--- conflicted
+++ resolved
@@ -39,12 +39,9 @@
 import { DefaultPointCloudTransformation } from '@/datamodels/pointcloud/DefaultPointCloudTransformation';
 import { BoundingBoxClipper, isMobileOrTablet, File3dFormat } from '@/utilities';
 import { Spinner } from '@/utilities/Spinner';
-<<<<<<< HEAD
 import { addPostRenderEffects } from '@/datamodels/cad/rendering/postRenderEffects';
 import { CadNode } from '@/datamodels/cad';
-=======
 import { Subscription } from 'rxjs';
->>>>>>> 94ac13a7
 
 export interface RelativeMouseEvent {
   offsetX: number;
