{
  "name": "@cognite/cdf-integrations-ui",
  "description": "Create and monitor extraction pipelines subapp of fusion.cognite.com",
  "version": "0.2.0",
  "private": true,
  "scripts": {
    "start": "env GENERATE_SOURCEMAP=false BROWSER=none WDS_SOCKET_PORT=3015 WDS_SOCKET_HOST=localhost PORT=3015 react-app-rewired --max_old_space_size=2000 start",
    "build": "react-app-rewired --max_old_space_size=4096 build",
    "generate-preview-artifacts": "cdf-ui-cli -pr -p @cognite/cdf-integrations-ui -o index.js -d ./build",
    "build:preview": "yarn build && yarn generate-preview-artifacts",
    "test": "react-app-rewired test jest src --env=jest-environment-jsdom  --transformIgnorePatterns 'node_modules/(?!@codemirror)/'",
    "test:coverage": "CI=true yarn test -- --env=jest-environment-jsdom --coverage  --transformIgnorePatterns 'node_modules/(?!@codemirror)/'",
    "lint": "yarn prettier && yarn eslint",
    "eslint": "yarn eslint:changed 'src/**/*.{ts,tsx}'",
    "eslint:changed": "eslint --config .eslintrc.production.js",
    "prettier": "prettier --config .prettierrc -l 'src/**/*.{js,ts,tsx}'",
    "pull-keys": "cdf-i18n-utils-cli pull-keys-from-remote --namespace cdf-integrations-ui",
    "remove-deleted": "cdf-i18n-utils-cli remove-deleted-keys-from-remote --namespace cdf-integrations-ui",
    "save-missing": "cdf-i18n-utils-cli save-missing-keys-to-remote --namespace cdf-integrations-ui",
    "sort-keys": "cdf-i18n-utils-cli sort-local-keys --namespace cdf-integrations-ui",
    "storybook": "start-storybook -p 6006"
  },
  "dependencies": {
    "@babel/runtime": "^7.18.9",
    "@codemirror/language": "^6.2.1",
    "@codemirror/legacy-modes": "^6.1.0",
    "@cognite/cdf-i18n-utils": "^0.6.0",
    "@cognite/cdf-utilities": "^1.13.1",
<<<<<<< HEAD
    "@cognite/cogs.js": "^7.14.3",
=======
    "@cognite/cogs.js": "^7.17.0",
>>>>>>> 373071e3
    "@cognite/login-utils": "^2.0.0",
    "@cognite/react-feature-flags": "^1.0.0",
    "@cognite/sdk": "^6.3.4",
    "@cognite/sdk-provider": "^2.0.0",
    "@cognite/sdk-react-query-hooks": "^7.0.0",
    "@cognite/z-index": "^0.1.0",
    "@google-cloud/storage": "^5.8.3",
    "@hookform/error-message": "^2.0.0",
    "@hookform/resolvers": "^2.6.0",
    "babel-polyfill": "^6.26.0",
    "commander": "^7.2.0",
    "cronstrue": "^1.111.0",
    "formik": "^2.2.9",
    "fs-extra": "^9.0.1",
    "match-sorter": "^6.3.0",
    "moment": "^2.29.4",
    "plotly.js": "^2.2.1",
    "query-string": "^7.0.0",
    "react": "^17.0.2",
    "react-dom": "^17.0.2",
    "react-hook-form": "^7.6.2",
    "react-markdown": "^6.0.2",
    "react-modal": "^3.14.3",
    "react-plotly.js": "^2.5.1",
    "react-query": "^3.34.16",
    "react-router-dom": "^5.2.0",
    "react-scripts": "^5.0.0",
    "react-table": "^7.7.0",
    "remark-gfm": "^1.0.0",
    "single-spa-react": "^4.6.0",
    "styled-components": "^5.3.1",
    "systemjs-webpack-interop": "^2.3.6",
    "yup": "^0.32.9"
  },
  "devDependencies": {
    "@babel/plugin-transform-runtime": "^7.18.10",
    "@cognite/babel-plugin-styled-components": "^1.10.7",
    "@cognite/cdf-ui-cli": "^1.1.1",
    "@hookform/devtools": "^3.1.0",
    "@quickbaseoss/babel-plugin-styled-components-css-namespace": "^1.0.1",
    "@storybook/preset-create-react-app": "^3.2.0",
    "@storybook/react": "^6.1.21",
    "@testing-library/jest-dom": "^5.14.1",
    "@testing-library/react": "^12.1.2",
    "@testing-library/react-hooks": "^6.0.0",
    "@types/jest": "^28.1.6",
    "@types/match-sorter": "^5.0.0",
    "@types/node": "^16.11.1",
    "@types/plotly.js": "^1.54.10",
    "@types/react": "^17.0.30",
    "@types/react-dom": "^17.0.13",
    "@types/react-modal": "^3.12.0",
    "@types/react-plotly.js": "^2.2.4",
    "@types/react-router-dom": "^5.1.7",
    "@types/react-select": "^4.0.16",
    "@types/react-table": "^7.0.29",
    "@types/single-spa-react": "^2.12.0",
    "@types/sinon": "^9.0.11",
    "@types/styled-components": "^5.1.7",
    "@typescript-eslint/eslint-plugin": "^5.13.0",
    "@typescript-eslint/parser": "^5.13.0",
    "customize-cra": "^1.0.0",
    "eslint-config-prettier": "^8.5.0",
    "eslint-plugin-jest": "^26.8.2",
    "eslint-plugin-lodash": "^7.4.0",
    "eslint-plugin-prettier": "^4.0.0",
    "eslint-plugin-react": "^7.30.1",
    "eslint-plugin-testcafe": "^0.2.1",
    "jest": "28.1.3",
    "jest-environment-jsdom": "^28.1.3",
    "less": "^3.12.2",
    "less-loader": "^7.0.1",
    "postcss-prefixwrap": "^1.20.0",
    "prettier": "2.6.0",
    "react-app-rewired": "^2.2.1",
    "sinon": "^9.2.3",
    "style-loader": "^1.3.0",
    "typescript": "~4.5.5"
  },
  "eslintConfig": {
    "extends": "react-app"
  },
  "browserslist": {
    "production": [
      ">0.2%",
      "not dead",
      "not op_mini all"
    ],
    "development": [
      "last 1 chrome version",
      "last 1 firefox version",
      "last 1 safari version"
    ]
  },
  "engines": {
    "node": ">=14"
  }
}<|MERGE_RESOLUTION|>--- conflicted
+++ resolved
@@ -26,11 +26,7 @@
     "@codemirror/legacy-modes": "^6.1.0",
     "@cognite/cdf-i18n-utils": "^0.6.0",
     "@cognite/cdf-utilities": "^1.13.1",
-<<<<<<< HEAD
-    "@cognite/cogs.js": "^7.14.3",
-=======
     "@cognite/cogs.js": "^7.17.0",
->>>>>>> 373071e3
     "@cognite/login-utils": "^2.0.0",
     "@cognite/react-feature-flags": "^1.0.0",
     "@cognite/sdk": "^6.3.4",
