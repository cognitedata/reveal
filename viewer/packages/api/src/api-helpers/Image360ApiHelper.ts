--- conflicted
+++ resolved
@@ -235,21 +235,17 @@
     };
   }
 
-<<<<<<< HEAD
   public async enter360Image(
     image360Entity: Image360Entity<DataSourceT>,
     revision?: Image360RevisionEntity<DataSourceT>
   ): Promise<void> {
-=======
-  public async enter360Image(image360Entity: Image360Entity, revision?: Image360RevisionEntity): Promise<void> {
     await this.enter360ImageInternal(image360Entity, revision);
   }
 
   public async enter360ImageInternal(
-    image360Entity: Image360Entity,
-    revision?: Image360RevisionEntity
+    image360Entity: Image360Entity<DataSourceT>,
+    revision?: Image360RevisionEntity<DataSourceT>
   ): Promise<boolean> {
->>>>>>> acb73d1c
     const revisionToEnter = revision ?? this.findRevisionIdToEnter(image360Entity);
     if (revisionToEnter === this._interactionState.revisionSelectedForEntry) {
       return false;
