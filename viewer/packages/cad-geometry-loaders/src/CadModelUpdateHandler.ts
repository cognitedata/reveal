/*!
 * Copyright 2021 Cognite AS
 */

import * as THREE from 'three';

import { assertNever } from '@reveal/utilities';
import { ConsumedSector } from '@reveal/cad-parsers';
import { CadNode } from '@reveal/rendering';

import { Subject, Observable, combineLatest, asyncScheduler, BehaviorSubject } from 'rxjs';
import { scan, share, startWith, auditTime, filter, map, observeOn, mergeMap } from 'rxjs/operators';
import { SectorCuller } from './sector/culling/SectorCuller';
import { CadLoadingHints } from './CadLoadingHints';

import { LoadingState } from './utilities/types';
import { emissionLastMillis } from './utilities/rxOperations';
import { loadingEnabled } from './sector/rxSectorUtilities';
import { SectorLoader } from './sector/SectorLoader';
import { CadModelSectorBudget, defaultCadModelSectorBudget } from './CadModelSectorBudget';
import { DetermineSectorsPayload, SectorLoadingSpent } from './sector/culling/types';
import { ModelStateHandler } from './sector/ModelStateHandler';

const notLoadingState: LoadingState = { isLoading: false, itemsLoaded: 0, itemsRequested: 0, itemsCulled: 0 };

export class CadModelUpdateHandler {
  private readonly _sectorCuller: SectorCuller;
  private readonly _modelStateHandler: ModelStateHandler;
  private _budget: CadModelSectorBudget;
  private _lastSpent: SectorLoadingSpent;

  private readonly _cameraSubject: Subject<THREE.PerspectiveCamera> = new Subject();
  private readonly _clippingPlaneSubject: Subject<THREE.Plane[]> = new Subject();
  private readonly _loadingHintsSubject: Subject<CadLoadingHints> = new Subject();
  private readonly _modelSubject: Subject<{ model: CadNode; operation: 'add' | 'remove' }> = new Subject();
  private readonly _budgetSubject: Subject<CadModelSectorBudget> = new Subject();
  private readonly _progressSubject: Subject<LoadingState> = new BehaviorSubject<LoadingState>(notLoadingState);

  private readonly _updateObservable: Observable<ConsumedSector>;

  constructor(sectorCuller: SectorCuller) {
    this._sectorCuller = sectorCuller;
    this._modelStateHandler = new ModelStateHandler();
    this._budget = defaultCadModelSectorBudget;
    this._lastSpent = {
      downloadSize: 0,
      drawCalls: 0,
      renderCost: 0,
      loadedSectorCount: 0,
      simpleSectorCount: 0,
      detailedSectorCount: 0,
      forcedDetailedSectorCount: 0,
      totalSectorCount: 0,
      accumulatedPriority: 0
    };

    /* Creates and observable that emits an event when either of the observables emitts an item.
     * ------- new camera ---------\
     * --- new clipping plane ------\
     * --- new clip intersection ----\_______ DetermineSectorsInput
     * --- new global loading hints--/
     * --- new camera motion state -/
     * --- changes in cadmodels ---/
     * ------ sector budget ------/
     */
    const combinator = combineLatest([
      combineLatest([
        this._loadingHintsSubject.pipe(startWith({} as CadLoadingHints)),
        this._budgetSubject.pipe(startWith(this._budget))
      ]).pipe(map(makeSettingsInput)),
      combineLatest([
        this._cameraSubject.pipe(auditTime(500)),
        this._cameraSubject.pipe(auditTime(250), emissionLastMillis(600))
      ]).pipe(map(makeCameraInput)),
      combineLatest([this._clippingPlaneSubject.pipe(startWith([]))]).pipe(map(makeClippingInput)),
      this.loadingModelObservable()
    ]);
    const collectStatisticsCallback = (spendage: SectorLoadingSpent) => {
      this._lastSpent = spendage;
    };
    const reportProgressCallback = (loaded: number, requested: number, culled: number) => {
      const state: LoadingState = {
        isLoading: requested > loaded,
        itemsRequested: requested,
        itemsLoaded: loaded,
        itemsCulled: culled
      };
      this._progressSubject.next(state);
    };
    const determineSectorsHandler = new SectorLoader(
      sectorCuller,
      this._modelStateHandler,
      collectStatisticsCallback,
      reportProgressCallback
    );

    async function* loadSectors(input: DetermineSectorsPayload) {
      for await (const sector of determineSectorsHandler.loadSectors(input)) {
        yield sector;
      }
    }

    this._updateObservable = combinator.pipe(
      observeOn(asyncScheduler), // Schedule tasks on macro task queue (setInterval)
      auditTime(250), // Take the last value every 250ms
      map(createDetermineSectorsInput), // Map from array to interface (enables destructuring)
      filter(loadingEnabled), // should we load?
      mergeMap(async x => loadSectors(x)),
      mergeMap(x => x)
    );
  }

  dispose() {
    this._sectorCuller.dispose();
  }

  updateCamera(camera: THREE.PerspectiveCamera): void {
    this._cameraSubject.next(camera);
    this._progressSubject.next(notLoadingState);
  }

  set clippingPlanes(value: THREE.Plane[]) {
    this._clippingPlaneSubject.next(value);
  }

  get budget(): CadModelSectorBudget {
    return this._budget;
  }
  set budget(b: CadModelSectorBudget) {
    this._budget = b;
    this._budgetSubject.next(b);
  }

  get lastBudgetSpendage(): SectorLoadingSpent {
    return this._lastSpent;
  }

  addModel(model: CadNode) {
    this._modelStateHandler.addModel(model.cadModelMetadata.modelIdentifier);
    this._modelSubject.next({ model, operation: 'add' });
  }

  removeModel(model: CadNode) {
    this._modelStateHandler.removeModel(model.cadModelMetadata.modelIdentifier);
    this._modelSubject.next({ model, operation: 'remove' });
  }

  updateLoadingHints(cadLoadingHints: CadLoadingHints): void {
    this._loadingHintsSubject.next(cadLoadingHints);
  }

  consumedSectorObservable(): Observable<ConsumedSector> {
    return this._updateObservable.pipe(share());
  }

  getLoadingStateObserver(): Observable<LoadingState> {
    return this._progressSubject;
  }

  /**
   * When loading hints of a CAD model changes, propagate the event down to the stream and either add or remove
   * the {@link CadModelMetadata} from the array and push the new array down stream
   */
  private loadingModelObservable() {
    return this._modelSubject.pipe(
      scan((array, next) => {
        const { model, operation } = next;
        switch (operation) {
          case 'add':
            array.push(model);
            return array;
          case 'remove':
            return array.filter(x => x.cadModelMetadata.modelIdentifier !== model.cadModelMetadata.modelIdentifier);
          default:
            assertNever(operation);
        }
      }, [] as CadNode[])
    );
  }
}

type SettingsInput = {
  loadingHints: CadLoadingHints;
  budget: CadModelSectorBudget;
};
type CameraInput = {
  camera: THREE.PerspectiveCamera;
  cameraInMotion: boolean;
};
type ClippingInput = {
  clippingPlanes: THREE.Plane[] | never[];
};

function makeSettingsInput([loadingHints, budget]: [CadLoadingHints, CadModelSectorBudget]): SettingsInput {
  return { loadingHints, budget };
}
function makeCameraInput([camera, cameraInMotion]: [THREE.PerspectiveCamera, boolean]): CameraInput {
  return { camera, cameraInMotion };
}
function makeClippingInput([clippingPlanes]: [THREE.Plane[]]): ClippingInput {
  return { clippingPlanes };
}

function createDetermineSectorsInput([settings, camera, clipping, models]: [
  SettingsInput,
  CameraInput,
  ClippingInput,
  CadNode[]
<<<<<<< HEAD
]): DetermineSectorsInput {
  const prioritizedAreas = models.map(model => model.prioritizedAreas).flat();

=======
]): DetermineSectorsPayload {
>>>>>>> a9ff60c1
  return {
    ...camera,
    ...settings,
    ...clipping,
<<<<<<< HEAD
    prioritizedAreas,
    cadModelsMetadata: models.filter(x => x.visible).map(x => x.cadModelMetadata)
=======
    models
>>>>>>> a9ff60c1
  };
}<|MERGE_RESOLUTION|>--- conflicted
+++ resolved
@@ -206,22 +206,13 @@
   CameraInput,
   ClippingInput,
   CadNode[]
-<<<<<<< HEAD
-]): DetermineSectorsInput {
+]): DetermineSectorsPayload {
   const prioritizedAreas = models.map(model => model.prioritizedAreas).flat();
-
-=======
-]): DetermineSectorsPayload {
->>>>>>> a9ff60c1
   return {
     ...camera,
     ...settings,
     ...clipping,
-<<<<<<< HEAD
     prioritizedAreas,
-    cadModelsMetadata: models.filter(x => x.visible).map(x => x.cadModelMetadata)
-=======
     models
->>>>>>> a9ff60c1
   };
 }