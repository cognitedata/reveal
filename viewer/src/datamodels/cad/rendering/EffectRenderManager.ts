/*!
 * Copyright 2020 Cognite AS
 */

import { MaterialManager } from '../MaterialManager';
import { RenderMode } from './RenderMode';
import * as THREE from 'three';
import { edgeDetectionShaders, fxaaShaders } from './shaders';
import { CogniteColors } from '../../../utilities';
import { CadNode } from '..';
import { Cognite3DModel } from '../../../migration';
import { RootSectorNode } from '../sector/RootSectorNode';

export class EffectRenderManager {
  private readonly _materialManager: MaterialManager;
  private readonly _orthographicCamera: THREE.OrthographicCamera;

  // Simple scene with a single triangle with UVs [0,1] in both directions
  // used for combining outputs into a single output
  private readonly _compositionScene: THREE.Scene;

  // Simple scene with a single triangle with UVs [0,1] in both directions
  // used for applying FXAA to the final result
  private readonly _fxaaScene: THREE.Scene;

  // Holds all CAD models
  private readonly _cadScene: THREE.Scene;

  // "Working scene" used to hold "normal" objects, i.e.
  // objects that are depth tested and not "ghosted". Populated
  // during render()
  private readonly _normalScene: THREE.Scene;
  // "Working scene" used to hold objects that are rendered in front
  // of other objects. Populated during render().
  private readonly _inFrontScene: THREE.Scene;

  // Used to build _normalScene during render()
  private readonly _normalSceneBuilder: TemporarySceneBuilder;
  // Used to build _infrontScene during render()
  private readonly _inFrontSceneBuilder: TemporarySceneBuilder;

  private readonly _combineEdgeDetectionMaterial: THREE.ShaderMaterial;
  private readonly _fxaaMaterial: THREE.ShaderMaterial;

  private readonly _customObjectRenderTarget: THREE.WebGLRenderTarget;
  private readonly _ghostObjectRenderTarget: THREE.WebGLRenderTarget;
  private readonly _normalRenderedCadModelTarget: THREE.WebGLRenderTarget;
  private readonly _inFrontRenderedCadModelTarget: THREE.WebGLRenderTarget;
  private readonly _compositionTarget: THREE.WebGLRenderTarget;

  private readonly _rootSectorNodeBuffer: Set<[RootSectorNode, CadNode]> = new Set();
  private readonly outlineTexelSize = 2;

  private renderTarget: THREE.WebGLRenderTarget | null;
  private autoSetTargetSize: boolean | undefined;

  constructor(materialManager: MaterialManager) {
    this._materialManager = materialManager;
    this._orthographicCamera = new THREE.OrthographicCamera(-1, 1, 1, -1, 0, 1);

    this.renderTarget = null;

    this._cadScene = new THREE.Scene();
    this._normalScene = new THREE.Scene();
    this._inFrontScene = new THREE.Scene();
    this._compositionScene = new THREE.Scene();
    this._fxaaScene = new THREE.Scene();
    this._normalSceneBuilder = new TemporarySceneBuilder(this._normalScene);
    this._inFrontSceneBuilder = new TemporarySceneBuilder(this._inFrontScene);

    const outlineColorTexture = this.createOutlineColorTexture();

    this._inFrontRenderedCadModelTarget = new THREE.WebGLRenderTarget(0, 0, { stencilBuffer: false });
    this._inFrontRenderedCadModelTarget.depthTexture = new THREE.DepthTexture(0, 0);
    this._inFrontRenderedCadModelTarget.depthTexture.format = THREE.DepthFormat;
    this._inFrontRenderedCadModelTarget.depthTexture.type = THREE.UnsignedIntType;

    this._normalRenderedCadModelTarget = new THREE.WebGLRenderTarget(0, 0, { stencilBuffer: false });
    this._normalRenderedCadModelTarget.depthTexture = new THREE.DepthTexture(0, 0);
    this._normalRenderedCadModelTarget.depthTexture.format = THREE.DepthFormat;
    this._normalRenderedCadModelTarget.depthTexture.type = THREE.UnsignedIntType;

    this._ghostObjectRenderTarget = new THREE.WebGLRenderTarget(0, 0, { stencilBuffer: false });
    this._ghostObjectRenderTarget.depthTexture = new THREE.DepthTexture(0, 0);
    this._ghostObjectRenderTarget.depthTexture.format = THREE.DepthFormat;
    this._ghostObjectRenderTarget.depthTexture.type = THREE.UnsignedIntType;

    this._customObjectRenderTarget = new THREE.WebGLRenderTarget(0, 0, { stencilBuffer: false });
    this._customObjectRenderTarget.depthTexture = new THREE.DepthTexture(0, 0);
    this._customObjectRenderTarget.depthTexture.format = THREE.DepthFormat;
    this._customObjectRenderTarget.depthTexture.type = THREE.UnsignedIntType;

    this._compositionTarget = new THREE.WebGLRenderTarget(0, 0, { stencilBuffer: false });
    this._compositionTarget.depthTexture = new THREE.DepthTexture(0, 0);
    this._compositionTarget.depthTexture.format = THREE.DepthFormat;
    this._compositionTarget.depthTexture.type = THREE.UnsignedIntType;

    this._combineEdgeDetectionMaterial = new THREE.ShaderMaterial({
      vertexShader: edgeDetectionShaders.vertex,
      fragmentShader: edgeDetectionShaders.fragment,
      uniforms: {
        tFront: { value: this._inFrontRenderedCadModelTarget.texture },
        tFrontDepth: { value: this._inFrontRenderedCadModelTarget.depthTexture },
        tBack: { value: this._normalRenderedCadModelTarget.texture },
        tBackDepth: { value: this._normalRenderedCadModelTarget.depthTexture },
        tCustom: { value: this._customObjectRenderTarget.texture },
        tCustomDepth: { value: this._customObjectRenderTarget.depthTexture },
        tGhost: { value: this._ghostObjectRenderTarget.texture },
        tGhostDepth: { value: this._ghostObjectRenderTarget.depthTexture },
        tOutlineColors: { value: outlineColorTexture },
        cameraNear: { value: 0.1 },
        cameraFar: { value: 10000 }
      }
    });
    this._fxaaMaterial = new THREE.ShaderMaterial({
      uniforms: {
        tDiffuse: { value: this._compositionTarget.texture },
<<<<<<< HEAD
        tDepth: { value: this._compositionTarget.depthTexture },
        resolution: { value: new THREE.Vector2() }
=======
        resolution: { value: new THREE.Vector2() },
        inverseResolution: { value: new THREE.Vector2() }
>>>>>>> e5c0fc3e
      },
      vertexShader: fxaaShaders.vertex,
      fragmentShader: fxaaShaders.fragment
    });

    this.setupCompositionScene();
    this.setupFxaaScene();
  }

  public render(renderer: THREE.WebGLRenderer, camera: THREE.PerspectiveCamera, scene: THREE.Scene) {
    const original = {
      autoClear: renderer.autoClear,
      clearAlpha: renderer.getClearAlpha(),
      renderMode: this._materialManager.getRenderMode()
    };
    this.updateRenderSize(renderer);

    this.traverseForRootSectorNode(scene);

    this._rootSectorNodeBuffer.forEach(p => {
      if (p[1].parent !== scene && !(p[1].parent instanceof Cognite3DModel)) {
        throw new Error('CadNode must be put at scene root');
      }
      this._cadScene.add(p[0]);
    });

    try {
      this.updateRenderSize(renderer);

      renderer.info.autoReset = false;
      renderer.info.reset();
      renderer.autoClear = false;

      // Clear targets
      this.clearTarget(renderer, this._ghostObjectRenderTarget);
      this.clearTarget(renderer, this._compositionTarget);
      this.clearTarget(renderer, this._customObjectRenderTarget);
      // We use alpha to store special state for the next targets
      renderer.setClearAlpha(0.0);
      this.clearTarget(renderer, this._inFrontRenderedCadModelTarget);
      this.clearTarget(renderer, this._normalRenderedCadModelTarget);
      renderer.setClearAlpha(original.clearAlpha);

      const { hasBackElements, hasInFrontElements, hasGhostElements } = this.splitToScenes();
      if (hasBackElements && !hasGhostElements) {
        this.renderNormalCadModelsFromBaseScene(renderer, camera);
      } else if (hasBackElements && hasGhostElements) {
        this.renderNormalCadModels(renderer, camera);
        this._normalSceneBuilder.restoreOriginalScene();
        this.renderGhostedCadModelsFromBaseScene(renderer, camera);
      } else if (!hasBackElements && hasGhostElements) {
        this.renderGhostedCadModelsFromBaseScene(renderer, camera);
      }

      if (hasInFrontElements) {
        this.renderInFrontCadModels(renderer, camera);
        this._inFrontSceneBuilder.restoreOriginalScene();
      }
      this.renderCustomObjects(renderer, scene, camera);

      // Composite view
      this.renderComposition(renderer, camera);

      // Anti-aliased version to screen
      renderer.autoClear = original.autoClear;
      this.renderAntiAliasToTarget(renderer, this.renderTarget);
    } finally {
      // Restore state
      renderer.autoClear = original.autoClear;
      renderer.setClearAlpha(original.clearAlpha);
      renderer.setRenderTarget(this.renderTarget);
      this._materialManager.setRenderMode(original.renderMode);

      this._rootSectorNodeBuffer.forEach(p => {
        p[1].add(p[0]);
      });
      this._rootSectorNodeBuffer.clear();
    }
  }

  public setRenderTarget(target: THREE.WebGLRenderTarget | null, autoSetTargetSize?: boolean) {
    this.autoSetTargetSize = autoSetTargetSize;
    this.renderTarget = target;
  }

  private clearTarget(renderer: THREE.WebGLRenderer, target: THREE.WebGLRenderTarget | null) {
    renderer.setRenderTarget(target);
    renderer.clear(true, true, false); // Clear color and depth
  }

  private splitToScenes(): { hasBackElements: boolean; hasInFrontElements: boolean; hasGhostElements: boolean } {
    const result = { hasBackElements: false, hasInFrontElements: false, hasGhostElements: false };
    this._rootSectorNodeBuffer.forEach(rootSectorNodeData => {
      const cadNode: CadNode = rootSectorNodeData[1];
      const root: RootSectorNode = rootSectorNodeData[0];

      const backSet = this._materialManager.getModelBackTreeIndices(cadNode.cadModelMetadata.blobUrl);
      const infrontSet = this._materialManager.getModelInFrontTreeIndices(cadNode.cadModelMetadata.blobUrl);
      const ghostSet = this._materialManager.getModelGhostedTreeIndices(cadNode.cadModelMetadata.blobUrl);
      const hasBackElements = backSet.size > 0;
      const hasInFrontElements = infrontSet.size > 0;
      const hasGhostElements = ghostSet.size > 0;
      result.hasBackElements = result.hasBackElements || hasBackElements;
      result.hasInFrontElements = result.hasInFrontElements || hasInFrontElements;
      result.hasGhostElements = result.hasGhostElements || hasGhostElements;

      const backRoot = new THREE.Object3D();
      backRoot.applyMatrix4(root.matrix);
      if (hasBackElements && hasGhostElements) {
        this._normalScene.add(backRoot);
      }

      const infrontRoot = new THREE.Object3D();
      infrontRoot.applyMatrix4(root.matrix);
      if (hasInFrontElements) {
        this._inFrontScene.add(infrontRoot);
      }

      const objectStack: THREE.Object3D[] = [rootSectorNodeData[0]];
      while (objectStack.length > 0) {
        const element = objectStack.pop()!;
        const objectTreeIndices = element.userData.treeIndices as Set<number> | undefined;

        if (objectTreeIndices) {
          if (hasInFrontElements && hasIntersection(infrontSet, objectTreeIndices)) {
            this._inFrontSceneBuilder.addElement(element, infrontRoot);
          }
          // Note! When we don't have any ghost, we use _cadScene to hold back objects, so no action required
          if (hasBackElements && !hasGhostElements) {
          } else if (hasGhostElements && hasIntersection(backSet, objectTreeIndices)) {
            this._normalSceneBuilder.addElement(element, backRoot);
            // Use _cadScene to hold ghost objects (we assume we have more ghost objects than back objects)
          }

          // TODO 2020-09-18 larsmoa: A potential optimization to rendering is to avoid rendering the full
          // set of objects if most are hidden.
        } else {
          // Not a leaf, traverse children
          objectStack.push(...element.children);
        }
      }
    });

    return result;
  }

  private renderNormalCadModels(renderer: THREE.WebGLRenderer, camera: THREE.PerspectiveCamera) {
    this._normalSceneBuilder.populateTemporaryScene();
    renderer.setRenderTarget(this._normalRenderedCadModelTarget);
    this._materialManager.setRenderMode(RenderMode.Color);
    renderer.render(this._normalScene, camera);
  }

  private renderNormalCadModelsFromBaseScene(renderer: THREE.WebGLRenderer, camera: THREE.PerspectiveCamera) {
    renderer.setRenderTarget(this._normalRenderedCadModelTarget);
    this._materialManager.setRenderMode(RenderMode.Color);
    renderer.render(this._cadScene, camera);
  }

  private renderInFrontCadModels(renderer: THREE.WebGLRenderer, camera: THREE.PerspectiveCamera) {
    this._inFrontSceneBuilder.populateTemporaryScene();
    renderer.setRenderTarget(this._inFrontRenderedCadModelTarget);
    this._materialManager.setRenderMode(RenderMode.Effects);
    renderer.render(this._inFrontScene, camera);
  }

  private renderGhostedCadModelsFromBaseScene(renderer: THREE.WebGLRenderer, camera: THREE.PerspectiveCamera) {
    renderer.setRenderTarget(this._ghostObjectRenderTarget);
    this._materialManager.setRenderMode(RenderMode.Ghost);
    renderer.render(this._cadScene, camera);
  }

  private renderCustomObjects(renderer: THREE.WebGLRenderer, scene: THREE.Scene, camera: THREE.PerspectiveCamera) {
    if (scene.children.length === 0) {
      return;
    }

    renderer.setRenderTarget(this._customObjectRenderTarget);
    renderer.render(scene, camera);
  }

  private updateRenderSize(renderer: THREE.WebGLRenderer) {
    const renderSize = new THREE.Vector2();
    renderer.getSize(renderSize);

    if (
      this.renderTarget &&
      (this.autoSetTargetSize ?? true) &&
      renderSize.x !== this.renderTarget.width &&
      renderSize.y !== this.renderTarget.height
    ) {
      this.renderTarget.setSize(renderSize.x, renderSize.y);
    }

    if (
      renderSize.x !== this._normalRenderedCadModelTarget.width ||
      renderSize.y !== this._normalRenderedCadModelTarget.height
    ) {
      this._normalRenderedCadModelTarget.setSize(renderSize.x, renderSize.y);
      this._inFrontRenderedCadModelTarget.setSize(renderSize.x, renderSize.y);
      this._customObjectRenderTarget.setSize(renderSize.x, renderSize.y);
      this._ghostObjectRenderTarget.setSize(renderSize.x, renderSize.y);
      this._compositionTarget.setSize(renderSize.x, renderSize.y);
<<<<<<< HEAD
=======

      // Update GLSL uniforms related to resolution
>>>>>>> e5c0fc3e
      this._combineEdgeDetectionMaterial.setValues({
        uniforms: {
          ...this._combineEdgeDetectionMaterial.uniforms,
          texelSize: {
            value: new THREE.Vector2(this.outlineTexelSize / renderSize.x, this.outlineTexelSize / renderSize.y)
          }
        }
      });

      this._fxaaMaterial.setValues({
        uniforms: {
          ...this._fxaaMaterial.uniforms,
          resolution: { value: renderSize },
          inverseResolution: { value: new THREE.Vector2(1.0 / renderSize.x, 1.0 / renderSize.y) }
        }
      });
    }
    return renderSize;
  }

  private renderComposition(renderer: THREE.WebGLRenderer, camera: THREE.PerspectiveCamera) {
    this._combineEdgeDetectionMaterial.uniforms.cameraNear.value = camera.near;
    this._combineEdgeDetectionMaterial.uniforms.cameraFar.value = camera.far;

    renderer.setRenderTarget(this._compositionTarget);
    renderer.render(this._compositionScene, this._orthographicCamera);
  }

  private renderAntiAliasToTarget(renderer: THREE.WebGLRenderer, target: THREE.WebGLRenderTarget | null) {
    renderer.setRenderTarget(target ?? null);
    renderer.render(this._fxaaScene, this._orthographicCamera);
  }

  private createOutlineColorTexture(): THREE.DataTexture {
    const outlineColorBuffer = new Uint8Array(8 * 4);
    const outlineColorTexture = new THREE.DataTexture(outlineColorBuffer, 8, 1);
    setOutlineColor(outlineColorTexture.image.data, 1, CogniteColors.White);
    setOutlineColor(outlineColorTexture.image.data, 2, CogniteColors.Black);
    setOutlineColor(outlineColorTexture.image.data, 3, CogniteColors.Cyan);
    setOutlineColor(outlineColorTexture.image.data, 4, CogniteColors.Blue);
    setOutlineColor(outlineColorTexture.image.data, 5, CogniteColors.Purple);
    setOutlineColor(outlineColorTexture.image.data, 6, CogniteColors.Pink);
    setOutlineColor(outlineColorTexture.image.data, 7, CogniteColors.Orange);
    return outlineColorTexture;
  }

  private setupCompositionScene() {
    const geometry = new THREE.Geometry();
    geometry.vertices.push(new THREE.Vector3(-1, -1, 0));
    geometry.vertices.push(new THREE.Vector3(3, -1, 0));
    geometry.vertices.push(new THREE.Vector3(-1, 3, 0));

    const face = new THREE.Face3(0, 1, 2);
    geometry.faces.push(face);

    geometry.faceVertexUvs[0].push([new THREE.Vector2(0, 0), new THREE.Vector2(2, 0), new THREE.Vector2(0, 2)]);

    const mesh = new THREE.Mesh(geometry, this._combineEdgeDetectionMaterial);

    this._compositionScene.add(mesh);
  }

  private setupFxaaScene() {
    const geometry = new THREE.Geometry();
    geometry.vertices.push(new THREE.Vector3(-1, -1, 0));
    geometry.vertices.push(new THREE.Vector3(3, -1, 0));
    geometry.vertices.push(new THREE.Vector3(-1, 3, 0));

    const face = new THREE.Face3(0, 1, 2);
    geometry.faces.push(face);

    geometry.faceVertexUvs[0].push([new THREE.Vector2(0, 0), new THREE.Vector2(2, 0), new THREE.Vector2(0, 2)]);

    const mesh = new THREE.Mesh(geometry, this._fxaaMaterial);
    this._fxaaScene.add(mesh);
  }

  private traverseForRootSectorNode(root: THREE.Object3D) {
    const objectStack = [root];

    while (objectStack.length > 0) {
      const element = objectStack.pop()!;
      if (element instanceof RootSectorNode) {
        this._rootSectorNodeBuffer.add([element, element.parent! as CadNode]);
      } else if (!(element instanceof THREE.Group)) {
        objectStack.push(...element.children);
      }
    }
  }
}

function setOutlineColor(outlineTextureData: Uint8ClampedArray, colorIndex: number, color: THREE.Color) {
  outlineTextureData[4 * colorIndex + 0] = Math.floor(255 * color.r);
  outlineTextureData[4 * colorIndex + 1] = Math.floor(255 * color.g);
  outlineTextureData[4 * colorIndex + 2] = Math.floor(255 * color.b);
  outlineTextureData[4 * colorIndex + 3] = 255;
}

function hasIntersection(left: Set<number>, right: Set<number>): boolean {
  // Can we improve performance by using a bloom filter before comparing full sets?
  const needles = left.size < right.size ? left : right;
  const haystack = left.size > right.size ? left : right;

  let intersects = false;
  const it = needles.values();
  let itCurr = it.next();
  while (!intersects && !itCurr.done) {
    intersects = haystack.has(itCurr.value);
    itCurr = it.next();
  }

  return intersects;
}

/**
 * Holds parent-child relationship for a ThreeJS element in order to restore
 * the relationship after moving it temporarily.
 */
type Object3DStructure = {
  /**
   * Element described.
   */
  object: THREE.Object3D;
  /**
   * The previous parent of the element.
   */
  parent: THREE.Object3D;
  /**
   * The object that temporarily holds the elemnt.
   */
  sceneParent: THREE.Object3D;
};

class TemporarySceneBuilder {
  private readonly buffer: Object3DStructure[];
  private readonly temporaryScene: THREE.Scene;

  constructor(temporaryScene: THREE.Scene) {
    this.buffer = [];
    this.temporaryScene = temporaryScene;
  }

  addElement(element: THREE.Object3D, temporaryModelRootElement: THREE.Object3D): void {
    this.buffer.push({ object: element, parent: element.parent!, sceneParent: temporaryModelRootElement });
  }

  populateTemporaryScene(): void {
    this.buffer.forEach(x => x.sceneParent.add(x.object));
  }

  restoreOriginalScene(): void {
    this.buffer.forEach(p => {
      p.parent.add(p.object);
    });
    this.buffer.length = 0; // clear
    this.temporaryScene.remove(...this.temporaryScene.children);
  }
}<|MERGE_RESOLUTION|>--- conflicted
+++ resolved
@@ -110,21 +110,19 @@
         tOutlineColors: { value: outlineColorTexture },
         cameraNear: { value: 0.1 },
         cameraFar: { value: 10000 }
-      }
+      },
+      extensions: { fragDepth: true }
     });
     this._fxaaMaterial = new THREE.ShaderMaterial({
       uniforms: {
         tDiffuse: { value: this._compositionTarget.texture },
-<<<<<<< HEAD
         tDepth: { value: this._compositionTarget.depthTexture },
-        resolution: { value: new THREE.Vector2() }
-=======
         resolution: { value: new THREE.Vector2() },
         inverseResolution: { value: new THREE.Vector2() }
->>>>>>> e5c0fc3e
       },
       vertexShader: fxaaShaders.vertex,
-      fragmentShader: fxaaShaders.fragment
+      fragmentShader: fxaaShaders.fragment,
+      extensions: { fragDepth: true }
     });
 
     this.setupCompositionScene();
@@ -325,11 +323,8 @@
       this._customObjectRenderTarget.setSize(renderSize.x, renderSize.y);
       this._ghostObjectRenderTarget.setSize(renderSize.x, renderSize.y);
       this._compositionTarget.setSize(renderSize.x, renderSize.y);
-<<<<<<< HEAD
-=======
 
       // Update GLSL uniforms related to resolution
->>>>>>> e5c0fc3e
       this._combineEdgeDetectionMaterial.setValues({
         uniforms: {
           ...this._combineEdgeDetectionMaterial.uniforms,
