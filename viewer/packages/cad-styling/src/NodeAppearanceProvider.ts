/*!
 * Copyright 2021 Cognite AS
 */

import { NodeAppearance } from './NodeAppearance';
import { NodeCollectionBase } from './NodeCollectionBase';

import { IndexSet, assertNever, EventTrigger } from '@reveal/utilities';
<<<<<<< HEAD
import { PrioritizedArea } from './prioritized/types';
=======
import debounce from 'lodash/debounce';
>>>>>>> 1d188b48

/**
 * Delegate for applying styles in {@see NodeStyleProvider}.
 * @param treeIndices Set of tree indices that the style is applied to.
 * @param appearance  Style to be applied to the nodes.
 */
export type ApplyStyleDelegate = (treeIndices: IndexSet, appearance: NodeAppearance) => void;

type StyledNodeCollection = {
  nodeCollection: NodeCollectionBase;
  appearance: NodeAppearance;
  handleNodeCollectionChangedListener: () => void;
};

export class NodeAppearanceProvider {
  private readonly _styledCollections = new Array<StyledNodeCollection>();
  private _lastFiredLoadingState?: boolean;
  private _cachedPrioritizedAreas?: PrioritizedArea[] = undefined;

  private readonly _events = {
    changed: new EventTrigger<() => void>(),
    loadingStateChanged: new EventTrigger<(isLoading: boolean) => void>()
  };

  on(event: 'changed', listener: () => void): void;
  on(event: 'loadingStateChanged', listener: (isLoading: boolean) => void): void;
  on(event: 'changed' | 'loadingStateChanged', listener: (() => void) | ((isLoading: boolean) => void)): void {
    switch (event) {
      case 'changed':
        this._events.changed.subscribe(listener as () => void);
        break;
      case 'loadingStateChanged':
        this._events.loadingStateChanged.subscribe(listener as (isLoading: boolean) => void);
        break;

      default:
        assertNever(event, `Unsupported event: '${event}'`);
    }
  }

  off(event: 'changed', listener: () => void): void;
  off(event: 'loadingStateChanged', listener: (isLoading: boolean) => void): void;
  off(event: 'changed' | 'loadingStateChanged', listener: (() => void) | ((isLoading: boolean) => void)): void {
    switch (event) {
      case 'changed':
        this._events.changed.unsubscribe(listener as () => void);
        break;
      case 'loadingStateChanged':
        this._events.loadingStateChanged.unsubscribe(listener as (isLoading: boolean) => void);
        break;

      default:
        assertNever(event, `Unsupported event: '${event}'`);
    }
  }

  assignStyledNodeCollection(nodeCollection: NodeCollectionBase, appearance: NodeAppearance): void {
    const existingCollection = this._styledCollections.find(x => x.nodeCollection === nodeCollection);
    if (existingCollection !== undefined) {
      existingCollection.appearance = appearance;
      this.handleNodeCollectionChanged(existingCollection);
    } else {
      const styledCollection: StyledNodeCollection = {
        nodeCollection: nodeCollection,
        appearance,
        handleNodeCollectionChangedListener: () => {
          this.handleNodeCollectionChanged(styledCollection);
        }
      };

      this._styledCollections.push(styledCollection);
      nodeCollection.on('changed', styledCollection.handleNodeCollectionChangedListener);
      this.scheduleNotifyChanged();
    }
  }

  unassignStyledNodeCollection(nodeCollection: NodeCollectionBase): void {
    const index = this._styledCollections.findIndex(x => x.nodeCollection === nodeCollection);
    if (index === -1) {
      throw new Error('NodeCollection not added');
    }
    const styledCollection = this._styledCollections[index];

    this._styledCollections.splice(index, 1);
    nodeCollection.off('changed', styledCollection.handleNodeCollectionChangedListener);
    this.scheduleNotifyChanged();
  }

  applyStyles(applyCb: ApplyStyleDelegate): void {
    this._styledCollections.forEach(styledSet => {
      const set = styledSet.nodeCollection.getIndexSet();
      applyCb(set, styledSet.appearance);
    });
  }

<<<<<<< HEAD
  getPrioritizedAreas(): PrioritizedArea[] {
    if (this._cachedPrioritizedAreas) {
      return this._cachedPrioritizedAreas;
    }

    const prioritizedCollections = this._styledCollections.filter(
      collection => collection.appearance.prioritizedForLoadingHint
    );

    const prioritizedAreas = prioritizedCollections.flatMap(collection => {
      const prioritizedAreaList: PrioritizedArea[] = [];
      for (const area of collection.nodeCollection.getAreas().areas()) {
        prioritizedAreaList.push({ area, extraPriority: collection.appearance.prioritizedForLoadingHint! });
      }
      return prioritizedAreaList;
    });

    this._cachedPrioritizedAreas = prioritizedAreas;
    return this._cachedPrioritizedAreas;
  }

  clear() {
=======
  clear(): void {
>>>>>>> 1d188b48
    for (const styledSet of this._styledCollections) {
      const nodeCollection = styledSet.nodeCollection;
      nodeCollection.off('changed', styledSet.handleNodeCollectionChangedListener);
    }
    this._styledCollections.splice(0);
    this.scheduleNotifyChanged();
  }

  get isLoading(): boolean {
    return this._styledCollections.some(x => x.nodeCollection.isLoading);
  }

  private notifyChanged() {
    this._cachedPrioritizedAreas = undefined;
    this._events.changed.fire();
  }

  /**
   * Schedules event 'changed' to trigger at the next tick.
   */
  private readonly scheduleNotifyChanged = debounce(() => this.notifyChanged(), 0);

  private notifyLoadingStateChanged() {
    if (this._lastFiredLoadingState === this.isLoading) return;
    this._lastFiredLoadingState = this.isLoading;
    this._events.loadingStateChanged.fire(this.isLoading);
  }

  private handleNodeCollectionChanged(_styledSet: StyledNodeCollection) {
    this.scheduleNotifyChanged();
    this.notifyLoadingStateChanged();
  }
}<|MERGE_RESOLUTION|>--- conflicted
+++ resolved
@@ -6,11 +6,9 @@
 import { NodeCollectionBase } from './NodeCollectionBase';
 
 import { IndexSet, assertNever, EventTrigger } from '@reveal/utilities';
-<<<<<<< HEAD
 import { PrioritizedArea } from './prioritized/types';
-=======
+
 import debounce from 'lodash/debounce';
->>>>>>> 1d188b48
 
 /**
  * Delegate for applying styles in {@see NodeStyleProvider}.
@@ -106,7 +104,6 @@
     });
   }
 
-<<<<<<< HEAD
   getPrioritizedAreas(): PrioritizedArea[] {
     if (this._cachedPrioritizedAreas) {
       return this._cachedPrioritizedAreas;
@@ -128,10 +125,7 @@
     return this._cachedPrioritizedAreas;
   }
 
-  clear() {
-=======
   clear(): void {
->>>>>>> 1d188b48
     for (const styledSet of this._styledCollections) {
       const nodeCollection = styledSet.nodeCollection;
       nodeCollection.off('changed', styledSet.handleNodeCollectionChangedListener);
