--- conflicted
+++ resolved
@@ -13,10 +13,7 @@
     "@reveal/data-providers": "workspace:*",
     "@reveal/metrics": "workspace:*",
     "@reveal/model-base": "workspace:*",
-<<<<<<< HEAD
-=======
     "@reveal/rendering": "workspace:*",
->>>>>>> 22fd033c
     "@reveal/utilities": "workspace:*"
   }
 }