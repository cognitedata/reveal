--- conflicted
+++ resolved
@@ -7,11 +7,8 @@
 import debounce from 'lodash/debounce';
 import ComboControls from '@cognite/three-combo-controls';
 import { CogniteClient, IdEither } from '@cognite/sdk';
-<<<<<<< HEAD
-import { filter, share, debounceTime, publish, map } from 'rxjs/operators';
-=======
-import { distinctUntilChanged, filter, map, share } from 'rxjs/operators';
->>>>>>> d7e7593b
+import { distinctUntilChanged, filter, share, debounceTime, publish, map } from 'rxjs/operators';
+import { Subscription, Subject, combineLatest, merge } from 'rxjs';
 
 import { from3DPositionToRelativeViewportCoordinates } from '@/utilities/worldToViewport';
 import { CadSectorParser } from '@/datamodels/cad/sector/CadSectorParser';
@@ -44,11 +41,6 @@
 import { BoundingBoxClipper, File3dFormat, isMobileOrTablet } from '@/utilities';
 import { Spinner } from '@/utilities/Spinner';
 import { addPostRenderEffects } from '@/datamodels/cad/rendering/postRenderEffects';
-<<<<<<< HEAD
-import { Subscription, Subject, merge } from 'rxjs';
-=======
-import { combineLatest, Subscription } from 'rxjs';
->>>>>>> d7e7593b
 
 export interface RelativeMouseEvent {
   offsetX: number;
@@ -187,31 +179,23 @@
     this.revealManager = new RevealManagerBase(this.cadManager, this.materialManager, this.pointCloudManager);
     this.startPointerEventListeners();
 
-<<<<<<< HEAD
     this._loadingSubscription.add(
-      this.sectorRepository.getLoadingStateObserver().subscribe(isLoading => {
-        if (isLoading) {
-          this.spinner.show();
-        } else {
-          this.spinner.hide();
-        }
-      })
-=======
-    this._subscription.add(
       combineLatest([this.sectorRepository.getLoadingStateObserver(), this.pointCloudManager.getLoadingStateObserver()])
         .pipe(
           map(([pointCloudLoading, cadLoading]) => pointCloudLoading || cadLoading),
           distinctUntilChanged()
         )
-        .subscribe(isLoading => {
-          if (isLoading) {
-            this.spinner.show();
-          } else {
-            this.spinner.hide();
-          }
+        .subscribe(
+          isLoading => {
+            if (isLoading) {
+              this.spinner.show();
+            } else {
+              this.spinner.hide();
+            }
+          },
           // tslint:disable-next-line:no-console
-        }, console.error)
->>>>>>> d7e7593b
+          (message, ...optionalArgs) => console.error(message, ...optionalArgs)
+        )
     );
 
     this._updateCameraNearAndFarSubject = this.setupUpdateCameraNearAndFar();
