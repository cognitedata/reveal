--- conflicted
+++ resolved
@@ -9,70 +9,7 @@
 import { SectorSceneImpl } from '../../utilities/SectorScene';
 import { CadSceneRootMetadata, V8SceneSectorMetadata } from './types';
 
-<<<<<<< HEAD
-export interface CadSectorMetadataV8 {
-  readonly id: number;
-  readonly parentId: number;
-  readonly path: string;
-  readonly depth: number;
-  readonly estimatedDrawCallCount: number;
-  readonly estimatedTriangleCount: number;
-  // TODO 2021-09-23 larsmoa: For testing - added in v9 format
-  readonly maxDiagonalLength: number;
-
-  readonly boundingBox: {
-    readonly min: {
-      x: number;
-      y: number;
-      z: number;
-    };
-    readonly max: {
-      x: number;
-      y: number;
-      z: number;
-    };
-  };
-  readonly indexFile: {
-    readonly fileName: string;
-    readonly peripheralFiles: string[];
-    readonly downloadSize: number;
-  };
-  readonly facesFile: {
-    readonly quadSize: number;
-    readonly coverageFactors: {
-      xy: number;
-      yz: number;
-      xz: number;
-    };
-    readonly recursiveCoverageFactors:
-      | {
-          xy: number;
-          yz: number;
-          xz: number;
-        }
-      | undefined;
-    readonly fileName: string | null;
-    readonly downloadSize: number;
-  } | null;
-}
-
-export interface CadMetadataV8 {
-  readonly version: 8;
-  readonly maxTreeIndex: number;
-  readonly sectors: CadSectorMetadataV8[];
-  readonly unit: string | null;
-
-  // Available, but unused:
-  // readonly projectId: number;
-  // readonly modelId: number;
-  // readonly revisionId: number;
-  // readonly subRevisionId: number;
-}
-
-export function parseCadMetadataV8(metadata: CadMetadataV8): SectorScene {
-=======
 export function parseCadMetadataV8(metadata: CadSceneRootMetadata): SectorScene {
->>>>>>> 289caa8a
   // Create list of sectors and a map of child -> parent
   const sectorsById = new Map<number, V8SectorMetadata>();
   const parentIds: number[] = [];
@@ -121,7 +58,6 @@
     bounds: new THREE.Box3(new THREE.Vector3(min_x, min_y, min_z), new THREE.Vector3(max_x, max_y, max_z)),
     estimatedDrawCallCount: metadata.estimatedDrawCallCount || 0,
     estimatedRenderCost: metadata.estimatedTriangleCount || 0,
-    maxDiagonalLength: metadata.maxDiagonalLength,
 
     // I3D
     indexFile: { ...metadata.indexFile },
