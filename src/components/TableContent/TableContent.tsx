import React from 'react';
import styled from 'styled-components';
import { Colors, Flex } from '@cognite/cogs.js';
import { Header, FilterBar, Table } from './components';

<<<<<<< HEAD
const TableContent = () => {
  return (
    <Wrapper direction="column">
      <TableContent.Header />
      <TableContent.FilterBar />
      <TableContent.Table />
    </Wrapper>
=======
type TableProps = {
  table: string;
  database: string;
};

const TableContent = ({ database, table }: TableProps) => {
  const history = useHistory();
  const { appPath } = useParams<{
    appPath: string;
    project: string;
  }>();

  const { data: hasWriteAccess } = useUserCapabilities('rawAcl', 'WRITE');
  const { mutate: deleteTable } = useDeleteTable();

  const [fetchLimit, setFetchLimit] = useState(25);
  const enabled = !!database && !!table;

  const {
    data,
    fetchNextPage,
    hasNextPage,
    isLoading,
    isFetched,
    isFetching,
    isError: rowError,
    refetch,
  } = useTableRows(
    {
      database: database!,
      table: table!,
      pageSize: 100,
    },
    { enabled }
  );

  const done: boolean =
    !!data &&
    data.pages.reduce((accl, p) => accl + p.items.length, 0) > fetchLimit;

  const rows = useMemo(() => {
    if (data) {
      return data.pages
        .reduce((accl, page) => [...accl, ...page.items], [] as RawDBRow[])
        .slice(0, fetchLimit);
    }
    return [];
  }, [data, fetchLimit]);

  const flatRows = useMemo(
    () =>
      rows.map((row) => ({
        ...row,
        ...row.columns,
      })),
    [rows]
  );

  useEffect(() => {
    if (
      !done &&
      !isFetching &&
      isFetched &&
      enabled &&
      !rowError &&
      hasNextPage
    ) {
      fetchNextPage();
    }
  }, [
    done,
    fetchNextPage,
    isFetching,
    isFetched,
    enabled,
    rowError,
    hasNextPage,
  ]);

  const [csvModalVisible, setCSVModalVisible] = useState<boolean>(false);
  const [limitExceeded, setLimitHasExceeded] = useState<boolean>(false);

  useEffect(() => {
    if (!csvModalVisible && isFetched && enabled) {
      refetch();
    }
  }, [csvModalVisible, isFetched, refetch, enabled]);

  const downloadData = useMemo(() => {
    if (!done) {
      return [];
    }
    if (rows.length)
      return (
        rows.map((item) => {
          const escapedColumns: Record<string, string> = {};
          Object.keys(item.columns).forEach((key) => {
            escapedColumns[key] = escapeCSVValue(item.columns[key]);
          });
          return { key: item.key, ...escapedColumns };
        }) || []
      );
    return [];
  }, [rows, done]);

  const renderNestedObject = (value: object) => {
    return (
      <Tooltip
        title={JSON.stringify(value)}
        key={JSON.stringify(value)}
        getPopupContainer={getContainer}
      >
        {JSON.stringify(value)}
      </Tooltip>
    );
  };

  const chooseRenderType = useCallback((value: any) => {
    if (typeof value === 'boolean') {
      return (
        <p style={{ maxHeight: '150px', overflow: 'hidden' }}>
          {value.toString()}
        </p>
      );
    }
    // eslint-disable-next-line
    if (typeof value === 'object') {
      if (Array.isArray(value)) {
        return (
          <Tooltip
            title={
              <div>
                <strong>List: </strong>
                {value.map((a) =>
                  typeof a === 'object' ? ( // eslint-disable-line
                    chooseRenderType(a)
                  ) : (
                    <span style={{ marginLeft: '2px' }}>{a}</span>
                  )
                )}
              </div>
            }
            getPopupContainer={getContainer}
          >
            <p
              style={{ maxHeight: '150px', overflow: 'hidden' }}
              key={value.toString()}
            >
              <strong>List: </strong>
              {value.map((a) =>
                typeof a === 'object' ? ( // eslint-disable-line
                  chooseRenderType(a)
                ) : (
                  <span style={{ marginLeft: '2px' }}>{a}</span>
                )
              )}
            </p>
          </Tooltip>
        );
      }
      return renderNestedObject(value);
    }
    return (
      <Tooltip title={value} getPopupContainer={getContainer}>
        <p style={{ maxHeight: '150px', overflow: 'hidden' }}>{value}</p>
      </Tooltip>
    );
  }, []);

  const checkIfLimitIsMax = (limit: number) => {
    if (limit > 10000) {
      setLimitHasExceeded(true);
      if (!limitExceeded) {
        notification.warning({
          message: 'Please note that the maximum allowed fetch limit is 10,000',
          key: 'max-row-limit',
        });
      }
      setFetchLimit(10000);
    } else {
      setFetchLimit(limit);
    }
  };

  const getSortFunction = (itemA: any, itemB: any) => {
    // eslint-disable-next-line
    if (typeof itemA === 'string') {
      if (Number(itemA) - Number(itemB)) {
        return Number(itemA) - Number(itemB);
      }
      return stringCompare(itemA, itemB);
    }
    if (itemA instanceof Date && itemB instanceof Date) {
      return itemA.getTime() - itemB.getTime();
    }
    // eslint-disable-next-line
    if (typeof itemA === 'object') {
      if (Array.isArray(itemA)) {
        return itemA.length === itemB.length;
      }
      return false;
    }
    return Number(itemA) - Number(itemB);
  };

  const columnSet = useMemo(() => {
    return new Set(
      data
        ? data.pages[0].items
            .map((row) => Object.keys(row.columns))
            .reduce((accumulator, value) => accumulator.concat(value), [])
        : []
    );
  }, [data]);

  const columns = useMemo(() => {
    const tmpColumns: any[] = [];
    tmpColumns.push(
      {
        title: 'Key',
        dataIndex: 'key',
        key: 'key',
        width: 250,
        columnWidth: 250,
        sorter: (a: any, b: any) => {
          if (isString(a.key)) {
            return a.key.localeCompare(b.key);
          }
          return a.key - b.key;
        },
        render: (text: any) => (
          <div>
            <Tooltip title={text} getPopupContainer={getContainer}>
              {text}
            </Tooltip>
          </div>
        ),
      },
      {
        title: 'Last update time',
        dataIndex: 'lastUpdatedTime',
        key: 'lastUpdatedTime',
        width: 250,
        columnWidth: 250,
        sorter: (a: RawDBRow, b: RawDBRow) =>
          a.lastUpdatedTime.getTime() - b.lastUpdatedTime.getTime(),
        render: (text: any) => (
          <p>
            {toLocalDate(text)} <br /> {toLocalTime(text)}
          </p>
        ),
      }
    );

    columnSet.forEach((column) => {
      tmpColumns.push({
        title: (
          <div
            style={{
              textOverflow: 'ellipsis',
              whiteSpace: 'nowrap',
              overflow: 'hidden',
            }}
          >
            <Tooltip title={column} getPopupContainer={getContainer}>
              {column}
            </Tooltip>
          </div>
        ),
        ellipsis: {
          showTitle: false,
        },
        width: 250,
        columnWidth: 250,
        dataIndex: column,
        key: column.toString(),
        render: (value: any) => (
          <div style={{ maxWidth: 200 }}>{chooseRenderType(value)}</div>
        ),
        sorter: (a: any, b: any) => getSortFunction(a[column], b[column]),
        sortDirections: ['descend', 'ascend'],
      });
    });
    return tmpColumns;
  }, [chooseRenderType, columnSet]);

  if (rowError) {
    return <Alert type="error" message="Table not found" />;
  }

  return (
    <div>
      {!table ? (
        <CardHeading style={{ borderBottom: '0' }}>
          <Alert
            style={{ height: '35px' }}
            message="Please select a table to view"
            type="info"
            showIcon
          />
        </CardHeading>
      ) : (
        <>
          <CardHeading>
            <h3>
              Table: {unescape(table)}
              <span style={{ textAlign: 'right', float: 'right' }}>
                {isFetching ? <Icon type="Loading" /> : undefined}
              </span>
            </h3>
          </CardHeading>

          <div
            style={{
              textAlign: 'right',
            }}
          >
            <Text>
              Number of rows to fetch{' '}
              <InputNumber
                aria-label="Number of rows to fetch"
                min={1}
                max={10000}
                defaultValue={fetchLimit}
                style={{ margin: '10px' }}
                onChange={(value) => checkIfLimitIsMax(Number(value))}
              />
            </Text>
            <AccessButton
              permissions={[{ acl: 'rawAcl', actions: ['WRITE'] }]}
              hasWriteAccess={hasWriteAccess}
              type="primary"
              icon="Upload"
              onClick={() => setCSVModalVisible(true)}
              style={{
                marginLeft: '5px',
                marginRight: '5px',
              }}
            >
              Upload CSV
            </AccessButton>
            <Tooltip
              title={
                !hasWriteAccess ? (
                  <p>
                    To create, edit, or delete tables and databases in RAW, you
                    need the access management capability{' '}
                    <strong>raw:write</strong>
                  </p>
                ) : (
                  ''
                )
              }
              getPopupContainer={getContainer}
            >
              <Popconfirm
                title="Are you sure you want to delete this table? Once deleted, the table cannot be recovered."
                onConfirm={() =>
                  deleteTable(
                    { database: database!, table: table! },
                    {
                      onSuccess() {
                        notification.success({
                          message: `Table ${table} in database ${database} deleted!`,
                          key: 'table-created',
                        });
                        history.replace(createLink(`/${appPath}/${database}`));
                      },
                      onError(e) {
                        notification.error({
                          message: 'An error occured when deleting the table!',
                          description: <pre>{JSON.stringify(e, null, 2)}</pre>,
                          key: 'table-created',
                        });
                      },
                    }
                  )
                }
                okText="Yes"
                cancelText="No"
                disabled={!hasWriteAccess}
                cancelButtonProps={{ type: 'default' }}
              >
                <Button
                  type="danger"
                  icon="Trash"
                  style={{ marginRight: '5px' }}
                  disabled={!hasWriteAccess}
                >
                  Delete Table
                </Button>
              </Popconfirm>
            </Tooltip>
            <CSVLink
              filename={`cognite-${database}-${table}.csv`}
              data={downloadData}
            >
              <Button type="primary" icon="Download">
                Download CSV
              </Button>
            </CSVLink>
          </div>

          <Table
            loading={isLoading}
            bordered
            columns={columns}
            dataSource={flatRows}
            scroll={{ x: 'max-content' }}
            pagination={{
              showSizeChanger: true,
              defaultPageSize: 10,
              showTotal: showTotalItems,
              size: 'default',
              pageSizeOptions: ['5', '10', '20', '30', '40', '50'],
            }}
            getPopupContainer={getContainer}
            locale={{
              emptyText: (
                <Alert
                  message="The table you selected contains no data. To get data in, either upload a CSV file or write your own code to ingest data into this table."
                  type="info"
                  showIcon
                />
              ),
            }}
          />
        </>
      )}
      <UploadCSV
        csvModalVisible={csvModalVisible}
        setCSVModalVisible={setCSVModalVisible}
        table={table}
        database={database}
      />
    </div>
>>>>>>> ea05b6dd
  );
};

const Wrapper = styled(Flex)`
  border-left: 1px solid ${Colors['greyscale-grey4'].hex()};
  height: 100%;
`;

TableContent.Header = Header;
TableContent.FilterBar = FilterBar;
TableContent.Table = Table;

export default TableContent;<|MERGE_RESOLUTION|>--- conflicted
+++ resolved
@@ -1,27 +1,50 @@
-import React from 'react';
+import React, { useState, useEffect, useMemo, useCallback } from 'react';
+import {
+  notification,
+  Table,
+  Alert,
+  Popconfirm,
+  InputNumber,
+  Typography,
+  Tooltip,
+} from 'antd';
+import { Button, Icon } from '@cognite/cogs.js';
+import AccessButton from 'components/AccessButton';
 import styled from 'styled-components';
-import { Colors, Flex } from '@cognite/cogs.js';
-import { Header, FilterBar, Table } from './components';
-
-<<<<<<< HEAD
+import isString from 'lodash/isString';
+import {
+  stringCompare,
+  escapeCSVValue,
+  toLocalDate,
+  toLocalTime,
+  getContainer,
+} from 'utils/utils';
+import { CSVLink } from 'react-csv';
+import { useHistory, useParams } from 'react-router-dom';
+import { useDeleteTable, useTableRows } from 'hooks/sdk-queries';
+import { RawDBRow } from '@cognite/sdk';
+import { useUserCapabilities } from 'hooks/useUserCapabilities';
+import { createLink } from '@cognite/cdf-utilities';
+import UploadCSV from '../UploadCSV';
+
+const { Text } = Typography;
+
+const showTotalItems = (total: number) => {
+  return `Total ${total} rows`;
+};
+const CardHeading = styled.div`
+  border-bottom: 1px solid #d8d8d8;
+  padding-top: 4px;
+  padding-left: 10px;
+`;
+
 const TableContent = () => {
-  return (
-    <Wrapper direction="column">
-      <TableContent.Header />
-      <TableContent.FilterBar />
-      <TableContent.Table />
-    </Wrapper>
-=======
-type TableProps = {
-  table: string;
-  database: string;
-};
-
-const TableContent = ({ database, table }: TableProps) => {
   const history = useHistory();
-  const { appPath } = useParams<{
+  const { database, table, appPath } = useParams<{
     appPath: string;
     project: string;
+    table?: string;
+    database?: string;
   }>();
 
   const { data: hasWriteAccess } = useUserCapabilities('rawAcl', 'WRITE');
@@ -441,24 +464,16 @@
           />
         </>
       )}
-      <UploadCSV
-        csvModalVisible={csvModalVisible}
-        setCSVModalVisible={setCSVModalVisible}
-        table={table}
-        database={database}
-      />
+      {table && database && (
+        <UploadCSV
+          csvModalVisible={csvModalVisible}
+          setCSVModalVisible={setCSVModalVisible}
+          table={table}
+          database={database}
+        />
+      )}
     </div>
->>>>>>> ea05b6dd
   );
 };
 
-const Wrapper = styled(Flex)`
-  border-left: 1px solid ${Colors['greyscale-grey4'].hex()};
-  height: 100%;
-`;
-
-TableContent.Header = Header;
-TableContent.FilterBar = FilterBar;
-TableContent.Table = Table;
-
 export default TableContent;