--- conflicted
+++ resolved
@@ -10,7 +10,7 @@
 import { SectorGeometry, SectorMetadata } from './types';
 
 import { consumeSectorDetailed, consumeSectorSimple } from './sectorUtilities';
-import { assertNever, toThreeJsBox3 } from '../../../utilities';
+import { toThreeJsBox3 } from '../../../utilities';
 import { AutoDisposeGroup } from '../../../utilities/three';
 import assert from 'assert';
 
@@ -21,53 +21,25 @@
     this.materialManager = materialManager;
   }
 
-<<<<<<< HEAD
-  transformSector(
-    parsedSector: ParsedSector,
-    geometryClipBox: THREE.Box3 | null
-  ): { sectorMeshes: AutoDisposeGroup; instancedMeshes: InstancedMeshFile[] } {
-    switch (parsedSector.levelOfDetail) {
-      case LevelOfDetail.Detailed:
-        return consumeSectorDetailed(
-          parsedSector.data as SectorGeometry,
-          parsedSector.metadata,
-          this.materialManager.getModelMaterials(parsedSector.blobUrl)!,
-          geometryClipBox
-        );
-
-      case LevelOfDetail.Simple:
-        return consumeSectorSimple(
-          parsedSector.data as SectorQuads,
-          toThreeJsBox3(new THREE.Box3(), parsedSector.metadata.bounds),
-          this.materialManager.getModelMaterials(parsedSector.blobUrl)!,
-          geometryClipBox
-        );
-
-      case LevelOfDetail.Discarded:
-        throw new Error('Cannot transform discarded sector');
-
-      default:
-        assertNever(parsedSector.levelOfDetail);
-    }
-=======
   transformSimpleSector(
     modelBlobUrl: string,
     sector: SectorMetadata,
-    geometry: SectorQuads
+    geometry: SectorQuads,
+    geometryClipBox: THREE.Box3 | null
   ): Promise<{ sectorMeshes: AutoDisposeGroup; instancedMeshes: InstancedMeshFile[] }> {
     const materials = this.materialManager.getModelMaterials(modelBlobUrl);
     assert(materials !== undefined, `Could not find materials for model '${modelBlobUrl}`);
-    return Promise.resolve(consumeSectorSimple(geometry, toThreeJsBox3(new THREE.Box3(), sector.bounds), materials!));
+    return Promise.resolve(consumeSectorSimple(geometry, toThreeJsBox3(new THREE.Box3(), sector.bounds), materials!, geometryClipBox));
   }
 
   transformDetailedSector(
     modelBlobUrl: string,
     sector: SectorMetadata,
-    geometry: SectorGeometry
+    geometry: SectorGeometry,
+    geometryClipBox: THREE.Box3 | null
   ): Promise<{ sectorMeshes: AutoDisposeGroup; instancedMeshes: InstancedMeshFile[] }> {
     const materials = this.materialManager.getModelMaterials(modelBlobUrl);
     assert(materials !== undefined, `Could not find materials for model '${modelBlobUrl}`);
-    return Promise.resolve(consumeSectorDetailed(geometry, sector, materials!));
->>>>>>> a818e217
+    return Promise.resolve(consumeSectorDetailed(geometry, sector, materials!, geometryClipBox));
   }
 }