--- conflicted
+++ resolved
@@ -45,53 +45,6 @@
 }
 
 export class CadNode extends THREE.Object3D {
-<<<<<<< HEAD
-  set renderMode(mode: RenderMode) {
-    this._renderMode = mode;
-    this._shading.materials.box.uniforms.renderMode.value = mode;
-    this._shading.materials.circle.uniforms.renderMode.value = mode;
-    this._shading.materials.generalRing.uniforms.renderMode.value = mode;
-    this._shading.materials.nut.uniforms.renderMode.value = mode;
-    this._shading.materials.quad.uniforms.renderMode.value = mode;
-    this._shading.materials.cone.uniforms.renderMode.value = mode;
-    this._shading.materials.eccentricCone.uniforms.renderMode.value = mode;
-    this._shading.materials.sphericalSegment.uniforms.renderMode.value = mode;
-    this._shading.materials.torusSegment.uniforms.renderMode.value = mode;
-    this._shading.materials.generalCylinder.uniforms.renderMode.value = mode;
-    this._shading.materials.trapezium.uniforms.renderMode.value = mode;
-    this._shading.materials.ellipsoidSegment.uniforms.renderMode.value = mode;
-    this._shading.materials.instancedMesh.uniforms.renderMode.value = mode;
-    this._shading.materials.triangleMesh.uniforms.renderMode.value = mode;
-    this._shading.materials.simple.uniforms.renderMode.value = mode;
-  }
-
-  get renderMode() {
-    return this._renderMode;
-  }
-
-  set renderHints(hints: Readonly<CadRenderHints>) {
-    this._renderHints = hints;
-    this._boundingBoxNode.visible = this.shouldRenderSectorBoundingBoxes;
-  }
-
-  get renderHints(): Readonly<CadRenderHints> {
-    return this._renderHints;
-  }
-
-  set loadingHints(hints: Readonly<CadLoadingHints>) {
-    this._loadingHints = hints;
-  }
-
-  get loadingHints(): Readonly<CadLoadingHints> {
-    return this._loadingHints;
-  }
-
-  private get shouldRenderSectorBoundingBoxes(): boolean {
-    return this._renderHints.showSectorBoundingBoxes || false;
-  }
-
-=======
->>>>>>> d02dbb3c
   public readonly rootSector: RootSectorNode;
   public readonly modelTransformation: SectorModelTransformation;
 
@@ -110,7 +63,7 @@
   constructor(model: CadModel, options?: CadNodeOptions) {
     super();
     this.type = 'CadNode';
-    this.name = 'Sector model';
+    this.name = 'Sector odel';
     this._materialManager = new MaterialManager(options ? options.nodeAppearance : undefined);
 
     const rootSector = new RootSectorNode(model, this._materialManager.materials);
