## NOTE: Separate the apps/libs folder for respective teams in groups and the paths in ascending order!

# NB: Avoid using 'markdown' as file format for this file --> use plain text or download 'CODEOWNERS' ext. on marketplace

# General
/.devcontainer/                   @cognitedata/fusion-maintainers
/.github/                         @cognitedata/fusion-maintainers
/.storybook/                      @cognitedata/fusion-maintainers
/.vscode/                         @cognitedata/fusion-maintainers
/bin/                             @cognitedata/fusion-maintainers
/scripts/                         @cognitedata/fusion-maintainers
/tools/                           @cognitedata/fusion-maintainers
/*                                @cognitedata/fusion-maintainers

# Platypus
apps/mock-server                  @cognitedata/cdf-user-experience
apps/platypus                     @cognitedata/cdf-user-experience
apps/platypus-cdf-cli             @cognitedata/cdf-user-experience

libs/data-modeling                @cognitedata/cdf-user-experience

# Team data-explorer
apps/data-exploration             @cognitedata/explorers
apps/flexible-data-explorer       @cognitedata/explorers
apps/cdf-document-search          @cognitedata/matchmakers @cognitedata/discover


libs/data-exploration/            @cognitedata/explorers
libs/data-exploration-components  @cognitedata/explorers
libs/shared/plotting-components   @cognitedata/explorers

# Team UFV
libs/industry-canvas              @cognitedata/unified-file-viewer
apps/industry-canvas-ui              @cognitedata/unified-file-viewer

# Coding conventions
apps/coding-conventions           @deep-cognite @CimStordal

# Contextualization
libs/contextualization              @davidlky @cognitedata/contextualization

# Copilot
apps/copilot              @davidlky @andeplane @miladh @trygveu

# IoT Hub

apps/raw-explorer @cognitedata/team-hebe
apps/iot-hub              @davidlky @geircognite @muradsater

# Interactive Diagrams
apps/interactive-diagrams @cognitedata/team-hebe

# 3D / Reveal
apps/3d-management                @cognitedata/3d-reveal-viewer-team

# Migrated CDF-UX Subapps
apps/data-catalog                 @cognitedata/cdf-user-experience
<<<<<<< HEAD

# Functions UI
apps/functions-ui             @abdullah-cognite @shubhsk88 

# Extractor downloads
=======
apps/extraction-pipelines		  @cognitedata/cdf-user-experience
>>>>>>> 3d621d2a
apps/extractor-downloads          @cognitedata/cdf-user-experience


libs/shared/user-profile-components   @cognitedata/cogs-team<|MERGE_RESOLUTION|>--- conflicted
+++ resolved
@@ -55,16 +55,11 @@
 
 # Migrated CDF-UX Subapps
 apps/data-catalog                 @cognitedata/cdf-user-experience
-<<<<<<< HEAD
-
-# Functions UI
-apps/functions-ui             @abdullah-cognite @shubhsk88 
-
-# Extractor downloads
-=======
 apps/extraction-pipelines		  @cognitedata/cdf-user-experience
->>>>>>> 3d621d2a
 apps/extractor-downloads          @cognitedata/cdf-user-experience
 
 
-libs/shared/user-profile-components   @cognitedata/cogs-team+libs/shared/user-profile-components   @cognitedata/cogs-team
+
+# Functions UI
+apps/functions-ui             @abdullah-cognite @shubhsk88 