{
  "name": "@cognite/reveal",
  "version": "2.0.0-beta.4",
  "private": true,
  "description": "WebGL based 3D viewer for CAD and point clouds processed in Cognite Data Fusion.",
  "homepage": "https://github.com/cognitedata/reveal/tree/master/viewer",
  "repository": {
    "type": "git",
    "url": "https://github.com/cognitedata/reveal.git",
    "directory": "viewer"
  },
  "license": "Apache-2.0",
  "author": "Lars Moastuen <lars.moastuen@cognite.com>",
  "contributors": [
    "Joachim Bjørne <joachim.bjorne@cognite.com>",
    "Christopher Tannum <christopher.tannum@cognite.com>",
    "Maksim Nesterenko <maksim.nesterenko@cognite.com>"
  ],
  "sideEffects": false,
  "main": "index.js",
  "types": "index.d.ts",
  "workspaces": [
    "core",
    "packages/*"
  ],
  "scripts": {
    "build": "yarn run clean && webpack --env.development",
    "build:watch": "yarn run clean && webpack --env.development --watch",
    "build:prod": "yarn run clean && webpack --env.production",
    "mkdist": "shx mkdir -p dist && shx cp README.md LICENSE dist",
    "clean": "shx rm -rf dist/ && yarn run mkdist",
    "test": "yarn workspaces foreach run test",
    "coverage": "jest --coverage",
    "lint": "yarn workspaces foreach run lint",
    "prebump": "yarn version --no-git-tag-version && yarn && cd ../documentation && yarn replace-latest-by-next",
    "bump": " yarn bump:commit && yarn bump:tag && yarn bump:push",
    "bump:commit": "git add -A && cross-var git commit -m \"chore(viewer): bump version $npm_package_version\"",
    "bump:tag": "cross-var git tag $npm_package_name@$npm_package_version",
    "bump:push": "git push -u origin head && git push --tags",
    "release": "yarn build:prod && cd dist && yarn publish --non-interactive",
    "ws:start": "cd $INIT_CWD && webpack-dev-server --open --env.dir=$INIT_CWD",
    "ws:test": "cd $INIT_CWD && jest",
    "ws:lint": "cd $INIT_CWD && eslint . --ext .ts,.js --max-warnings 0"
  },
  "dependencies": {
    "@cognite/potree-core": "1.2.1",
<<<<<<< HEAD
    "@cognite/reveal-parser-worker": "1.1.1",
    "@gltf-transform/core": "^0.12.11",
    "@gltf-transform/extensions": "^0.12.11",
=======
    "@cognite/reveal-parser-worker": "1.2.0",
>>>>>>> fac86cbc
    "@tweenjs/tween.js": "^18.6.4",
    "@types/three": "0.131.0",
    "assert": "^2.0.0",
    "comlink": "4.3.1",
    "glslify": "^7.1.1",
    "glslify-import": "^3.1.0",
    "lodash": "^4.17.20",
    "mixpanel-browser": "^2.39.0",
    "rxjs": "^7.1.0",
    "skmeans": "^0.11.3",
    "three": "0.131.0"
  },
  "devDependencies": {
    "@cognite/sdk": "^5.0.0",
    "@cognite/sdk-core": "^3.0.0",
    "@types/jest": "^26.0.15",
    "@types/jsdom": "^16.2.10",
    "@types/lodash": "^4.14.170",
    "@types/mixpanel-browser": "^2.35.4",
    "@types/node": "^14.14.5",
    "@types/skmeans": "^0.11.1",
    "@types/tween.js": "^18.5.1",
    "@typescript-eslint/eslint-plugin": "^4.29.1",
    "@typescript-eslint/parser": "^4.29.1",
    "copy-pkg-json-webpack-plugin": "^0.0.40",
    "copy-webpack-plugin": "^6.2.1",
    "core-js": "^3.6.5",
    "cross-var": "^1.1.0",
    "eslint": "^7.12.1",
    "eslint-config-prettier": "^6.14.0",
    "eslint-plugin-header": "^3.1.0",
    "eslint-plugin-jsdoc": "^30.5.1",
    "eslint-plugin-lodash": "^7.2.0",
    "eslint-plugin-prettier": "^3.1.4",
    "eslint-plugin-unused-imports": "^1.1.3",
    "file-loader": "^6.2.0",
    "gl": "^4.8.0",
    "glslify-loader": "^2.0.0",
    "html-webpack-plugin": "4.5.0",
    "husky": "^4.3.0",
    "jest": "^26.6.1",
    "jest-canvas-mock": "^2.3.0",
    "jest-extended": "^0.11.5",
    "jsdom": "^16.6.0",
    "lint-staged": "^10.5.0",
    "moq.ts": "^7.3.4",
    "nock": "^13.0.4",
    "prettier": "^2.1.2",
    "raw-loader": "^4.0.2",
    "rimraf": "^3.0.2",
    "run-script-os": "^1.1.3",
    "shx": "^0.3.3",
    "ts-jest": "^26.4.3",
    "ts-loader": "8.0.7",
    "typescript": "^4.3.2",
    "webpack": "^4.44.2",
    "webpack-cli": "^3.3.12",
    "webpack-dev-server": "^3.11.0",
    "webpack-log": "^3.0.1",
    "webpack-node-externals": "^2.5.2",
    "whatwg-fetch": "^3.4.1",
    "worker-plugin": "^5.0.0"
  },
  "peerDependencies": {
    "@cognite/sdk": "^5.0.0",
    "@cognite/sdk-core": "^3.0.0"
  },
  "glslify": {
    "transform": [
      "glslify-import"
    ]
  },
  "husky": {
    "hooks": {
      "pre-commit": "yarn run lint"
    }
  }
}<|MERGE_RESOLUTION|>--- conflicted
+++ resolved
@@ -44,13 +44,9 @@
   },
   "dependencies": {
     "@cognite/potree-core": "1.2.1",
-<<<<<<< HEAD
-    "@cognite/reveal-parser-worker": "1.1.1",
+    "@cognite/reveal-parser-worker": "1.2.0",
     "@gltf-transform/core": "^0.12.11",
     "@gltf-transform/extensions": "^0.12.11",
-=======
-    "@cognite/reveal-parser-worker": "1.2.0",
->>>>>>> fac86cbc
     "@tweenjs/tween.js": "^18.6.4",
     "@types/three": "0.131.0",
     "assert": "^2.0.0",
