{
  "name": "@cognite/reveal-examples",
  "version": "0.1.0",
  "description": "Reveal examples",
  "main": "dist/index.js",
  "types": "dist/src/index.d.ts",
  "files": [
    "dist"
  ],
  "scripts": {
    "release": "webpack",
    "build": "webpack --env.development",
    "clean": "rimraf -rf dist/ target/",
    "serve": "webpack-dev-server --env.development --debug --color --progress --watch",
    "test": "jest",
    "coverage": "jest --coverage",
    "lint": "tslint --project ."
  },
  "author": "Svenn-Arne Dragly <dragly@cognite.com>",
  "contributors": [
    "Lars Moastuen <lars.moastuen@cognite.com>",
    "Nils Petter Fremming <nils.fremming@cognite.com>"
  ],
  "license": "Apache-2.0",
  "glslify": {
    "transform": [
      "glslify-import"
    ]
  },
  "devDependencies": {
    "@cognite/tslint-config-cognite-3d": "^1.0.4",
    "@tweenjs/tween.js": "^18.5.0",
    "@types/dat.gui": "^0.7.5",
    "@types/gl-matrix": "^2.4.5",
    "@types/jest": "^25.1.3",
    "@types/node": "^13.7.4",
    "@types/tween.js": "^18.5.0",
    "copy-webpack-plugin": "^5.1.1",
    "css-loader": "^3.4.2",
    "file-loader": "^5.1.0",
    "html-webpack-plugin": "3.2.0",
    "prettier": "^1.19.1",
    "raw-loader": "^4.0.0",
    "rimraf": "^3.0.2",
    "source-map-loader": "^0.2.4",
    "ts-loader": "6.2.1",
    "tslint": "^5.20.1",
    "tslint-config-prettier": "^1.18.0",
    "tslint-no-circular-imports": "^0.7.0",
    "tslint-plugin-prettier": "^2.1.0",
    "typescript": "3.8.2",
    "webpack": "^4.41.6",
    "webpack-cli": "^3.3.11",
    "webpack-dev-server": "^3.10.3",
    "webpack-log": "^3.0.1",
    "webpack-node-externals": "^1.7.2",
    "worker-plugin": "^3.2.0"
  },
  "dependencies": {
    "@cognite/potree-core": "^1.1.1",
    "@cognite/reveal": "../viewer/dist",
<<<<<<< HEAD
    "@cognite/sdk": "^2.18.0",
=======
    "@cognite/sdk": "^2.20.0",
>>>>>>> 01cf678f
    "@xailabs/three-renderer-stats": "^1.0.4",
    "camera-controls": "^1.18.3",
    "comlink": "^4.1.0",
    "dat.gui": "^0.7.6",
    "gl-matrix": "^3.2.1",
    "glslify": "^7.0.0",
    "postprocessing": "^6.10.0",
    "three": "0.110.0"
  }
}<|MERGE_RESOLUTION|>--- conflicted
+++ resolved
@@ -59,11 +59,7 @@
   "dependencies": {
     "@cognite/potree-core": "^1.1.1",
     "@cognite/reveal": "../viewer/dist",
-<<<<<<< HEAD
-    "@cognite/sdk": "^2.18.0",
-=======
     "@cognite/sdk": "^2.20.0",
->>>>>>> 01cf678f
     "@xailabs/three-renderer-stats": "^1.0.4",
     "camera-controls": "^1.18.3",
     "comlink": "^4.1.0",
