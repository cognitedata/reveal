@Library('jenkins-helpers') _

// This is all the applications in the monorepo. Register your application name here
// in addition to updating the 'PROPECTION_APP_IDS' & 'PREVIEW_PACKAGE_NAMES'
static final String[] APPLICATIONS = [
  'platypus',
  'data-exploration',
  'coding-conventions',
  'copilot',
  'industry-canvas-ui',
  'interactive-diagrams',
  'iot-hub',
  'cdf-document-search'
]

/*
  This defines which NPM libraries will be deployed, to trigger a deployment increment
  the version in the package.json file of your package.
*/
static final Map<String, String> NPM_PACKAGES = [
  'shared-plotting-components': "dist/libs/shared/plotting-components"
]

// This is the Firebase site mapping.
// See https://github.com/cognitedata/terraform/blob/master/cognitedata-production/gcp_fusion_firebase_hosting/sites.tf
static final Map<String, String> FIREBASE_APP_SITES = [
  'platypus': 'platypus',
  'data-exploration': 'data-exploration',
  'coding-conventions': 'coding-conventions',
  'copilot': 'copilot',
  'industry-canvas-ui': 'industry-canvas-ui',
<<<<<<< HEAD
  'interactive-diagrams': 'pnid-contextualization',
  'iot-hub': 'iot-hub'
=======
  'iot-hub': 'iot-hub',
  'cdf-document-search': 'document-search'
>>>>>>> 7edb67ac
]

static final Map<String, String> PREVIEW_PACKAGE_NAMES = [
  'platypus': "@cognite/cdf-solutions-ui",
  'data-exploration': "@cognite/cdf-data-exploration",
  'coding-conventions': "@cognite/cdf-coding-conventions",
  'copilot': "@cognite/cdf-copilot",
  'industry-canvas-ui': "@cognite/cdf-industry-canvas-ui",
<<<<<<< HEAD
  'interactive-diagrams': '@cognite/cdf-context-ui-pnid',
  'iot-hub': "@cognite/cdf-iot-hub"
=======
  'iot-hub': "@cognite/cdf-iot-hub",
  'cdf-document-search': 'cognite/cdf-document-search-ui'
>>>>>>> 7edb67ac
]

// Replace this with your app's ID on https://sentry.io/ -- if you do not have
// one (or do not have access to Sentry), stop by #frontend to ask for help. :)
static final Map<String, String> SENTRY_PROJECT_NAMES = [
  'platypus': "platypus",
  'data-exploration': "data-explorer",
  'coding-conventions': "coding-conventions"
]

// Add apps/libs name to the list where you want the storybook preview to build.
static final String[] PREVIEW_STORYBOOK = [
  'platypus',
  'data-exploration-components-old',
  'shared-plotting-components'
]

// The Sentry DSN is the URL used to report issues into Sentry. This can be
// found on your Sentry's project page, or by going here:
// https://docs.sentry.io/error-reporting/quickstart/?platform=browser


// Specify your locize.io project ID. If you do not have one of these, please
// stop by #frontend to get a project created under the Cognite umbrella.
// See https://cog.link/i18n for more information.
//
// Note: You'll probably want to set this in scripts/start.sh too
static final String LOCIZE_PROJECT_ID = ''

// Specify your Mixpanel project token. If you do not have one of these, please
// stop by #frontend to get a project created under the Cognite umbrella.
// Remember: if you can't measure it, you can't improve it!
static final String MIXPANEL_TOKEN = 'c89f3ee3b5ea00b299a923a376f19637' // pragma: allowlist secret

// Specify your projects alerting slack channel here. If you do not have one of these, please
// consider creating one for your projects alerts
static final String SLACK_CHANNEL = 'alerts-platypus'

// This determines how this app is versioned. See https://cog.link/releases for
// more information. The options available here are:
//
//  - single-branch
//    This will push every change on the master branch first to the staging
//    environment and then to the production environment. The product team can
//    use FAS to control which version is actually served to end users who visit
//    the production environment.
//
//  - multi-branch
//    This will push every change on the master branch to the staging
//    environment. Pushing to the production environment will happen on branches
//    which are named release-[NNN].
//
// No other options are supported at this time.
static final Map<String, String> VERSIONING_STRATEGY = [
  'platypus': 'multi-branch',
  'coding-conventions': 'multi-branch',
  'data-exploration': 'multi-branch',
  'copilot': 'single-branch',
  'iot-hub': 'single-branch',
  'cdf-document-search': 'single-branch',
]

// == End of customization. Everything below here is common. == \\

static final String NODE_VERSION = 'node:18'

static final String PR_COMMENT_MARKER = '[pr-server]\n'
static final String STORYBOOK_COMMENT_MARKER = '[storybook-server]\n'

final boolean isMaster = env.BRANCH_NAME == 'master'
final boolean isRelease = env.BRANCH_NAME.startsWith('release-')
final boolean isPullRequest = !!env.CHANGE_ID

/**
 * Get list of affected projects.
 *
 * @return Array List of affected items
 */
def getAffectedProjects(boolean isPullRequest = true, boolean isMaster = false, boolean isRelease = false, String[] applications) {
  if (isRelease) {
    for (int i = 0; i < applications.size(); i++) {
      if (env.BRANCH_NAME.contains(applications[i])) {
        print "[AFFECTED]: Found release application: ${applications[i]}"
        return applications[i].split() // splitting to turn a string into an array (e.g., 'platypus' -> [platypus])
      }
    }

    print "[AFFECTED]: No matching applications found in release branch name, try either of: ${applications.join(', ')}"
    return []
  }

  if (isPullRequest || isMaster) {
    def target = 'build'
    def select = 'tasks.target.project'

    def affected

    // Using the NX's affected tree to determine which applications were changed in the branch.
    // The 'base' value is derived from the NX documentation, see: https://nx.dev/recipes/ci/monorepo-ci-jenkins
    if (isPullRequest) {
      affected = sh(script: "./node_modules/.bin/nx print-affected --base=origin/${env.CHANGE_TARGET} --plain --target=${target} --select=${select}", returnStdout: true)
    }
    if (isMaster) {
      affected = sh(script: "./node_modules/.bin/nx print-affected --base=HEAD~1 --plain --target=${target} --select=${select}", returnStdout: true)
    }

    if (!affected) {
      print "[AFFECTED:NX] No affected applications were found!"
      return []
    }

    print "[AFFECTED:NX] Affected projects: ${affected}"

    return affected.replaceAll('[\r\n]+', '').split(', ')
  }

  print "[AFFECTED]: Oh no! You reached an edge-case that should not have been met. Contact your friends in #frontend for help (branch name: ${env.BRANCH_NAME})"
  return []
}

def getAffectedLibs(boolean isMaster = false){
  if(!isMaster){
    return [];
  }

  affected = sh(
    script: "./node_modules/.bin/nx print-affected --type=lib --base=HEAD~1 --select=projects",
    returnStdout: true
  );

  print "[AFFECTED:NX] Affected libraries: ${affected}";

  return affected.split(",");
}


def shouldDeployPackage(String packageName, Map<String, String> NPM_PACKAGES, boolean isMaster) {
  if(NPM_PACKAGES[packageName] == null || !isMaster){
    return false;
  }

  def packageJson = "${NPM_PACKAGES[packageName]}/package.json";

  def packageJsonString = sh(
    script: "cat ${packageJson}",
    returnStdout: true
  );

  def packageDetails = readJSON text: packageJsonString;
  print(packageDetails);

  def npmPackageInfo = "npm view ${packageDetails.name} version";

  def packageExistsStatus = sh(
    script: npmPackageInfo,
    returnStatus: true
  );

  if(packageExistsStatus != 0){
    // Package does not exist in our NPM org, assuming first time deployment
    return true;
  }

  def npmVersion = sh(
    script: npmPackageInfo,
    returnStdout: true
  ).replaceAll("\\.","") as int;

  def packageVersion = packageDetails.version.replaceAll("\\.","") as int;

  return packageVersion > npmVersion;
}


def pods = { body ->
  yarn.pod(nodeVersion: NODE_VERSION) {
    previewServer.pod(nodeVersion: NODE_VERSION) {
      locizeApiKey = secretEnvVar(
        key: 'LOCIZE_API_KEY',
        secretName: 'fusion-locize-api-key',
        secretKey: 'FUSION_LOCIZE_API_KEY'
      )
      appHosting.pod(
        nodeVersion: NODE_VERSION,
        locizeProjectId: LOCIZE_PROJECT_ID,
        mixpanelToken: MIXPANEL_TOKEN,
        envVars: [
          locizeApiKey,
          envVar(
            key: 'REACT_APP_LOCIZE_PROJECT_ID',
            value: LOCIZE_PROJECT_ID
          ),
          envVar(
            key: 'REACT_APP_MIXPANEL_TOKEN',
            value: MIXPANEL_TOKEN
          )
        ]
      ) {
        codecov.pod {
          testcafe.pod() {
            properties([

            ])

            node(POD_LABEL) {
              body()
            }
          }
        }
      }
    }
  }
}

pods {
  app.safeRun(
    slackChannel: SLACK_CHANNEL,
    logErrors: isMaster || isRelease
  ) {
    dir('main') {
      stage('Checkout code') {
        echo sh(script: 'env|sort', returnStdout: true)
        checkout(scm)
      }

      stage('Delete comments') {
        deleteComments(PR_COMMENT_MARKER)
      }

      stage('Install dependencies') {
        yarn.setup()
      }

      stage('Git setup') {
          // NX needs the references to the master in order to check affected projects.
          withCredentials([usernamePassword(credentialsId: 'githubapp', passwordVariable: 'GITHUB_TOKEN', usernameVariable: 'GH_USER')]) {
            sh("git config --global credential.helper '!f() { sleep 1; echo \"username=${GH_USER}\"; echo \"password=${GITHUB_TOKEN}\"; }; f'")
            if (isPullRequest) {
              sh("git fetch origin ${env.CHANGE_TARGET}:refs/remotes/origin/${env.CHANGE_TARGET}")
            } else {
              // NOTE: I am suspecting that 'master' has to be changed with ${env.BRANCH_NAME} to work for release- branches
              sh("git fetch origin master:refs/remotes/origin/master")
            }
          }
          // the apphosting container interacts with git when running npx commands.
          // since the git checkout is done in a different container,
          // the user permissions seem altered when git is executed from the node container,
          // therefore we need to mark the folder as safe
          container('apphosting') {
            sh("git config --global --add safe.directory ${env.WORKSPACE}/main")
          }
      }

      def projects;
      stage('Get affected projects') {
        container('apphosting') {
          projects = getAffectedProjects(isPullRequest, isMaster, isRelease, APPLICATIONS)
        }
      }

      stage('Publish NPM') {
        container('apphosting') {
          if (!isMaster) {
            print 'NPM package publish only runs in master branch'
            return
          }
          def runAffectedTarget = sh(script: "./node_modules/.bin/nx affected --target=npm --base=HEAD~1", returnStdout: true);
          print(runAffectedTarget)
          def affectedLibraries = getAffectedLibs(isMaster);
          print(affectedLibraries);
          sh(script: "cp /npm-credentials/npm-public-credentials.txt ~/.npmrc");
          sh(script: "npm whoami");
          for (lib in affectedLibraries) {
            if(shouldDeployPackage(lib, NPM_PACKAGES, isMaster)){
              def libBuildPath = NPM_PACKAGES[lib];
              sh(script: "npm publish ${libBuildPath}");
            }

          }
        }
      }


      parallel(
        'Storybook': {
          container('apphosting') {
            if (!isPullRequest) {
              print 'No storybook reviews for release builds'
              return;
            }

            for (int i = 0; i < projects.size(); i++) {
              def project = projects[i];
              if (!PREVIEW_STORYBOOK.contains(project)) {
                continue;
              }

              stageWithNotify("Build and deploy Storybook for: ${project}") {
                previewServer(
                  prefix: "storybook-${project}",
                  commentPrefix: "[storybook-server:${project}]\n",
                  buildCommand: "yarn build-storybook ${project}",
                  buildFolder: "storybook-static",
                )
              }
            }
          }
        },

        'Preview': {
          container('apphosting') {
            if (!isPullRequest) {
              print 'No PR previews for release builds'
              return
            }

            deleteComments('[FUSION_PREVIEW_URL]')

            for (int i = 0; i < projects.size(); i++) {
              def project = projects[i];
              def packageName = PREVIEW_PACKAGE_NAMES[project]

              if (packageName == null) {
                print "No preview available for: ${project}"
                continue
              }

              dir("apps/${project}") {
                // Run the yarn install in the app in cases of local packages.json file
                if (fileExists("yarn.lock")) {
                  yarn.setup()
                }
              }

              stageWithNotify("Build and deploy PR for: ${project}") {
                def prefix = "${jenkinsHelpersUtil.determineRepoName()}-${project}"
                def domain = 'fusion-preview'
                previewServer(
                  repo: domain,
                  prefix: prefix,
                  buildCommand: "yarn build preview ${project}",
                  buildFolder: "dist/apps/${project}",
                )
                deleteComments(PR_COMMENT_MARKER)
                def url = "https://fusion-pr-preview.cogniteapp.com/?externalOverride=${packageName}&overrideUrl=https://${prefix}-${env.CHANGE_ID}.${domain}.preview.cogniteapp.com/index.js"
                pullRequest.comment("[FUSION_PREVIEW_URL] Use cog-appdev as domain. Click here to preview: [$url]($url) for application ${project}<br><br>![AppBadge](https://img.shields.io/static/v1?label=Application&message=${project}&color=orange)")
              }
            }
          }
        },

        'Release': {
          container('apphosting') {
            print "branch name: ${env.BRANCH_NAME}";
            print "change id: ${env.CHANGE_ID}";
            print "isMaster: ${isMaster}";
            print "isRelease: ${isRelease}";

            if (isPullRequest) {
              print 'No deployment on PR branch'
              return;
            }

            for (int i = 0; i < projects.size(); i++) {
              def project = projects[i];
              def firebaseSiteName = FIREBASE_APP_SITES[project];

              if (firebaseSiteName == null) {
                print "No release available for: ${project}"
                continue;
              }

              final boolean isPreviewBranch = env.BRANCH_NAME.startsWith("release-preview-${project}")
              final boolean isReleaseBranch = !isPreviewBranch && env.BRANCH_NAME.startsWith("release-${project}")
              final boolean isUsingSingleBranchStrategy = VERSIONING_STRATEGY[project] == 'single-branch';
              final boolean releaseToProd = isUsingSingleBranchStrategy || isReleaseBranch;

               if (releaseToProd) {
                   releaseEnvironment = 'production'
               } else if (isPreviewBranch) {
                   releaseEnvironment = 'preview'
               } else {
                   releaseEnvironment = 'staging'
               }

              // Run the yarn install in the app in cases of local packages.json
              dir("apps/${project}") {
                if (fileExists("yarn.lock")) {
                  yarn.setup()
                }
              }

              stageWithNotify("Publish production build: ${project}") {
                appHosting(
                  appName: firebaseSiteName,
                  environment: releaseEnvironment,
                  firebaseJson: "dist/apps/${project}/firebase.json",
                  buildCommand: "yarn build production ${project}",
                  buildFolder: "dist/apps/${project}",
                  isFusionSubapp: true,
                )

                slack.send(
                  channel: SLACK_CHANNEL,
                  message: "Deployment of ${env.BRANCH_NAME} complete for: ${project}!"
                )
              }

              if(project == "platypus"){
                stageWithNotify('Save missing keys to locize') {
                  sh("yarn i18n-push")
                }
                stageWithNotify('Remove deleted keys from locize') {
                  sh("yarn i18n-remove-deleted")
                }
              }
            }
          }
        }
      )
    }
  }
}<|MERGE_RESOLUTION|>--- conflicted
+++ resolved
@@ -29,13 +29,9 @@
   'coding-conventions': 'coding-conventions',
   'copilot': 'copilot',
   'industry-canvas-ui': 'industry-canvas-ui',
-<<<<<<< HEAD
   'interactive-diagrams': 'pnid-contextualization',
-  'iot-hub': 'iot-hub'
-=======
   'iot-hub': 'iot-hub',
   'cdf-document-search': 'document-search'
->>>>>>> 7edb67ac
 ]
 
 static final Map<String, String> PREVIEW_PACKAGE_NAMES = [
@@ -44,13 +40,9 @@
   'coding-conventions': "@cognite/cdf-coding-conventions",
   'copilot': "@cognite/cdf-copilot",
   'industry-canvas-ui': "@cognite/cdf-industry-canvas-ui",
-<<<<<<< HEAD
   'interactive-diagrams': '@cognite/cdf-context-ui-pnid',
-  'iot-hub': "@cognite/cdf-iot-hub"
-=======
   'iot-hub': "@cognite/cdf-iot-hub",
   'cdf-document-search': 'cognite/cdf-document-search-ui'
->>>>>>> 7edb67ac
 ]
 
 // Replace this with your app's ID on https://sentry.io/ -- if you do not have
