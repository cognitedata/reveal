--- conflicted
+++ resolved
@@ -38,10 +38,7 @@
 functions-ui:
   - apps/functions-ui/*
   - apps/functions-ui/**/*
-<<<<<<< HEAD
-=======
 
->>>>>>> cdc1a90f
 interactive-diagrams:
   - apps/interactive-diagrams/*
   - apps/interactive-diagrams/**/*
