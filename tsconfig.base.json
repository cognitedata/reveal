--- conflicted
+++ resolved
@@ -21,17 +21,15 @@
     "noFallthroughCasesInSwitch": true,
     "baseUrl": ".",
     "paths": {
-<<<<<<< HEAD
       "@charts-app/*": [
         "apps/charts/src/app/*"
       ],
       "@3d-management/*": [
         "apps/3d-management/src/*"
       ],
-=======
-      "@3d-management/*": ["apps/3d-management/src/*"],
-      "@access-management/*": ["apps/access-management/src/*"],
->>>>>>> b41b1ef8
+      "@access-management/*": [
+        "apps/access-management/src/*"
+      ],
       "@cognite/cdf-route-tracker": [
         "libs/shared/cdf-route-tracker/src/index.ts"
       ],
