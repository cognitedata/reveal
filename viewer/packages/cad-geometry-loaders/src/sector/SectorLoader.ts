/*!
 * Copyright 2021 Cognite AS
 */

import { ConsumedSector, WantedSector, CadModelMetadata } from '@reveal/cad-parsers';

import { DetermineSectorsInput, DetermineSectorsPayload, SectorLoadingSpent } from './culling/types';
import { SectorCuller } from './culling/SectorCuller';
import { ModelStateHandler } from './ModelStateHandler';
import chunk from 'lodash/chunk';
import { PromiseUtils } from '../utilities/PromiseUtils';

import { File3dFormat } from '@reveal/data-providers';
import { SectorDownloadScheduler } from './SectorDownloadScheduler';
import { CadNode } from '@reveal/cad-model';

/**
 * How many sectors to load per batch before doing another filtering pass, i.e. perform culling to determine
 * potential visible sectors.
 */
const SectorLoadingBatchSize = 20;

/**
 * Loads sector based on a given camera pose, a set of models and budget.
 * Uses {@link SectorCuller} to determine what to load, {@link SectorDownloadScheduler} to
 * load sectors and {@link ModelStateHandler} to keep track of what has been
 * loaded to avoid loading data that's already available.
 *
 * The caller is responsible for making the result from the load operation visible
 * on screen.
 */
export class SectorLoader {
  private readonly _modelStateHandler: ModelStateHandler;
  private readonly _progressHelper: ProgressReportHelper;
  private readonly _collectStatisticsCallback: (spent: SectorLoadingSpent) => void;
  private readonly _sectorCuller: SectorCuller;
  private readonly _continuousModelStreaming: boolean;
  private readonly _sectorDownloadScheduler: SectorDownloadScheduler;

  private _batchId = 0;

  constructor(
    sectorCuller: SectorCuller,
    modelStateHandler: ModelStateHandler,
    collectStatisticsCallback: (spent: SectorLoadingSpent) => void,
    progressCallback: (sectorsLoaded: number, sectorsScheduled: number, sectorsCulled: number) => void,
    continuousModelStreaming: boolean
  ) {
    this._sectorCuller = sectorCuller;

    this._sectorDownloadScheduler = new SectorDownloadScheduler(SectorLoadingBatchSize);

    this._modelStateHandler = modelStateHandler;
    this._collectStatisticsCallback = collectStatisticsCallback;
    this._progressHelper = new ProgressReportHelper(progressCallback);
    this._continuousModelStreaming = continuousModelStreaming;
  }

  async *loadSectors(input: DetermineSectorsPayload): AsyncIterable<ConsumedSector> {
    if (!this.shouldLoad(input)) {
      return [];
    }

    const cadModels = input.models;
    const visibleCadModels = cadModels.filter(x => x.visible && !x.isDisposed);

    const sectorCullerInput: DetermineSectorsInput = {
      ...input,
      cadModelsMetadata: visibleCadModels.map(x => x.cadModelMetadata),
      modelClippingPlanes: visibleCadModels.map(m => [...input.clippingPlanes, ...m.clippingPlanes])
    };

    if (sectorCullerInput.cadModelsMetadata.length <= 0) {
      return [];
    }

    const sectorCuller = this.getSectorCuller(sectorCullerInput);

    // Initial prioritization
    const prioritizedResult = sectorCuller.determineSectors(sectorCullerInput);
    this._collectStatisticsCallback(prioritizedResult.spentBudget);

    const hasSectorChanged = this._modelStateHandler.hasStateChanged.bind(this._modelStateHandler);

    const changedSectors = prioritizedResult.wantedSectors.filter(sector =>
      hasSectorChanged(sector.modelIdentifier, sector.metadata.id, sector.levelOfDetail)
    );

    this._progressHelper.reset(changedSectors.length);

    this._batchId++;
    const currentBatchId = this._batchId;

    for (const batch of chunk(changedSectors, SectorLoadingBatchSize)) {
<<<<<<< HEAD
      const filteredSectors = await this.filterSectors(sectorCullerInput, batch, sectorCuller, this._progressHelper);
=======
      if (currentBatchId !== this._batchId) break; // Stop processing this batch as a new batch has started, and will discard results from old batches.
      const filteredSectors = await this.filterSectors(sectorCullerInput, batch, sectorCuller, progressHelper);
>>>>>>> ac18cecc
      const consumedPromises = this.startLoadingBatch(filteredSectors, cadModels);
      for await (const consumed of PromiseUtils.raceUntilAllCompleted(consumedPromises)) {
        const resolvedSector = consumed.result;
        if (currentBatchId === this._batchId && resolvedSector !== undefined) {
          this._modelStateHandler.updateState(
            resolvedSector.modelIdentifier,
            resolvedSector.metadata.id,
            resolvedSector.levelOfDetail
          );
          yield resolvedSector; // progress will be reported when sector is loaded by CadManager
        } else {
          this._progressHelper.reportNewSectorsLoaded(1);
        }
      }
    }
  }

  reportNewSectorsLoaded(loadedCountChange: number): void {
    this._progressHelper.reportNewSectorsLoaded(loadedCountChange);
  }

  private shouldLoad(input: DetermineSectorsPayload) {
    if (input.models.length == 0) {
      return false;
    }
    return this._continuousModelStreaming || !input.cameraInMotion;
  }

  private getSectorCuller(sectorCullerInput: DetermineSectorsInput): SectorCuller {
    if (isGltfModelFormat(sectorCullerInput.cadModelsMetadata[0])) {
      return this._sectorCuller;
    }
    throw new Error(`No supported sector culler for format ${sectorCullerInput.cadModelsMetadata[0].format}`);
  }

  private async filterSectors(
    input: DetermineSectorsInput,
    batch: WantedSector[],
    sectorCuller: SectorCuller,
    progressHelper: ProgressReportHelper
  ): Promise<WantedSector[]> {
    // Determine if some of the sectors in the batch is culled by already loaded geometry
    const filteredSectors = await sectorCuller.filterSectorsToLoad(input, batch);
    progressHelper.reportNewSectorsCulled(batch.length - filteredSectors.length);
    return filteredSectors;
  }

  private startLoadingBatch(batch: WantedSector[], models: CadNode[]): Promise<ConsumedSector>[] {
    const consumedPromises = batch.map(wantedSector => {
      const model = models.filter(model => model.cadModelMetadata.modelIdentifier === wantedSector.modelIdentifier)[0];
      return { sector: wantedSector, downloadSector: model.loadSector.bind(model) };
    });

    return this._sectorDownloadScheduler.queueSectorBatchForDownload(consumedPromises);
  }
}

class ProgressReportHelper {
  private readonly _progressCallback: (sectorsLoaded: number, sectorsScheduled: number, sectorsCulled: number) => void;
  private _sectorsScheduled = 0;
  private _sectorsLoaded = 0;
  private _sectorsCulled = 0;

  constructor(reportCb: (sectorsLoaded: number, sectorsScheduled: number, sectorsCulled: number) => void) {
    this._progressCallback = reportCb;
  }

  reset(sectorsScheduledChange: number) {
    this._sectorsScheduled += sectorsScheduledChange - this._sectorsLoaded;
    this._sectorsLoaded = 0;
    this._sectorsCulled = 0;
    this.triggerCallback();
  }

  reportNewSectorsLoaded(loadedCountChange: number) {
    this._sectorsLoaded += loadedCountChange;
    this.triggerCallback();
  }

  reportNewSectorsCulled(culledCountChange: number) {
    this._sectorsCulled += culledCountChange;
    this._sectorsLoaded += culledCountChange;
    this.triggerCallback();
  }

  private triggerCallback() {
    this._progressCallback(this._sectorsLoaded, this._sectorsScheduled, this._sectorsCulled);
  }
}

function isGltfModelFormat(model: CadModelMetadata): boolean {
  // Add new versions here as support is added to Reveal
  return model.format === File3dFormat.GltfCadModel && model.formatVersion === 9;
}<|MERGE_RESOLUTION|>--- conflicted
+++ resolved
@@ -92,12 +92,8 @@
     const currentBatchId = this._batchId;
 
     for (const batch of chunk(changedSectors, SectorLoadingBatchSize)) {
-<<<<<<< HEAD
+      if (currentBatchId !== this._batchId) break; // Stop processing this batch as a new batch has started, and will discard results from old batches.
       const filteredSectors = await this.filterSectors(sectorCullerInput, batch, sectorCuller, this._progressHelper);
-=======
-      if (currentBatchId !== this._batchId) break; // Stop processing this batch as a new batch has started, and will discard results from old batches.
-      const filteredSectors = await this.filterSectors(sectorCullerInput, batch, sectorCuller, progressHelper);
->>>>>>> ac18cecc
       const consumedPromises = this.startLoadingBatch(filteredSectors, cadModels);
       for await (const consumed of PromiseUtils.raceUntilAllCompleted(consumedPromises)) {
         const resolvedSector = consumed.result;
