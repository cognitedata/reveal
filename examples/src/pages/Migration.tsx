/*
 * Copyright 2021 Cognite AS
 */

import { useEffect, useRef } from 'react';
import { CanvasWrapper } from '../components/styled';
import { THREE } from '@cognite/reveal';
import { CogniteClient } from '@cognite/sdk';
import dat from 'dat.gui';
import {
  Cognite3DViewer,
  Cognite3DViewerOptions,
  Cognite3DModel,
  CognitePointCloudModel,
  CameraControlsOptions,
  TreeIndexNodeCollection,
  CogniteModelBase,
  DefaultCameraManager
} from '@cognite/reveal';
import { DebugCameraTool, DebugLoadedSectorsTool, DebugLoadedSectorsToolOptions, ExplodedViewTool, AxisViewTool } from '@cognite/reveal/tools';
import * as reveal from '@cognite/reveal';
import { ClippingUI } from '../utils/ClippingUI';
import { NodeStylingUI } from '../utils/NodeStylingUI';
import { BulkHtmlOverlayUI } from '../utils/BulkHtmlOverlayUI';
import { initialCadBudgetUi } from '../utils/CadBudgetUi';
import { InspectNodeUI } from '../utils/InspectNodeUi';
import { CameraUI } from '../utils/CameraUI';
import { PointCloudUi } from '../utils/PointCloudUi';
import { ModelUi } from '../utils/ModelUi';
import { createSDKFromEnvironment } from '../utils/example-helpers';
import { PointCloudClassificationFilterUI } from '../utils/PointCloudClassificationFilterUI';
<<<<<<< HEAD
import { CustomCameraManager } from '../utils/CustomCameraManager';
=======
import { MeasurementUi } from '../utils/MeasurementUi';
>>>>>>> 25157772


window.THREE = THREE;
(window as any).reveal = reveal;


export function Migration() {

  const url = new URL(window.location.href);
  const urlParams = url.searchParams;
  const environmentParam = urlParams.get('env');
  const canvasWrapperRef = useRef<HTMLDivElement>(null);
  
  useEffect(() => {
    // Check in order to avoid double initialization of everything, especially dat.gui.
    // See https://reactjs.org/docs/strict-mode.html#detecting-unexpected-side-effects for why its called twice.
    if (!canvasWrapperRef.current) {
      return () => {};
    }

    const gui = new dat.GUI({ width: Math.min(500, 0.8 * window.innerWidth) });
    let viewer: Cognite3DViewer;
    let cameraManager: DefaultCameraManager;
    let cameraManagers: {
      Default: DefaultCameraManager;
      Custom: CustomCameraManager;
    }

    async function main() {
      const project = urlParams.get('project');
      const modelUrl = urlParams.get('modelUrl');

      if (!modelUrl && !(environmentParam && project)) {
        throw Error('Must specify URL parameters "project" and "env", or "modelUrl"');
      }

      const progress = (itemsLoaded: number, itemsRequested: number, itemsCulled: number) => {
        guiState.debug.loadedSectors.statistics.culledCount = itemsCulled;
        if (itemsLoaded === 0 || itemsLoaded === itemsRequested) {
          console.log(`loaded ${itemsLoaded}/${itemsRequested} (culled: ${itemsCulled})`);
        }
      };

      let client: CogniteClient;
      if (project && environmentParam) {
        client = await createSDKFromEnvironment('reveal.example.example', project, environmentParam);
      } else {
        client = new CogniteClient({
          appId: 'reveal.example.example',
          project: 'dummy',
          getToken: async () => 'dummy'
        });
      }

      let viewerOptions: Cognite3DViewerOptions = {
        sdk: client,
        domElement: canvasWrapperRef.current!,
        onLoading: progress,
        logMetrics: false,
        antiAliasingHint: (urlParams.get('antialias') ?? undefined) as any,
        ssaoQualityHint: (urlParams.get('ssao') ?? undefined) as any,
        continuousModelStreaming: true,
        pointCloudEffects: {
          pointBlending: (urlParams.get('pointBlending') === 'true' ?? undefined)
        }
      };

      if (modelUrl !== null) {
        viewerOptions = {
          ...viewerOptions,
          // @ts-expect-error
          _localModels: true
        };
      } else if (!(project && environmentParam)) {
        throw new Error('Must either provide URL parameters "env", "project", ' +
          '"modelId" and "revisionId" to load model from CDF ' +
          '"or "modelUrl" to load model from URL.');
      }

      // Prepare viewer
      viewer = new Cognite3DViewer(viewerOptions);
      (window as any).viewer = viewer;

      const controlsOptions: CameraControlsOptions = {
        changeCameraTargetOnClick: false,
        mouseWheelAction: 'zoomToCursor',
      };
      cameraManager = viewer.cameraManager as DefaultCameraManager;

      cameraManager.setCameraControlsOptions(controlsOptions);

      cameraManagers = {
        Default: viewer.cameraManager as DefaultCameraManager,
        Custom: new CustomCameraManager(canvasWrapperRef.current!, new THREE.PerspectiveCamera(5, 1., 0.01, 1000))
      };
      cameraManagers.Custom.enabled = false;

      // Add GUI for loading models and such
      const guiState = {
        antiAliasing: urlParams.get('antialias'),
        ssaoQuality: urlParams.get('ssao'),
        debug: {
          stats: {
            drawCalls: 0,
            points: 0,
            triangles: 0,
            geometries: 0,
            textures: 0,
            renderTime: 0
          },
          loadedSectors: {
            options: {
              showSimpleSectors: true,
              showDetailedSectors: true,
              showDiscardedSectors: false,
              colorBy: 'lod',
              leafsOnly: false,
              sectorPathFilterRegex: '^.*/$'
            } as DebugLoadedSectorsToolOptions,
            tool: new DebugLoadedSectorsTool(viewer),
            statistics: {
              insideSectors: 0,
              maxSectorDepth: 0,
              maxSectorDepthOfInsideSectors: 0,
              simpleSectorCount: 0,
              detailedSectorCount: 0,
              culledCount: 0,
              forceDetailedSectorCount: 0,
              downloadSizeMb: 0
            }
          },
          suspendLoading: false,
          ghostAllNodes: false,
          hideAllNodes: false
        },
        showCameraTool: new DebugCameraTool(viewer),
        renderMode: 'Color',
        controls: {
          mouseWheelAction: 'zoomToCursor',
<<<<<<< HEAD
          changeCameraTargetOnClick: true,
          cameraManager: 'Default'
=======
          changeCameraTargetOnClick: false
>>>>>>> 25157772
        }
      };
      const guiActions = {
        showSectorBoundingBoxes: () => {
          const { tool, options } = guiState.debug.loadedSectors;
          tool.setOptions(options);
          if (modelUi.cadModels.length > 0) {
            tool.showSectorBoundingBoxes(modelUi.cadModels[0]);
          }
        },
        showCameraHelper: () => {
          guiState.showCameraTool.showCameraHelper();
        },
        showBoundsForAllGeometries: () => {
          modelUi.cadModels.forEach(m => showBoundsForAllGeometries(m));
        }
      };
      initialCadBudgetUi(viewer, gui.addFolder('CAD budget'));


      const totalBounds = new THREE.Box3();
      function handleModelAdded(model: CogniteModelBase) {
        const bounds = model.getModelBoundingBox();
        totalBounds.expandByPoint(bounds.min);
        totalBounds.expandByPoint(bounds.max);
        clippingUi.updateWorldBounds(totalBounds);

        viewer.loadCameraFromModel(model);
        if (model instanceof Cognite3DModel) {
          new NodeStylingUI(gui.addFolder(`Node styling #${modelUi.cadModels.length}`), client, model);
          new BulkHtmlOverlayUI(gui.addFolder(`Node tagging #${modelUi.cadModels.length}`), viewer, model, client);
        } else if (model instanceof CognitePointCloudModel) {
          new PointCloudClassificationFilterUI(gui.addFolder(`Class filter #${modelUi.pointCloudModels.length}`), model);
          pointCloudUi.applyToAllModels();
        }
      }
      const modelUi = new ModelUi(gui.addFolder('Models'), viewer, handleModelAdded);

      const renderGui = gui.addFolder('Rendering');
      const renderModes = ['Color', 'Normal', 'TreeIndex', 'PackColorAndNormal', 'Depth', 'Effects', 'Ghost', 'LOD', 'DepthBufferOnly (N/A)', 'GeometryType'];
      renderGui.add(guiState, 'renderMode', renderModes).name('Render mode').onFinishChange(value => {
        const renderMode = renderModes.indexOf(value) + 1;
        (viewer as any).revealManager._renderPipeline._cadGeometryRenderPipeline._cadGeometryRenderPasses.back._renderMode = renderMode;
        viewer.requestRedraw();
      });
      renderGui.add(guiState, 'antiAliasing',
        [
          'disabled', 'fxaa', 'msaa4', 'msaa8', 'msaa16',
          'msaa4+fxaa', 'msaa8+fxaa', 'msaa16+fxaa'
        ]).name('Anti-alias').onFinishChange(v => {
          urlParams.set('antialias', v);
          window.location.href = url.toString();
        });
      renderGui.add(guiState, 'ssaoQuality',
        [
          'disabled', 'medium', 'high', 'veryhigh'
        ]).name('SSAO').onFinishChange(v => {
          urlParams.set('ssao', v);
          window.location.href = url.toString();
        });

      const debugGui = gui.addFolder('Debug');
      const debugStatsGui = debugGui.addFolder('Statistics');
      debugStatsGui.add(guiState.debug.stats, 'drawCalls').name('Draw Calls');
      debugStatsGui.add(guiState.debug.stats, 'points').name('Points');
      debugStatsGui.add(guiState.debug.stats, 'triangles').name('Triangles');
      debugStatsGui.add(guiState.debug.stats, 'geometries').name('Geometries');
      debugStatsGui.add(guiState.debug.stats, 'textures').name('Textures');
      debugStatsGui.add(guiState.debug.stats, 'renderTime').name('Ms/frame');

      viewer.on('sceneRendered', (sceneRenderedEventArgs) => {
        guiState.debug.stats.drawCalls = sceneRenderedEventArgs.renderer.info.render.calls;
        guiState.debug.stats.points = sceneRenderedEventArgs.renderer.info.render.points;
        guiState.debug.stats.triangles = sceneRenderedEventArgs.renderer.info.render.triangles;
        guiState.debug.stats.geometries = sceneRenderedEventArgs.renderer.info.memory.geometries;
        guiState.debug.stats.textures = sceneRenderedEventArgs.renderer.info.memory.textures;
        guiState.debug.stats.renderTime = sceneRenderedEventArgs.renderTime;
        debugStatsGui.updateDisplay();
      });

      const debugSectorsGui = debugGui.addFolder('Loaded sectors');

      debugSectorsGui.add(guiState.debug.loadedSectors.options, 'colorBy', ['lod', 'depth', 'loadedTimestamp', 'drawcalls', 'random']).name('Color by');
      debugSectorsGui.add(guiState.debug.loadedSectors.options, 'leafsOnly').name('Leaf nodes only');
      debugSectorsGui.add(guiState.debug.loadedSectors.options, 'showSimpleSectors').name('Show simple sectors');
      debugSectorsGui.add(guiState.debug.loadedSectors.options, 'showDetailedSectors').name('Show detailed sectors');
      debugSectorsGui.add(guiState.debug.loadedSectors.options, 'showDiscardedSectors').name('Show discarded sectors');
      debugSectorsGui.add(guiState.debug.loadedSectors.options, 'sectorPathFilterRegex').name('Sectors path filter');
      debugSectorsGui.add(guiActions, 'showSectorBoundingBoxes').name('Show sectors');
      debugSectorsGui.add(guiState.debug.loadedSectors.statistics, 'insideSectors').name('# sectors@camera');
      debugSectorsGui.add(guiState.debug.loadedSectors.statistics, 'maxSectorDepthOfInsideSectors').name('Max sector depth@camera');
      debugSectorsGui.add(guiState.debug.loadedSectors.statistics, 'maxSectorDepth').name('Max sector tree depth');
      debugSectorsGui.add(guiState.debug.loadedSectors.statistics, 'simpleSectorCount').name('# simple sectors');
      debugSectorsGui.add(guiState.debug.loadedSectors.statistics, 'detailedSectorCount').name('# detailed sectors');
      debugSectorsGui.add(guiState.debug.loadedSectors.statistics, 'forceDetailedSectorCount').name('# force detailed sectors');
      debugSectorsGui.add(guiState.debug.loadedSectors.statistics, 'culledCount').name('# culled sectors');
      debugSectorsGui.add(guiState.debug.loadedSectors.statistics, 'downloadSizeMb').name('Download size (Mb)');

      setInterval(() => {
        let insideSectors = 0;
        let maxInsideDepth = -1;
        let maxDepth = -1;
        const cameraPosition = cameraManager.getCameraState().position;
        modelUi.cadModels.forEach(m => {
          m.traverse(x => {
            // Hacky way to access internals of SectorNode
            const depth = (x.hasOwnProperty('depth') && typeof (x as any).depth === 'number') ? (x as any).depth as number : 0;
            if (x.hasOwnProperty('bounds') && (x as any).bounds instanceof THREE.Box3 && (x as any).bounds.containsPoint(cameraPosition)) {
              insideSectors++;
              maxInsideDepth = Math.max(maxInsideDepth, depth);
            }
            maxDepth = Math.max(maxDepth, depth);
          })
        });
        guiState.debug.loadedSectors.statistics.insideSectors = insideSectors;
        guiState.debug.loadedSectors.statistics.maxSectorDepth = maxDepth;
        guiState.debug.loadedSectors.statistics.maxSectorDepthOfInsideSectors = maxInsideDepth;
        // @ts-expect-error
        const loadedStats = viewer.revealManager.cadLoadedStatistics;
        guiState.debug.loadedSectors.statistics.simpleSectorCount = loadedStats.simpleSectorCount;
        guiState.debug.loadedSectors.statistics.detailedSectorCount = loadedStats.detailedSectorCount;
        guiState.debug.loadedSectors.statistics.forceDetailedSectorCount = loadedStats.forcedDetailedSectorCount;
        guiState.debug.loadedSectors.statistics.downloadSizeMb = loadedStats.downloadSize / 1024 / 1024;

        debugSectorsGui.updateDisplay();
      }, 500);

      debugGui.add(guiActions, 'showCameraHelper').name('Show camera');
      debugGui.add(guiActions, 'showBoundsForAllGeometries').name('Show geometry bounds');
      debugGui.add(guiState.debug, 'suspendLoading').name('Suspend loading').onFinishChange(suspend => {
        try {
          // @ts-expect-error
          viewer.revealManager._cadManager._cadModelUpdateHandler.updateLoadingHints({ suspendLoading: suspend })
        }
        catch (error) {
          alert('Could not toggle suspend loading, check console for error');
          throw error;
        }
      });
      debugGui.add(guiState.debug, 'ghostAllNodes').name('Ghost all nodes').onFinishChange(ghost => {
        modelUi.cadModels.forEach(m => m.setDefaultNodeAppearance({ renderGhosted: ghost }));
      });
      debugGui.add(guiState.debug, 'hideAllNodes').name('Hide all nodes').onFinishChange(hide => {
        modelUi.cadModels.forEach(m => m.setDefaultNodeAppearance({ visible: !hide }));
      });

      const clippingUi = new ClippingUI(gui.addFolder('Clipping'), planes => viewer.setClippingPlanes(planes));
      new CameraUI(viewer, gui.addFolder('Camera'));
      const pointCloudUi = new PointCloudUi(viewer, gui.addFolder('Point clouds'));
      await modelUi.restoreModelsFromUrl();

      let expandTool: ExplodedViewTool | null;
      let explodeSlider: dat.GUIController | null;

      const assetExplode = gui.addFolder('Asset Inspect');

      const explodeParams = { explodeFactor: 0.0, rootTreeIndex: 0 };
      const explodeActions = {
        selectAssetTreeIndex: async () => {
          if (expandTool) {
            explodeActions.reset();
          }

          const rootTreeIndex = explodeParams.rootTreeIndex;
          const treeIndices = await modelUi.cadModels[0].getSubtreeTreeIndices(rootTreeIndex);
          modelUi.cadModels[0].setDefaultNodeAppearance({ visible: false });
          const explodeSet = new TreeIndexNodeCollection(treeIndices);
          modelUi.cadModels[0].assignStyledNodeCollection(explodeSet, { visible: true });

          const rootBoundingBox = await modelUi.cadModels[0].getBoundingBoxByTreeIndex(rootTreeIndex);
          viewer.fitCameraToBoundingBox(rootBoundingBox, 0);

          expandTool = new ExplodedViewTool(rootTreeIndex, modelUi.cadModels[0]);

          await expandTool.readyPromise;

          explodeSlider = assetExplode
            .add(explodeParams, 'explodeFactor', 0, 1)
            .name('Explode Factor')
            .step(0.01)
            .onChange(p => {
              expandTool!.expand(p);
            });
        },
        reset: () => {
          expandTool?.reset();
          modelUi.cadModels[0].setDefaultNodeAppearance({ visible: true });
          modelUi.cadModels[0].removeAllStyledNodeCollections();
          explodeParams.explodeFactor = 0;
          expandTool = null;
          if (explodeSlider) {
            assetExplode.remove(explodeSlider);
            explodeSlider = null;
          }
        }
      };
      assetExplode.add(explodeParams, 'rootTreeIndex').name('Tree index');
      assetExplode.add(explodeActions, 'selectAssetTreeIndex').name('Inspect tree index');

      assetExplode.add(explodeActions, 'reset').name('Reset');

      const controlsGui = gui.addFolder('Camera controls');
      const mouseWheelActionTypes = ['zoomToCursor', 'zoomPastCursor', 'zoomToTarget'];
      const cameraManagerTypes = ['Default', 'Custom'];
      controlsGui.add(guiState.controls, 'mouseWheelAction', mouseWheelActionTypes).name('Mouse wheel action type').onFinishChange(value => {
        cameraManager.setCameraControlsOptions({ ...cameraManager.getCameraControlsOptions(), mouseWheelAction: value });
      });
      controlsGui.add(guiState.controls, 'changeCameraTargetOnClick').name('Change camera target on click').onFinishChange(value => {
        cameraManager.setCameraControlsOptions({ ...cameraManager.getCameraControlsOptions(), changeCameraTargetOnClick: value });
      });
      controlsGui.add(guiState.controls, 'cameraManager', cameraManagerTypes).name('Camera manager type').onFinishChange( (value: ('Default' | 'Custom')) => {
        const newCameraManager = cameraManagers[value];
        viewer.cameraManager.enabled = false;
        newCameraManager.enabled = true;
        viewer.cameraManager = newCameraManager;
      });

      const inspectNodeUi = new InspectNodeUI(gui.addFolder('Last clicked node'), client, viewer);

      new MeasurementUi(viewer, gui.addFolder('Measurement'));

      viewer.on('click', async (event) => {
        const { offsetX, offsetY } = event;
        console.log('2D coordinates', event);
        const start = performance.now();
        const intersection = await viewer.getIntersectionFromPixel(offsetX, offsetY);
        if (intersection !== null) {
          switch (intersection.type) {
            case 'cad':
              {
                const { treeIndex, point } = intersection;
                console.log(`Clicked node with treeIndex ${treeIndex} at`, point, `took ${(performance.now() - start).toFixed(1)} ms`);

                inspectNodeUi.inspectNode(intersection.model, treeIndex);
              }
              break;
            case 'pointcloud':
              {
                const { pointIndex, point } = intersection;
                console.log(`Clicked point with pointIndex ${pointIndex} at`, point);
              }
              break;
          }
        }
      });

      new AxisViewTool(viewer);
    }

    function showBoundsForAllGeometries(model: Cognite3DModel) {
      const boxes = new THREE.Group();
      model.getModelTransformation(boxes.matrix);
      boxes.matrixWorldNeedsUpdate = true;

      model.traverse(x => {
        if (x instanceof THREE.Mesh) {
          const mesh = x;
          const geometry: THREE.BufferGeometry = mesh.geometry;

          if (geometry.boundingBox !== null) {
            const box = geometry.boundingBox.clone();
            box.applyMatrix4(mesh.matrixWorld);

            const boxHelper = new THREE.Box3Helper(box);
            boxes.add(boxHelper);
          }
        }
      });
      viewer.addObject3D(boxes);
    }

    main();

    return () => {
      gui.destroy();
      viewer?.dispose();
    };
  }, []);
  return <CanvasWrapper ref={canvasWrapperRef} />;
}<|MERGE_RESOLUTION|>--- conflicted
+++ resolved
@@ -29,16 +29,12 @@
 import { ModelUi } from '../utils/ModelUi';
 import { createSDKFromEnvironment } from '../utils/example-helpers';
 import { PointCloudClassificationFilterUI } from '../utils/PointCloudClassificationFilterUI';
-<<<<<<< HEAD
 import { CustomCameraManager } from '../utils/CustomCameraManager';
-=======
 import { MeasurementUi } from '../utils/MeasurementUi';
->>>>>>> 25157772
 
 
 window.THREE = THREE;
 (window as any).reveal = reveal;
-
 
 export function Migration() {
 
@@ -173,12 +169,8 @@
         renderMode: 'Color',
         controls: {
           mouseWheelAction: 'zoomToCursor',
-<<<<<<< HEAD
           changeCameraTargetOnClick: true,
           cameraManager: 'Default'
-=======
-          changeCameraTargetOnClick: false
->>>>>>> 25157772
         }
       };
       const guiActions = {
