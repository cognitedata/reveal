import { FileInfo } from '@cognite/cdf-sdk-singleton';
import { ColumnShape } from 'react-base-table';

import { Annotation, JobStatus, VisionAPIType } from 'src/api/types';

export interface AnnotationPreview
  extends Pick<
    Annotation,
    'id' | 'annotatedResourceId' | 'status' | 'source' | 'text'
  > {
  annotationType: VisionAPIType;
}
export type AnnotationCounts = {
  modelGenerated?: number;
  manuallyGenerated?: number;
  verified?: number;
  rejected?: number;
  unhandled?: number;
};

export type AnnotationStatuses = {
  status: JobStatus;
  statusTime: number;
};

export interface AnnotationsBadgeCounts {
  gdpr?: AnnotationCounts;
  tag?: AnnotationCounts;
  text?: AnnotationCounts;
  objects?: AnnotationCounts;
}
export interface AnnotationsBadgeStatuses {
  gdpr?: AnnotationStatuses;
  tag?: AnnotationStatuses;
  text?: AnnotationStatuses;
  objects?: AnnotationStatuses;
}

export type FileActions = {
  showMetadataPreview: (fileId: number) => void;
  onReviewClick?: (fileId: number) => void;
};

export type TableDataItem = Pick<
  FileInfo,
  'id' | 'mimeType' | 'name' | 'sourceCreatedTime' | 'geoLocation'
> & {
  menu: FileActions;
  selected: boolean;
};

<<<<<<< HEAD
export type ResultData = TableDataItem;
=======
export interface SelectableTableColumnShape<T> extends ColumnShape<T> {
  allSelected?: boolean;
  onSelectAll?: (value: boolean) => void;
}
>>>>>>> 22944ff3

export type CellRenderer = {
  rowData: TableDataItem;
  column: ColumnShape<TableDataItem>;
  rowIndex: number;
  cellData: any;
};

export type SelectableTableCellRenderer = {
  rowData: TableDataItem;
  column: SelectableTableColumnShape<TableDataItem>;
  rowIndex: number;
  cellData: any;
};

export type ViewMode = 'list' | 'grid' | 'map';<|MERGE_RESOLUTION|>--- conflicted
+++ resolved
@@ -49,14 +49,11 @@
   selected: boolean;
 };
 
-<<<<<<< HEAD
 export type ResultData = TableDataItem;
-=======
 export interface SelectableTableColumnShape<T> extends ColumnShape<T> {
   allSelected?: boolean;
   onSelectAll?: (value: boolean) => void;
 }
->>>>>>> 22944ff3
 
 export type CellRenderer = {
   rowData: TableDataItem;
