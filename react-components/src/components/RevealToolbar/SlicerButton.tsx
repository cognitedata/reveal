/*!
 * Copyright 2023 Cognite AS
 */

import { type ReactElement, useState, useEffect } from 'react';

import { Box3, Plane, Vector3 } from 'three';

import { useReveal } from '../RevealContainer/RevealContext';
import { Button, Dropdown, Menu, RangeSlider, Tooltip as CogsTooltip } from '@cognite/cogs.js';

import styled from 'styled-components';
import { sliceChangedEvent } from './Slicer/SlicerEvent';
import { useUrlStateParam } from '../../hooks/useUrlStateParam';

type SliceState = {
  minHeight: number;
  maxHeight: number;
  topRatio: number;
  bottomRatio: number;
};

export const SlicerButton = (): ReactElement => {
  const viewer = useReveal();
<<<<<<< HEAD
  const urlParam = useUrlStateParam();
  const { top, bottom } = urlParam.getSlicerStateFromUrlParam();
=======
  const [sliceActive, setSliceActive] = useState<boolean>(false);
>>>>>>> a418bf37

  const [sliceState, setSliceState] = useState<SliceState>({
    minHeight: 0,
    maxHeight: 1,
    topRatio: top ?? 1,
    bottomRatio: bottom ?? 0
  });

  const { minHeight, maxHeight, topRatio, bottomRatio } = sliceState;

  // Heuristic to increase chance that update is propagated even
  // if multiple additions/deletions of models occur.
  const lastModel =
    viewer.models.length === 0 ? undefined : viewer.models[viewer.models.length - 1];

  useEffect(() => {
    if (viewer.models.length === 0) {
      return;
    }
    const box = new Box3();
    viewer.models.forEach((model) => box.union(model.getModelBoundingBox()));

    const newMaxY = box.max.y;
    const newMinY = box.min.y;

    if (maxHeight !== newMaxY || minHeight !== newMinY) {
      setSliceState(getNewSliceState(sliceState, newMinY, newMaxY));
    }
  }, [viewer, viewer.models.length, lastModel]);

  function changeSlicingState(newValues: number[]): void {
    viewer.setGlobalClippingPlanes([
      new Plane(new Vector3(0, 1, 0), -(minHeight + newValues[0] * (maxHeight - minHeight))),
      new Plane(new Vector3(0, -1, 0), minHeight + newValues[1] * (maxHeight - minHeight))
    ]);

    setSliceState({
      maxHeight,
      minHeight,
      bottomRatio: newValues[0],
      topRatio: newValues[1]
    });
    sliceChangedEvent.fire(newValues);
  }

  return (
    <CogsTooltip content={'Slice'} placement="right" appendTo={document.body}>
      <Dropdown
        appendTo={() => document.body}
        onClickOutside={() => {
          setSliceActive(false);
        }}
        content={
          <StyledMenu>
            <RangeSlider
              min={0}
              max={1}
              step={0.01}
              setValue={changeSlicingState}
              marks={{}}
              value={[bottomRatio, topRatio]}
              vertical
            />
          </StyledMenu>
        }
        placement="right-end">
        <Button
          type="ghost"
          icon="Slice"
          aria-label="Slice models"
          toggled={sliceActive}
          onClick={() => {
            setSliceActive((prevState) => !prevState);
          }}
        />
      </Dropdown>
    </CogsTooltip>
  );
};

function getNewSliceState(oldSliceState: SliceState, newMin: number, newMax: number): SliceState {
  function getRatioForNewRange(ratio: number): number {
    if (ratio === 0 || ratio === 1) {
      return ratio;
    }

    const oldMin = oldSliceState.minHeight;
    const oldMax = oldSliceState.maxHeight;

    const position = oldMin + ratio * (oldMax - oldMin);
    const newRatio = (position - newMin) / (newMax - newMin);

    return Math.min(1.0, Math.max(0.0, newRatio));
  }

  return {
    maxHeight: newMax,
    minHeight: newMin,
    topRatio: getRatioForNewRange(oldSliceState.topRatio),
    bottomRatio: getRatioForNewRange(oldSliceState.bottomRatio)
  };
}

const StyledMenu = styled(Menu)`
  height: 512px;
  padding: 12px;
  min-width: 0px;
`;<|MERGE_RESOLUTION|>--- conflicted
+++ resolved
@@ -22,16 +22,13 @@
 
 export const SlicerButton = (): ReactElement => {
   const viewer = useReveal();
-<<<<<<< HEAD
   const urlParam = useUrlStateParam();
   const { top, bottom } = urlParam.getSlicerStateFromUrlParam();
-=======
   const [sliceActive, setSliceActive] = useState<boolean>(false);
->>>>>>> a418bf37
 
   const [sliceState, setSliceState] = useState<SliceState>({
     minHeight: 0,
-    maxHeight: 1,
+    maxHeight: 0,
     topRatio: top ?? 1,
     bottomRatio: bottom ?? 0
   });
