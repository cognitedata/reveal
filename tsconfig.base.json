{
  "compileOnSave": false,
  "compilerOptions": {
    "rootDir": "./",
    "sourceMap": true,
    "declaration": false,
    "moduleResolution": "node",
    "emitDecoratorMetadata": true,
    "experimentalDecorators": true,
    "importHelpers": true,
    "target": "es2015",
    "module": "esnext",
    "lib": ["es2017", "dom", "dom.iterable", "esnext"],
    "skipLibCheck": true,
    "skipDefaultLibCheck": true,
    "forceConsistentCasingInFileNames": true,
    "noFallthroughCasesInSwitch": true,
    "baseUrl": ".",
    "paths": {
      "@3d-management/*": ["apps/3d-management/src/*"],
      "@access-management/*": ["apps/access-management/src/*"],
<<<<<<< HEAD
=======
      "@charts-app/*": ["apps/charts/src/app/*"],
>>>>>>> 47511d29
      "@cognite/cdf-i18n-utils": ["libs/shared/cdf-ui-i18n-utils/src/index.ts"],
      "@cognite/cdf-route-tracker": [
        "libs/shared/cdf-route-tracker/src/index.ts"
      ],
      "@cognite/cdf-sdk-singleton": [
        "libs/shared/cdf-sdk-singleton/src/index.ts"
      ],
      "@cognite/cdf-utilities": ["libs/shared/cdf-utilities/src/index.ts"],
      "@cognite/cog-data-grid": [
        "libs/data-modeling/cog-data-grid/src/index.ts"
      ],
      "@cognite/cog-data-grid-root/*": [
        "libs/data-modeling/cog-data-grid/src/*"
      ],
      "@cognite/copilot/*": ["apps/copilot/src/*"],
      "@cognite/data-exploration": [
        "libs/data-exploration-components/src/index.ts"
      ],
      "@cognite/graph": ["libs/graph/src/index.ts"],
      "@cognite/iot-hub": ["apps/iot-hub/src/index.ts"],
      "@cognite/login-utils": ["libs/shared/cdf-login-utils/src/index.ts"],
      "@cognite/platypus-cdf-cli/*": ["apps/platypus-cdf-cli/src/*"],
<<<<<<< HEAD
      "@plotting-components": [
=======
      "@cognite/plotting-components": [
>>>>>>> 47511d29
        "libs/shared/plotting-components/src/index.ts"
      ],
      "@cognite/sdk-react-query-hooks": [
        "libs/shared/cdf-sdk-react-query-hooks/src/index.ts"
      ],
      "@cognite/user-profile-components": [
        "libs/shared/user-profile-components/src/index.ts"
      ],
      "@data-catalog-app/*": ["apps/data-catalog/src/app/*"],
      "@data-exploration-app/*": ["apps/data-exploration/src/app/*"],
      "@data-exploration-components/*": [
        "libs/data-exploration-components/src/*"
      ],
      "@data-exploration-lib/core": ["libs/data-exploration/core/src/index.ts"],
      "@data-exploration-lib/domain-layer": [
        "libs/data-exploration/domain-layer/src/index.ts"
      ],
      "@data-exploration/components": [
        "libs/data-exploration/components/src/index.ts"
      ],
      "@data-exploration/containers": [
        "libs/data-exploration/containers/src/index.ts"
      ],
      "@data-quality/*": [
        "apps/platypus/src/app/modules/solution/data-quality/*"
      ],
<<<<<<< HEAD
      "@entity-matching-app/*": ["apps/entity-matching/src/app/*"],
      "@extraction-pipelines/*": ["apps/extraction-pipelines/src/*"],
=======
      "@extraction-pipelines/*": ["apps/extraction-pipelines/src/*"],
      "@vision/*": ["apps/vision/src/*"],
>>>>>>> 47511d29
      "@flexible-data-explorer/*": ["apps/flexible-data-explorer/src/*"],
      "@functions-ui/*": ["apps/functions-ui/src/*"],
      "@fusion/cdf-nx-plugin": ["libs/cdf-nx-plugin/src/index.ts"],
      "@fusion/contextualization": ["libs/contextualization/src/index.ts"],
      "@fusion/copilot-core": ["libs/copilot-core/src/index.ts"],
      "@fusion/industry-canvas": ["libs/industry-canvas/src/index.ts"],
      "@fusion/mock-data": ["libs/shared/mock-data/src/index.ts"],
      "@industry-canvas-ui/*": ["apps/industry-canvas-ui/src/*"],
      "@platypus-app/*": [
        "apps/platypus/src/app/*",
        "apps/platypus/src/environments/environment.ts"
      ],
      "@platypus-core/*": ["libs/data-modeling/platypus-core/src/lib/*"],
<<<<<<< HEAD
=======
      "@fusion/data-modeling": [
        "libs/data-modeling/platypus-core/src/index.ts"
      ],
>>>>>>> 47511d29
      "@platypus/@cognite/fdm-client": [
        "libs/@cognite/fdm-client/src/index.ts"
      ],
      "@platypus/platypus-common-utils": [
        "libs/data-modeling/platypus-common-utils/src/index.ts"
      ],
      "@platypus/platypus-core": [
        "libs/data-modeling/platypus-core/src/index.ts"
      ],
<<<<<<< HEAD
      "@raw-explorer/*": ["apps/raw-explorer/src/*"],
      "@transformations/*": ["apps/transformations/src/*"],
      "@vision/*": ["apps/vision/src/*"]
=======
      "@entity-matching-app/*": ["apps/entity-matching/src/app/*"],
      "@raw-explorer/*": ["apps/raw-explorer/src/*"],
      "@transformations/*": ["apps/transformations/src/*"]
>>>>>>> 47511d29
    }
  },
  "exclude": ["node_modules", "tmp", "proxy"]
}<|MERGE_RESOLUTION|>--- conflicted
+++ resolved
@@ -19,10 +19,7 @@
     "paths": {
       "@3d-management/*": ["apps/3d-management/src/*"],
       "@access-management/*": ["apps/access-management/src/*"],
-<<<<<<< HEAD
-=======
       "@charts-app/*": ["apps/charts/src/app/*"],
->>>>>>> 47511d29
       "@cognite/cdf-i18n-utils": ["libs/shared/cdf-ui-i18n-utils/src/index.ts"],
       "@cognite/cdf-route-tracker": [
         "libs/shared/cdf-route-tracker/src/index.ts"
@@ -45,11 +42,7 @@
       "@cognite/iot-hub": ["apps/iot-hub/src/index.ts"],
       "@cognite/login-utils": ["libs/shared/cdf-login-utils/src/index.ts"],
       "@cognite/platypus-cdf-cli/*": ["apps/platypus-cdf-cli/src/*"],
-<<<<<<< HEAD
       "@plotting-components": [
-=======
-      "@cognite/plotting-components": [
->>>>>>> 47511d29
         "libs/shared/plotting-components/src/index.ts"
       ],
       "@cognite/sdk-react-query-hooks": [
@@ -76,13 +69,8 @@
       "@data-quality/*": [
         "apps/platypus/src/app/modules/solution/data-quality/*"
       ],
-<<<<<<< HEAD
-      "@entity-matching-app/*": ["apps/entity-matching/src/app/*"],
-      "@extraction-pipelines/*": ["apps/extraction-pipelines/src/*"],
-=======
       "@extraction-pipelines/*": ["apps/extraction-pipelines/src/*"],
       "@vision/*": ["apps/vision/src/*"],
->>>>>>> 47511d29
       "@flexible-data-explorer/*": ["apps/flexible-data-explorer/src/*"],
       "@functions-ui/*": ["apps/functions-ui/src/*"],
       "@fusion/cdf-nx-plugin": ["libs/cdf-nx-plugin/src/index.ts"],
@@ -96,12 +84,8 @@
         "apps/platypus/src/environments/environment.ts"
       ],
       "@platypus-core/*": ["libs/data-modeling/platypus-core/src/lib/*"],
-<<<<<<< HEAD
-=======
       "@fusion/data-modeling": [
-        "libs/data-modeling/platypus-core/src/index.ts"
-      ],
->>>>>>> 47511d29
+        "libs/data-modeling/platypus-core/src/index.ts"],
       "@platypus/@cognite/fdm-client": [
         "libs/@cognite/fdm-client/src/index.ts"
       ],
@@ -111,15 +95,9 @@
       "@platypus/platypus-core": [
         "libs/data-modeling/platypus-core/src/index.ts"
       ],
-<<<<<<< HEAD
-      "@raw-explorer/*": ["apps/raw-explorer/src/*"],
-      "@transformations/*": ["apps/transformations/src/*"],
-      "@vision/*": ["apps/vision/src/*"]
-=======
       "@entity-matching-app/*": ["apps/entity-matching/src/app/*"],
       "@raw-explorer/*": ["apps/raw-explorer/src/*"],
       "@transformations/*": ["apps/transformations/src/*"]
->>>>>>> 47511d29
     }
   },
   "exclude": ["node_modules", "tmp", "proxy"]
