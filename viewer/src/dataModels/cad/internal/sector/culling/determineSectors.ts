/*!
 * Copyright 2020 Cognite AS
 */

// TODO try to implement all functionality that three.js provides here without three.js to avoid
// pulling it in just for this reason
import * as THREE from 'three';
import { SectorMetadata } from '../types';
import { traverseDepthFirst, traverseUpwards } from '@/utilities/traversal';
import { toThreeMatrix4, toThreeVector3 } from '@/utilities';
import { mat4 } from 'gl-matrix';
import { defaultLoadingHints, CadLoadingHints } from '@/dataModels/cad/public/CadLoadingHints';
import { WantedSector } from '../WantedSector';
import { LevelOfDetail } from '../LevelOfDetail';
<<<<<<< HEAD
import { CameraConfig } from '../../../../../utilities/fromThreeCameraConfig';
import { CadModelMetadata } from '../..';
=======
import { CameraConfig } from '@/utilities/fromThreeCameraConfig';
import { CadModel } from '../..';
>>>>>>> 2cd31d53

const degToRadFactor = Math.PI / 180;

const determineSectorsPreallocatedVars = {
  invertCameraModelMatrix: mat4.create(),
  frustumMatrix: mat4.create(),
  frustum: new THREE.Frustum(),
  bbox: new THREE.Box3(),
  min: new THREE.Vector3(),
  max: new THREE.Vector3()
};

export interface DetermineSectorsByProximityInput {
  cameraConfig: CameraConfig;
  cadModels: CadModel[];
  loadingHints: CadLoadingHints;
}
/*
export interface DetermineSectorsByProximityInput {
  readonly sectorScene: SectorScene;
  readonly cameraFov: number;
  readonly cameraPosition: vec3;
  readonly cameraModelMatrix: mat4;
  readonly projectionMatrix: mat4;
  readonly loadingHints?: CadLoadingHints;
}
*/

export function determineSectorsByProximity(params: DetermineSectorsByProximityInput): WantedSector[] {
  const hints = { ...defaultLoadingHints, ...(params.loadingHints || {}) };

  const { cameraPosition, cameraModelMatrix, projectionMatrix, cameraFov } = params.cameraConfig;
  const distanceToCameraVars = {
    threeJsVec3: new THREE.Vector3()
  };
  const { invertCameraModelMatrix, frustumMatrix, frustum, bbox, min, max } = determineSectorsPreallocatedVars;
  function distanceToCamera(s: SectorMetadata) {
    const { threeJsVec3 } = distanceToCameraVars;
    min.set(s.bounds.min[0], s.bounds.min[1], s.bounds.min[2]);
    max.set(s.bounds.max[0], s.bounds.max[1], s.bounds.max[2]);
    bbox.makeEmpty();
    bbox.expandByPoint(min);
    bbox.expandByPoint(max);
    return bbox.distanceToPoint(toThreeVector3(threeJsVec3, cameraPosition));
  }

  const result: WantedSector[] = [];
  for (const cadModel of params.cadModels) {
    const sectorScene = cadModel.scene;
    const sectors: SectorMetadata[] = [];

    if (!mat4.invert(invertCameraModelMatrix, cameraModelMatrix)) {
      throw new Error('Provided camera model matrix is not invertible');
    }
    mat4.multiply(frustumMatrix, projectionMatrix, invertCameraModelMatrix);
    frustum.setFromProjectionMatrix(toThreeMatrix4(frustumMatrix));

    traverseDepthFirst(sectorScene.root, sector => {
      min.set(sector.bounds.min[0], sector.bounds.min[1], sector.bounds.min[2]);
      max.set(sector.bounds.max[0], sector.bounds.max[1], sector.bounds.max[2]);
      bbox.makeEmpty();
      bbox.expandByPoint(min);
      bbox.expandByPoint(max);

      if (!frustum.intersectsBox(bbox)) {
        return false;
      }

      const screenHeight = 2.0 * distanceToCamera(sector) * Math.tan((cameraFov / 2) * degToRadFactor);
      const largestAllowedQuadSize = hints.maxQuadSize * screenHeight; // no larger than x percent of the height
      const quadSize = sector.facesFile.quadSize;
      if (quadSize < largestAllowedQuadSize) {
        return false;
      }

      sectors.push(sector);
      return true;
    });

    const requestedDetailed = new Set<number>(sectors.map(x => x.id));
    const wanteds: WantedSector[] = determineSectorsFromDetailed(cadModel, requestedDetailed);
    for (const wanted of wanteds) {
      result.push(wanted);
    }
  }
  result.sort((l, r) => {
    // TODO 2020-03-22 larsmoa: Optimize to improve performance of determineSectors.
    const leftMetadata = l.scene.getSectorById(l.metadata.id)!;
    const rightMetdata = r.scene.getSectorById(r.metadata.id)!;
    return distanceToCamera(leftMetadata) - distanceToCamera(rightMetdata);
  });
  return result;
}

export function determineSectorsFromDetailed(cadModel: CadModelMetadata, requestedDetailed: Set<number>): WantedSector[] {
  const simple: number[] = [];
  const detailed: number[] = [];
  const wanted: WantedSector[] = [];
  const scene = cadModel.scene;

  for (const sectorId of requestedDetailed) {
    const sector = scene.getSectorById(sectorId);
    if (!sector) {
      throw new Error(`Could not find sector with ID ${sectorId}`);
    }
    traverseUpwards(sector, (other: SectorMetadata) => {
      if (detailed.includes(other.id)) {
        return false;
      }
      wanted.push({
        blobUrl: cadModel.blobUrl,
        cadModelTransformation: cadModel.modelTransformation,
        scene: cadModel.scene,
        levelOfDetail: LevelOfDetail.Detailed,
        metadata: other
      });
      detailed.push(other.id);
      return true;
    });
  }

  traverseDepthFirst(scene.root, sector => {
    if (detailed.includes(sector.id)) {
      return true;
    }
    // F3D file is omitted if there is no geometry in the file
    if (sector.facesFile.fileName) {
      simple.push(sector.id);
      wanted.push({
        blobUrl: cadModel.blobUrl,
        cadModelTransformation: cadModel.modelTransformation,
        scene: cadModel.scene,
        levelOfDetail: LevelOfDetail.Simple,
        metadata: sector
      });
    }
    return false;
  });

  traverseDepthFirst(scene.root, sector => {
    if (!detailed.includes(sector.id) && !simple.includes(sector.id)) {
      wanted.push({
        blobUrl: cadModel.blobUrl,
        cadModelTransformation: cadModel.modelTransformation,
        scene: cadModel.scene,
        levelOfDetail: LevelOfDetail.Discarded,
        metadata: sector
      });
    }
    return true;
  });

  return wanted;
}<|MERGE_RESOLUTION|>--- conflicted
+++ resolved
@@ -12,13 +12,9 @@
 import { defaultLoadingHints, CadLoadingHints } from '@/dataModels/cad/public/CadLoadingHints';
 import { WantedSector } from '../WantedSector';
 import { LevelOfDetail } from '../LevelOfDetail';
-<<<<<<< HEAD
-import { CameraConfig } from '../../../../../utilities/fromThreeCameraConfig';
-import { CadModelMetadata } from '../..';
-=======
 import { CameraConfig } from '@/utilities/fromThreeCameraConfig';
-import { CadModel } from '../..';
->>>>>>> 2cd31d53
+import { CadModelMetadata } from '@/dataModels/cad/public/CadModelMetadata';
+
 
 const degToRadFactor = Math.PI / 180;
 
@@ -33,7 +29,7 @@
 
 export interface DetermineSectorsByProximityInput {
   cameraConfig: CameraConfig;
-  cadModels: CadModel[];
+  cadModels: CadModelMetadata[];
   loadingHints: CadLoadingHints;
 }
 /*
@@ -113,11 +109,11 @@
   return result;
 }
 
-export function determineSectorsFromDetailed(cadModel: CadModelMetadata, requestedDetailed: Set<number>): WantedSector[] {
+export function determineSectorsFromDetailed(cadModelMetadata: CadModelMetadata, requestedDetailed: Set<number>): WantedSector[] {
   const simple: number[] = [];
   const detailed: number[] = [];
   const wanted: WantedSector[] = [];
-  const scene = cadModel.scene;
+  const scene = cadModelMetadata.scene;
 
   for (const sectorId of requestedDetailed) {
     const sector = scene.getSectorById(sectorId);
@@ -129,9 +125,9 @@
         return false;
       }
       wanted.push({
-        blobUrl: cadModel.blobUrl,
-        cadModelTransformation: cadModel.modelTransformation,
-        scene: cadModel.scene,
+        blobUrl: cadModelMetadata.blobUrl,
+        cadModelTransformation: cadModelMetadata.modelTransformation,
+        scene: cadModelMetadata.scene,
         levelOfDetail: LevelOfDetail.Detailed,
         metadata: other
       });
@@ -148,9 +144,9 @@
     if (sector.facesFile.fileName) {
       simple.push(sector.id);
       wanted.push({
-        blobUrl: cadModel.blobUrl,
-        cadModelTransformation: cadModel.modelTransformation,
-        scene: cadModel.scene,
+        blobUrl: cadModelMetadata.blobUrl,
+        cadModelTransformation: cadModelMetadata.modelTransformation,
+        scene: cadModelMetadata.scene,
         levelOfDetail: LevelOfDetail.Simple,
         metadata: sector
       });
@@ -161,9 +157,9 @@
   traverseDepthFirst(scene.root, sector => {
     if (!detailed.includes(sector.id) && !simple.includes(sector.id)) {
       wanted.push({
-        blobUrl: cadModel.blobUrl,
-        cadModelTransformation: cadModel.modelTransformation,
-        scene: cadModel.scene,
+        blobUrl: cadModelMetadata.blobUrl,
+        cadModelTransformation: cadModelMetadata.modelTransformation,
+        scene: cadModelMetadata.scene,
         levelOfDetail: LevelOfDetail.Discarded,
         metadata: sector
       });
