--- conflicted
+++ resolved
@@ -4,11 +4,7 @@
 
 import * as THREE from 'three';
 import { CameraConfiguration } from '@reveal/utilities';
-<<<<<<< HEAD
-import { File3dFormat, ModelIdentifier } from '@reveal/data-providers';
-=======
 import { File3dFormat } from '@reveal/data-providers';
->>>>>>> 22fd033c
 
 export interface PointCloudMetadata {
   readonly modelIdentifier: symbol;
@@ -16,7 +12,6 @@
   readonly formatVersion: number;
 
   readonly modelBaseUrl: string;
-  readonly modelIdentifier: ModelIdentifier;
   readonly modelMatrix: THREE.Matrix4;
   readonly cameraConfiguration?: CameraConfiguration;
   readonly scene: any;
