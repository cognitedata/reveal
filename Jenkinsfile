@Library('jenkins-helpers') _

// This is all the applications in the monorepo. Register your application name here
// in addition to updating the 'PROPECTION_APP_IDS' & 'PREVIEW_PACKAGE_NAMES'
static final String[] APPLICATIONS = [
  'platypus',
  'data-exploration',
  'data-catalog',
  'raw-explorer',
  'coding-conventions',
  'copilot',
  'industry-canvas-ui',
  'iot-hub',
  '3d-management',
  'transformations',
<<<<<<< HEAD
  'cdf-document-search'
  'charts'
=======
  'cdf-document-search',
  'extractor-downloads',
>>>>>>> 314867a8
]

/*
  This defines which NPM libraries will be deployed, to trigger a deployment increment
  the version in the package.json file of your package.
*/
static final Map<String, String> NPM_PACKAGES = [
  'shared-plotting-components': "dist/libs/shared/plotting-components"
]

// This is the Firebase site mapping.
// See https://github.com/cognitedata/terraform/blob/master/cognitedata-production/gcp_fusion_firebase_hosting/sites.tf
static final Map<String, String> FIREBASE_APP_SITES = [
  'platypus': 'platypus',
  'data-exploration': 'data-exploration',
  'data-catalog': 'data-catalog',
  'raw-explorer': 'raw-explorer',
  'coding-conventions': 'coding-conventions',
  'copilot': 'copilot',
  'industry-canvas-ui': 'industry-canvas-ui',
  'iot-hub': 'iot-hub',
  '3d-management': '3d-management',
  'transformations': 'transformations',
<<<<<<< HEAD
  'cdf-document-search': 'document-search'
  'charts': 'charts'
=======
  'cdf-document-search': 'document-search',
  'extractor-downloads': 'extractor-downloads',
>>>>>>> 314867a8
]

static final Map<String, String> PREVIEW_PACKAGE_NAMES = [
  'platypus': "@cognite/cdf-solutions-ui",
  'data-exploration': "@cognite/cdf-data-exploration",
  'data-catalog': "@cognite/cdf-data-catalog",
  'raw-explorer': "@cognite/cdf-raw-explorer",
  'coding-conventions': "@cognite/cdf-coding-conventions",
  'copilot': "@cognite/cdf-copilot",
  'industry-canvas-ui': "@cognite/cdf-industry-canvas-ui",
  'iot-hub': "@cognite/cdf-iot-hub",
  '3d-management': '@cognite/cdf-3d-management',
  'transformations': "@cognite/cdf-transformations-2",
<<<<<<< HEAD
  'cdf-document-search': 'cognite/cdf-document-search-ui'
  'charts': '@cognite/cdf-charts-ui'
=======
  'cdf-document-search': 'cognite/cdf-document-search-ui',
  'extractor-downloads': '@cognite/cdf-extractor-downloads',
>>>>>>> 314867a8
]

// Replace this with your app's ID on https://sentry.io/ -- if you do not have
// one (or do not have access to Sentry), stop by #frontend to ask for help. :)
static final Map<String, String> SENTRY_PROJECT_NAMES = [
  'platypus': "platypus",
  'data-exploration': "data-explorer",
  'coding-conventions': "coding-conventions"
  'charts': 'cognite-charts'
]

// Add apps/libs name to the list where you want the storybook preview to build.
static final String[] PREVIEW_STORYBOOK = [
  'platypus',
  'data-exploration-components-old',
  'shared-plotting-components',
]
  // '3d-management',
  // Should be added after monorepo storybook version is upgraded to v7.

// The Sentry DSN is the URL used to report issues into Sentry. This can be
// found on your Sentry's project page, or by going here:
// https://docs.sentry.io/error-reporting/quickstart/?platform=browser


// Specify your locize.io project ID. If you do not have one of these, please
// stop by #frontend to get a project created under the Cognite umbrella.
// See https://cog.link/i18n for more information.
//
// Note: You'll probably want to set this in scripts/start.sh too
static final String LOCIZE_PROJECT_ID = ''

// Specify your Mixpanel project token. If you do not have one of these, please
// stop by #frontend to get a project created under the Cognite umbrella.
// Remember: if you can't measure it, you can't improve it!
static final String MIXPANEL_TOKEN = 'c89f3ee3b5ea00b299a923a376f19637' // pragma: allowlist secret

// Specify your projects alerting slack channel here. If you do not have one of these, please
// consider creating one for your projects alerts
static final String SLACK_CHANNEL = 'alerts-platypus'

// This determines how this app is versioned. See https://cog.link/releases for
// more information. The options available here are:
//
//  - single-branch
//    This will push every change on the master branch first to the staging
//    environment and then to the production environment. The product team can
//    use FAS to control which version is actually served to end users who visit
//    the production environment.
//
//  - multi-branch
//    This will push every change on the master branch to the staging
//    environment. Pushing to the production environment will happen on branches
//    which are named release-[NNN].
//
// No other options are supported at this time.
static final Map<String, String> VERSIONING_STRATEGY = [
  'platypus': 'multi-branch',
  'coding-conventions': 'multi-branch',
  'data-exploration': 'multi-branch',
  'data-catalog': 'multi-branch',
  'raw-explorer': 'single-branch',
  'transformations': 'single-branch',
  'copilot': 'single-branch',
  'iot-hub': 'single-branch',
  'cdf-document-search': 'single-branch',
<<<<<<< HEAD
  'charts': 'single-branch'
=======
  'extractor-downloads': 'single-branch',
>>>>>>> 314867a8
]

// The config of which apps have i18n strings that need to be synced to and pulled from locize.io
static final String[] I18N_APPLICATIONS = [
  'platypus'
 ]

// == End of customization. Everything below here is common. == \\

static final String NODE_VERSION = 'node:18'

static final String PR_COMMENT_MARKER = '[pr-server]\n'
static final String STORYBOOK_COMMENT_MARKER = '[storybook-server]\n'

final boolean isMaster = env.BRANCH_NAME == 'master'
final boolean isRelease = env.BRANCH_NAME.startsWith('release-')
final boolean isPullRequest = !!env.CHANGE_ID

/**
 * Get list of affected projects.
 *
 * @return Array List of affected items
 */
def getAffectedProjects(boolean isPullRequest = true, boolean isMaster = false, boolean isRelease = false, String[] applications) {
  if (isRelease) {
    for (int i = 0; i < applications.size(); i++) {
      if (env.BRANCH_NAME.contains(applications[i])) {
        print "[AFFECTED]: Found release application: ${applications[i]}"
        return applications[i].split() // splitting to turn a string into an array (e.g., 'platypus' -> [platypus])
      }
    }

    print "[AFFECTED]: No matching applications found in release branch name, try either of: ${applications.join(', ')}"
    return []
  }

  if (isPullRequest || isMaster) {
    def target = 'build'
    def select = 'tasks.target.project'

    def affected

    // Using the NX's affected tree to determine which applications were changed in the branch.
    // The 'base' value is derived from the NX documentation, see: https://nx.dev/recipes/ci/monorepo-ci-jenkins
    if (isPullRequest) {
      affected = sh(script: "./node_modules/.bin/nx print-affected --base=origin/${env.CHANGE_TARGET} --plain --target=${target} --select=${select}", returnStdout: true)
    }
    if (isMaster) {
      affected = sh(script: "./node_modules/.bin/nx print-affected --base=HEAD~1 --plain --target=${target} --select=${select}", returnStdout: true)
    }

    if (!affected) {
      print "[AFFECTED:NX] No affected applications were found!"
      return []
    }

    print "[AFFECTED:NX] Affected projects: ${affected}"

    return affected.replaceAll('[\r\n]+', '').split(', ')
  }

  print "[AFFECTED]: Oh no! You reached an edge-case that should not have been met. Contact your friends in #frontend for help (branch name: ${env.BRANCH_NAME})"
  return []
}

def getAffectedLibs(boolean isMaster = false){
  if(!isMaster){
    return [];
  }

  affected = sh(
    script: "./node_modules/.bin/nx print-affected --type=lib --base=HEAD~1 --select=projects",
    returnStdout: true
  );

  print "[AFFECTED:NX] Affected libraries: ${affected}";

  return affected.split(",");
}


def shouldDeployPackage(String packageName, Map<String, String> NPM_PACKAGES, boolean isMaster) {
  if(NPM_PACKAGES[packageName] == null || !isMaster){
    return false;
  }

  def packageJson = "${NPM_PACKAGES[packageName]}/package.json";

  def packageJsonString = sh(
    script: "cat ${packageJson}",
    returnStdout: true
  );

  def packageDetails = readJSON text: packageJsonString;
  print(packageDetails);

  def npmPackageInfo = "npm view ${packageDetails.name} version";

  def packageExistsStatus = sh(
    script: npmPackageInfo,
    returnStatus: true
  );

  if(packageExistsStatus != 0){
    // Package does not exist in our NPM org, assuming first time deployment
    return true;
  }

  def npmVersion = sh(
    script: npmPackageInfo,
    returnStdout: true
  ).replaceAll("\\.","") as int;

  def packageVersion = packageDetails.version.replaceAll("\\.","") as int;

  return packageVersion > npmVersion;
}


def pods = { body ->
  yarn.pod(nodeVersion: NODE_VERSION) {
    previewServer.pod(nodeVersion: NODE_VERSION) {
      locizeApiKey = secretEnvVar(
        key: 'LOCIZE_API_KEY',
        secretName: 'fusion-locize-api-key',
        secretKey: 'FUSION_LOCIZE_API_KEY'
      )
      appHosting.pod(
        nodeVersion: NODE_VERSION,
        locizeProjectId: LOCIZE_PROJECT_ID,
        mixpanelToken: MIXPANEL_TOKEN,
        envVars: [
          locizeApiKey,
          envVar(
            key: 'REACT_APP_LOCIZE_PROJECT_ID',
            value: LOCIZE_PROJECT_ID
          ),
          envVar(
            key: 'REACT_APP_MIXPANEL_TOKEN',
            value: MIXPANEL_TOKEN
          )
        ]
      ) {
        codecov.pod {
          testcafe.pod() {
            properties([

            ])

            node(POD_LABEL) {
              body()
            }
          }
        }
      }
    }
  }
}

pods {
  app.safeRun(
    slackChannel: SLACK_CHANNEL,
    logErrors: isMaster || isRelease
  ) {
    dir('main') {
      stage('Checkout code') {
        echo sh(script: 'env|sort', returnStdout: true)
        checkout(scm)
      }

      stage('Delete comments') {
        deleteComments(PR_COMMENT_MARKER)
      }

      stage('Install dependencies') {
        yarn.setup()
      }

      stage('Git setup') {
          // NX needs the references to the master in order to check affected projects.
          withCredentials([usernamePassword(credentialsId: 'githubapp', passwordVariable: 'GITHUB_TOKEN', usernameVariable: 'GH_USER')]) {
            sh("git config --global credential.helper '!f() { sleep 1; echo \"username=${GH_USER}\"; echo \"password=${GITHUB_TOKEN}\"; }; f'")
            if (isPullRequest) {
              sh("git fetch origin ${env.CHANGE_TARGET}:refs/remotes/origin/${env.CHANGE_TARGET}")
            } else {
              // NOTE: I am suspecting that 'master' has to be changed with ${env.BRANCH_NAME} to work for release- branches
              sh("git fetch origin master:refs/remotes/origin/master")
            }
          }
          // the apphosting container interacts with git when running npx commands.
          // since the git checkout is done in a different container,
          // the user permissions seem altered when git is executed from the node container,
          // therefore we need to mark the folder as safe
          container('apphosting') {
            sh("git config --global --add safe.directory ${env.WORKSPACE}/main")
          }
      }

      def projects;
      stage('Get affected projects') {
        container('apphosting') {
          projects = getAffectedProjects(isPullRequest, isMaster, isRelease, APPLICATIONS)
        }
      }

      stage('Publish NPM') {
        container('apphosting') {
          if (!isMaster) {
            print 'NPM package publish only runs in master branch'
            return
          }
          def runAffectedTarget = sh(script: "./node_modules/.bin/nx affected --target=npm --base=HEAD~1", returnStdout: true);
          print(runAffectedTarget)
          def affectedLibraries = getAffectedLibs(isMaster);
          print(affectedLibraries);
          sh(script: "cp /npm-credentials/npm-public-credentials.txt ~/.npmrc");
          sh(script: "npm whoami");
          for (lib in affectedLibraries) {
            if(shouldDeployPackage(lib, NPM_PACKAGES, isMaster)){
              def libBuildPath = NPM_PACKAGES[lib];
              sh(script: "npm publish ${libBuildPath}");
            }

          }
        }
      }


      parallel(
        'Storybook': {
          container('apphosting') {
            if (!isPullRequest) {
              print 'No storybook reviews for release builds'
              return;
            }

            for (int i = 0; i < projects.size(); i++) {
              def project = projects[i];
              if (!PREVIEW_STORYBOOK.contains(project)) {
                continue;
              }

              stageWithNotify("Build and deploy Storybook for: ${project}") {
                previewServer(
                  prefix: "storybook-${project}",
                  commentPrefix: "[storybook-server:${project}]\n",
                  buildCommand: "yarn build-storybook ${project}",
                  buildFolder: "storybook-static",
                )
              }
            }
          }
        },

        'Preview': {
          container('apphosting') {
            if (!isPullRequest) {
              print 'No PR previews for release builds'
              return
            }

            deleteComments('[FUSION_PREVIEW_URL]')

            for (int i = 0; i < projects.size(); i++) {
              def project = projects[i];
              def packageName = PREVIEW_PACKAGE_NAMES[project]

              if (packageName == null) {
                print "No preview available for: ${project}"
                continue
              }

              dir("apps/${project}") {
                // Run the yarn install in the app in cases of local packages.json file
                if (fileExists("yarn.lock")) {
                  yarn.setup()
                }
              }

              stageWithNotify("Build and deploy PR for: ${project}") {
                def prefix = "${jenkinsHelpersUtil.determineRepoName()}-${project}"
                def domain = 'fusion-preview'
                previewServer(
                  repo: domain,
                  prefix: prefix,
                  buildCommand: "yarn build preview ${project}",
                  buildFolder: "dist/apps/${project}",
                )
                deleteComments(PR_COMMENT_MARKER)
                def url = "https://fusion-pr-preview.cogniteapp.com/?externalOverride=${packageName}&overrideUrl=https://${prefix}-${env.CHANGE_ID}.${domain}.preview.cogniteapp.com/index.js"
                pullRequest.comment("[FUSION_PREVIEW_URL] Use cog-appdev as domain. Click here to preview: [$url]($url) for application ${project}<br><br>![AppBadge](https://img.shields.io/static/v1?label=Application&message=${project}&color=orange)")
              }
            }
          }
        },

        'Release': {
          container('apphosting') {
            print "branch name: ${env.BRANCH_NAME}";
            print "change id: ${env.CHANGE_ID}";
            print "isMaster: ${isMaster}";
            print "isRelease: ${isRelease}";

            if (isPullRequest) {
              print 'No deployment on PR branch'
              return;
            }

            for (int i = 0; i < projects.size(); i++) {
              def project = projects[i];
              def firebaseSiteName = FIREBASE_APP_SITES[project];

              if (firebaseSiteName == null) {
                print "No release available for: ${project}"
                continue;
              }

              final boolean isPreviewBranch = env.BRANCH_NAME.startsWith("release-preview-${project}")
              final boolean isReleaseBranch = !isPreviewBranch && env.BRANCH_NAME.startsWith("release-${project}")
              final boolean isUsingSingleBranchStrategy = VERSIONING_STRATEGY[project] == 'single-branch';
              final boolean releaseToProd = isUsingSingleBranchStrategy || isReleaseBranch;

               if (releaseToProd) {
                   releaseEnvironment = 'production'
               } else if (isPreviewBranch) {
                   releaseEnvironment = 'preview'
               } else {
                   releaseEnvironment = 'staging'
               }

              // Run the yarn install in the app in cases of local packages.json
              dir("apps/${project}") {
                if (fileExists("yarn.lock")) {
                  yarn.setup()
                }
              }

              stageWithNotify("Publish production build: ${project}") {
                appHosting(
                  appName: firebaseSiteName,
                  environment: releaseEnvironment,
                  firebaseJson: "dist/apps/${project}/firebase.json",
                  buildCommand: "yarn build production ${project}",
                  buildFolder: "dist/apps/${project}",
                  isFusionSubapp: true,
                )

                slack.send(
                  channel: SLACK_CHANNEL,
                  message: "Deployment of ${env.BRANCH_NAME} complete for: ${project}!"
                )
              }

              if(I18N_APPLICATIONS.contains(project)){
                stageWithNotify('Save missing keys to locize') {
                  sh("yarn i18n-push ${project}")
                }
                stageWithNotify('Remove deleted keys from locize') {
                  sh("yarn i18n-remove-deleted ${project}")
                }
              }
            }
          }
        }
      )
    }
  }
}<|MERGE_RESOLUTION|>--- conflicted
+++ resolved
@@ -13,13 +13,9 @@
   'iot-hub',
   '3d-management',
   'transformations',
-<<<<<<< HEAD
-  'cdf-document-search'
-  'charts'
-=======
   'cdf-document-search',
   'extractor-downloads',
->>>>>>> 314867a8
+  'charts',
 ]
 
 /*
@@ -43,13 +39,9 @@
   'iot-hub': 'iot-hub',
   '3d-management': '3d-management',
   'transformations': 'transformations',
-<<<<<<< HEAD
-  'cdf-document-search': 'document-search'
-  'charts': 'charts'
-=======
   'cdf-document-search': 'document-search',
   'extractor-downloads': 'extractor-downloads',
->>>>>>> 314867a8
+  'charts': 'charts',
 ]
 
 static final Map<String, String> PREVIEW_PACKAGE_NAMES = [
@@ -63,13 +55,9 @@
   'iot-hub': "@cognite/cdf-iot-hub",
   '3d-management': '@cognite/cdf-3d-management',
   'transformations': "@cognite/cdf-transformations-2",
-<<<<<<< HEAD
-  'cdf-document-search': 'cognite/cdf-document-search-ui'
-  'charts': '@cognite/cdf-charts-ui'
-=======
   'cdf-document-search': 'cognite/cdf-document-search-ui',
   'extractor-downloads': '@cognite/cdf-extractor-downloads',
->>>>>>> 314867a8
+  'charts': '@cognite/cdf-charts-ui'
 ]
 
 // Replace this with your app's ID on https://sentry.io/ -- if you do not have
@@ -77,7 +65,7 @@
 static final Map<String, String> SENTRY_PROJECT_NAMES = [
   'platypus': "platypus",
   'data-exploration': "data-explorer",
-  'coding-conventions': "coding-conventions"
+  'coding-conventions': "coding-conventions",
   'charts': 'cognite-charts'
 ]
 
@@ -136,11 +124,8 @@
   'copilot': 'single-branch',
   'iot-hub': 'single-branch',
   'cdf-document-search': 'single-branch',
-<<<<<<< HEAD
+  'extractor-downloads': 'single-branch',
   'charts': 'single-branch'
-=======
-  'extractor-downloads': 'single-branch',
->>>>>>> 314867a8
 ]
 
 // The config of which apps have i18n strings that need to be synced to and pulled from locize.io
