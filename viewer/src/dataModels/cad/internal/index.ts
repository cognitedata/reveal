--- conflicted
+++ resolved
@@ -1,13 +1,7 @@
-/*!
- * Copyright 2020 Cognite AS
- */
-
-<<<<<<< HEAD
-import { CadModelMetadata } from '../public/CadModelMetadata';
-=======
-import { loadCadModelFromCdf } from '@/dataModels/cad/public/loadCadModelFromCdf';
-import { loadCadModelByUrl } from '@/dataModels/cad/public/loadCadModelByUrl';
-import { CadModel } from '@/dataModels/cad/public/CadModel';
->>>>>>> 2cd31d53
-
-export { CadModelMetadata };
+/*!
+ * Copyright 2020 Cognite AS
+ */
+
+import { CadModelMetadata } from '@/dataModels/cad/public/CadModelMetadata';
+
+export { CadModelMetadata };