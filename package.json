--- conflicted
+++ resolved
@@ -24,12 +24,8 @@
   "dependencies": {
     "@cognite/gcs-browser-upload": "^1.1.0",
     "@cognite/metrics": "^0.1.2",
-<<<<<<< HEAD
     "@cognite/react-container": "^0.9.1",
-    "@cognite/sdk": "^3.4.0",
-=======
     "@cognite/sdk": "^4.0.0",
->>>>>>> e892e85e
     "@cognite/z-index": "^0.1.0",
     "@sentry/browser": "^6.2.3",
     "jwt-decode": "^3.1.2",
