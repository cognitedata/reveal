--- conflicted
+++ resolved
@@ -51,13 +51,10 @@
     "@typescript-eslint/parser": "^3.4.0",
     "@wasm-tool/wasm-pack-plugin": "^1.3.1",
     "copy-webpack-plugin": "^6.0.2",
-<<<<<<< HEAD
-=======
     "eslint": "^7.3.1",
     "eslint-config-prettier": "^6.11.0",
     "eslint-plugin-header": "^3.0.0",
     "eslint-plugin-prettier": "^3.1.4",
->>>>>>> 2c9fd847
     "file-loader": "^6.0.0",
     "gl": "^4.5.2",
     "glslify-loader": "^2.0.0",
@@ -66,27 +63,15 @@
     "jest": "^25.5.4",
     "jest-canvas-mock": "^2.2.0",
     "jest-extended": "^0.11.5",
-<<<<<<< HEAD
+    "lint-staged": "^10.2.11",
     "nock": "^13.0.0",
-    "prettier": "^1.19.1",
-=======
-    "lint-staged": "^10.2.11",
-    "nock": "^12.0.3",
     "prettier": "^2.0.5",
->>>>>>> 2c9fd847
     "raw-loader": "^4.0.1",
     "rimraf": "^3.0.2",
     "run-script-os": "^1.1.1",
     "three": "^0.115.0",
     "ts-jest": "^25.5.1",
     "ts-loader": "7.0.5",
-<<<<<<< HEAD
-    "tslint": "^5.20.1",
-    "tslint-config-prettier": "^1.18.0",
-    "tslint-no-circular-imports": "^0.7.0",
-    "tslint-plugin-prettier": "^2.3.0",
-=======
->>>>>>> 2c9fd847
     "typescript": "3.9.5",
     "webpack": "^4.43.0",
     "webpack-cli": "^3.3.12",
@@ -98,7 +83,6 @@
   },
   "dependencies": {
     "@cognite/potree-core": "^1.1.3",
-    "@cognite/sdk": "^2.32.0",
     "@cognite/three-combo-controls": "^1.4.1",
     "@tweenjs/tween.js": "^18.5.0",
     "@types/lodash": "^4.14.157",
