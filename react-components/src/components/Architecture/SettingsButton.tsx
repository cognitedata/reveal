/*!
 * Copyright 2024 Cognite AS
 */

import { type ReactNode, useMemo, useState, type ReactElement } from 'react';
import { Button, Tooltip as CogsTooltip, Slider, Switch } from '@cognite/cogs.js';
import { Menu } from '@cognite/cogs-lab';
import { useTranslation } from '../i18n/I18n';
import { type BaseCommand } from '../../architecture/base/commands/BaseCommand';
import { useRenderTarget } from '../RevealCanvas/ViewerContext';
import {
  getButtonType,
  getDefaultCommand,
  getFlexDirection,
  getTooltipPlacement,
  getIcon
} from './utilities';
import { LabelWithShortcut } from './LabelWithShortcut';
import { type TranslateDelegate } from '../../architecture/base/utilities/TranslateKey';
import styled from 'styled-components';
import { type BaseSettingsCommand } from '../../architecture/base/commands/BaseSettingsCommand';
import { BaseOptionCommand } from '../../architecture/base/commands/BaseOptionCommand';
import { DropdownButton } from './DropdownButton';
import { BaseSliderCommand } from '../../architecture/base/commands/BaseSliderCommand';
import { BaseFilterCommand } from '../../architecture/base/commands/BaseFilterCommand';
import { FilterButton } from './FilterButton';
import { DEFAULT_PADDING, TOOLTIP_DELAY } from './constants';
import { type IconName } from '../../architecture/base/utilities/IconName';
import { IconComponent } from './IconComponentMapper';

import { TOOLBAR_HORIZONTAL_PANEL_OFFSET } from '../constants';

import { offset } from '@floating-ui/dom';
import { DividerCommand } from '../../architecture/base/commands/DividerCommand';
import { SectionCommand } from '../../architecture/base/commands/SectionCommand';
import { useOnUpdate } from './useOnUpdate';
import { type PlacementType } from './types';

export const SettingsButton = ({
  inputCommand,
  placement
}: {
  inputCommand: BaseSettingsCommand;
  placement: PlacementType;
}): ReactElement => {
  const renderTarget = useRenderTarget();
  const { t } = useTranslation();
  const command = useMemo<BaseSettingsCommand>(
    () => getDefaultCommand<BaseSettingsCommand>(inputCommand, renderTarget),
    []
  );

  // @update-ui-component-pattern
  const [isOpen, setOpen] = useState(false);
  const [isEnabled, setEnabled] = useState(true);
  const [isVisible, setVisible] = useState(true);
  const [uniqueId, setUniqueId] = useState(0);
  const [icon, setIcon] = useState<IconName | undefined>(undefined);

  useOnUpdate(command, () => {
    setEnabled(command.isEnabled);
    setVisible(command.isVisible);
    setUniqueId(command.uniqueId);
    setIcon(getIcon(command));
  });
  // @end

  if (!isVisible || !command.hasChildren) {
    return <></>;
  }
  const label = command.getLabel(t);
  const flexDirection = getFlexDirection(placement);
  const children = command.children;
  return (
    <Menu
      hideOnSelect={false}
      onOpenChange={(open: boolean) => {
        setOpen(open);
      }}
      floatingProps={{ middleware: [offset(TOOLBAR_HORIZONTAL_PANEL_OFFSET)] }}
      appendTo={'parent'}
      placement="right-start"
      style={{
        flexDirection,
        padding: DEFAULT_PADDING
      }}
      disableCloseOnClickInside
      renderTrigger={(props: any) => (
        <CogsTooltip
          content={<LabelWithShortcut label={label} command={command} />}
          disabled={isOpen || label === undefined}
          appendTo={document.body}
<<<<<<< HEAD
=======
          enterDelay={TOOLTIP_DELAY}
>>>>>>> eb8a8d1e
          placement={getTooltipPlacement(placement)}>
          <Button
            type={getButtonType(command)}
            icon={<IconComponent iconName={icon} />}
            key={uniqueId}
            disabled={!isEnabled}
            toggled={isOpen}
            aria-label={label}
            iconPlacement="left"
            {...props}
          />
        </CogsTooltip>
      )}>
      {children.map((child) => createMenuItem(child, t))}
    </Menu>
  );
};

function createMenuItem(command: BaseCommand, t: TranslateDelegate): ReactNode {
  if (command instanceof BaseSliderCommand) {
    return createSlider(command, t);
  }
  if (command instanceof BaseOptionCommand) {
    return createDropdownButton(command);
  }
  if (command instanceof BaseFilterCommand) {
    return createFilterButton(command);
  }
  if (command.isToggle) {
    return createToggle(command, t);
  }
  if (command instanceof DividerCommand) {
    return createDivider(command);
  }
  if (command instanceof SectionCommand) {
    return createSection(command, t);
  }
  return createButton(command, t);
}

function createDivider(command: BaseCommand): ReactNode {
  // @update-ui-component-pattern
  const [isVisible, setVisible] = useState(true);
  const [uniqueId, setUniqueId] = useState(0);

  useOnUpdate(command, () => {
    setVisible(command.isVisible);
    setUniqueId(command.uniqueId);
  });
  // @end

  if (!isVisible) {
    return null;
  }
  return <Menu.Divider key={uniqueId} />;
}

function createSection(command: BaseCommand, t: TranslateDelegate): ReactNode {
  // @update-ui-component-pattern
  const [isVisible, setVisible] = useState(true);
  const [uniqueId, setUniqueId] = useState(0);

  useOnUpdate(command, () => {
    setVisible(command.isVisible);
    setUniqueId(command.uniqueId);
  });
  // @end

  if (!isVisible) {
    return null;
  }
  const label = command.getLabel(t);
  return <Menu.Section key={uniqueId} label={label} />;
}

function createToggle(command: BaseCommand, t: TranslateDelegate): ReactNode {
  // @update-ui-component-pattern
  const [isChecked, setChecked] = useState(false);
  const [isEnabled, setEnabled] = useState(true);
  const [isVisible, setVisible] = useState(true);
  const [uniqueId, setUniqueId] = useState(0);

  useOnUpdate(command, () => {
    setChecked(command.isChecked);
    setEnabled(command.isEnabled);
    setVisible(command.isVisible);
    setUniqueId(command.uniqueId);
  });
  // @end

  if (!isVisible) {
    return null;
  }

  const label = command.getLabel(t);
  return (
    <Menu.ItemAction
      key={uniqueId}
      label={label}
      disabled={!isEnabled}
      onClick={() => {
        command.invoke();
        setChecked(command.isChecked);
      }}
      trailingContent={<Switch checked={isChecked} disabled={!isEnabled} />}
    />
  );
}

function createButton(command: BaseCommand, t: TranslateDelegate): ReactNode {
  // @update-ui-component-pattern
  const [isChecked, setChecked] = useState(false);
  const [isEnabled, setEnabled] = useState(true);
  const [isVisible, setVisible] = useState(true);
  const [uniqueId, setUniqueId] = useState(0);
  const [icon, setIcon] = useState<IconName | undefined>(undefined);

  useOnUpdate(command, () => {
    setChecked(command.isChecked);
    setEnabled(command.isEnabled);
    setVisible(command.isVisible);
    setUniqueId(command.uniqueId);
    setIcon(getIcon(command));
  });
  // @end

  if (!isVisible) {
    return null;
  }
  const label = command.getLabel(t);

  return (
    <Menu.ItemAction
      key={uniqueId}
      disabled={!isEnabled}
      toggled={isChecked}
      icon={<IconComponent iconName={icon} />}
      iconPlacement="left"
      style={{ padding: DEFAULT_PADDING }}
      shortcutKeys={command.getShortCutKeys()}
      label={label}
      onClick={() => {
        command.invoke();
        setChecked(command.isChecked);
      }}
    />
  );
}

function createSlider(command: BaseSliderCommand, t: TranslateDelegate): ReactNode {
  // @update-ui-component-pattern
  const [isEnabled, setEnabled] = useState(true);
  const [isVisible, setVisible] = useState(true);
  const [uniqueId, setUniqueId] = useState(0);
  const [value, setValue] = useState(command.value);

  useOnUpdate(command, () => {
    setEnabled(command.isEnabled);
    setVisible(command.isVisible);
    setUniqueId(command.uniqueId);
    if (command instanceof BaseSliderCommand) {
      setValue(command.value);
    }
  });
  // @end

  if (!isVisible) {
    return null;
  }
  const label = command.getLabel(t) + ': ' + command.getValueLabel();

  return (
    <SliderDiv key={uniqueId}>
      <label>{label}</label>
      <StyledSlider
        disabled={!isEnabled}
        min={command.min}
        max={command.max}
        step={command.step}
        onChange={(value: number) => {
          command.value = value;
          setValue(value);
        }}
        value={value}
      />
    </SliderDiv>
  );
}

function createDropdownButton(command: BaseOptionCommand): ReactNode {
  // @update-ui-component-pattern
  const [isVisible, setVisible] = useState(true);
  const [uniqueId, setUniqueId] = useState(0);

  useOnUpdate(command, () => {
    setVisible(command.isVisible);
    setUniqueId(command.uniqueId);
  });
  // @end

  if (!isVisible) {
    return null;
  }

  return (
    <DropdownButton
      key={uniqueId}
      inputCommand={command}
      placement={'bottom'}
      usedInSettings={true}
    />
  );
}

function createFilterButton(command: BaseFilterCommand): ReactNode {
  command.initializeChildrenIfNeeded();

  // @update-ui-component-pattern
  const [isVisible, setVisible] = useState(true);
  const [uniqueId, setUniqueId] = useState(0);

  useOnUpdate(command, () => {
    setVisible(command.isVisible);
    setUniqueId(command.uniqueId);
  });
  // @end

  if (!isVisible) {
    return null;
  }
  return (
    <FilterButton
      key={uniqueId}
      inputCommand={command}
      placement={'bottom'}
      usedInSettings={true}
    />
  );
}

const SliderDiv = styled.div`
  display: flex;
  flex-direction: column;
  align-items: start;
  justify-content: space-between;
  gap: 8px;
  padding: 4px 8px;
  font-size: 14px;
`;

const StyledSlider = styled(Slider)`
  offset-anchor: right top;
  float: center;
  display: flex;
  justify-content: space-around;
`;<|MERGE_RESOLUTION|>--- conflicted
+++ resolved
@@ -90,10 +90,7 @@
           content={<LabelWithShortcut label={label} command={command} />}
           disabled={isOpen || label === undefined}
           appendTo={document.body}
-<<<<<<< HEAD
-=======
           enterDelay={TOOLTIP_DELAY}
->>>>>>> eb8a8d1e
           placement={getTooltipPlacement(placement)}>
           <Button
             type={getButtonType(command)}
