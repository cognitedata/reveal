/*!
 * Copyright 2021 Cognite AS
 */
import * as THREE from 'three';

import { RevealOptions } from './types';
import { RevealManager } from './RevealManager';

import { MetricsLogger } from '@reveal/metrics';
import {
  RenderOptions,
  CadMaterialManager,
  PointCloudMaterialManager,
  BasicPipelineExecutor,
  DefaultRenderPipelineProvider
} from '@reveal/rendering';
import {
  CdfPointCloudStylableObjectProvider,
  PointCloudStylableObjectProvider,
  LocalPointCloudStylableObjectProvider
} from '@reveal/data-providers';
import { createPointCloudManager } from '@reveal/pointclouds';
import {
  ModelMetadataProvider,
  CdfModelMetadataProvider,
  LocalModelMetadataProvider,
  LocalModelDataProvider,
  ModelDataProvider,
  CdfModelDataProvider
} from '@reveal/data-providers';

import { CogniteClient } from '@cognite/sdk';
import { SceneHandler } from '@reveal/utilities';
import { createCadManager } from '@reveal/cad-geometry-loaders';
import {
  IPointClassificationsProvider,
  LocalPointClassificationsProvider,
  UrlPointClassificationsProvider
} from '@reveal/pointclouds';

/**
 * Used to create an instance of reveal manager that works with localhost.
 * @param renderer
 * @param sceneHandler
 * @param revealOptions
 * @returns RevealManager instance.
 */
export function createLocalRevealManager(
  renderer: THREE.WebGLRenderer,
  sceneHandler: SceneHandler,
  revealOptions: RevealOptions = {}
): RevealManager {
  const modelMetadataProvider = new LocalModelMetadataProvider();
  const modelDataProvider = new LocalModelDataProvider();
  const annotationProvider = new LocalPointCloudStylableObjectProvider();
  const pointClassificationsProvider = new LocalPointClassificationsProvider();
  return createRevealManager(
    'local',
    'local-dataSource-appId',
    modelMetadataProvider,
    modelDataProvider,
    annotationProvider,
    pointClassificationsProvider,
    renderer,
    sceneHandler,
    revealOptions
  );
}

/**
 * Used to create an instance of reveal manager that works with the CDF.
 * @param client
 * @param renderer
 * @param sceneHandler
 * @param revealOptions
 */
export function createCdfRevealManager(
  client: CogniteClient,
  renderer: THREE.WebGLRenderer,
  sceneHandler: SceneHandler,
  revealOptions: RevealOptions = {}
): RevealManager {
  const applicationId = getSdkApplicationId(client);
  const modelMetadataProvider = new CdfModelMetadataProvider(client);
  const modelDataProvider = new CdfModelDataProvider(client);
  const annotationProvider = new CdfPointCloudStylableObjectProvider(client);
  const pointClassificationsProvider = new UrlPointClassificationsProvider(modelDataProvider);
  return createRevealManager(
    client.project,
    applicationId,
    modelMetadataProvider,
    modelDataProvider,
    annotationProvider,
    pointClassificationsProvider,
    renderer,
    sceneHandler,
    revealOptions
  );
}

/**
 * Used to create an instance of reveal manager.
 * @internal
 * @param project
 * @param applicationId
 * @param modelMetadataProvider
 * @param modelDataProvider
 * @param annotationProvider
 * @param pointClassificationsProvider
 * @param renderer
 * @param sceneHandler
 * @param revealOptions
 */
export function createRevealManager(
  project: string,
  applicationId: string,
  modelMetadataProvider: ModelMetadataProvider,
  modelDataProvider: ModelDataProvider,
  annotationProvider: PointCloudStylableObjectProvider,
  pointClassificationsProvider: IPointClassificationsProvider,
  renderer: THREE.WebGLRenderer,
  sceneHandler: SceneHandler,
  revealOptions: RevealOptions = {}
): RevealManager {
  MetricsLogger.init(revealOptions.logMetrics !== false, project, applicationId, {
    constructorOptions: revealOptions
  });

  const renderOptions: RenderOptions = revealOptions?.renderOptions ?? {};
  const cadMaterialManager = new CadMaterialManager();
  const pointCloudMaterialManager = new PointCloudMaterialManager();
  const pipelineExecutor = new BasicPipelineExecutor(renderer, {
    autoResizeRenderer: true,
    resolutionThreshold: revealOptions.rendererResolutionThreshold
  });
  const defaultRenderPipeline = new DefaultRenderPipelineProvider(
    cadMaterialManager,
    pointCloudMaterialManager,
    sceneHandler,
    renderOptions,
    revealOptions.outputRenderTarget
  );
  const pointCloudManager = createPointCloudManager(
    modelMetadataProvider,
    modelDataProvider,
<<<<<<< HEAD
    annotationProvider,
    pointClassificationsProvider,
=======
    pointCloudMaterialManager,
>>>>>>> 9b6fc680
    sceneHandler.scene,
    renderer
  );
  sceneHandler.customObjects.push(pointCloudManager.pointCloudGroupWrapper);
  const cadManager = createCadManager(modelMetadataProvider, modelDataProvider, cadMaterialManager, {
    ...revealOptions.internal?.cad,
    continuousModelStreaming: revealOptions.continuousModelStreaming
  });
  return new RevealManager(cadManager, pointCloudManager, pipelineExecutor, defaultRenderPipeline);
}

/**
 * Determines the `appId` of the `CogniteClient` provided.
 * @param sdk Instance of `CogniteClient`.
 * @returns Application ID or 'unknown' if not found.
 */
function getSdkApplicationId(sdk: CogniteClient): string {
  const headers = sdk.getDefaultRequestHeaders();
  return headers['x-cdp-app'] ?? 'unknown';
}<|MERGE_RESOLUTION|>--- conflicted
+++ resolved
@@ -143,12 +143,9 @@
   const pointCloudManager = createPointCloudManager(
     modelMetadataProvider,
     modelDataProvider,
-<<<<<<< HEAD
     annotationProvider,
     pointClassificationsProvider,
-=======
     pointCloudMaterialManager,
->>>>>>> 9b6fc680
     sceneHandler.scene,
     renderer
   );
