import {
<<<<<<< HEAD
  ImageAssetLink,
=======
  AnnotatedResourceId,
>>>>>>> 7e63cd2d
  ImageClassification,
  ImageKeypointCollection,
  ImageObjectDetectionBoundingBox,
  ImageObjectDetectionPolygon,
} from 'src/api/annotation/types';
import {
  AnnotationsBadgeCounts,
  VisionAnnotation,
  VisionAnnotationDataType,
} from 'src/modules/Common/types';
import { AnnotationFilterType } from 'src/modules/FilterSidePanel/types';
import {
  isImageAssetLinkData,
  isImageExtractedTextData,
  isImageObjectDetectionBoundingBoxData,
  isImageObjectDetectionPolygonData,
  isImageKeypointCollectionData,
} from 'src/modules/Common/types/typeGuards';

<<<<<<< HEAD
export const getAnnotationLabelText = (
=======
export const createVisionAnnotationStub = <T>({
  id,
  createdTime,
  lastUpdatedTime,
  status = Status.Suggested,
  resourceId,
  data,
}: {
  id: number;
  createdTime: number;
  lastUpdatedTime: number;
  status: Status;
  resourceId: AnnotatedResourceId;
  data: T;
}): VisionAnnotation<T> => ({
  id,
  createdTime,
  lastUpdatedTime,
  status,
  ...resourceId,
  ...data,
});

export const getAnnotationInstanceLabel = (
>>>>>>> 7e63cd2d
  annotation: VisionAnnotation<VisionAnnotationDataType>
): string =>
  (annotation as ImageClassification).label ||
  (annotation as ImageObjectDetectionBoundingBox).label ||
  (annotation as ImageObjectDetectionPolygon).label ||
  (annotation as ImageKeypointCollection).label;

export const filterAnnotations = ({
  annotations,
  filter,
}: {
  annotations: VisionAnnotation<VisionAnnotationDataType>[];
  filter?: AnnotationFilterType;
}): VisionAnnotation<VisionAnnotationDataType>[] => {
  let filteredAnnotations = annotations;
  if (filter) {
    if (filter.annotationState) {
      filteredAnnotations = filteredAnnotations.filter(
        (item) => item.status === filter.annotationState
      );
    }
    if (filter.annotationText) {
      filteredAnnotations = filteredAnnotations.filter(
        (annotation) =>
          getAnnotationInstanceLabel(annotation) === filter.annotationText
      );
    }
  }
  return filteredAnnotations;
};

const getAnnotationCountsPerInstanceLabel = (
  annotations: VisionAnnotation<
    | ImageObjectDetectionBoundingBox
    | ImageObjectDetectionPolygon
    | ImageKeypointCollection
  >[]
) => {
  const counts: { [text: string]: number } = {};

  annotations.forEach((item) => {
    counts[item.label] = 1 + (counts[item.label] || 0);
  });

  return counts;
};

export const getAnnotationsBadgeCounts = (
  annotations: VisionAnnotation<VisionAnnotationDataType>[]
): AnnotationsBadgeCounts => {
  const annotationsBadgeProps: AnnotationsBadgeCounts = {
    objects: 0,
    assets: 0,
    text: 0,
    gdpr: 0,
    mostFrequentObject: undefined,
  };

  if (annotations) {
    annotationsBadgeProps.text = annotations.filter((annotation) =>
      isImageExtractedTextData(annotation)
    ).length;
    annotationsBadgeProps.assets = annotations.filter((annotation) =>
      isImageAssetLinkData(annotation)
    ).length;
    annotationsBadgeProps.gdpr = annotations.filter(
      (annotation) =>
        (isImageObjectDetectionBoundingBoxData(annotation) ||
          isImageObjectDetectionPolygonData(annotation) ||
          isImageKeypointCollectionData(annotation)) &&
        annotation.label === 'person'
    ).length;

    const objects = annotations.reduce(
      (
        acc: VisionAnnotation<
          | ImageObjectDetectionBoundingBox
          | ImageObjectDetectionPolygon
          | ImageKeypointCollection
        >[],
        annotation
      ) => {
        if (
          (isImageObjectDetectionBoundingBoxData(annotation) ||
            isImageObjectDetectionPolygonData(annotation) ||
            isImageKeypointCollectionData(annotation)) &&
          annotation.label !== 'person'
        ) {
          return acc.concat(annotation);
        }
        return acc;
      },
      []
    );
    annotationsBadgeProps.objects = objects.length;

    const counts = getAnnotationCountsPerInstanceLabel(objects);
    annotationsBadgeProps.mostFrequentObject = Object.entries(counts).length
      ? Object.entries(counts).reduce((a, b) => (a[1] > b[1] ? a : b))
      : undefined;
  }

  return annotationsBadgeProps;
};<|MERGE_RESOLUTION|>--- conflicted
+++ resolved
@@ -1,9 +1,4 @@
 import {
-<<<<<<< HEAD
-  ImageAssetLink,
-=======
-  AnnotatedResourceId,
->>>>>>> 7e63cd2d
   ImageClassification,
   ImageKeypointCollection,
   ImageObjectDetectionBoundingBox,
@@ -23,34 +18,7 @@
   isImageKeypointCollectionData,
 } from 'src/modules/Common/types/typeGuards';
 
-<<<<<<< HEAD
-export const getAnnotationLabelText = (
-=======
-export const createVisionAnnotationStub = <T>({
-  id,
-  createdTime,
-  lastUpdatedTime,
-  status = Status.Suggested,
-  resourceId,
-  data,
-}: {
-  id: number;
-  createdTime: number;
-  lastUpdatedTime: number;
-  status: Status;
-  resourceId: AnnotatedResourceId;
-  data: T;
-}): VisionAnnotation<T> => ({
-  id,
-  createdTime,
-  lastUpdatedTime,
-  status,
-  ...resourceId,
-  ...data,
-});
-
 export const getAnnotationInstanceLabel = (
->>>>>>> 7e63cd2d
   annotation: VisionAnnotation<VisionAnnotationDataType>
 ): string =>
   (annotation as ImageClassification).label ||
