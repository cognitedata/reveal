{
  "compileOnSave": false,
  "compilerOptions": {
    "rootDir": "./",
    "sourceMap": true,
    "declaration": false,
    "moduleResolution": "node",
    "emitDecoratorMetadata": true,
    "experimentalDecorators": true,
    "importHelpers": true,
    "target": "es2015",
    "module": "esnext",
    "lib": [
      "es2017",
      "dom",
      "dom.iterable",
      "esnext"
    ],
    "skipLibCheck": true,
    "skipDefaultLibCheck": true,
    "forceConsistentCasingInFileNames": true,
    "noFallthroughCasesInSwitch": true,
    "baseUrl": ".",
    "paths": {
      "@3d-management/*": [
        "apps/3d-management/src/*"
      ],
      "@access-management/*": [
        "apps/access-management/src/*"
      ],
      "@charts-app/*": [
        "apps/charts/src/app/*"
      ],
      "@cognite/cdf-i18n-utils": [
        "libs/shared/cdf-ui-i18n-utils/src/index.ts"
      ],
      "@cognite/cdf-route-tracker": [
        "libs/shared/cdf-route-tracker/src/index.ts"
      ],
      "@cognite/cdf-sdk-singleton": [
        "libs/shared/cdf-sdk-singleton/src/index.ts"
      ],
      "@cognite/cdf-utilities": [
        "libs/shared/cdf-utilities/src/index.ts"
      ],
      "@cognite/cdf-contextualization-ui": [
        "apps/contextualization-ui/src/*"
      ],
      "@cognite/cog-data-grid": [
        "libs/data-modeling/cog-data-grid/src/index.ts"
      ],
      "@cognite/cog-data-grid-root/*": [
        "libs/data-modeling/cog-data-grid/src/*"
      ],
      "@cognite/copilot/*": [
        "apps/copilot/src/*"
      ],
      "@cognite/data-exploration": [
        "libs/data-exploration-components/src/index.ts"
      ],
      "@cognite/graph": [
        "libs/graph/src/index.ts"
      ],
      "@cognite/iot-hub": [
        "apps/iot-hub/src/index.ts"
      ],
      "@cognite/login-utils": [
        "libs/shared/cdf-login-utils/src/index.ts"
      ],
      "@cognite/platypus-cdf-cli/*": [
        "apps/platypus-cdf-cli/src/*"
      ],
      "@cognite/plotting-components": [
        "libs/shared/plotting-components/src/index.ts"
      ],
      "@cognite/sdk-react-query-hooks": [
        "libs/shared/cdf-sdk-react-query-hooks/src/index.ts"
      ],
      "@cognite/user-profile-components": [
        "libs/shared/user-profile-components/src/index.ts"
      ],
      "@data-catalog-app/*": [
        "apps/data-catalog/src/app/*"
      ],
      "@data-exploration-app/*": [
        "apps/data-exploration/src/app/*"
      ],
      "@data-exploration-components/*": [
        "libs/data-exploration-components/src/*"
      ],
      "@data-exploration-lib/core": [
        "libs/data-exploration/core/src/index.ts"
      ],
      "@data-exploration-lib/domain-layer": [
        "libs/data-exploration/domain-layer/src/index.ts"
      ],
      "@data-exploration/components": [
        "libs/data-exploration/components/src/index.ts"
      ],
      "@data-exploration/containers": [
        "libs/data-exploration/containers/src/index.ts"
      ],
      "@data-quality/*": [
        "apps/platypus/src/app/modules/solution/data-quality/*"
      ],
      "@entity-matching-app/*": [
        "apps/entity-matching/src/app/*"
      ],
      "@extraction-pipelines/*": [
        "apps/extraction-pipelines/src/*"
      ],
      "@extractor-downloads/*": [
        "apps/extractor-downloads/src/*"
      ],
      "@flexible-data-explorer/*": [
        "apps/flexible-data-explorer/src/*"
      ],
      "@functions-ui/*": [
        "apps/functions-ui/src/*"
      ],
      "@fusion-shell/*": [
        "apps/fusion-shell/src/*"
      ],
      "@fusion/cdf-nx-plugin": [
        "libs/cdf-nx-plugin/src/index.ts"
      ],
      "@fusion/contextualization": [
        "libs/contextualization/src/index.ts"
      ],
      "@fusion/copilot-core": [
        "libs/copilot-core/src/index.ts"
      ],
      "@fusion/data-modeling": [
        "libs/data-modeling/platypus-core/src/index.ts"
      ],
      "@fusion/industry-canvas": [
        "libs/industry-canvas/src/index.ts"
      ],
      "@fusion/load-remote-module": [
        "libs/shared/load-remote-module/src/index.ts"
      ],
      "@fusion/mock-data": [
        "libs/shared/mock-data/src/index.ts"
      ],
      "@fusion/shared/user-onboarding-components": [
        "libs/shared/user-onboarding-components/src/index.ts"
      ],
      "@industry-canvas-ui/*": [
        "apps/industry-canvas-ui/src/*"
      ],
      "@interactive-diagrams/*": [
        "apps/interactive-diagrams/src/*"
      ],
      "@platypus-app/*": [
        "apps/platypus/src/app/*",
        "apps/platypus/src/environments/environment.ts"
      ],
      "@platypus-core/*": [
        "libs/data-modeling/platypus-core/src/lib/*"
      ],
      "@platypus/@cognite/fdm-client": [
        "libs/@cognite/fdm-client/src/index.ts"
      ],
      "@platypus/platypus-common-utils": [
        "libs/data-modeling/platypus-common-utils/src/index.ts"
      ],
      "@platypus/platypus-core": [
        "libs/data-modeling/platypus-core/src/index.ts"
      ],
      "@raw-explorer/*": [
        "apps/raw-explorer/src/*"
      ],
      "@transformations/*": [
        "apps/transformations/src/*"
      ],
<<<<<<< HEAD
      "@fusion/load-remote-module": [
        "libs/shared/load-remote-module/src/index.ts"
      ],
      "@flows/*": [
        "apps/flows/src/*"
=======
      "@vision/*": [
        "apps/vision/src/*"
>>>>>>> 931a9525
      ]
    }
  },
  "exclude": [
    "node_modules",
    "tmp",
    "proxy"
  ]
}<|MERGE_RESOLUTION|>--- conflicted
+++ resolved
@@ -173,16 +173,11 @@
       "@transformations/*": [
         "apps/transformations/src/*"
       ],
-<<<<<<< HEAD
-      "@fusion/load-remote-module": [
-        "libs/shared/load-remote-module/src/index.ts"
-      ],
       "@flows/*": [
         "apps/flows/src/*"
-=======
+      ],
       "@vision/*": [
         "apps/vision/src/*"
->>>>>>> 931a9525
       ]
     }
   },
