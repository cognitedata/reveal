import React from 'react';
import styled from 'styled-components';
import { Colors } from '@cognite/cogs.js';

export type Count = {
  value: string;
  count: number;
};
type Props = {
  allCount: number;
  counts?: Count[];
};

export default function FrequencyStats({ allCount, counts }: Props) {
  if (!counts) return <span />;
  return (
<<<<<<< HEAD
    <FrequenceTable style={{ width: '100%' }}>
      <TableHeader>
        <tr>
          <td>Value</td>
          <td className="numeric">Count</td>
          <td />
        </tr>
      </TableHeader>
      <tbody>
        {counts.map(({ value, count }) => (
          <tr key={value} className={value === '<other>' ? 'other' : undefined}>
            <TableData>{value}</TableData>
            <TableData className="numeric">{count}</TableData>
            <TableData style={{ width: '30%', padding: '0 10px' }}>
              <Percent p={Math.round((count / allCount) * 100)} />
            </TableData>
          </tr>
        ))}
      </tbody>
    </FrequenceTable>
=======
    <>
      <header>Frequency statistics</header>
      {counts && (
        <FrequenceTable style={{ marginTop: 12, width: '100%' }}>
          <TableHeader>
            <tr>
              <td>Value</td>
              <td className="numeric">Count</td>
              <td />
            </tr>
          </TableHeader>
          <tbody>
            {counts.map(({ value, count }) => (
              <tr
                key={value}
                className={value === '<other>' ? 'other' : undefined}
              >
                <TableData>{value}</TableData>
                <TableData className="numeric">{count}</TableData>
                <TableData style={{ width: '30%', padding: '0 10px' }}>
                  <Percent p={Math.round((count / allCount) * 100)} />
                </TableData>
              </tr>
            ))}
          </tbody>
        </FrequenceTable>
      )}
    </>
>>>>>>> ac4bcfd3
  );
}

const PercentBG = styled.div`
  padding: 0;
  border-radius: 5px;
  background-color: #f2f2f5;
  width: 100%;
  height: 10px;
`;
const PercentBar = styled.div<{ $p: number }>`
  padding: 0;
  margin: 0;
  border-radius: 5px;
  background-color: #6e85fc;
  width: ${(props) => props.$p}%;
  height: 10px;
`;

function Percent({ p }: { p: number }) {
  return (
    <PercentBG>
      <PercentBar $p={p} />
    </PercentBG>
  );
}

const FrequenceTable = styled.table`
  tr.other {
    border-top: 1px dashed ${Colors['greyscale-grey4'].hex()};
  }
`;

const TableHeader = styled.thead`
  color: ${Colors['greyscale-grey6'].hex()};
  border-bottom: 1px solid ${Colors['greyscale-grey4'].hex()};
`;
const TableData = styled.td`
  padding: 4px 0;
`;<|MERGE_RESOLUTION|>--- conflicted
+++ resolved
@@ -14,8 +14,7 @@
 export default function FrequencyStats({ allCount, counts }: Props) {
   if (!counts) return <span />;
   return (
-<<<<<<< HEAD
-    <FrequenceTable style={{ width: '100%' }}>
+    <FrequenceTable style={{ marginTop: 12, width: '100%' }}>
       <TableHeader>
         <tr>
           <td>Value</td>
@@ -35,36 +34,6 @@
         ))}
       </tbody>
     </FrequenceTable>
-=======
-    <>
-      <header>Frequency statistics</header>
-      {counts && (
-        <FrequenceTable style={{ marginTop: 12, width: '100%' }}>
-          <TableHeader>
-            <tr>
-              <td>Value</td>
-              <td className="numeric">Count</td>
-              <td />
-            </tr>
-          </TableHeader>
-          <tbody>
-            {counts.map(({ value, count }) => (
-              <tr
-                key={value}
-                className={value === '<other>' ? 'other' : undefined}
-              >
-                <TableData>{value}</TableData>
-                <TableData className="numeric">{count}</TableData>
-                <TableData style={{ width: '30%', padding: '0 10px' }}>
-                  <Percent p={Math.round((count / allCount) * 100)} />
-                </TableData>
-              </tr>
-            ))}
-          </tbody>
-        </FrequenceTable>
-      )}
-    </>
->>>>>>> ac4bcfd3
   );
 }
 
