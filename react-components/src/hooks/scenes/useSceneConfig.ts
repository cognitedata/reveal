--- conflicted
+++ resolved
@@ -34,15 +34,11 @@
 import { tryGetModelIdFromExternalId } from '../../utilities/tryGetModelIdFromExternalId';
 import { getRevisionExternalIdAndSpace } from '../network/getRevisionExternalIdAndSpace';
 import { EMPTY_ARRAY } from '../../utilities/constants';
-<<<<<<< HEAD
-import { isSceneConfigurationProperties } from './sceneResponseTypeGuard';
-=======
 import {
   isScene360CollectionEdge,
   isScene3dModelEdge,
   isSceneConfigurationProperties
 } from './sceneResponseTypeGuards';
->>>>>>> fd8a2d30
 
 const DefaultScene: Scene = {
   sceneConfiguration: {
@@ -140,10 +136,6 @@
           sceneResponse.items.groundPlanes,
           sceneResponse.items.groundPlaneEdges
         ),
-<<<<<<< HEAD
-        sceneModels: await getSceneModels(sceneResponse.items.sceneModels, fdmSdk),
-        image360Collections: getImageCollections(sceneResponse.items.image360CollectionsEdges)
-=======
         sceneModels: await getSceneModels(
           sceneResponse.items.sceneModels.filter(isScene3dModelEdge),
           fdmSdk
@@ -151,7 +143,6 @@
         image360Collections: getImageCollections(
           sceneResponse.items.image360CollectionsEdges.filter(isScene360CollectionEdge)
         )
->>>>>>> fd8a2d30
       };
       return scene;
     },
