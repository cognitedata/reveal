import { Colors, Flex, Menu } from '@cognite/cogs.js';
import { useParams } from 'react-router-dom';
import { createLink, SecondaryTopbar } from '@cognite/cdf-utilities';
import styled from 'styled-components';
import { getContainer } from 'utils';
import { useTranslation } from 'common';
import FlowSaveIndicator from '../../pages/flow/FlowSaveIndicator';
import CanvasTopbarPublishButton from './CanvasTopBarPublishButton';
import CanvasTopBarDiscardChangesButton from './CanvasTopBarDiscardChangesButton';
import { toPng } from 'html-to-image';
import { useWorkflowBuilderContext } from 'contexts/WorkflowContext';
import { useState } from 'react';
import WorkflowModal from 'components/workflow-modal/WorkflowModal';

export const CanvasTopBar = () => {
<<<<<<< HEAD
  const [showUpdateModal, setShowUpdateModal] = useState(false);
  const { flow } = useWorkflowBuilderContext();
=======
  const { flow, setHistoryVisible } = useWorkflowBuilderContext();
>>>>>>> 33d1e8d3
  const { t } = useTranslation();
  const { subAppPath } = useParams<{
    subAppPath: string;
  }>();

  const downloadCanvasToImage = (dataUrl: string) => {
    const a = document.createElement('a');

    a.setAttribute('download', flow?.name);
    a.setAttribute('href', dataUrl);
    a.click();
  };

  const handleDownloadToPNG = () => {
    toPng(document.querySelector('.react-flow') as HTMLElement, {
      filter: (node) => {
        // we don't want to add the controls to the image
        if (node?.classList?.contains('react-flow__controls')) {
          return false;
        }

        return true;
      },
    }).then(downloadCanvasToImage);
  };

  return (
    <Container>
      <SecondaryTopbar
        title={flow.name}
        goBackFallback={createLink(`/${subAppPath}`)}
        extraContent={
          <Flex alignItems="center">
            <Flex>
              <FlowSaveIndicator />
            </Flex>
            <SecondaryTopbar.Divider />
            <Flex gap={10}>
              <CanvasTopBarDiscardChangesButton />
              <CanvasTopbarPublishButton />
            </Flex>
          </Flex>
        }
        optionsDropdownProps={{
          appendTo: getContainer(),
          hideOnSelect: {
            hideOnContentClick: true,
            hideOnOutsideClick: true,
          },
          content: (
            <Menu>
              <Menu.Item
                icon="Settings"
                iconPlacement="left"
                onClick={() => setShowUpdateModal(true)}
              >
                General info
              </Menu.Item>
              <Menu.Item
                icon="Download"
                iconPlacement="left"
                onClick={handleDownloadToPNG}
              >
                {t('download-png')}
              </Menu.Item>
              <Menu.Item
                icon="History"
                iconPlacement="left"
                key="history"
                onClick={() => setHistoryVisible((visible) => !visible)}
              >
                {t('history')}
              </Menu.Item>
            </Menu>
          ),
        }}
      />
      <WorkflowModal
        type="update"
        showWorkflowModal={showUpdateModal}
        setShowWorkflowModal={setShowUpdateModal}
      />
    </Container>
  );
};

const Container = styled.div`
  border-bottom: 1px solid ${Colors['border--interactive--default']};
`;<|MERGE_RESOLUTION|>--- conflicted
+++ resolved
@@ -13,12 +13,9 @@
 import WorkflowModal from 'components/workflow-modal/WorkflowModal';
 
 export const CanvasTopBar = () => {
-<<<<<<< HEAD
   const [showUpdateModal, setShowUpdateModal] = useState(false);
-  const { flow } = useWorkflowBuilderContext();
-=======
+
   const { flow, setHistoryVisible } = useWorkflowBuilderContext();
->>>>>>> 33d1e8d3
   const { t } = useTranslation();
   const { subAppPath } = useParams<{
     subAppPath: string;
