--- conflicted
+++ resolved
@@ -11,11 +11,8 @@
           - mock-server
           - platypus
           - platypus-cdf-cli
-<<<<<<< HEAD
           - functions-ui
-=======
           - extraction-pipelines
->>>>>>> 3d621d2a
       libs:
         flags:
           - cog-data-grid
