import {
  createSlice,
  isFulfilled,
  isRejected,
  PayloadAction,
} from '@reduxjs/toolkit';
import { CDFStatusModes } from 'src/modules/Common/Components/CDFStatus/CDFStatus';
<<<<<<< HEAD
import { DeleteAnnotations } from 'src/store/thunks/Annotation/DeleteAnnotations';
import { RetrieveAnnotationsV1 } from 'src/store/thunks/Annotation/RetrieveAnnotationsV1';
import { SaveAnnotations } from 'src/store/thunks/Annotation/SaveAnnotations';
=======
import { DeleteAnnotationsV1 } from 'src/store/thunks/Annotation/DeleteAnnotationsV1';
import { RetrieveAnnotations } from 'src/store/thunks/Annotation/RetrieveAnnotations';
import { SaveAnnotationsV1 } from 'src/store/thunks/Annotation/SaveAnnotationsV1';
>>>>>>> d053dfa3
import { SaveAnnotationTemplates } from 'src/store/thunks/Annotation/SaveAnnotationTemplates';
import { UpdateAnnotationsV1 } from 'src/store/thunks/Annotation/UpdateAnnotationsV1';
import { UpdateFiles } from 'src/store/thunks/Files/UpdateFiles';
import { ToastUtils } from 'src/utils/ToastUtils';
import { PollJobs } from 'src/store/thunks/Process/PollJobs';
import { CreateVisionJob } from 'src/store/thunks/Process/CreateVisionJob';
import { BulkEditUnsavedState, CommonState } from './types';

export const initialState: CommonState = {
  showFileDownloadModal: false,
  showBulkEditModal: false,
  showModelTrainingModal: false,
  bulkEditUnsavedState: {},
  saveState: {
    mode: 'saved' as CDFStatusModes,
    time: new Date().getTime(),
  },
};

const commonSlice = createSlice({
  name: 'commonSlice',
  initialState,
  /* eslint-disable no-param-reassign */
  reducers: {
    setFileDownloadModalVisibility(state, action: PayloadAction<boolean>) {
      state.showFileDownloadModal = action.payload;
    },
    setBulkEditModalVisibility(state, action: PayloadAction<boolean>) {
      state.showBulkEditModal = action.payload;
    },
    setModelTrainingModalVisibility(state, action: PayloadAction<boolean>) {
      state.showModelTrainingModal = action.payload;
    },
    setBulkEditUnsaved(state, action: PayloadAction<BulkEditUnsavedState>) {
      state.bulkEditUnsavedState = action.payload;
    },
  },
  extraReducers: (builder) => {
    builder.addMatcher(
      isFulfilled(
        SaveAnnotationsV1,
        DeleteAnnotationsV1,
        UpdateAnnotationsV1,
        UpdateFiles
      ),
      (state) => {
        state.saveState.mode = 'timestamp';
        state.saveState.time = new Date().getTime();
      }
    );

    builder.addMatcher(
      isRejected(
<<<<<<< HEAD
        SaveAnnotations,
        RetrieveAnnotationsV1,
        DeleteAnnotations,
=======
        SaveAnnotationsV1,
        RetrieveAnnotations,
        DeleteAnnotationsV1,
>>>>>>> d053dfa3
        UpdateAnnotationsV1,
        SaveAnnotationTemplates
      ),
      (state, { error }) => {
        if (error && error.message) {
          state.saveState.mode = 'error';
          state.saveState.time = new Date().getTime();
          ToastUtils.onFailure(
            `Failed to update Annotations, ${error?.message}`
          );
        }
      }
    );
    builder.addMatcher(isRejected(UpdateFiles), (state, { error }) => {
      if (error && error.message) {
        state.saveState.mode = 'error';
        state.saveState.time = new Date().getTime();
        ToastUtils.onFailure(`Failed to update files, ${error?.message}`);
      }
    });
    builder.addMatcher(
      isRejected(PollJobs, CreateVisionJob),
      (state, { error }) => {
        if (error && error.message) {
          state.saveState.mode = 'error';
          state.saveState.time = new Date().getTime();
          ToastUtils.onFailure(
            `Failed to update some detection jobs, ${error?.message}`
          );
        }
      }
    );
  },
});

export const {
  setFileDownloadModalVisibility,
  setBulkEditModalVisibility,
  setModelTrainingModalVisibility,
  setBulkEditUnsaved,
} = commonSlice.actions;

export default commonSlice.reducer;<|MERGE_RESOLUTION|>--- conflicted
+++ resolved
@@ -5,15 +5,9 @@
   PayloadAction,
 } from '@reduxjs/toolkit';
 import { CDFStatusModes } from 'src/modules/Common/Components/CDFStatus/CDFStatus';
-<<<<<<< HEAD
-import { DeleteAnnotations } from 'src/store/thunks/Annotation/DeleteAnnotations';
+import { DeleteAnnotationsV1 } from 'src/store/thunks/Annotation/DeleteAnnotationsV1';
 import { RetrieveAnnotationsV1 } from 'src/store/thunks/Annotation/RetrieveAnnotationsV1';
-import { SaveAnnotations } from 'src/store/thunks/Annotation/SaveAnnotations';
-=======
-import { DeleteAnnotationsV1 } from 'src/store/thunks/Annotation/DeleteAnnotationsV1';
-import { RetrieveAnnotations } from 'src/store/thunks/Annotation/RetrieveAnnotations';
 import { SaveAnnotationsV1 } from 'src/store/thunks/Annotation/SaveAnnotationsV1';
->>>>>>> d053dfa3
 import { SaveAnnotationTemplates } from 'src/store/thunks/Annotation/SaveAnnotationTemplates';
 import { UpdateAnnotationsV1 } from 'src/store/thunks/Annotation/UpdateAnnotationsV1';
 import { UpdateFiles } from 'src/store/thunks/Files/UpdateFiles';
@@ -67,15 +61,9 @@
 
     builder.addMatcher(
       isRejected(
-<<<<<<< HEAD
-        SaveAnnotations,
+        SaveAnnotationsV1,
         RetrieveAnnotationsV1,
-        DeleteAnnotations,
-=======
-        SaveAnnotationsV1,
-        RetrieveAnnotations,
         DeleteAnnotationsV1,
->>>>>>> d053dfa3
         UpdateAnnotationsV1,
         SaveAnnotationTemplates
       ),
