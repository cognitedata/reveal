import { useSDK } from '@cognite/sdk-provider';
import React, { useState } from 'react';
import { useMutation, useQuery, useQueryClient } from 'react-query';
import { Button } from '@cognite/cogs.js';
import { Col, Form, Input, Modal, Row, Table, notification } from 'antd';
import { getContainer } from 'utils/utils';
import columns from './columns';
import { stringContains } from '../Groups/utils';
<<<<<<< HEAD
import { AccessConfigurationWarning } from 'pages/components/AccessConfigurationWarning';
=======
import { useTranslation } from 'common/i18n';
>>>>>>> 43ca2640

export default function SecurityCategories() {
  const { t } = useTranslation();
  const sdk = useSDK();
  const client = useQueryClient();
  const { data, isFetched } = useQuery(
    ['security-categories'],
    async () => (await sdk.securityCategories.list())?.items
  );

  const { mutateAsync: createCategory } = useMutation(
    (name: string) => sdk.securityCategories.create([{ name }]),
    {
      onSuccess() {
        notification.success({
          key: 'category-creation',
          message: t('create-category-success'),
        });
        client.invalidateQueries(['security-categories']);
      },
      onError(error) {
        notification.error({
          key: 'category-creation',
          message: t('create-category-fail'),
          description: (
            <>
              <p>{t('create-category-error')}</p>
              <pre>{JSON.stringify(error, null, 2)}</pre>
            </>
          ),
        });
      },
    }
  );

  const [searchValue, setSearchValue] = useState('');
  const [showModal, setShowModal] = useState(false);
  const [newName, setNewName] = useState('');

  return (
    <>
      <AccessConfigurationWarning />
      {showModal && (
        <Modal
          visible
          cancelText={t('cancel')}
          title={t('create-security-category')}
          okText={t('create')}
          okButtonProps={{ disabled: !newName }}
          onOk={async () => {
            await createCategory(newName);
            setNewName('');
            setShowModal(false);
          }}
          onCancel={() => {
            setNewName('');
            setShowModal(false);
          }}
        >
          <Form layout="horizontal">
            <Form.Item name="name" label={t('name')}>
              <Input
                onChange={(e) => setNewName(e.target.value)}
                value={newName}
              />
            </Form.Item>
          </Form>
        </Modal>
      )}
      <Row justify="space-between">
        <Col>
          <Input.Search
            placeholder={t('create-category-filter-placeholder')}
            onChange={(e) => setSearchValue(e.target.value)}
            value={searchValue}
            allowClear
            style={{
              width: '326px',
              height: '40px',
            }}
          />
        </Col>
        <Col>
          <Button type="primary" onClick={() => setShowModal(true)}>
            {t('create-new-security-category')}
          </Button>
        </Col>
      </Row>
      <Table
        rowKey="id"
        loading={!isFetched}
        columns={columns}
        pagination={{ pageSize: 100, hideOnSinglePage: true }}
        dataSource={data?.filter(
          (s) =>
            stringContains(s.name, searchValue) ||
            stringContains(String(s.id), searchValue)
        )}
        style={{ marginTop: '20px' }}
        getPopupContainer={getContainer}
      />
    </>
  );
}<|MERGE_RESOLUTION|>--- conflicted
+++ resolved
@@ -6,11 +6,8 @@
 import { getContainer } from 'utils/utils';
 import columns from './columns';
 import { stringContains } from '../Groups/utils';
-<<<<<<< HEAD
 import { AccessConfigurationWarning } from 'pages/components/AccessConfigurationWarning';
-=======
 import { useTranslation } from 'common/i18n';
->>>>>>> 43ca2640
 
 export default function SecurityCategories() {
   const { t } = useTranslation();
