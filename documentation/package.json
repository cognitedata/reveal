{
  "name": "@cognite/reveal-documentation",
  "version": "1.0.0",
  "private": true,
  "author": "Maksim Nesterenko <maksim.nesterenko@cognite.com>",
  "contributors": [
    "Lars Moastuen <lars.moastuen@cognite.com>",
    "Joachim Bjørne <joachim.bjorne@cognite.com>",
    "Christopher Tannum <christopher.tannum@cognite.com>",
    "Maksim Nesterenko <maksim.nesterenko@cognite.com>"
  ],
  "scripts": {
    "start": "yarn run apiref && cross-env HTTPS=true docusaurus start --port=9000",
    "build": "yarn run apiref && docusaurus build",
    "swizzle": "docusaurus swizzle",
    "apiref": "yarn run apiref:generate && yarn run apiref:concat",
    "apiref:generate": "typedoc --entryPoints ../viewer/core/src/index.ts --entryPoints ../viewer/core/src/tools.ts --listInvalidSymbolLinks",
    "apiref:concat": "concat-md ./generated --startTitleLevelAt 1 --decrease-title-levels --dir-name-as-title > \"./docs/API Reference.md\"",
    "replace-1.x:clean-versioned": "rimraf versioned_sidebars/version-1.x-sidebars.json versioned_docs/version-1.x versions.json",
    "replace-1.x:copy-docs": "yarn apiref && yarn docusaurus docs:version 1.x && git checkout HEAD -- versions.json",
    "replace-1.x:update-sdk": "yarn replace \"\\'@cognite/sdk\\'\" \"''@cognite/sdk-1.x''\" versioned_docs/version-1.x/ --include '*.ts*' -r",
    "replace-1.x:update-reveal": "yarn replace \"\\'@cognite/reveal\\'\" \"''@cognite/reveal-1.x''\" versioned_docs/version-1.x/ --include '*.ts*' -r",
    "replace-1.x:update-runnable": "yarn replace '^```(js[x]?) runnable$' '```$1 runnable-1x' versioned_docs/version-1.x/ --include '*.mdx' -r",
    "replace-1.x": "yarn replace-1.x:clean-versioned && yarn replace-1.x:copy-docs && yarn replace-1.x:update-sdk && yarn replace-1.x:update-reveal && yarn replace-1.x:update-runnable",
    "replace-2.x:clean-versioned": "rimraf versioned_sidebars/version-2.x-sidebars.json versioned_docs/version-2.x versions.json",
    "replace-2.x:copy-docs": "yarn apiref && yarn docusaurus docs:version 2.x && git checkout HEAD -- versions.json",
    "replace-2.x:update-sdk": "yarn replace \"\\'@cognite/sdk\\'\" \"''@cognite/sdk-2.x''\" versioned_docs/version-2.x/ --include '*.ts*' -r",
    "replace-2.x:update-reveal": "yarn replace \"\\'@cognite/reveal\\'\" \"''@cognite/reveal-2.x''\" versioned_docs/version-2.x/ --include '*.ts*' -r",
    "replace-2.x:update-runnable": "yarn replace '^```(js[x]?) runnable$' '```$1 runnable-2x' versioned_docs/version-2.x/ --include '*.mdx' -r",
    "replace-2.x": "yarn replace-2.x:clean-versioned && yarn replace-2.x:copy-docs && yarn replace-2.x:update-sdk && yarn replace-2.x:update-reveal && yarn replace-2.x:update-runnable",
    "replace-latest-by-next": "yarn replace-2.x"
  },
  "dependencies": {
    "@cognite/reveal": "link:../viewer/dist",
    "@cognite/reveal-1.x": "npm:@cognite/reveal@^1.5.5",
<<<<<<< HEAD
    "@cognite/reveal-2.x": "npm:@cognite/reveal@^>=2.0.0-beta.0",
    "@cognite/sdk": "link:../viewer/node_modules/@cognite/sdk",
    "@cognite/sdk-1.x": "npm:@cognite/sdk@^3.4.0",
=======
    "@cognite/sdk-1.x": "npm:@cognite/sdk@^3.4.0",
    "@cognite/reveal-2.x": "npm:@cognite/reveal@^2.0.0",
>>>>>>> b4e50678
    "@cognite/sdk-2.x": "npm:@cognite/sdk@^5.1.3",
    "@docusaurus/core": "2.0.0-alpha.64",
    "@docusaurus/module-type-aliases": "2.0.0-alpha.64",
    "@docusaurus/preset-classic": "2.0.0-alpha.64",
    "@docusaurus/theme-live-codeblock": "2.0.0-alpha.64",
    "@google/model-viewer": "^1.1.0",
    "clsx": "^1.1.1",
    "cross-env": "^7.0.2",
    "geo-three": "^0.0.14",
    "npm-to-yarn": "^1.0.1",
    "react": "^16.8.4",
    "react-dom": "^16.8.4",
    "react-live": "^2.3.0",
    "styled-components": "^5.1.1",
    "three": "0.131.0"
  },
  "devDependencies": {
    "@types/react": "^16.9.41",
    "@types/styled-components": "^5.1.1",
    "@types/three": "0.131.0",
    "concat-md": "^0.3.5",
    "docusaurus2-dotenv": "^1.4.0",
    "jsdoc-babel": "^0.5.0",
    "replace": "^1.2.1",
    "rimraf": "^3.0.2",
    "typedoc": "^0.20.36",
    "typedoc-plugin-markdown": "^3.9.0",
    "typedoc-plugin-no-inherit": "^1.3.0",
    "typescript": "4.2"
  },
  "browserslist": {
    "production": [
      ">1%",
      "not dead",
      "not ie 11",
      "not op_mini all"
    ],
    "development": [
      "last 1 chrome version",
      "last 1 firefox version",
      "last 1 safari version"
    ]
  }
}<|MERGE_RESOLUTION|>--- conflicted
+++ resolved
@@ -33,14 +33,8 @@
   "dependencies": {
     "@cognite/reveal": "link:../viewer/dist",
     "@cognite/reveal-1.x": "npm:@cognite/reveal@^1.5.5",
-<<<<<<< HEAD
-    "@cognite/reveal-2.x": "npm:@cognite/reveal@^>=2.0.0-beta.0",
-    "@cognite/sdk": "link:../viewer/node_modules/@cognite/sdk",
-    "@cognite/sdk-1.x": "npm:@cognite/sdk@^3.4.0",
-=======
     "@cognite/sdk-1.x": "npm:@cognite/sdk@^3.4.0",
     "@cognite/reveal-2.x": "npm:@cognite/reveal@^2.0.0",
->>>>>>> b4e50678
     "@cognite/sdk-2.x": "npm:@cognite/sdk@^5.1.3",
     "@docusaurus/core": "2.0.0-alpha.64",
     "@docusaurus/module-type-aliases": "2.0.0-alpha.64",
