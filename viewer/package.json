--- conflicted
+++ resolved
@@ -31,15 +31,8 @@
     "clean": "shx rm -rf dist/ && yarn run mkdist",
     "test": "yarn workspaces foreach run test",
     "coverage": "jest --coverage",
-<<<<<<< HEAD
     "lint": "yarn workspaces foreach run lint",
     "prebump": "yarn version --no-git-tag-version && yarn && cd ../documentation && yarn replace-latest-by-next",
-=======
-    "lint": "eslint . --ext .ts,.js --max-warnings 0 && yarn run tsc",
-    "lint:fix": "eslint . --ext .ts,.js --max-warnings 0 --fix",
-    "tsc": "tsc --noEmit --incremental false --skipLibCheck true",
-    "prebump": "yarn version --no-git-tag-version && yarn && cd ../documentation && yarn replace-2.x",
->>>>>>> 79b138d1
     "bump": " yarn bump:commit && yarn bump:tag && yarn bump:push",
     "bump:commit": "git add -A && cross-var git commit -m \"chore(viewer): bump version $npm_package_version\"",
     "bump:tag": "cross-var git tag $npm_package_name@$npm_package_version",
