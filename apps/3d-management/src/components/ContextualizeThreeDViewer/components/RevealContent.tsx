<<<<<<< HEAD
import { useCallback, useEffect, useState } from 'react';

import styled from 'styled-components';

import { ToolBar } from '@cognite/cogs.js';
import {
  DefaultCameraManager,
  CogniteModel,
  PointColorType,
  CognitePointCloudModel,
  CogniteCadModel,
} from '@cognite/reveal';
import {
  useReveal,
  RevealToolbar,
=======
import styled from 'styled-components';

import { Button, ToolBar } from '@cognite/cogs.js';
import { DefaultCameraManager, CogniteModel } from '@cognite/reveal';
import {
  useReveal,
  PointCloudContainer,
>>>>>>> ed4c7e4b
  withSuppressRevealEvents,
} from '@cognite/reveal-react-components';

import { FLOATING_ELEMENT_MARGIN } from '../../../pages/ContextualizeEditor/constants';
import {
<<<<<<< HEAD
  HighQualitySettings,
  LowQualitySettings,
} from '../../../pages/ContextualizeEditor/constants';
import {
  setToolbarForCadModelsState,
  setToolbarForPointCloudModelsState,
=======
  onCloseResourceSelector,
  onOpenResourceSelector,
>>>>>>> ed4c7e4b
  useContextualizeThreeDViewerStore,
} from '../useContextualizeThreeDViewerStore';

import { PointCloudToolBar } from './PointCloudToolBar/PointCloudToolBar';

interface RevealContentProps {
  modelId: number;
  revisionId: number;
}

export const RevealContent = ({ modelId, revisionId }: RevealContentProps) => {
  const viewer = useReveal();
  const { isResourceSelectorOpen } = useContextualizeThreeDViewerStore(
    (state) => ({
      isResourceSelectorOpen: state.isResourceSelectorOpen,
    })
  );

<<<<<<< HEAD
  // eslint-disable-next-line @typescript-eslint/no-unused-vars
  const [model, setModel] = useState<
    CogniteCadModel | CognitePointCloudModel
  >();
  const [error, setError] = useState<Error>();

  const { isToolbarForCadModels, isToolbarForPointCloudModels } =
    useContextualizeThreeDViewerStore((state) => ({
      isToolbarForCadModels: state.isToolbarForCadModels,
      isToolbarForPointCloudModels: state.isToolbarForPointCloudModels,
    }));

  const handleOnLoad = (_model: CogniteModel) => {
=======
  const handleModelOnLoad = (model: CogniteModel) => {
    viewer.fitCameraToModel(model);
>>>>>>> ed4c7e4b
    if (!(viewer.cameraManager instanceof DefaultCameraManager)) {
      console.warn(
        'Camera manager is not DefaultCameraManager, so click to change camera target will not work.'
      );
      return;
    }

    viewer.cameraManager.setCameraControlsOptions({
      changeCameraTargetOnClick: true,
      mouseWheelAction: 'zoomToCursor',
    });
    viewer.models.forEach((_modelItem) => {
      if (!(_modelItem instanceof CognitePointCloudModel)) return;
      _modelItem.pointSize = 1.0;
    });
    viewer.loadCameraFromModel(_model as CogniteModel);

    // force fit camera to the model with also some easing effect
    viewer.fitCameraToModel(_model);

    if (viewer.domElement) {
      setModel(_model);
    }
  };

<<<<<<< HEAD
  const handleColorChange = useCallback(
    (colorType: PointColorType) => {
      viewer.models.forEach((_model) => {
        if (!(_model instanceof CognitePointCloudModel)) return;
        _model.pointColorType = colorType;
      });
    },
    [viewer]
  );

  // check the model type and load it
  useEffect(() => {
    (async () => {
      if (!viewer) {
        return;
      }
      try {
        const modelType = await viewer.determineModelType(modelId, revisionId);
        switch (modelType) {
          case 'cad': {
            viewer.addModel({ modelId, revisionId }).then(handleOnLoad);

            setToolbarForCadModelsState();
            break;
          }
          case 'pointcloud': {
            viewer
              .addPointCloudModel({ modelId, revisionId })
              .then(handleOnLoad);

            setToolbarForPointCloudModelsState();
            break;
          }
          default: {
            throw new Error(`Unsupported model type ${modelType}`);
          }
        }
      } catch (e) {
        if (e instanceof Error && viewer.domElement) {
          setError(e);
        }
        return;
      }
    })();
    // props.camera updates is not something that should trigger that hook
    // eslint-disable-next-line react-hooks/exhaustive-deps
  }, [viewer, modelId, revisionId]);

  if (error) {
    throw error;
  }

  return (
    <>
      <StyledToolBar>
        {isToolbarForCadModels && !isToolbarForPointCloudModels && viewer && (
          <>
            <RevealToolbar.FitModelsButton />
          </>
        )}
        {!isToolbarForCadModels && isToolbarForPointCloudModels && viewer && (
          <>
            <RevealToolbar.FitModelsButton />
            <ContextualizeThreeDViewerToolbar modelId={modelId} />
            <RevealToolbar.SettingsButton
              customSettingsContent={
                <>
                  <ColorTypeSelector
                    onChange={handleColorChange}
                  ></ColorTypeSelector>
                  <PointSizeSlider viewer={viewer}></PointSizeSlider>
                </>
              }
              lowQualitySettings={LowQualitySettings}
              highQualitySettings={HighQualitySettings}
            />
          </>
        )}
      </StyledToolBar>
=======
  return (
    <>
      <PointCloudContainer
        addModelOptions={{
          modelId: modelId,
          revisionId: revisionId,
        }}
        onLoad={handleModelOnLoad}
      />

      <PointCloudToolBar />

      <StyledResourceSelectorButtonWrapper>
        <Button
          type="ghost"
          size="small"
          icon={isResourceSelectorOpen ? 'ChevronRight' : 'ChevronLeft'}
          aria-label="Toggle resource selector visibility"
          onClick={() => {
            if (isResourceSelectorOpen) {
              onCloseResourceSelector();
              return;
            }
            onOpenResourceSelector();
          }}
        />
      </StyledResourceSelectorButtonWrapper>
>>>>>>> ed4c7e4b
    </>
  );
};

const StyledResourceSelectorButtonWrapper = styled(
  withSuppressRevealEvents(ToolBar)
)`
  position: absolute;
  top: ${FLOATING_ELEMENT_MARGIN}px;
  right: ${FLOATING_ELEMENT_MARGIN}px;
`;<|MERGE_RESOLUTION|>--- conflicted
+++ resolved
@@ -1,9 +1,9 @@
-<<<<<<< HEAD
 import { useCallback, useEffect, useState } from 'react';
 
 import styled from 'styled-components';
 
-import { ToolBar } from '@cognite/cogs.js';
+import { Button, ToolBar } from '@cognite/cogs.js';
+import { DefaultCameraManager, CogniteModel } from '@cognite/reveal';
 import {
   DefaultCameraManager,
   CogniteModel,
@@ -14,31 +14,20 @@
 import {
   useReveal,
   RevealToolbar,
-=======
-import styled from 'styled-components';
-
-import { Button, ToolBar } from '@cognite/cogs.js';
-import { DefaultCameraManager, CogniteModel } from '@cognite/reveal';
-import {
-  useReveal,
-  PointCloudContainer,
->>>>>>> ed4c7e4b
   withSuppressRevealEvents,
 } from '@cognite/reveal-react-components';
 
 import { FLOATING_ELEMENT_MARGIN } from '../../../pages/ContextualizeEditor/constants';
 import {
-<<<<<<< HEAD
   HighQualitySettings,
   LowQualitySettings,
 } from '../../../pages/ContextualizeEditor/constants';
 import {
+  onCloseResourceSelector,
+  onOpenResourceSelector,
+  useContextualizeThreeDViewerStore,
   setToolbarForCadModelsState,
   setToolbarForPointCloudModelsState,
-=======
-  onCloseResourceSelector,
-  onOpenResourceSelector,
->>>>>>> ed4c7e4b
   useContextualizeThreeDViewerStore,
 } from '../useContextualizeThreeDViewerStore';
 
@@ -57,7 +46,6 @@
     })
   );
 
-<<<<<<< HEAD
   // eslint-disable-next-line @typescript-eslint/no-unused-vars
   const [model, setModel] = useState<
     CogniteCadModel | CognitePointCloudModel
@@ -71,10 +59,6 @@
     }));
 
   const handleOnLoad = (_model: CogniteModel) => {
-=======
-  const handleModelOnLoad = (model: CogniteModel) => {
-    viewer.fitCameraToModel(model);
->>>>>>> ed4c7e4b
     if (!(viewer.cameraManager instanceof DefaultCameraManager)) {
       console.warn(
         'Camera manager is not DefaultCameraManager, so click to change camera target will not work.'
@@ -100,7 +84,6 @@
     }
   };
 
-<<<<<<< HEAD
   const handleColorChange = useCallback(
     (colorType: PointColorType) => {
       viewer.models.forEach((_model) => {
@@ -180,19 +163,6 @@
           </>
         )}
       </StyledToolBar>
-=======
-  return (
-    <>
-      <PointCloudContainer
-        addModelOptions={{
-          modelId: modelId,
-          revisionId: revisionId,
-        }}
-        onLoad={handleModelOnLoad}
-      />
-
-      <PointCloudToolBar />
-
       <StyledResourceSelectorButtonWrapper>
         <Button
           type="ghost"
@@ -208,7 +178,6 @@
           }}
         />
       </StyledResourceSelectorButtonWrapper>
->>>>>>> ed4c7e4b
     </>
   );
 };
