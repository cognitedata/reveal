--- conflicted
+++ resolved
@@ -3,10 +3,7 @@
  */
 
 import React from 'react';
-<<<<<<< HEAD
 import { PotreePointColorType  } from '@cognite/reveal';
-=======
->>>>>>> 58404e3b
 import { registerVisualTest } from '../../../routes';
 import { TestViewer } from '../TestViewer';
 
