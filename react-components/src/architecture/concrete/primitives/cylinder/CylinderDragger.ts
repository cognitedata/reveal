import { type Ray, Vector3, Plane, Line3 } from 'three';
import { Changes } from '../../../base/domainObjectsHelpers/Changes';
import { type BoxFace } from '../common/BoxFace';
import { FocusType } from '../../../base/domainObjectsHelpers/FocusType';
import { type PrimitivePickInfo } from '../common/PrimitivePickInfo';
import { getClosestPointOnLine } from '../../../base/utilities/extensions/rayExtensions';
import { type CylinderDomainObject } from './CylinderDomainObject';
import { BaseDragger, EPSILON } from '../../../base/domainObjectsHelpers/BaseDragger';
import {
  type VisualDomainObject,
  type CreateDraggerProps
} from '../../../base/domainObjects/VisualDomainObject';
import { Vector3Pool } from '@cognite/reveal';
import { Cylinder } from '../../../base/utilities/primitives/Cylinder';
import { PrimitiveType } from '../../../base/utilities/primitives/PrimitiveType';
import { isAbsEqual } from '../../../base/utilities/extensions/mathExtensions';

/**
 * The `CylinderDragger` class represents a utility for dragging and manipulating a cylinder in a 3D space.
 * It provides methods for scaling, translating, and rotating the box based on user interactions.
 * All geometry in this class assume Z-axis is up
 */

export class CylinderDragger extends BaseDragger {
  // ==================================================
  // INSTANCE FIELDS
  // ==================================================

  private readonly _domainObject: CylinderDomainObject;

  private readonly _face;
  private readonly _focusType: FocusType;
  private readonly _normal = new Vector3(); // Intersection normal
  private readonly _planeOfFace = new Plane(); // Plane of the intersection/normal

  // Original cylinder when the drag started
  private readonly _originalCylinder = new Cylinder();

  // ==================================================
  // INSTANCE PROPERTIES
  // ==================================================

  public get face(): BoxFace {
    return this._face;
  }

  public get focusType(): FocusType {
    return this._focusType;
  }

  // ==================================================
  // CONSTRUCTOR
  // ==================================================

  public constructor(props: CreateDraggerProps, domainObject: CylinderDomainObject) {
    super(props, domainObject);

    const pickInfo = props.intersection.userData as PrimitivePickInfo;
    this._domainObject = domainObject;
    this._face = pickInfo.face;
    this._focusType = pickInfo.focusType;

    if (this._face.index === 2) {
      this._face.getNormal(this._normal);
      const rotationMatrix = domainObject.cylinder.getRotationMatrix();
      this._normal.applyMatrix4(rotationMatrix);
      this._normal.normalize();
      this._planeOfFace.setFromNormalAndCoplanarPoint(this._normal, this.point);
    }
    // Back up the original cylinder
    this._originalCylinder.copy(domainObject.cylinder);
  }

  // ==================================================
  // OVERRIDES
  // ==================================================

  public override get domainObject(): VisualDomainObject {
    return this._domainObject;
  }

  public override onPointerDown(_event: PointerEvent): void {
    this._domainObject.setFocusInteractive(this.focusType, this.face);
  }

  public override onPointerDrag(event: PointerEvent, ray: Ray): boolean {
    if (this.transaction === undefined) {
      this.transaction = this._domainObject.createTransaction(Changes.geometry);
    }
    if (!this.applyByFocusType(this.focusType, ray, event.shiftKey)) {
      return false;
    }
    this.domainObject.notify(Changes.dragging);
    return true;
  }

  // ==================================================
  // INSTANCE METHODS
  // ==================================================

  private applyByFocusType(focusType: FocusType, ray: Ray, isShiftPressed: boolean): boolean {
    switch (focusType) {
      case FocusType.Face:
        return this.moveFace(ray, isShiftPressed);
      case FocusType.Body:
        return this.translate(ray);
      case FocusType.Rotation:
        return this.rotate(ray);
      default:
        return false;
    }
  }

  private translate(ray: Ray): boolean {
    // This translation can only be done in one plane, so we need to find the intersection point
    if (this._face.index !== 2) {
      return false;
    }
    const planeIntersect = ray.intersectPlane(this._planeOfFace, newVector3());
    if (planeIntersect === null) {
      return false;
    }
    const deltaCenter = planeIntersect.sub(this.point);
    if (deltaCenter.length() < EPSILON) {
      return false; // Nothing has changed
    }
    // First copy the original values
    const { cylinder } = this._domainObject;
    const originalCylinder = this._originalCylinder;
    cylinder.copy(originalCylinder);

    // Then translate the center
    cylinder.centerA.add(deltaCenter);
    cylinder.centerB.add(deltaCenter);
    return true;
  }

  private moveFace(ray: Ray, isShiftPressed: boolean): boolean {
    if (this._face.index !== 2) {
      return this.moveRadius(ray, isShiftPressed);
    } else if (this._domainObject.primitiveType === PrimitiveType.HorizontalCircle) {
      return this.moveAlongAxis(ray);
    }
    return this.moveEndCaps(ray, isShiftPressed);
  }

  private moveRadius(ray: Ray, isShiftPressed: boolean): boolean {
    // Change radius
    const { cylinder } = this._domainObject;
    const axis = new Line3(cylinder.centerA, cylinder.centerB);
    const closestOnAxis = axis.closestPointToPoint(this.point, true, newVector3());
    const axisNormal = newVector3().subVectors(closestOnAxis, this.point).normalize();

    const closestToRay = getClosestPointOnLine(ray, axisNormal, closestOnAxis);

    const radius = closestToRay.distanceTo(closestOnAxis);
    const newRadius = this.getBestValue(radius, isShiftPressed, Cylinder.MinSize);
    if (isAbsEqual(newRadius, cylinder.radius, EPSILON)) {
      return false; // Nothing has changed
    }
    cylinder.radius = newRadius;
    return true;
  }

  private moveEndCaps(ray: Ray, isShiftPressed: boolean): boolean {
    // Take find closest point between the ray and the line perpendicular to the end face.
    // The distance from this point to the face is the change.
    const pointOnSegment = newVector3();
    getClosestPointOnLine(ray, this._normal, this.point, pointOnSegment);
    const deltaHeight = this._planeOfFace.distanceToPoint(pointOnSegment);
    if (Math.abs(deltaHeight) < EPSILON) {
      return false; // Nothing has changed
    }
    const originalCylinder = this._originalCylinder;
    const newHeight = this.getBestValue(
      originalCylinder.height + deltaHeight,
      isShiftPressed,
      Cylinder.MinSize
    );
    if (Math.abs(newHeight - originalCylinder.height) < EPSILON) {
      return false; // Nothing has changed
    }
    const { cylinder } = this._domainObject;
    cylinder.copy(originalCylinder);
    const { centerA, centerB } = cylinder;

    const axis = newVector3().subVectors(centerA, centerB).normalize().multiplyScalar(newHeight);

    if (this._face.face === 2) {
      centerB.subVectors(centerA, axis);
    } else {
      centerA.addVectors(centerB, axis);
    }
    return true;
  }

  private moveAlongAxis(ray: Ray): boolean {
    // Take find closest point between the ray and the line perpendicular to the end face.
    // The distance from this point to the face is the change.
    const pointOnSegment = newVector3();
    getClosestPointOnLine(ray, this._normal, this.point, pointOnSegment);
    const delta = this._planeOfFace.distanceToPoint(pointOnSegment);
    const originalCylinder = this._originalCylinder;
    const { cylinder } = this._domainObject;
    cylinder.copy(originalCylinder);
    const { centerA, centerB } = cylinder;

    const axis = newVector3().subVectors(centerA, centerB).normalize().multiplyScalar(delta);
    if (this._face.face === 2) {
      axis.negate();
    }
    if (axis.length() < EPSILON) {
      return false; // Nothing has changed
    }
    centerA.add(axis);
    centerB.add(axis);
    return true;
  }

  private rotate(ray: Ray): boolean {
    if (this._face.index !== 2) {
      return false;
    }
    const endPoint = ray.intersectPlane(this._planeOfFace, newVector3());
    if (endPoint === null) {
      return false;
    }
    // Move end point to the same plane as the center of the end point,
    // and adjust the length so it doesn't change
    const translation = newVector3().subVectors(endPoint, this.point);
<<<<<<< HEAD
    const { cylinder, primitiveType } = this._domainObject;
=======
    if (translation.length() < EPSILON) {
      return false; // Nothing has changed
    }
    const { cylinder } = this._domainObject;
>>>>>>> 8ee5b651
    const originalCylinder = this._originalCylinder;
    cylinder.copy(originalCylinder);
    const { centerA, centerB } = cylinder;

    if (primitiveType === PrimitiveType.HorizontalCylinder) {
      translation.z = 0;
    }

    if (this._face.face === 2) {
      centerB.add(translation);

      // Keep the height of the cylinder the same
      const axis = newVector3()
        .subVectors(centerA, centerB)
        .normalize()
        .multiplyScalar(originalCylinder.height);

      centerB.subVectors(centerA, axis);
    } else {
      centerA.add(translation);

      // Keep the height of the cylinder the same
      const axis = newVector3()
        .subVectors(centerA, centerB)
        .normalize()
        .multiplyScalar(originalCylinder.height);
      centerA.addVectors(centerB, axis);
    }
    return true;
  }
}

// ==================================================
// PRIVATE FUNCTIONS: Vector pool
// ==================================================

const VECTOR_POOL = new Vector3Pool();
function newVector3(copyFrom?: Vector3): Vector3 {
  return VECTOR_POOL.getNext(copyFrom);
}<|MERGE_RESOLUTION|>--- conflicted
+++ resolved
@@ -228,14 +228,11 @@
     // Move end point to the same plane as the center of the end point,
     // and adjust the length so it doesn't change
     const translation = newVector3().subVectors(endPoint, this.point);
-<<<<<<< HEAD
+    if (translation.length() < EPSILON) {
+      return false; // Nothing has changed
+    }
+
     const { cylinder, primitiveType } = this._domainObject;
-=======
-    if (translation.length() < EPSILON) {
-      return false; // Nothing has changed
-    }
-    const { cylinder } = this._domainObject;
->>>>>>> 8ee5b651
     const originalCylinder = this._originalCylinder;
     cylinder.copy(originalCylinder);
     const { centerA, centerB } = cylinder;
