/*!
 * Copyright 2020 Cognite AS
 */

import * as THREE from 'three';
import { CogniteClient } from '@cognite/sdk';
import { vec3 } from 'gl-matrix';

import { NodeIdAndTreeIndexMaps } from './NodeIdAndTreeIndexMaps';
import { Color } from './types';
import { CogniteModelBase } from './CogniteModelBase';
import { NotSupportedInMigrationWrapperError } from './NotSupportedInMigrationWrapperError';
<<<<<<< HEAD
import { toThreeJsBox3, toThreeMatrix4, toThreeVector3, fromThreeVector3 } from '@/utilities';
import { CadLoadingHints, CadNode, CadRenderHints } from '@/experimental';
=======
import { toThreeJsBox3, toThreeMatrix4, toThreeVector3, fromThreeVector3, NumericRange } from '@/utilities';
import { CadRenderHints, CadNode } from '@/experimental';
import { CadLoadingHints } from '@/datamodels/cad/CadLoadingHints';
>>>>>>> 6a6cf794
import { CadModelMetadata } from '@/datamodels/cad/CadModelMetadata';
import { NodeAppearanceProvider, DefaultNodeAppearance } from '@/datamodels/cad/NodeAppearance';
import { trackError } from '@/utilities/metrics';
import { SupportedModelTypes } from '@/datamodels/base';

const mapCoordinatesBuffers = {
  v: vec3.create()
};

/**
 * Represents a single 3D CAD model loaded from CDF.
 * @noInheritDoc
 */
export class Cognite3DModel extends THREE.Object3D implements CogniteModelBase {
<<<<<<< HEAD
  // overrides `THREE.Object3D` type property with 'cad' value
  public readonly type: SupportedModelTypes = SupportedModelTypes.CAD;
=======
  public readonly type: SupportedModelTypes = 'cad';
>>>>>>> 6a6cf794

  /**
   * Get settings used for rendering.
   */
  get renderHints(): CadRenderHints {
    return this.cadNode.renderHints;
  }

  /**
   * Specify settings for rendering.
   */
  set renderHints(hints: CadRenderHints) {
    this.cadNode.renderHints = hints;
  }

  /**
   * Get settings used for loading pipeline.
   */
  get loadingHints(): CadLoadingHints {
    return this.cadNode.loadingHints;
  }

  /**
   * Specify settings for loading pipeline.
   */
  set loadingHints(hints: CadLoadingHints) {
    this.cadNode.loadingHints = hints;
  }

  /**
   * The CDF model ID of the model.
   */
  readonly modelId: number;
  /**
   * The CDF revision ID of the model.
   */
  readonly revisionId: number;
  /** @internal */
  readonly cadNode: CadNode;

  private readonly cadModel: CadModelMetadata;
  private readonly nodeColors: Map<number, [number, number, number]>;
  private readonly selectedNodes: Set<number>;
  private readonly hiddenNodes: Set<number>;
  private readonly client: CogniteClient;
  private readonly nodeIdAndTreeIndexMaps: NodeIdAndTreeIndexMaps;

  /** @internal */
  constructor(modelId: number, revisionId: number, cadNode: CadNode, client: CogniteClient) {
    super();
    this.modelId = modelId;
    this.revisionId = revisionId;
    this.cadModel = cadNode.cadModelMetadata;
    this.client = client;
    this.nodeColors = new Map();
    this.hiddenNodes = new Set();
    this.selectedNodes = new Set();
    this.nodeIdAndTreeIndexMaps = new NodeIdAndTreeIndexMaps(modelId, revisionId, client);

    const nodeAppearanceProvider: NodeAppearanceProvider = {
      styleNode: (treeIndex: number) => {
        let style = DefaultNodeAppearance.NoOverrides;
        if (this.hiddenNodes.has(treeIndex)) {
          style = { ...style, ...DefaultNodeAppearance.Hidden };
        }
        if (this.nodeColors.has(treeIndex)) {
          style = { ...style, color: this.nodeColors.get(treeIndex) };
        }
        if (this.selectedNodes.has(treeIndex)) {
          style = { ...style, ...DefaultNodeAppearance.Highlighted };
        }
        return style;
      }
    };

    cadNode.materialManager.setNodeAppearanceProvider(this.cadModel.blobUrl, nodeAppearanceProvider);
    cadNode.requestNodeUpdate([...Array(cadNode.sectorScene.maxTreeIndex + 1).keys()]);

    this.cadNode = cadNode;

    this.add(this.cadNode);
  }

  /**
   * Maps a position retrieved from the CDF API (e.g. 3D node information) to
   * coordinates in "ThreeJS model space". This is necessary because CDF has a right-handed
   * Z-up coordinate system while ThreeJS uses a right-hand Y-up coordinate system.
   * @param p     The CDF coordinate to transform
   * @param out   Optional preallocated buffer for storing the result
   */
  mapFromCdfToModelCoordinates(p: THREE.Vector3, out?: THREE.Vector3): THREE.Vector3 {
    out = out !== undefined ? out : new THREE.Vector3();
    const { v } = mapCoordinatesBuffers;
    fromThreeVector3(v, p);
    return toThreeVector3(out, v, this.cadModel.modelTransformation);
  }

  /**
   * Maps from a 3D position in "ThreeJS model space" (e.g. a ray intersection coordinate)
   * to coordinates in "CDF space". This is necessary because CDF has a right-handed
   * Z-up coordinate system while ThreeJS uses a right-hand Y-up coordinate system.
   * @param p       The ThreeJS coordinate to transform
   * @param out     Optional preallocated buffer for storing the result
   */
  mapPositionFromModelToCdfCoordinates(p: THREE.Vector3, out?: THREE.Vector3): THREE.Vector3 {
    out = out !== undefined ? out : new THREE.Vector3();
    const { v } = mapCoordinatesBuffers;
    fromThreeVector3(v, p, this.cadModel.modelTransformation);
    return toThreeVector3(out, v);
  }

  /**
   * Cleans up used resources.
   */
  dispose() {
    this.children = [];
  }

  /**
   * @deprecated
   * @throws NotSupportedInMigrationWrapperError
   */
  getSubtreeNodeIds(_nodeId: number, _subtreeSize?: number): Promise<number[]> {
    throw new NotSupportedInMigrationWrapperError('Use getSubtreeTreeIndices(treeIndex: number)');
  }

  async getSubtreeTreeIndices(treeIndex: number): Promise<number[]> {
    const treeIndices = await this.determineTreeIndices(treeIndex, true);
    return treeIndices.asArray();
  }

  /**
   * @deprecated Use {@link Cognite3DModel.getModelBoundingBox} or {@link Cognite3DModel.getBoundingBoxFromCdf}.
   * @throws NotSupportedInMigrationWrapperError
   */
  getBoundingBox(_nodeId?: number, _box?: THREE.Box3): THREE.Box3 {
    throw new NotSupportedInMigrationWrapperError('Use getBoundingBoxFromCdf(nodeId: number) or getModelBoundingBox()');
  }

  /**
   * Determines the full bounding box of the model.
   * @param outBbox Optional. Used to write result to.
   * @returns models bounding box.
   * @example
   * ```js
   * const box = new THREE.Box3()
   * model.getModelBoundingBox(box);
   * // box now has the bounding box
   *```
   * ```js
   * // the following code does the same
   * const box = model.getModelBoundingBox();
   * ```
   */
  getModelBoundingBox(outBbox?: THREE.Box3): THREE.Box3 {
    const bounds = this.cadModel.scene.root.bounds;
    return toThreeJsBox3(outBbox || new THREE.Box3(), bounds, this.cadModel.modelTransformation);
  }

  /**
   * Apply transformation matrix to the model.
   * @param matrix Matrix to be applied.
   * @internal
   */
  updateTransformation(matrix: THREE.Matrix4): void {
    this.cadNode.applyMatrix4(matrix);
    this.cadNode.updateMatrixWorld(false);
  }

  /** @internal */
  updateNodeIdMaps(sector: Map<number, number>) {
    this.nodeIdAndTreeIndexMaps.updateMaps(sector);
  }

  /**
   * Fetches a bounding box from the CDF by the nodeId.
   * @param nodeId
   * @param box Optional. Used to write result to.
   * @example
   * ```js
   * const box = new THREE.Box3()
   * const nodeId = 100500;
   * model.getBoundingBoxFromCdf(nodeId, box);
   * // box now has the bounding box
   *```
   * ```js
   * // the following code does the same
   * const box = model.getBoundingBoxFromCdf(nodeId);
   * ```
   */
  async getBoundingBoxFromCdf(nodeId: number, box?: THREE.Box3): Promise<THREE.Box3> {
    const response = await this.client.revisions3D.retrieve3DNodes(this.modelId, this.revisionId, [{ id: nodeId }]);
    if (response.length < 1) {
      throw new Error('NodeId not found');
    }
    const boundingBox3D = response[0].boundingBox;
    const min = boundingBox3D.min;
    const max = boundingBox3D.max;
    const result = box || new THREE.Box3();
    result.min.set(min[0], min[1], min[2]);
    result.max.set(max[0], max[1], max[2]);
    return result.applyMatrix4(toThreeMatrix4(this.cadModel.modelTransformation.modelMatrix));
  }

  /**
   * @deprecated Use {@link Cognite3DModel.iterateNodesByTreeIndex} instead.
   * @throws NotSupportedInMigrationWrapperError
   */
  iterateNodes(_action: (nodeId: number, treeIndex?: number) => void): void {
    throw new NotSupportedInMigrationWrapperError('Use iterateNodesByTreeIndex(action: (treeIndex: number) => void)');
  }

  /**
   * @param action Function that will be called with a treeIndex argument.
   * @example
   * ```js
   * const logIndex = (treeIndex) => console.log(treeIndex);
   * model.iterateNodesByTreeIndex(logIndex); // 0, 1, 2, ...
   * ```
   */
  iterateNodesByTreeIndex(action: (treeIndex: number) => void): void {
    for (let i = 0; i < this.cadModel.scene.maxTreeIndex; i++) {
      action(i);
    }
  }

  /**
   * @deprecated Use {@link Cognite3DModel.iterateNodesByTreeIndex} instead.
   * @throws NotSupportedInMigrationWrapperError
   */
  iterateSubtree(
    _nodeId: number,
    _action: (nodeId: number, treeIndex?: number) => void,
    _treeIndex?: number,
    _subtreeSize?: number
  ): Promise<boolean> {
    throw new NotSupportedInMigrationWrapperError(
      'Use iterateSubtreeByTreeIndex(treeIndex: number, action: (treeIndex: number) => void)'
    );
  }
  async iterateSubtreeByTreeIndex(treeIndex: number, action: (treeIndex: number) => void): Promise<number> {
    const treeIndices = await this.determineTreeIndices(treeIndex, true);
    treeIndices.forEach(action);
    return treeIndices.count;
  }

  /**
   * Get node color by nodeId. You can only get those colors, that you've set with
   * {@link Cognite3DModel.setNodeColor} or {@link Cognite3DModel.setNodeColorByTreeIndex}.
   * Otherwise `{ r: 255, g: 255, b: 255 }` is returned as the fallback.
   * @param nodeId
   * @example
   * ```js
   * let color = model.getNodeColor(nodeId);
   * ```
   */
  async getNodeColor(nodeId: number): Promise<Color> {
    try {
      const treeIndex = await this.nodeIdAndTreeIndexMaps.getTreeIndex(nodeId);
      const color = this.nodeColors.get(treeIndex);
      if (!color) {
        // TODO: migration wrapper currently does not support looking up colors not set by the user
        throw new NotSupportedInMigrationWrapperError();
      }
      const [r, g, b] = color;
      return {
        r,
        g,
        b
      };
    } catch (error) {
      trackError(error, {
        moduleName: 'Cognite3DModel',
        methodName: 'getNodeColor'
      });
      return {
        r: 255,
        g: 255,
        b: 255
      };
    }
  }

  /**
   * Set node color by node ID.
   * This method is async because nodeId might be not loaded yet.
   * @deprecated Use {@link Cognite3DModel.setNodeColorByTreeIndex}
   * @param nodeId
   * @param r       Red component (0-255)
   * @param g       Green component (0-255)
   * @param b       Blue componenet (0-255)
   */
  async setNodeColor(nodeId: number, r: number, g: number, b: number): Promise<void> {
    const treeIndex = await this.nodeIdAndTreeIndexMaps.getTreeIndex(nodeId);
    await this.setNodeColorByTreeIndex(treeIndex, r, g, b);
  }

  /**
<<<<<<< HEAD
   * Set node color by tree index.
   * @param treeIndex
   * @param r
   * @param g
   * @param b
   * @example
   * ```js
   * model.setNodeColorByTreeIndex(treeIndex, 255, 0, 0);
   * ```
   */
  setNodeColorByTreeIndex(treeIndex: number, r: number, g: number, b: number) {
    this.nodeColors.set(treeIndex, [r, g, b]);
    this.cadNode.requestNodeUpdate([treeIndex]);
=======
   * Update color of a 3D node identified by it's tree index.
   * @param treeIndex       Tree index of the node to update
   * @param r               Red component (0-255)
   * @param g               Green component (0-255)
   * @param b               Blue component (0-255)
   * @param applyToChildren When true, the color will be applied to all descendants
   * @returns               Promise that resolves to number of nodes affected
   */
  async setNodeColorByTreeIndex(
    treeIndex: number,
    r: number,
    g: number,
    b: number,
    applyToChildren = false
  ): Promise<number> {
    const treeIndices = await this.determineTreeIndices(treeIndex, applyToChildren);
    const color: [number, number, number] = [r, g, b];
    treeIndices.forEach(idx => this.nodeColors.set(idx, color));
    this.cadNode.requestNodeUpdate(treeIndices);
    return treeIndices.count;
>>>>>>> 6a6cf794
  }

  /**
   * Set original node color by node ID.
   * This method is async because node ID might be not loaded yet.
   * @deprecated {@link Cognite3DModel.resetNodeColorByTreeIndex}
   * @param nodeId
   */
  async resetNodeColor(nodeId: number): Promise<void> {
    const treeIndex = await this.nodeIdAndTreeIndexMaps.getTreeIndex(nodeId);
    await this.resetNodeColorByTreeIndex(treeIndex);
  }

<<<<<<< HEAD
  /**
   * Set original node color by tree index.
   * @param treeIndex
   */
  resetNodeColorByTreeIndex(treeIndex: number) {
    this.nodeColors.delete(treeIndex);
    this.cadNode.requestNodeUpdate([treeIndex]);
=======
  async resetNodeColorByTreeIndex(treeIndex: number, applyToChildren = false): Promise<number> {
    const treeIndices = await this.determineTreeIndices(treeIndex, applyToChildren);
    treeIndices.forEach(idx => this.nodeColors.delete(idx));
    this.cadNode.requestNodeUpdate(treeIndices);
    return treeIndices.count;
>>>>>>> 6a6cf794
  }

  /**
   * Restore original colors for all nodes.
   */
  resetAllNodeColors() {
    const treeIndices = [...this.nodeColors.keys()];
    this.nodeColors.clear();
    this.cadNode.requestNodeUpdate(treeIndices);
  }

  /**
   * Highlight node by node ID.
   * This method is async because node ID might be not loaded yet.
   * @deprecated {@link Use Cognite3DModel.selectNodeByTreeIndex}
   * @param nodeId
   */
  async selectNode(nodeId: number): Promise<void> {
    const treeIndex = await this.nodeIdAndTreeIndexMaps.getTreeIndex(nodeId);
    this.selectNodeByTreeIndex(treeIndex);
  }

<<<<<<< HEAD
  /**
   * Highlight node by tree index.
   * @param treeIndex
   */
  selectNodeByTreeIndex(treeIndex: number) {
    this.selectedNodes.add(treeIndex);
    this.cadNode.requestNodeUpdate([treeIndex]);
=======
  async selectNodeByTreeIndex(treeIndex: number, applyToChildren = false): Promise<number> {
    const treeIndices = await this.determineTreeIndices(treeIndex, applyToChildren);
    treeIndices.forEach(idx => this.selectedNodes.add(idx));
    this.cadNode.requestNodeUpdate(treeIndices);
    return treeIndices.count;
>>>>>>> 6a6cf794
  }

  /**
   * Removes selection from the node by node ID
   */
  async deselectNode(nodeId: number): Promise<void> {
    const treeIndex = await this.nodeIdAndTreeIndexMaps.getTreeIndex(nodeId);
    await this.deselectNodeByTreeIndex(treeIndex);
  }

<<<<<<< HEAD
  /**
   * Removes selection from the node by tree index
   */
  deselectNodeByTreeIndex(treeIndex: number) {
    this.selectedNodes.delete(treeIndex);
    this.cadNode.requestNodeUpdate([treeIndex]);
=======
  async deselectNodeByTreeIndex(treeIndex: number, applyToChildren = false): Promise<number> {
    const treeIndices = await this.determineTreeIndices(treeIndex, applyToChildren);
    treeIndices.forEach(idx => this.selectedNodes.delete(idx));
    this.cadNode.requestNodeUpdate(treeIndices);
    return treeIndices.count;
>>>>>>> 6a6cf794
  }

  /**
   * Removes selection from all nodes.
   */
  deselectAllNodes(): void {
    const selectedNodes = Array.from(this.selectedNodes);
    this.selectedNodes.clear();
    this.cadNode.requestNodeUpdate(selectedNodes);
  }

  /**
   * Show the node by node ID, that was hidden by {@link Cognite3DModel.hideNodeByTreeIndex},
   * {@link Cognite3DModel.hideNode} or {@link Cognite3DModel.hideAllNodes}
   * This method is async because nodeId might be not loaded yet.
   * @deprecated Use {@link Cognite3DModel.showNodeByTreeIndex}
   * @param nodeId
   * @example
   * ```js
   * model.hideAllNodes();
   * model.showNode(nodeId);
   * ```
   */
  async showNode(nodeId: number): Promise<void> {
    const treeIndex = await this.nodeIdAndTreeIndexMaps.getTreeIndex(nodeId);
    this.showNodeByTreeIndex(treeIndex);
  }

<<<<<<< HEAD
  /**
   * Show the node by tree index, that was hidden by {@link Cognite3DModel.hideNodeByTreeIndex},
   * {@link Cognite3DModel.hideNode} or {@link Cognite3DModel.hideAllNodes}
   * @param treeIndex
   */
  showNodeByTreeIndex(treeIndex: number): void {
=======
  async showNodeByTreeIndex(treeIndex: number, applyToChildren = false): Promise<number> {
    const treeIndices = await this.determineTreeIndices(treeIndex, applyToChildren);
>>>>>>> 6a6cf794
    this.hiddenNodes.delete(treeIndex);
    this.cadNode.requestNodeUpdate([treeIndex]);
    return treeIndices.count;
  }

  /**
   * Show all the nodes that were hidden by {@link Cognite3DModel.hideNodeByTreeIndex},
   * {@link Cognite3DModel.hideNode} or {@link Cognite3DModel.hideAllNodes}
   */
  showAllNodes(): void {
    const wasHidden = Array.from(this.hiddenNodes.values());
    this.hiddenNodes.clear();
    this.cadNode.requestNodeUpdate(wasHidden);
  }

  /**
   * Hides all nodes in the model.
   * @param makeGray Not supported.
   * @throws NotSupportedInMigrationWrapperError if `makeGray` is passed
   */
  hideAllNodes(makeGray?: boolean): void {
    if (makeGray) {
      throw new NotSupportedInMigrationWrapperError('makeGray is not supported');
    }
    for (let i = 0; i < this.cadModel.scene.maxTreeIndex; i++) {
      this.hiddenNodes.add(i);
    }
    this.cadNode.requestNodeUpdate(Array.from(this.hiddenNodes.values()));
  }

  /**
   * Hide the node by node ID.
   * This method is async because nodeId might be not loaded yet.
   * @deprecated Use {@link Cognite3DModel.hideNodeByTreeIndex}
   * @param nodeId
   * @param makeGray Not supported yet.
   */
  async hideNode(nodeId: number, makeGray?: boolean): Promise<void> {
    const treeIndex = await this.nodeIdAndTreeIndexMaps.getTreeIndex(nodeId);
    await this.hideNodeByTreeIndex(treeIndex, makeGray);
  }

<<<<<<< HEAD
  /**
   * Hide the node by tree index.
   * @param treeIndex
   * @param makeGray Not supported.
   * @throws NotSupportedInMigrationWrapperError if `makeGray` is passed
   */
  hideNodeByTreeIndex(treeIndex: number, makeGray?: boolean): void {
=======
  async hideNodeByTreeIndex(treeIndex: number, makeGray?: boolean, applyToChildren = false): Promise<number> {
>>>>>>> 6a6cf794
    if (makeGray) {
      throw new NotSupportedInMigrationWrapperError('makeGray is not supported');
    }
    const treeIndices = await this.determineTreeIndices(treeIndex, applyToChildren);
    treeIndices.forEach(idx => this.hiddenNodes.add(idx));
    this.cadNode.requestNodeUpdate(treeIndices);
    return treeIndices.count;
  }

  /** @internal */
  tryGetNodeId(treeIndex: number): number | undefined {
    return this.nodeIdAndTreeIndexMaps.getNodeId(treeIndex);
  }

  /**
   * Maps a list of Node IDs to tree indices for use with the API.
   * This function is useful when you have a list of nodes, e.g. from
   * Asset Mappings, that you want to highlight, hide, color etc in the viewer.
   *
   * @param nodeIds List of node IDs to map to tree indices.
   * @returns A list of tree indices corresponing to the elements in the input.
   * @throws If an invalid node ID is provided the function throws an error.
   */
  async mapNodeIdsToTreeIndices(nodeIds: number[]): Promise<number[]> {
    return this.nodeIdAndTreeIndexMaps.getTreeIndices(nodeIds);
  }

  private async determineTreeIndices(treeIndex: number, includeDescendants: boolean): Promise<NumericRange> {
    let subtreeSize = 1;
    if (includeDescendants) {
      const subtreeSizePromise = await this.nodeIdAndTreeIndexMaps.getSubtreeSize(treeIndex);
      subtreeSize = subtreeSizePromise !== undefined ? subtreeSizePromise : 1;
    }
    return new NumericRange(treeIndex, subtreeSize);
  }
}<|MERGE_RESOLUTION|>--- conflicted
+++ resolved
@@ -10,18 +10,13 @@
 import { Color } from './types';
 import { CogniteModelBase } from './CogniteModelBase';
 import { NotSupportedInMigrationWrapperError } from './NotSupportedInMigrationWrapperError';
-<<<<<<< HEAD
-import { toThreeJsBox3, toThreeMatrix4, toThreeVector3, fromThreeVector3 } from '@/utilities';
-import { CadLoadingHints, CadNode, CadRenderHints } from '@/experimental';
-=======
 import { toThreeJsBox3, toThreeMatrix4, toThreeVector3, fromThreeVector3, NumericRange } from '@/utilities';
 import { CadRenderHints, CadNode } from '@/experimental';
 import { CadLoadingHints } from '@/datamodels/cad/CadLoadingHints';
->>>>>>> 6a6cf794
 import { CadModelMetadata } from '@/datamodels/cad/CadModelMetadata';
 import { NodeAppearanceProvider, DefaultNodeAppearance } from '@/datamodels/cad/NodeAppearance';
 import { trackError } from '@/utilities/metrics';
-import { SupportedModelTypes } from '@/datamodels/base';
+import { SupportedModelTypes } from '../types';
 
 const mapCoordinatesBuffers = {
   v: vec3.create()
@@ -32,12 +27,7 @@
  * @noInheritDoc
  */
 export class Cognite3DModel extends THREE.Object3D implements CogniteModelBase {
-<<<<<<< HEAD
-  // overrides `THREE.Object3D` type property with 'cad' value
-  public readonly type: SupportedModelTypes = SupportedModelTypes.CAD;
-=======
   public readonly type: SupportedModelTypes = 'cad';
->>>>>>> 6a6cf794
 
   /**
    * Get settings used for rendering.
@@ -336,21 +326,6 @@
   }
 
   /**
-<<<<<<< HEAD
-   * Set node color by tree index.
-   * @param treeIndex
-   * @param r
-   * @param g
-   * @param b
-   * @example
-   * ```js
-   * model.setNodeColorByTreeIndex(treeIndex, 255, 0, 0);
-   * ```
-   */
-  setNodeColorByTreeIndex(treeIndex: number, r: number, g: number, b: number) {
-    this.nodeColors.set(treeIndex, [r, g, b]);
-    this.cadNode.requestNodeUpdate([treeIndex]);
-=======
    * Update color of a 3D node identified by it's tree index.
    * @param treeIndex       Tree index of the node to update
    * @param r               Red component (0-255)
@@ -371,7 +346,6 @@
     treeIndices.forEach(idx => this.nodeColors.set(idx, color));
     this.cadNode.requestNodeUpdate(treeIndices);
     return treeIndices.count;
->>>>>>> 6a6cf794
   }
 
   /**
@@ -385,21 +359,15 @@
     await this.resetNodeColorByTreeIndex(treeIndex);
   }
 
-<<<<<<< HEAD
   /**
    * Set original node color by tree index.
    * @param treeIndex
    */
-  resetNodeColorByTreeIndex(treeIndex: number) {
-    this.nodeColors.delete(treeIndex);
-    this.cadNode.requestNodeUpdate([treeIndex]);
-=======
   async resetNodeColorByTreeIndex(treeIndex: number, applyToChildren = false): Promise<number> {
     const treeIndices = await this.determineTreeIndices(treeIndex, applyToChildren);
     treeIndices.forEach(idx => this.nodeColors.delete(idx));
     this.cadNode.requestNodeUpdate(treeIndices);
     return treeIndices.count;
->>>>>>> 6a6cf794
   }
 
   /**
@@ -422,21 +390,15 @@
     this.selectNodeByTreeIndex(treeIndex);
   }
 
-<<<<<<< HEAD
   /**
    * Highlight node by tree index.
    * @param treeIndex
    */
-  selectNodeByTreeIndex(treeIndex: number) {
-    this.selectedNodes.add(treeIndex);
-    this.cadNode.requestNodeUpdate([treeIndex]);
-=======
   async selectNodeByTreeIndex(treeIndex: number, applyToChildren = false): Promise<number> {
     const treeIndices = await this.determineTreeIndices(treeIndex, applyToChildren);
     treeIndices.forEach(idx => this.selectedNodes.add(idx));
     this.cadNode.requestNodeUpdate(treeIndices);
     return treeIndices.count;
->>>>>>> 6a6cf794
   }
 
   /**
@@ -447,20 +409,14 @@
     await this.deselectNodeByTreeIndex(treeIndex);
   }
 
-<<<<<<< HEAD
   /**
    * Removes selection from the node by tree index
    */
-  deselectNodeByTreeIndex(treeIndex: number) {
-    this.selectedNodes.delete(treeIndex);
-    this.cadNode.requestNodeUpdate([treeIndex]);
-=======
   async deselectNodeByTreeIndex(treeIndex: number, applyToChildren = false): Promise<number> {
     const treeIndices = await this.determineTreeIndices(treeIndex, applyToChildren);
     treeIndices.forEach(idx => this.selectedNodes.delete(idx));
     this.cadNode.requestNodeUpdate(treeIndices);
     return treeIndices.count;
->>>>>>> 6a6cf794
   }
 
   /**
@@ -489,17 +445,13 @@
     this.showNodeByTreeIndex(treeIndex);
   }
 
-<<<<<<< HEAD
   /**
    * Show the node by tree index, that was hidden by {@link Cognite3DModel.hideNodeByTreeIndex},
    * {@link Cognite3DModel.hideNode} or {@link Cognite3DModel.hideAllNodes}
    * @param treeIndex
    */
-  showNodeByTreeIndex(treeIndex: number): void {
-=======
   async showNodeByTreeIndex(treeIndex: number, applyToChildren = false): Promise<number> {
     const treeIndices = await this.determineTreeIndices(treeIndex, applyToChildren);
->>>>>>> 6a6cf794
     this.hiddenNodes.delete(treeIndex);
     this.cadNode.requestNodeUpdate([treeIndex]);
     return treeIndices.count;
@@ -542,17 +494,13 @@
     await this.hideNodeByTreeIndex(treeIndex, makeGray);
   }
 
-<<<<<<< HEAD
   /**
    * Hide the node by tree index.
    * @param treeIndex
    * @param makeGray Not supported.
    * @throws NotSupportedInMigrationWrapperError if `makeGray` is passed
    */
-  hideNodeByTreeIndex(treeIndex: number, makeGray?: boolean): void {
-=======
   async hideNodeByTreeIndex(treeIndex: number, makeGray?: boolean, applyToChildren = false): Promise<number> {
->>>>>>> 6a6cf794
     if (makeGray) {
       throw new NotSupportedInMigrationWrapperError('makeGray is not supported');
     }
