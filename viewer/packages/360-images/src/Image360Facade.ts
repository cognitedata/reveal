--- conflicted
+++ resolved
@@ -4,19 +4,11 @@
 import * as THREE from 'three';
 import first from 'lodash/first';
 
-<<<<<<< HEAD
-import { Image360Entity } from './Image360Entity';
-import { Image360EntityFactory } from './Image360EntityFactory';
-import { Image360Icon } from './Image360Icon';
-import { Image360LoadingCache } from './Image360LoadingCache';
-import { Log } from '@reveal/logger';
-=======
 import { Image360Entity } from './entity/Image360Entity';
 import { Image360LoadingCache } from './cache/Image360LoadingCache';
 import { Image360CollectionFactory } from './collection/Image360CollectionFactory';
 import { DefaultImage360Collection } from './collection/DefaultImage360Collection';
 import pullAll from 'lodash/pullAll';
->>>>>>> 74bc1b04
 
 export class Image360Facade<T> {
   private readonly _image360Collections: DefaultImage360Collection[];
@@ -67,10 +59,7 @@
   }
 
   public preload(entity: Image360Entity): Promise<void> {
-    return this._image360Cache.cachedPreload(entity).catch(e => {
-      Log.info(e);
-      return Promise.resolve();
-    });
+    return this._image360Cache.cachedPreload(entity);
   }
 
   public intersect(
