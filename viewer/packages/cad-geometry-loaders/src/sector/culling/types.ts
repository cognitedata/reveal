/*!
 * Copyright 2021 Cognite AS
 */
import * as THREE from 'three';
<<<<<<< HEAD
import { SectorMetadata, CadModelMetadata, LevelOfDetail, WantedSector } from '@reveal/cad-parsers';
import { PrioritizedArea } from '@reveal/cad-styling';
=======
import { CadModelMetadata, LevelOfDetail, WantedSector } from '@reveal/cad-parsers';
>>>>>>> 289caa8a

import { CadLoadingHints } from '../../CadLoadingHints';
import { CadModelSectorBudget } from '../../CadModelSectorBudget';
import { CadNode } from '@reveal/rendering';

export interface DetermineSectorsInput {
  camera: THREE.PerspectiveCamera;
  clippingPlanes: THREE.Plane[];
  cadModelsMetadata: CadModelMetadata[];
  loadingHints: CadLoadingHints;
  cameraInMotion: boolean;
  budget: CadModelSectorBudget;
  prioritizedAreas: PrioritizedArea[];
}

export type DetermineSectorsPayload = {
  camera: THREE.PerspectiveCamera;
  clippingPlanes: THREE.Plane[];
  models: CadNode[];
  loadingHints: CadLoadingHints;
  cameraInMotion: boolean;
  budget: CadModelSectorBudget;
};

/**
 * Statistics for how much data is required to load set of sectors.
 */
export type SectorLoadingSpent = {
  /**
   * Estimated number of bytes to download sectors.
   */
  readonly downloadSize: number;
  /**
   * Estimated number of draw calls required to draw the sectors.
   */
  readonly drawCalls: number;
  /**
   * Estimated "render cost" which can be compared to triangle count (but
   * due to how Reveal renders primitives doesn't map directly to triangles).
   */
  readonly renderCost: number;

  /**
   * Total number of sectors to load.
   */
  readonly loadedSectorCount: number;
  /**
   * Number of 'simple' sectors to load.
   */
  readonly simpleSectorCount: number;
  /**
   * Number of 'detailed' sectors to load.
   */
  readonly detailedSectorCount: number;
  /**
   * How many sectors that was "forced prioritized".
   */
  readonly forcedDetailedSectorCount: number;
  /**
   * The total number of sectors in models we are loading.
   */
  readonly totalSectorCount: number;
  /**
   * How much of the prioritized nodes that are loaded (between 0 and 1).
   */
  readonly accumulatedPriority: number;
};

export type SectorCost = {
  downloadSize: number;
  drawCalls: number;
  renderCost: number;
};

export function addSectorCost(sum: SectorCost, cost: SectorCost) {
  sum.downloadSize += cost.downloadSize;
  sum.drawCalls += cost.drawCalls;
  sum.renderCost += cost.renderCost;
}

export function reduceSectorCost(sum: SectorCost, cost: SectorCost) {
  sum.downloadSize -= cost.downloadSize;
  sum.drawCalls -= cost.drawCalls;
  sum.renderCost -= cost.renderCost;
}

export type PrioritizedWantedSector = WantedSector & { priority: number };

/**
 * Delegates that computes 'cost' of loading/visualizing a given sector.
 */
export type DetermineSectorCostDelegate<TSectorMetadata> = (
  sector: TSectorMetadata,
  levelOfDetail: LevelOfDetail
) => SectorCost;<|MERGE_RESOLUTION|>--- conflicted
+++ resolved
@@ -2,12 +2,9 @@
  * Copyright 2021 Cognite AS
  */
 import * as THREE from 'three';
-<<<<<<< HEAD
-import { SectorMetadata, CadModelMetadata, LevelOfDetail, WantedSector } from '@reveal/cad-parsers';
+
 import { PrioritizedArea } from '@reveal/cad-styling';
-=======
 import { CadModelMetadata, LevelOfDetail, WantedSector } from '@reveal/cad-parsers';
->>>>>>> 289caa8a
 
 import { CadLoadingHints } from '../../CadLoadingHints';
 import { CadModelSectorBudget } from '../../CadModelSectorBudget';
@@ -30,6 +27,7 @@
   loadingHints: CadLoadingHints;
   cameraInMotion: boolean;
   budget: CadModelSectorBudget;
+  prioritizedAreas: PrioritizedArea[];
 };
 
 /**
