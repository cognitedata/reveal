--- conflicted
+++ resolved
@@ -47,13 +47,11 @@
 apps/raw-explorer @cognitedata/team-hebe
 apps/iot-hub              @davidlky @geircognite @muradsater
 
-<<<<<<< HEAD
 # Vision
 apps/vision              @cognitedata/cdf-user-experience
-=======
+
 # Interactive Diagrams
 apps/interactive-diagrams @cognitedata/team-hebe
->>>>>>> 8f0f4f34
 
 # 3D / Reveal
 apps/3d-management                @cognitedata/3d-reveal-viewer-team
