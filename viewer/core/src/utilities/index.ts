--- conflicted
+++ resolved
@@ -10,10 +10,6 @@
 export { isMobileOrTablet } from './isMobileOrTablet';
 export { emissionLastMillis } from './rxOperations';
 export { NumericRange } from './NumericRange';
-<<<<<<< HEAD
 export { assertNever } from './assertNever';
-=======
-export { assertNever } from './assertNever';
-export { traverseDepthFirst } from './objectTraversal';
-export * from './events';
->>>>>>> 47fc5740
+
+export * from './events';