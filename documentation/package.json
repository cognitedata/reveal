{
  "name": "@cognite/reveal-documentation",
  "version": "1.0.0",
  "private": true,
  "author": "Maksim Nesterenko <maksim.nesterenko@cognite.com>",
  "contributors": [
    "Lars Moastuen <lars.moastuen@cognite.com>",
    "Joachim Bjørne <joachim.bjorne@cognite.com>",
    "Christopher Tannum <christopher.tannum@cognite.com>",
    "Maksim Nesterenko <maksim.nesterenko@cognite.com>"
  ],
  "workspaces": [
    "versioned_docs/*",
    "docs"
  ],
  "scripts": {
    "start": "cross-env HTTPS=true NODE_OPTIONS=--max_old_space_size=4096 docusaurus start --port=9000",
    "build": "cross-env NODE_OPTIONS=--max_old_space_size=4096 docusaurus build",
    "build:fast": "cross-env NODE_OPTIONS=--max_old_space_size=4096 docusaurus build --no-minify",
    "swizzle": "docusaurus swizzle",
    "ws:copyfiles": "copyfiles",
    "ws:replace": "replace"
  },
  "dependencies": {
    "@azure/msal-browser": "2.32.1",
    "@docusaurus/core": "2.2.0",
    "@docusaurus/preset-classic": "2.2.0",
    "@docusaurus/theme-live-codeblock": "2.2.0",
    "clsx": "1.2.1",
    "cross-env": "7.0.3",
    "ieee754": "1.2.1",
<<<<<<< HEAD
    "npm-to-yarn": "1.2.0",
    "query-string": "8.0.0",
=======
    "npm-to-yarn": "1.2.1",
    "query-string": "7.1.3",
>>>>>>> 7659b43b
    "react": "18.2.0",
    "react-dom": "18.2.0",
    "react-live": "3.1.1",
    "styled-components": "5.3.6"
  },
  "devDependencies": {
    "@docusaurus/remark-plugin-npm2yarn": "^2.2.0",
    "@types/react": "18.0.26",
    "@types/styled-components": "5.1.26",
    "copyfiles": "2.4.1",
    "docusaurus-plugin-typedoc": "0.18.0",
    "replace": "1.2.2",
    "rimraf": "3.0.2",
    "typedoc": "0.23.23",
    "typedoc-plugin-markdown": "3.14.0",
    "typedoc-plugin-no-inherit": "1.4.0",
    "typescript": "4.9.4"
  },
  "browserslist": {
    "production": [
      ">1%",
      "not dead",
      "not ie 11",
      "not op_mini all"
    ],
    "development": [
      "last 1 chrome version",
      "last 1 firefox version",
      "last 1 safari version"
    ]
  }
}<|MERGE_RESOLUTION|>--- conflicted
+++ resolved
@@ -29,13 +29,8 @@
     "clsx": "1.2.1",
     "cross-env": "7.0.3",
     "ieee754": "1.2.1",
-<<<<<<< HEAD
-    "npm-to-yarn": "1.2.0",
+    "npm-to-yarn": "1.2.1",
     "query-string": "8.0.0",
-=======
-    "npm-to-yarn": "1.2.1",
-    "query-string": "7.1.3",
->>>>>>> 7659b43b
     "react": "18.2.0",
     "react-dom": "18.2.0",
     "react-live": "3.1.1",
