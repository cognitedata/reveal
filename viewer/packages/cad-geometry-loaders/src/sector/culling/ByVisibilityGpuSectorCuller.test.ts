/*!
 * Copyright 2021 Cognite AS
 */
import * as THREE from 'three';

import { DetermineSectorsInput, SectorCost } from './types';
import { OrderSectorsByVisibilityCoverage } from './OrderSectorsByVisibilityCoverage';
import { ByVisibilityGpuSectorCuller } from './ByVisibilityGpuSectorCuller';
import { CadModelSectorBudget } from '../../CadModelSectorBudget';

import { PropType } from '../../utilities/reflection';

import { CadMaterialManager, CadNode } from '@reveal/rendering';
import { SectorMetadata, CadModelMetadata, LevelOfDetail } from '@reveal/cad-parsers';
<<<<<<< HEAD


import { createGlContext, createCadModelMetadata, generateV8SectorTree } from '../../../../../test-utilities';
import { Mock } from 'moq.ts';
=======
>>>>>>> 359bc54b
import { SectorRepository } from '@reveal/sector-loader';

import {
  createGlContext,
  createCadModelMetadata,
  generateV8SectorTree,
  createV9SectorMetadata
} from '../../../../../test-utilities';
import { Mock } from 'moq.ts';

describe('ByVisibilityGpuSectorCuller', () => {
  const materialManager = new CadMaterialManager();
  const setModelsMock: PropType<OrderSectorsByVisibilityCoverage, 'setModels'> = jest.fn();
  const setClippingMock: PropType<OrderSectorsByVisibilityCoverage, 'setClipping'> = jest.fn();
  const orderSectorsByVisibilityMock: PropType<OrderSectorsByVisibilityCoverage, 'orderSectorsByVisibility'> =
    jest.fn();
  const context = createGlContext(64, 64, { preserveDrawingBuffer: true });
  const renderer = new THREE.WebGLRenderer({ context });

  const coverageUtil: OrderSectorsByVisibilityCoverage = {
    setModels: setModelsMock,
    setClipping: setClippingMock,
    orderSectorsByVisibility: camera => {
      orderSectorsByVisibilityMock(camera);
      return [];
    },
    cullOccludedSectors: (_camera, sectors) => {
      return sectors;
    },
    dispose: jest.fn()
  };
  const camera = new THREE.PerspectiveCamera();

  beforeEach(() => {
    jest.resetAllMocks();
  });

  test('determineSectors throws if model is not v9', () => {
    const v8input = createDetermineSectorInput(camera, createCadModelMetadata(8, createV9SectorMetadata([0, []])));
    const culler = new ByVisibilityGpuSectorCuller({ renderer, coverageUtil });

    expect(() => culler.determineSectors(v8input)).toThrowError();
  });

  test('determineSectors sets models to coverage utility', () => {
    const culler = new ByVisibilityGpuSectorCuller({ renderer, coverageUtil });
    const model = createCadModelMetadata(8, generateV8SectorTree(1));
    const input = createDetermineSectorInput(camera, model);
    culler.determineSectors(input);
    expect(setModelsMock).toBeCalled();
  });

  test('determineSectors sets clip planes to coverage utility', () => {
    const clippingPlanes = [new THREE.Plane(), new THREE.Plane()];
    const culler = new ByVisibilityGpuSectorCuller({ renderer, coverageUtil });
    const model = createCadModelMetadata(8, generateV8SectorTree(1));
    const input = createDetermineSectorInput(camera, model);
    input.clippingPlanes = clippingPlanes;
    culler.determineSectors(input);
    expect(setClippingMock).toBeCalledWith(clippingPlanes);
  });

  test('determineSectors returns sectors for all models', () => {
    // Arrange
    const culler = new ByVisibilityGpuSectorCuller({ renderer, coverageUtil });
    const model1 = createCadModelMetadata(8, generateV8SectorTree(1));
    const model2 = createCadModelMetadata(8, generateV8SectorTree(1));
    const input = createDetermineSectorInput(camera, [model1, model2]);

    // Act
    const result = culler.determineSectors(input);
    const sectors = result.wantedSectors;

    // Assert
    expect(orderSectorsByVisibilityMock).toBeCalledTimes(1); // Only render scene once
    const sectors1 = sectors.filter(x => x.modelIdentifier === model1.modelIdentifier);
    const sectors2 = sectors.filter(x => x.modelIdentifier === model2.modelIdentifier);
    expect(sectors1).not.toBeEmpty();
    expect(model1.scene.getAllSectors().map(x => x.id)).toContainAllValues(sectors1.map(x => x.metadata.id));
    expect(sectors2).not.toBeEmpty();
    expect(model2.scene.getAllSectors().map(x => x.id)).toContainAllValues(sectors2.map(x => x.metadata.id));
  });

  test('determineSectors returns sector from coverage utility by priority', () => {
    // Arrange
    const determineSectorCost = (sector: SectorMetadata, lod: LevelOfDetail): SectorCost => {
      switch (lod) {
        case LevelOfDetail.Detailed:
          return [
            { downloadSize: 10, drawCalls: 0, renderCost: 0 },
            { downloadSize: 10, drawCalls: 0, renderCost: 0 },
            { downloadSize: 100, drawCalls: 0, renderCost: 0 }
          ][sector.id];
        case LevelOfDetail.Simple:
          return { downloadSize: 1, drawCalls: 0, renderCost: 0 };
        default:
          return { downloadSize: 0, drawCalls: 0, renderCost: 0 };
      }
    };
    const culler = new ByVisibilityGpuSectorCuller({ renderer, coverageUtil, determineSectorCost });
    const model = createCadModelMetadata(8, generateV8SectorTree(2, 2));
    const mockV8SectorRepository = new Mock<SectorRepository>();
    const cadNode = new CadNode(model, materialManager, mockV8SectorRepository.object());
    Object.defineProperty(cadNode, 'cadModel', { get: jest.fn().mockReturnValue(model) });
    // culler.(model);
    coverageUtil.orderSectorsByVisibility = () => {
      return [
        { model, sectorId: 0, priority: 1000.0 },
        { model, sectorId: 1, priority: 100.0 },
        { model, sectorId: 2, priority: 10.0 }
      ];
    };
    // Place camera far away to avoid sectors being loaded because camera is near them
    camera.position.set(1000, 1000, 1000);
    const input = createDetermineSectorInput(camera, model, {
      geometryDownloadSizeBytes: 20,
      maximumNumberOfDrawCalls: Infinity,
      highDetailProximityThreshold: 10,
      maximumRenderCost: Infinity
    });

    // Act
    const result = culler.determineSectors(input);
    const sectors = result.wantedSectors;

    // Assert
    expect(sectors.filter(x => x.levelOfDetail === LevelOfDetail.Detailed).map(x => x.metadata.id)).toEqual([0, 1]);
    expect(sectors.filter(x => x.levelOfDetail === LevelOfDetail.Simple).map(x => x.metadata.id)).toEqual([2]);
  });

  test('determineSectors limits sectors by draw calls', () => {
    // Arrange
    const determineSectorCost = (_sector: SectorMetadata, lod: LevelOfDetail): SectorCost => {
      switch (lod) {
        case LevelOfDetail.Detailed:
          return { downloadSize: 0, drawCalls: 5, renderCost: 0 };
        case LevelOfDetail.Simple:
          return { downloadSize: 0, drawCalls: 1, renderCost: 0 };
        default:
          return { downloadSize: 0, drawCalls: 0, renderCost: 0 };
      }
    };
    const culler = new ByVisibilityGpuSectorCuller({ renderer, coverageUtil, determineSectorCost });
    const model = createCadModelMetadata(8, generateV8SectorTree(2, 2));
    const mockV8SectorRepository = new Mock<SectorRepository>();
    const cadNode = new CadNode(model, materialManager, mockV8SectorRepository.object());
    Object.defineProperty(cadNode, 'cadModel', { get: jest.fn().mockReturnValue(model) });
    // culler.(model);
    coverageUtil.orderSectorsByVisibility = () => {
      return [
        { model, sectorId: 0, priority: 1000.0 },
        { model, sectorId: 1, priority: 100.0 },
        { model, sectorId: 2, priority: 10.0 }
      ];
    };
    // Place camera far away to avoid sectors being loaded because camera is near them
    camera.position.set(1000, 1000, 1000);
    const input = createDetermineSectorInput(camera, model, {
      geometryDownloadSizeBytes: Infinity,
      maximumNumberOfDrawCalls: 10,
      highDetailProximityThreshold: -1,
      maximumRenderCost: Infinity
    });

    // Act
    const result = culler.determineSectors(input);
    const sectors = result.wantedSectors;

    // Assert
    expect(sectors.filter(x => x.levelOfDetail === LevelOfDetail.Detailed).map(x => x.metadata.id)).toEqual([0, 1]);
    expect(sectors.filter(x => x.levelOfDetail === LevelOfDetail.Simple).map(x => x.metadata.id)).toEqual([2]);
  });

  test('dispose() disposes coverage utility', () => {
    const culler = new ByVisibilityGpuSectorCuller({ renderer, coverageUtil });
    culler.dispose();
    expect(coverageUtil.dispose).toBeCalledTimes(1);
  });
});

function createDetermineSectorInput(
  camera: THREE.PerspectiveCamera,
  models: CadModelMetadata | CadModelMetadata[],
  budget?: CadModelSectorBudget
): DetermineSectorsInput {
  const determineSectorsInput: DetermineSectorsInput = {
    camera,
    clippingPlanes: [],
    cadModelsMetadata: Array.isArray(models) ? models : [models],
    loadingHints: {},
    cameraInMotion: false,
    budget: budget || {
      geometryDownloadSizeBytes: 20,
      highDetailProximityThreshold: 10,
      maximumNumberOfDrawCalls: Infinity,
      maximumRenderCost: Infinity
    },
    prioritizedAreas: []
  };
  return determineSectorsInput;
}<|MERGE_RESOLUTION|>--- conflicted
+++ resolved
@@ -12,13 +12,6 @@
 
 import { CadMaterialManager, CadNode } from '@reveal/rendering';
 import { SectorMetadata, CadModelMetadata, LevelOfDetail } from '@reveal/cad-parsers';
-<<<<<<< HEAD
-
-
-import { createGlContext, createCadModelMetadata, generateV8SectorTree } from '../../../../../test-utilities';
-import { Mock } from 'moq.ts';
-=======
->>>>>>> 359bc54b
 import { SectorRepository } from '@reveal/sector-loader';
 
 import {
