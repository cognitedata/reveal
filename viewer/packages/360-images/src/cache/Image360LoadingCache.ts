/*!
 * Copyright 2022 Cognite AS
 */

import { Image360Entity } from '../entity/Image360Entity';
import { Image360RevisionEntity } from '../entity/Image360RevisionEntity';
import pull from 'lodash/pull';
import findLast from 'lodash/findLast';
import find from 'lodash/find';
import remove from 'lodash/remove';
import { Log } from '@reveal/logger';

export type DownloadRequest = {
<<<<<<< HEAD
=======
  entity: Image360Entity;
>>>>>>> fcaff1a1
  revision: Image360RevisionEntity;
  firstCompleted: Promise<void>;
  fullResolutionCompleted: Promise<void>;
  abort: () => void;
};

export type Loaded360Image = {
<<<<<<< HEAD
=======
  entity: Image360Entity;
>>>>>>> fcaff1a1
  revision: Image360RevisionEntity;
  isFullResolution: boolean;
};

export class Image360LoadingCache {
  private readonly _loaded360Images: Loaded360Image[];
  private readonly _inProgressDownloads: DownloadRequest[];
  private _lockedDownload: Image360RevisionEntity | undefined;

<<<<<<< HEAD
  get cachedEntities(): Image360RevisionEntity[] {
=======
  get cachedRevisions(): Image360RevisionEntity[] {
>>>>>>> fcaff1a1
    return this._loaded360Images.map(image => {
      return image.revision;
    });
  }

  get currentlyLoadingEntities(): DownloadRequest[] {
    return this._inProgressDownloads;
  }

  public getDownloadInProgress(revision: Image360RevisionEntity): DownloadRequest | undefined {
    const inProgressDownload = this._inProgressDownloads.find(download => {
      return download.revision === revision;
    });
    return inProgressDownload;
  }

  constructor(private readonly _imageCacheSize = 5, private readonly _downloadCacheSize = 3) {
    this._loaded360Images = [];
    this._inProgressDownloads = [];
  }

<<<<<<< HEAD
  public async cachedPreload(revision: Image360RevisionEntity, lockDownload = false): Promise<void> {
=======
  public async cachedPreload(
    entity: Image360Entity,
    revision: Image360RevisionEntity,
    lockDownload = false
  ): Promise<void> {
>>>>>>> fcaff1a1
    if (this._loaded360Images.find(image => image.revision === revision)?.isFullResolution) {
      return;
    }

    if (lockDownload) {
      this._lockedDownload = revision;
    }

    const inProgressDownload = this.getDownloadInProgress(revision);
    if (inProgressDownload !== undefined) {
      return inProgressDownload.firstCompleted;
    }

    if (this._inProgressDownloads.length >= this._downloadCacheSize) {
      this.abortLastRecentlyReqestedRevision();
    }

    const { signal, abort } = this.createAbortSignal();
<<<<<<< HEAD
    const { firstCompleted, fullResolutionCompleted } = revision.load360Image(signal);

    this._inProgressDownloads.push({
=======
    const { firstCompleted, fullResolutionCompleted } = revision.loadTextures(signal);

    this._inProgressDownloads.push({
      entity,
>>>>>>> fcaff1a1
      revision,
      firstCompleted,
      fullResolutionCompleted,
      abort
    });

    fullResolutionCompleted
      .catch(e => {
        return Promise.reject(e);
      })
      .then(
        () => {
<<<<<<< HEAD
          this.addRevisionToCache(revision, true);
=======
          this.addRevisionToCache(entity, revision, true);
>>>>>>> fcaff1a1
        },
        () => {
          return Promise.resolve();
        }
      )
      .finally(() => {
        removeDownload(this._lockedDownload, this._inProgressDownloads);
      });

    const revisionTextureReady = await firstCompleted
      .catch(e => {
        return Promise.reject(e);
      })
      .then(
        () => {
<<<<<<< HEAD
          this.addRevisionToCache(revision, false);
=======
          this.addRevisionToCache(entity, revision, false);
>>>>>>> fcaff1a1
        },
        reason => {
          removeDownload(this._lockedDownload, this._inProgressDownloads);

          if (signal.aborted || reason === 'Aborted') {
            Log.info('360 Image download aborted: ' + reason);
          } else {
            throw new Error('Failed to load 360 image: ' + reason);
          }
        }
      );

    return revisionTextureReady;

    function removeDownload(
      _lockedDownload: Image360RevisionEntity | undefined,
      _inProgressDownloads: DownloadRequest[]
    ) {
      if (_lockedDownload === revision) {
        _lockedDownload = undefined;
      }
      remove(_inProgressDownloads, download => {
        return download.revision === revision;
      });
    }
  }

  public async purge(entity: Image360Entity): Promise<void> {
<<<<<<< HEAD
    const revisions = entity.list360ImageRevisions();
    revisions.forEach(revision => {
      const inFlightDownloads = this._inProgressDownloads.filter(download => {
        return download.revision === revision;
      });
      inFlightDownloads.map(inFlightDownload => {
        pull(this._inProgressDownloads, inFlightDownload);
        inFlightDownload.abort();
      });
      remove(this._loaded360Images, image => {
        return image.revision === revision;
      });
    });
  }

  private addRevisionToCache(revision: Image360RevisionEntity, isFullResolution: boolean) {
=======
    const { _inProgressDownloads, _loaded360Images } = this;
    entity.getRevisions().forEach(revision => purgeRevision(revision));

    function purgeRevision(revision: Image360RevisionEntity): void {
      _inProgressDownloads
        .filter(download => {
          download.revision === revision;
        })
        .forEach(download => {
          pull(_inProgressDownloads, download);
          download.abort();
        });

      remove(_loaded360Images, image => {
        return image.revision === revision;
      });
    }
  }

  private addRevisionToCache(entity: Image360Entity, revision: Image360RevisionEntity, isFullResolution: boolean) {
>>>>>>> fcaff1a1
    const cachedImage = this._loaded360Images.find(image => image.revision === revision);
    if (cachedImage && cachedImage.isFullResolution) {
      // Image is already cached with full resolution. Discard attempts to add lower quality image.
      return;
    }

    if (cachedImage) {
      pull(this._loaded360Images, cachedImage);
    }

    if (this._loaded360Images.length === this._imageCacheSize) {
<<<<<<< HEAD
      const imageToPurge = findLast(this._loaded360Images, image => !image.revision.image360Visualization.visible);
=======
      const imageToPurge = findLast(
        this._loaded360Images,
        image => !this.isRevisionVisible(image.entity, image.revision)
      );
>>>>>>> fcaff1a1
      if (imageToPurge === undefined) {
        throw new Error('Unable to purge 360 image from cache due to too many visible instances');
      }
      pull(this._loaded360Images, imageToPurge);
<<<<<<< HEAD
      imageToPurge.revision.unload360Image();
    }
    this._loaded360Images.unshift({ revision, isFullResolution });
=======
      imageToPurge.revision.clearTextures();
      if (!imageToPurge.entity.image360Visualization.visible) imageToPurge.entity.unloadImage();
    }
    this._loaded360Images.unshift({ entity, revision, isFullResolution });
>>>>>>> fcaff1a1
  }

  private abortLastRecentlyReqestedRevision() {
    const download = find(
      this._inProgressDownloads,
<<<<<<< HEAD
      download => download.revision !== this._lockedDownload && !download.revision.image360Visualization.visible
=======
      download =>
        download.revision !== this._lockedDownload && !this.isRevisionVisible(download.entity, download.revision)
>>>>>>> fcaff1a1
    );
    if (download) {
      pull(this._inProgressDownloads, download);
      download.abort();
    }
  }

  private createAbortSignal() {
    const abortController = new AbortController();
    const abort = () => {
      abortController.abort();
    };
    return { signal: abortController.signal, abort };
  }

  private isRevisionVisible(entity: Image360Entity, revision: Image360RevisionEntity): boolean {
    return entity.getActiveRevision() === revision && entity.image360Visualization.visible;
  }
}<|MERGE_RESOLUTION|>--- conflicted
+++ resolved
@@ -11,10 +11,7 @@
 import { Log } from '@reveal/logger';
 
 export type DownloadRequest = {
-<<<<<<< HEAD
-=======
   entity: Image360Entity;
->>>>>>> fcaff1a1
   revision: Image360RevisionEntity;
   firstCompleted: Promise<void>;
   fullResolutionCompleted: Promise<void>;
@@ -22,10 +19,7 @@
 };
 
 export type Loaded360Image = {
-<<<<<<< HEAD
-=======
   entity: Image360Entity;
->>>>>>> fcaff1a1
   revision: Image360RevisionEntity;
   isFullResolution: boolean;
 };
@@ -35,11 +29,7 @@
   private readonly _inProgressDownloads: DownloadRequest[];
   private _lockedDownload: Image360RevisionEntity | undefined;
 
-<<<<<<< HEAD
-  get cachedEntities(): Image360RevisionEntity[] {
-=======
   get cachedRevisions(): Image360RevisionEntity[] {
->>>>>>> fcaff1a1
     return this._loaded360Images.map(image => {
       return image.revision;
     });
@@ -61,15 +51,11 @@
     this._inProgressDownloads = [];
   }
 
-<<<<<<< HEAD
-  public async cachedPreload(revision: Image360RevisionEntity, lockDownload = false): Promise<void> {
-=======
   public async cachedPreload(
     entity: Image360Entity,
     revision: Image360RevisionEntity,
     lockDownload = false
   ): Promise<void> {
->>>>>>> fcaff1a1
     if (this._loaded360Images.find(image => image.revision === revision)?.isFullResolution) {
       return;
     }
@@ -88,16 +74,10 @@
     }
 
     const { signal, abort } = this.createAbortSignal();
-<<<<<<< HEAD
-    const { firstCompleted, fullResolutionCompleted } = revision.load360Image(signal);
-
-    this._inProgressDownloads.push({
-=======
     const { firstCompleted, fullResolutionCompleted } = revision.loadTextures(signal);
 
     this._inProgressDownloads.push({
       entity,
->>>>>>> fcaff1a1
       revision,
       firstCompleted,
       fullResolutionCompleted,
@@ -110,11 +90,7 @@
       })
       .then(
         () => {
-<<<<<<< HEAD
-          this.addRevisionToCache(revision, true);
-=======
           this.addRevisionToCache(entity, revision, true);
->>>>>>> fcaff1a1
         },
         () => {
           return Promise.resolve();
@@ -130,11 +106,7 @@
       })
       .then(
         () => {
-<<<<<<< HEAD
-          this.addRevisionToCache(revision, false);
-=======
           this.addRevisionToCache(entity, revision, false);
->>>>>>> fcaff1a1
         },
         reason => {
           removeDownload(this._lockedDownload, this._inProgressDownloads);
@@ -163,24 +135,6 @@
   }
 
   public async purge(entity: Image360Entity): Promise<void> {
-<<<<<<< HEAD
-    const revisions = entity.list360ImageRevisions();
-    revisions.forEach(revision => {
-      const inFlightDownloads = this._inProgressDownloads.filter(download => {
-        return download.revision === revision;
-      });
-      inFlightDownloads.map(inFlightDownload => {
-        pull(this._inProgressDownloads, inFlightDownload);
-        inFlightDownload.abort();
-      });
-      remove(this._loaded360Images, image => {
-        return image.revision === revision;
-      });
-    });
-  }
-
-  private addRevisionToCache(revision: Image360RevisionEntity, isFullResolution: boolean) {
-=======
     const { _inProgressDownloads, _loaded360Images } = this;
     entity.getRevisions().forEach(revision => purgeRevision(revision));
 
@@ -201,7 +155,6 @@
   }
 
   private addRevisionToCache(entity: Image360Entity, revision: Image360RevisionEntity, isFullResolution: boolean) {
->>>>>>> fcaff1a1
     const cachedImage = this._loaded360Images.find(image => image.revision === revision);
     if (cachedImage && cachedImage.isFullResolution) {
       // Image is already cached with full resolution. Discard attempts to add lower quality image.
@@ -213,39 +166,25 @@
     }
 
     if (this._loaded360Images.length === this._imageCacheSize) {
-<<<<<<< HEAD
-      const imageToPurge = findLast(this._loaded360Images, image => !image.revision.image360Visualization.visible);
-=======
       const imageToPurge = findLast(
         this._loaded360Images,
         image => !this.isRevisionVisible(image.entity, image.revision)
       );
->>>>>>> fcaff1a1
       if (imageToPurge === undefined) {
         throw new Error('Unable to purge 360 image from cache due to too many visible instances');
       }
       pull(this._loaded360Images, imageToPurge);
-<<<<<<< HEAD
-      imageToPurge.revision.unload360Image();
-    }
-    this._loaded360Images.unshift({ revision, isFullResolution });
-=======
       imageToPurge.revision.clearTextures();
       if (!imageToPurge.entity.image360Visualization.visible) imageToPurge.entity.unloadImage();
     }
     this._loaded360Images.unshift({ entity, revision, isFullResolution });
->>>>>>> fcaff1a1
   }
 
   private abortLastRecentlyReqestedRevision() {
     const download = find(
       this._inProgressDownloads,
-<<<<<<< HEAD
-      download => download.revision !== this._lockedDownload && !download.revision.image360Visualization.visible
-=======
       download =>
         download.revision !== this._lockedDownload && !this.isRevisionVisible(download.entity, download.revision)
->>>>>>> fcaff1a1
     );
     if (download) {
       pull(this._inProgressDownloads, download);
