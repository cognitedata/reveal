/*!
 * Copyright 2020 Cognite AS
 */

export interface RequestCache<Key, Data> {
  has(key: Key): boolean;
  get(key: Key): Data;
<<<<<<< HEAD
  add(key: Key, data: Data): void;
  remove(key: Key): void;
  isFull(): boolean;
=======
  insert(key: Key, data: Data): void;
  forceInsert(key: Key, data: Data): void;
  remove(key: Key): void;
  isFull(): boolean;
  cleanCache(count: number): void;
>>>>>>> 470b93ff
  clear(): void;
}<|MERGE_RESOLUTION|>--- conflicted
+++ resolved
@@ -5,16 +5,10 @@
 export interface RequestCache<Key, Data> {
   has(key: Key): boolean;
   get(key: Key): Data;
-<<<<<<< HEAD
-  add(key: Key, data: Data): void;
-  remove(key: Key): void;
-  isFull(): boolean;
-=======
   insert(key: Key, data: Data): void;
   forceInsert(key: Key, data: Data): void;
   remove(key: Key): void;
   isFull(): boolean;
   cleanCache(count: number): void;
->>>>>>> 470b93ff
   clear(): void;
 }