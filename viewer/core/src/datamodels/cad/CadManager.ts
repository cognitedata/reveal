--- conflicted
+++ resolved
@@ -3,17 +3,8 @@
  */
 
 import * as THREE from 'three';
-import { CadModelMetadataRepository, CadModelMetadata } from '@reveal/cad-parsers';
 
-<<<<<<< HEAD
-import { CadNode } from './CadNode';
-import { CadModelFactory } from './CadModelFactory';
-import { CadModelUpdateHandler } from './CadModelUpdateHandler';
-
-import { trackError } from '../../utilities/metrics';
-=======
 import { Subscription, Observable } from 'rxjs';
->>>>>>> 7a9e7afa
 
 import { CadModelFactory } from './CadModelFactory';
 import { CadModelSectorLoadStatistics } from './CadModelSectorLoadStatistics';
