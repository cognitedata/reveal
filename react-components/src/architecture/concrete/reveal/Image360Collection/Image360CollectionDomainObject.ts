import { getRenderTarget } from '../../../base/domainObjects/getRoot';
import { CommandsUpdater } from '../../../base/reactUpdaters/CommandsUpdater';
import { type IconName } from '../../../base/utilities/IconName';
import { type TranslationInput } from '../../../base/utilities/TranslateInput';
import { RevealDomainObject } from '../RevealDomainObject';
import { type Image360Model } from '../RevealTypes';

export class Image360CollectionDomainObject extends RevealDomainObject {
  // ==================================================
  // INSTANCE FIELDS
  // ==================================================

  private readonly _model: Image360Model;
  private readonly _updateCallback: () => void;

  // ==================================================
  // INSTANCE PROPERTIES
  // ==================================================

  public get model(): Image360Model {
    return this._model;
  }

  // ==================================================
  // CONSTRUCTORS
  // ==================================================

  public constructor(model: Image360Model) {
    super();
    this._model = model;

    this._updateCallback = () => {
      CommandsUpdater.update(getRenderTarget(this));
    };

    this._model.on('image360Entered', this._updateCallback);
    this._model.on('image360Exited', this._updateCallback);
  }

  // ==================================================
  // OVERRIDES of DomainObject
  // ==================================================

  public override get typeName(): TranslationInput {
    return { untranslated: 'Image360' };
  }

  public override get icon(): IconName {
    return 'View360';
  }

  public override get hasIconColor(): boolean {
    return false;
  }

<<<<<<< HEAD
  protected override dispose(): void {
=======
  public override createRenderStyle(): RenderStyle | undefined {
    return new Image360CollectionRenderStyle();
  }

  public override dispose(): void {
>>>>>>> 50b096bd
    super.dispose();
    getRenderTarget(this)?.viewer?.remove360ImageSet(this._model);

    this._model.off('image360Entered', this._updateCallback);
    this._model.off('image360Exited', this._updateCallback);
  }
}<|MERGE_RESOLUTION|>--- conflicted
+++ resolved
@@ -53,15 +53,7 @@
     return false;
   }
 
-<<<<<<< HEAD
-  protected override dispose(): void {
-=======
-  public override createRenderStyle(): RenderStyle | undefined {
-    return new Image360CollectionRenderStyle();
-  }
-
   public override dispose(): void {
->>>>>>> 50b096bd
     super.dispose();
     getRenderTarget(this)?.viewer?.remove360ImageSet(this._model);
 
