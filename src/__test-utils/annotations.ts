<<<<<<< HEAD
import { AnnotationStatus, AnnotationUtils } from 'src/utils/AnnotationUtils';
import { AnnotationMetadata } from 'src/api/annotation/types';
=======
import {
  AnnotationStatus,
  AnnotationUtils,
  ModelTypeAnnotationTypeMap,
} from 'src/utils/AnnotationUtils';
import {
  RegionType,
  Vertex,
  VisionDetectionModelType,
} from 'src/api/vision/detectionModels/types';
import {
  AnnotationMetadataV1,
  AnnotationTypeV1,
} from 'src/api/annotation/types';
>>>>>>> 7d89b229

export const getDummyAnnotation = (
  id?: number,
  modelType?: number,
  other?: {
    status?: AnnotationStatus;
    confidence?: number;
    text?: string;
<<<<<<< HEAD
    data?: AnnotationMetadata;
=======
    assetId?: number;
    shape?: RegionType;
    vertices?: Vertex[];
    data?: AnnotationMetadataV1;
    type?: AnnotationTypeV1;
>>>>>>> 7d89b229
  }
) => {
  return AnnotationUtils.createVisionAnnotationStub(
    id || 1,
    other?.text || 'pump',
    modelType || 1,
    1,
    123,
    124,
    { shape: other?.shape || 'rectangle', vertices: other?.vertices! },
    undefined,
    undefined,
<<<<<<< HEAD
    other?.status,
    { ...other?.data, confidence: other?.confidence }
=======
    other?.status || AnnotationStatus.Unhandled,
    { ...other?.data, confidence: other?.confidence },
    other?.type ||
      ModelTypeAnnotationTypeMap[modelType || VisionDetectionModelType.OCR],
    undefined,
    other?.assetId
>>>>>>> 7d89b229
  );
};<|MERGE_RESOLUTION|>--- conflicted
+++ resolved
@@ -1,7 +1,3 @@
-<<<<<<< HEAD
-import { AnnotationStatus, AnnotationUtils } from 'src/utils/AnnotationUtils';
-import { AnnotationMetadata } from 'src/api/annotation/types';
-=======
 import {
   AnnotationStatus,
   AnnotationUtils,
@@ -16,7 +12,6 @@
   AnnotationMetadataV1,
   AnnotationTypeV1,
 } from 'src/api/annotation/types';
->>>>>>> 7d89b229
 
 export const getDummyAnnotation = (
   id?: number,
@@ -25,15 +20,11 @@
     status?: AnnotationStatus;
     confidence?: number;
     text?: string;
-<<<<<<< HEAD
-    data?: AnnotationMetadata;
-=======
     assetId?: number;
     shape?: RegionType;
     vertices?: Vertex[];
     data?: AnnotationMetadataV1;
     type?: AnnotationTypeV1;
->>>>>>> 7d89b229
   }
 ) => {
   return AnnotationUtils.createVisionAnnotationStub(
@@ -46,16 +37,11 @@
     { shape: other?.shape || 'rectangle', vertices: other?.vertices! },
     undefined,
     undefined,
-<<<<<<< HEAD
-    other?.status,
-    { ...other?.data, confidence: other?.confidence }
-=======
     other?.status || AnnotationStatus.Unhandled,
     { ...other?.data, confidence: other?.confidence },
     other?.type ||
       ModelTypeAnnotationTypeMap[modelType || VisionDetectionModelType.OCR],
     undefined,
     other?.assetId
->>>>>>> 7d89b229
   );
 };