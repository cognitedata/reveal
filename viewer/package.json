{
  "name": "@cognite/reveal",
  "version": "1.0.0-alpha-5",
  "description": "WebGL based 3D viewer for CAD and point clouds processed in Cognite CDF.",
  "repository": {
    "type": "git",
    "directory": "viewer",
    "url": "https://github.com/cognitedata/reveal.git"
  },
  "homepage": "https://github.com/cognitedata/reveal/tree/master/viewer",
  "main": "dist/index.js",
  "types": "dist/index.d.ts",
  "files": [
    "dist/**/*"
  ],
  "scripts": {
    "release": "yarn run mkdist && webpack",
    "build": "yarn run mkdist && webpack --env.development",
    "build:watch": "yarn run build -- --watch",
    "serve": "cd ../examples && yarn && yarn run start",
    "mkdist": "run-script-os",
    "mkdist:win32": "@powershell $(if(-not(Test-Path dist -PathType Container)) { mkdir dist;$? } else { $true;$? })",
    "mkdist:linux:darwin": "mkdir -p dist",
    "clean": "rimraf -rf dist/ ../target pkg/",
    "test": "jest",
    "coverage": "jest --coverage",
    "lint": "eslint . --ext .ts,.js --max-warnings 0 && yarn run tsc",
    "lint:fix": "eslint . --ext .ts,.js --max-warnings 0 --fix",
    "tsc": "tsc --noEmit --incremental false --skipLibCheck true",
    "prepublishscript": "yarn run coverage && yarn run clean && yarn run release"
  },
  "author": "Lars Moastuen <lars.moastuen@cognite.com>",
  "contributors": [
    "Joachim Bjørne <joachim.bjorne@cognite.com>",
    "Christopher Tannum <christopher.tannum@cognite.com>",
    "Maksim Nesterenko <maksim.nesterenko@cognite.com>"
  ],
  "license": "Apache-2.0",
  "sideEffects": false,
  "glslify": {
    "transform": [
      "glslify-import"
    ]
  },
  "devDependencies": {
    "@cognite/sdk": "^2.32.0",
    "@types/gl-matrix": "^2.4.5",
    "@types/jest": "^26.0.3",
    "@types/mixpanel-browser": "^2.35.3",
    "@types/node": "^14.0.14",
    "@types/tween.js": "^18.5.1",
    "@typescript-eslint/eslint-plugin": "^3.4.0",
    "@typescript-eslint/parser": "^3.4.0",
    "@wasm-tool/wasm-pack-plugin": "^1.3.1",
    "copy-webpack-plugin": "^6.0.2",
    "eslint": "^7.3.1",
    "eslint-config-prettier": "^6.11.0",
    "eslint-plugin-header": "^3.0.0",
    "eslint-plugin-prettier": "^3.1.4",
    "file-loader": "^6.0.0",
    "gl": "^4.5.2",
    "glslify-loader": "^2.0.0",
    "html-webpack-plugin": "4.3.0",
    "husky": "^4.2.5",
    "jest": "^26.1.0",
    "jest-canvas-mock": "^2.2.0",
    "jest-extended": "^0.11.5",
    "lint-staged": "^10.2.11",
    "nock": "^13.0.0",
    "prettier": "^2.0.5",
    "raw-loader": "^4.0.1",
    "rimraf": "^3.0.2",
    "run-script-os": "^1.1.1",
    "three": "^0.115.0",
<<<<<<< HEAD
    "ts-loader": "8.0.0",
    "typescript": "3.9.7",
=======
    "ts-loader": "8.0.1",
    "typescript": "3.9.6",
>>>>>>> 06ad9c79
    "ts-jest": "^26.1.1",
    "webpack": "^4.43.0",
    "webpack-cli": "^3.3.12",
    "webpack-dev-server": "^3.11.0",
    "webpack-log": "^3.0.1",
    "webpack-node-externals": "^2.3.0",
    "whatwg-fetch": "^3.0.0",
    "worker-plugin": "^4.0.3"
  },
  "dependencies": {
    "@cognite/potree-core": "^1.1.3",
    "@cognite/three-combo-controls": "^1.4.1",
    "@tweenjs/tween.js": "^18.5.0",
    "@types/lodash": "^4.14.157",
    "comlink": "^4.3.0",
    "gl-matrix": "^3.3.0",
    "glslify": "^7.0.0",
    "glslify-import": "^3.1.0",
    "lodash": "^4.17.15",
    "mixpanel-browser": "^2.38.0",
    "rxjs": "^6.5.5"
  },
  "peerDependencies": {
    "@cognite/sdk": "^2.32.0",
    "three": "^0.115.0"
  },
  "husky": {
    "hooks": {
      "pre-commit": "lint-staged -q && yarn run tsc"
    }
  },
  "lint-staged": {
    "*.{js,ts}": "eslint --max-warnings 0 --fix"
  }
}<|MERGE_RESOLUTION|>--- conflicted
+++ resolved
@@ -72,13 +72,8 @@
     "rimraf": "^3.0.2",
     "run-script-os": "^1.1.1",
     "three": "^0.115.0",
-<<<<<<< HEAD
-    "ts-loader": "8.0.0",
+    "ts-loader": "8.0.1",
     "typescript": "3.9.7",
-=======
-    "ts-loader": "8.0.1",
-    "typescript": "3.9.6",
->>>>>>> 06ad9c79
     "ts-jest": "^26.1.1",
     "webpack": "^4.43.0",
     "webpack-cli": "^3.3.12",
