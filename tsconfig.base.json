{
  "compileOnSave": false,
  "compilerOptions": {
    "sourceMap": true,
    "declaration": false,
    "moduleResolution": "node",
    "emitDecoratorMetadata": true,
    "experimentalDecorators": true,
    "importHelpers": true,
    "target": "es2015",
    "module": "esnext",
    "lib": [
      "es2017",
      "dom",
      "dom.iterable",
      "esnext"
    ],
    "skipLibCheck": true,
    "skipDefaultLibCheck": true,
    "forceConsistentCasingInFileNames": true,
    "noFallthroughCasesInSwitch": true,
    "baseUrl": ".",
    "paths": {
      "@3d-management/*": [
        "apps/3d-management/src/*"
      ],
      "@access-management/*": [
        "apps/access-management/src/*"
      ],
<<<<<<< HEAD
      "@cognite/cdf-i18n-utils": [
        "libs/shared/cdf-ui-i18n-utils/src/index.ts"
      ],
=======
>>>>>>> 0f6001a0
      "@cognite/cdf-route-tracker": [
        "libs/shared/cdf-route-tracker/src/index.ts"
      ],
      "@cognite/cdf-sdk-singleton": [
        "libs/shared/cdf-sdk-singleton/src/index.ts"
      ],
      "@cognite/cdf-utilities": [
        "libs/shared/cdf-utilities/src/index.ts"
      ],
      "@cognite/cog-data-grid": [
        "libs/data-modeling/cog-data-grid/src/index.ts"
      ],
      "@cognite/cog-data-grid-root/*": [
        "libs/data-modeling/cog-data-grid/src/*"
      ],
      "@cognite/copilot/*": [
        "apps/copilot/src/*"
      ],
      "@cognite/data-exploration": [
        "libs/data-exploration-components/src/index.ts"
      ],
      "@cognite/graph": [
        "libs/graph/src/index.ts"
      ],
      "@cognite/iot-hub": [
        "apps/iot-hub/src/index.ts"
      ],
      "@cognite/login-utils": [
        "libs/shared/cdf-login-utils/src/index.ts"
      ],
      "@cognite/platypus-cdf-cli/*": [
        "apps/platypus-cdf-cli/src/*"
      ],
      "@cognite/plotting-components": [
        "libs/shared/plotting-components/src/index.ts"
      ],
      "@cognite/sdk-react-query-hooks": [
        "libs/shared/cdf-sdk-react-query-hooks/src/index.ts"
      ],
      "@cognite/user-profile-components": [
        "libs/shared/user-profile-components/src/index.ts"
      ],
      "@data-catalog-app/*": [
        "apps/data-catalog/src/app/*"
      ],
      "@data-exploration-app/*": [
        "apps/data-exploration/src/app/*"
      ],
      "@data-exploration-components/*": [
        "libs/data-exploration-components/src/*"
      ],
      "@data-exploration-lib/core": [
        "libs/data-exploration/core/src/index.ts"
      ],
      "@data-exploration-lib/domain-layer": [
        "libs/data-exploration/domain-layer/src/index.ts"
      ],
      "@data-exploration/components": [
        "libs/data-exploration/components/src/index.ts"
      ],
      "@data-exploration/containers": [
        "libs/data-exploration/containers/src/index.ts"
      ],
      "@data-quality/*": [
        "apps/platypus/src/app/modules/solution/data-quality/*"
      ],
      "@extraction-pipelines/*": [
        "apps/extraction-pipelines/src/*"
      ],
      "@vision/*": [
        "apps/vision/src/*"
      ],
      "@flexible-data-explorer/*": [
        "apps/flexible-data-explorer/src/*"
      ],
      "@functions-ui/*": [
        "apps/functions-ui/src/*"
      ],
      "@fusion/cdf-nx-plugin": [
        "libs/cdf-nx-plugin/src/index.ts"
      ],
      "@fusion/contextualization": [
        "libs/contextualization/src/index.ts"
      ],
      "@fusion/copilot-core": [
        "libs/copilot-core/src/index.ts"
      ],
      "@fusion/industry-canvas": [
        "libs/industry-canvas/src/index.ts"
      ],
      "@fusion/mock-data": [
        "libs/shared/mock-data/src/index.ts"
      ],
      "@industry-canvas-ui/*": [
        "apps/industry-canvas-ui/src/*"
      ],
      "@platypus-app/*": [
        "apps/platypus/src/app/*",
        "apps/platypus/src/environments/environment.ts"
      ],
      "@platypus-core/*": [
        "libs/data-modeling/platypus-core/src/lib/*"
      ],
      "@platypus/@cognite/fdm-client": [
        "libs/@cognite/fdm-client/src/index.ts"
      ],
      "@platypus/platypus-common-utils": [
        "libs/data-modeling/platypus-common-utils/src/index.ts"
      ],
      "@platypus/platypus-core": [
        "libs/data-modeling/platypus-core/src/index.ts"
      ],
      "@entity-matching-app/*": [
        "apps/entity-matching/src/app/*",
      ],
      "@raw-explorer/*": [
        "apps/raw-explorer/src/*"
      ],
      "@transformations/*": [
        "apps/transformations/src/*"
      ]
    }
  },
  "exclude": [
    "node_modules",
    "tmp",
    "proxy"
  ]
}<|MERGE_RESOLUTION|>--- conflicted
+++ resolved
@@ -27,12 +27,9 @@
       "@access-management/*": [
         "apps/access-management/src/*"
       ],
-<<<<<<< HEAD
       "@cognite/cdf-i18n-utils": [
         "libs/shared/cdf-ui-i18n-utils/src/index.ts"
       ],
-=======
->>>>>>> 0f6001a0
       "@cognite/cdf-route-tracker": [
         "libs/shared/cdf-route-tracker/src/index.ts"
       ],
