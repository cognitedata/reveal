--- conflicted
+++ resolved
@@ -5,17 +5,9 @@
 import { Cognite3DModel } from './Cognite3DModel';
 
 import { DefaultNodeAppearance, TreeIndexNodeCollection } from '@reveal/cad-styling';
-<<<<<<< HEAD
-
-import { createCadModel } from '../../../../test-utilities/src/createCadModel';
 
 import { MetricsLogger } from '@reveal/metrics';
-=======
-import { CadMaterialManager, CadNode } from '@reveal/rendering';
-import { CadModelMetadata } from '@reveal/cad-parsers';
-import { MetricsLogger } from '@reveal/metrics';
-import { createCadModelMetadata, generateSectorTree } from '../../../../test-utilities';
->>>>>>> 1d188b48
+import { createCadModel } from '../../../../test-utilities';
 
 describe(Cognite3DModel.name, () => {
   let model: Cognite3DModel;
@@ -23,18 +15,6 @@
   beforeAll(() => {
     MetricsLogger.init(false, '', '', {});
   });
-<<<<<<< HEAD
-=======
-
-  beforeEach(() => {
-    const materialManager = new CadMaterialManager();
-    const cadRoot = generateSectorTree(3, 3);
-    const cadMetadata: CadModelMetadata = createCadModelMetadata(cadRoot);
-    materialManager.addModelMaterials(cadMetadata.modelIdentifier, cadMetadata.scene.maxTreeIndex);
-
-    const cadNode = new CadNode(cadMetadata, materialManager);
-    const apiClient = new NodesLocalClient();
->>>>>>> 1d188b48
 
   beforeEach(() => {
     model = createCadModel(1, 2, 3, 3);
