--- conflicted
+++ resolved
@@ -3,13 +3,8 @@
 import { type ReactElement } from 'react';
 import { ModelLayersList } from './ModelLayersList';
 import { WholeLayerVisibilitySelectItem } from './WholeLayerVisibilitySelectItem';
-<<<<<<< HEAD
 import { type RevealDomainObject, type RevealRenderTarget } from '../../../../architecture';
-=======
 import { useHoverHandlers } from '../hooks/useHoverHandlers';
-
-type UpdateCallback = () => void;
->>>>>>> 6b60b494
 
 type ModelLayerSelectionProps = {
   label: string;
@@ -22,16 +17,8 @@
   domainObjects,
   renderTarget
 }: ModelLayerSelectionProps): ReactElement => {
-<<<<<<< HEAD
   const isDisabled = domainObjects.length === 0;
-=======
-  const isDisabled = modelLayerHandlers.length === 0;
   const { hoverHandlers, isPanelOpen, setPanelToClose } = useHoverHandlers(isDisabled);
-
-  const updateCallback = useCallback(() => {
-    update();
-  }, [update]);
->>>>>>> 6b60b494
 
   return (
     <SelectPanel
@@ -41,34 +28,20 @@
       visible={isPanelOpen}
       onHide={setPanelToClose}>
       <SelectPanel.Trigger>
-<<<<<<< HEAD
-        <WholeLayerVisibilitySelectItem
-          label={label}
-          domainObjects={domainObjects}
-          trailingContent={
-            <IconWrapper size={16}>
-              <ChevronRightSmallIcon />
-            </IconWrapper>
-          }
-          renderTarget={renderTarget}
-          disabled={isDisabled}
-        />
-=======
         <div {...hoverHandlers}>
           <WholeLayerVisibilitySelectItem
             label={label}
-            modelLayerHandlers={modelLayerHandlers}
-            update={updateCallback}
+            domainObjects={domainObjects}
             trailingContent={
               <IconWrapper size={16}>
                 <ChevronRightSmallIcon />
               </IconWrapper>
             }
             disabled={isDisabled}
+            renderTarget={renderTarget}
             shouldPropagate={false}
           />
         </div>
->>>>>>> 6b60b494
       </SelectPanel.Trigger>
       <SelectPanel.Body {...hoverHandlers}>
         <ModelLayersList
