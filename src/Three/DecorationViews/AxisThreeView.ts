--- conflicted
+++ resolved
@@ -121,13 +121,8 @@
     if (!object3D)
       return;
 
-<<<<<<< HEAD
-    const camera = this.camera;
+    const {camera} = this;
     const cameraPosition = ThreeConverter.fromThreeVector3(camera.position);
-=======
-    const {camera} = this;
-    const cameraPosition = ThreeConverter.toWorld(camera.position);
->>>>>>> c8231b2f
 
     for (const child of object3D.children)
       this.updateVisible(child, cameraPosition);
