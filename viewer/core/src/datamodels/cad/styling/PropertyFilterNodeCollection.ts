--- conflicted
+++ resolved
@@ -9,13 +9,8 @@
 import { Cognite3DModel } from '../../../public/migration/Cognite3DModel';
 import { PopulateIndexSetFromPagedResponseHelper } from './PopulateIndexSetFromPagedResponseHelper';
 
-<<<<<<< HEAD
-import { AreaCollection, EmptyAreaCollection, NodeCollectionBase } from '@reveal/cad-styling';
+import { AreaCollection, EmptyAreaCollection, NodeCollectionBase, SerializedNodeCollection } from '@reveal/cad-styling';
 import { IndexSet, NumericRange, toThreeBox3 } from '@reveal/utilities';
-=======
-import { NodeCollectionBase, SerializedNodeCollection } from '@reveal/cad-styling';
-import { IndexSet, NumericRange } from '@reveal/utilities';
->>>>>>> 1d188b48
 
 import range from 'lodash/range';
 import cloneDeep from 'lodash/cloneDeep';
@@ -133,15 +128,11 @@
     return this._indexSet;
   }
 
-<<<<<<< HEAD
   getAreas(): AreaCollection {
     return this._areas;
   }
 
-  serialize() {
-=======
   serialize(): SerializedNodeCollection {
->>>>>>> 1d188b48
     return {
       token: this.classToken,
       state: cloneDeep(this._filter),
