/*!
 * Copyright 2021 Cognite AS
 */

import { SimpleAndDetailedToSector3D } from './SimpleAndDetailedToSector3D';
import { Repository } from './Repository';

import { groupMeshesByNumber } from '../utilities/groupMeshesByNumber';
import { createOffsetsArray } from '../utilities/arrays';

import { assertNever, MostFrequentlyUsedCache, MemoryRequestCache } from '@reveal/utilities';
import { MetricsLogger } from '@reveal/metrics';
import {
  CadSectorParser,
  LevelOfDetail,
  WantedSector,
  SectorGeometry,
  ConsumedSector,
  TriangleMesh,
  InstancedMeshFile,
  InstancedMesh
} from '@reveal/cad-parsers';
import { BinaryFileProvider } from '@reveal/modeldata-api';
import { ParseCtmResult, ParseSectorResult } from '@cognite/reveal-parser-worker';

// TODO: j-bjorne 16-04-2020: REFACTOR FINALIZE INTO SOME OTHER FILE PLEZ!
export class CachedRepository implements Repository {
  private readonly _consumedSectorCache: MemoryRequestCache<string, ConsumedSector>;
  private readonly _ctmFileCache: MostFrequentlyUsedCache<string, Promise<ParseCtmResult>>;

  private readonly _modelSectorProvider: BinaryFileProvider;
  private readonly _modelDataParser: CadSectorParser;
  private readonly _modelDataTransformer: SimpleAndDetailedToSector3D;

  constructor(
    modelSectorProvider: BinaryFileProvider,
    modelDataParser: CadSectorParser,
    modelDataTransformer: SimpleAndDetailedToSector3D
  ) {
    this._modelSectorProvider = modelSectorProvider;
    this._modelDataParser = modelDataParser;
    this._modelDataTransformer = modelDataTransformer;

    this._consumedSectorCache = new MemoryRequestCache(50, consumedSector => {
      if (consumedSector.group !== undefined) {
        // Dereference so GPU resources can be cleaned up if geomety isn't used anymore
        consumedSector.group.dereference();
      }
    });
    this._ctmFileCache = new MostFrequentlyUsedCache(10);
  }

  clear(): void {
    this._consumedSectorCache.clear();
    this._ctmFileCache.clear();
  }

  // TODO j-bjorne 16-04-2020: Should look into ways of not sending in discarded sectors,
  // unless we want them to eventually set their priority to lower in the cache.

  async loadSector(sector: WantedSector): Promise<ConsumedSector> {
    const cacheKey = this.wantedSectorCacheKey(sector);
    try {
      if (this._consumedSectorCache.has(cacheKey)) {
        return this._consumedSectorCache.get(cacheKey);
      }

      switch (sector.levelOfDetail) {
        case LevelOfDetail.Detailed: {
          const consumed = await this.loadDetailedSectorFromNetwork(sector);
          this._consumedSectorCache.forceInsert(cacheKey, consumed);
          // Increase reference count to avoid geometry from being disposed
          consumed?.group?.reference();
          return consumed;
        }

        case LevelOfDetail.Simple: {
          const consumed = await this.loadSimpleSectorFromNetwork(sector);
          this._consumedSectorCache.forceInsert(cacheKey, consumed);
          // Increase reference count to avoid geometry from being disposed
          consumed?.group?.reference();
          return consumed;
        }

        case LevelOfDetail.Discarded:
          return {
            modelIdentifier: sector.modelIdentifier,
            metadata: sector.metadata,
            levelOfDetail: sector.levelOfDetail,
            instancedMeshes: [],
            group: undefined
          };

        default:
          assertNever(sector.levelOfDetail);
      }
    } catch (error) {
      this._consumedSectorCache.remove(cacheKey);
<<<<<<< HEAD
      trackError(error as Error, { methodName: 'loadSector', moduleName: 'CachedRepository' });
=======
      MetricsLogger.trackError(error, { methodName: 'loadSector', moduleName: 'CachedRepository' });
>>>>>>> c3b86d80
      throw error;
    }
  }

  private async loadSimpleSectorFromNetwork(wantedSector: WantedSector): Promise<ConsumedSector> {
    // TODO 2021-05-05 larsmoa: Retry
    const buffer = await this._modelSectorProvider.getBinaryFile(
      wantedSector.modelBaseUrl,
      wantedSector.metadata.facesFile.fileName!
    );
    const geometry = await this._modelDataParser.parseF3D(new Uint8Array(buffer));
    const transformed = await this._modelDataTransformer.transformSimpleSector(
      wantedSector.modelIdentifier,
      wantedSector.metadata,
      geometry,
      wantedSector.geometryClipBox
    );
    const consumedSector: ConsumedSector = {
      ...wantedSector,
      group: transformed.sectorMeshes,
      instancedMeshes: transformed.instancedMeshes
    };
    return consumedSector;
  }

  private async loadI3DFromNetwork(modelBaseUrl: string, filename: string): Promise<ParseSectorResult> {
    const buffer = await this._modelSectorProvider.getBinaryFile(modelBaseUrl, filename);
    return this._modelDataParser.parseI3D(new Uint8Array(buffer));
  }

  private async loadCtmsFromNetwork(
    modelBaseUrl: string,
    ctmFilenames: string[]
  ): Promise<Map<string, ParseCtmResult>> {
    const ctms = await Promise.all(ctmFilenames.map(x => this.loadCtmFileFromNetwork(modelBaseUrl, x)));
    return ctmFilenames.reduce(
      (map, filename, index) => map.set(filename, ctms[index]),
      new Map<string, ParseCtmResult>()
    );
  }

  private async loadDetailedSectorFromNetwork(wantedSector: WantedSector): Promise<ConsumedSector> {
    const indexFile = wantedSector.metadata.indexFile;

    const i3dPromise = this.loadI3DFromNetwork(wantedSector.modelBaseUrl, indexFile.fileName);
    const ctmsPromise = this.loadCtmsFromNetwork(wantedSector.modelBaseUrl, indexFile.peripheralFiles);

    const i3d = await i3dPromise;
    const ctms = await ctmsPromise;
    const geometry = this.finalizeDetailed(i3d, ctms);

    const transformed = await this._modelDataTransformer.transformDetailedSector(
      wantedSector.modelIdentifier,
      wantedSector.metadata,
      geometry,
      wantedSector.geometryClipBox
    );

    const consumedSector: ConsumedSector = {
      ...wantedSector,
      group: transformed.sectorMeshes,
      instancedMeshes: transformed.instancedMeshes
    };
    return consumedSector;
  }

  private async loadCtmFileFromNetwork(modelBaseUrl: string, filename: string): Promise<ParseCtmResult> {
    const cacheKey = this.ctmFileCacheKey(modelBaseUrl, filename);
    const cached = this._ctmFileCache.get(cacheKey);
    if (cached !== undefined) {
      return cached;
    }
    const ctmPromise = this._modelSectorProvider
      .getBinaryFile(modelBaseUrl, filename)
      .then(buffer => this._modelDataParser.parseCTM(new Uint8Array(buffer)));
    this._ctmFileCache.set(cacheKey, ctmPromise);
    return ctmPromise;
  }

  private finalizeDetailed(i3dFile: ParseSectorResult, ctmFiles: Map<string, ParseCtmResult>): SectorGeometry {
    const { instanceMeshes, triangleMeshes } = i3dFile;

    const finalTriangleMeshes = (() => {
      const { fileIds, colors, triangleCounts, treeIndices } = triangleMeshes;

      const finalMeshes = [];

      for (const { id: fileId, meshIndices } of groupMeshesByNumber(fileIds)) {
        const fileTriangleCounts = meshIndices.map(i => triangleCounts[i]);
        const offsets = createOffsetsArray(fileTriangleCounts);
        // Load CTM (geometry)
        const fileName = `mesh_${fileId}.ctm`;
        const { indices, vertices, normals } = ctmFiles.get(fileName)!; // TODO: j-bjorne 16-04-2020: try catch error???

        const sharedColors = new Uint8Array(3 * indices.length);
        const sharedTreeIndices = new Float32Array(indices.length);

        for (let i = 0; i < meshIndices.length; i++) {
          const meshIdx = meshIndices[i];
          const treeIndex = treeIndices[meshIdx];
          const triOffset = offsets[i];
          const triCount = fileTriangleCounts[i];
          const [r, g, b] = [colors[4 * meshIdx + 0], colors[4 * meshIdx + 1], colors[4 * meshIdx + 2]];
          for (let triIdx = triOffset; triIdx < triOffset + triCount; triIdx++) {
            for (let j = 0; j < 3; j++) {
              const vIdx = indices[3 * triIdx + j];

              sharedTreeIndices[vIdx] = treeIndex;

              sharedColors[3 * vIdx] = r;
              sharedColors[3 * vIdx + 1] = g;
              sharedColors[3 * vIdx + 2] = b;
            }
          }
        }

        const mesh: TriangleMesh = {
          colors: sharedColors,
          fileId,
          treeIndices: sharedTreeIndices,
          indices,
          vertices,
          normals
        };
        finalMeshes.push(mesh);
      }
      return finalMeshes;
    })();

    const finalInstanceMeshes = (() => {
      const { fileIds, colors, treeIndices, triangleCounts, triangleOffsets, instanceMatrices } = instanceMeshes;

      const finalMeshes: InstancedMeshFile[] = [];
      // Merge meshes by file
      // TODO do this in Rust instead
      // TODO de-duplicate this with the merged meshes above
      for (const { id: fileId, meshIndices } of groupMeshesByNumber(fileIds)) {
        const fileName = `mesh_${fileId}.ctm`;
        const ctm = ctmFiles.get(fileName)!;

        const indices = ctm.indices;
        const vertices = ctm.vertices;
        const instancedMeshes: InstancedMesh[] = [];

        const fileTriangleOffsets = new Float64Array(meshIndices.map(i => triangleOffsets[i]));
        const fileTriangleCounts = new Float64Array(meshIndices.map(i => triangleCounts[i]));

        for (const { id: triangleOffset, meshIndices: fileMeshIndices } of groupMeshesByNumber(fileTriangleOffsets)) {
          // NOTE the triangle counts should be the same for all meshes with the same offset,
          const triangleCount = fileTriangleCounts[fileMeshIndices[0]];
          const instanceMatrixBuffer = new Float32Array(16 * fileMeshIndices.length);
          const treeIndicesBuffer = new Float32Array(fileMeshIndices.length);
          const colorBuffer = new Uint8Array(4 * fileMeshIndices.length);
          for (let i = 0; i < fileMeshIndices.length; i++) {
            const meshIdx = meshIndices[fileMeshIndices[i]];
            const treeIndex = treeIndices[meshIdx];
            const instanceMatrix = instanceMatrices.subarray(meshIdx * 16, meshIdx * 16 + 16);
            instanceMatrixBuffer.set(instanceMatrix, i * 16);
            treeIndicesBuffer[i] = treeIndex;
            const color = colors.subarray(meshIdx * 4, meshIdx * 4 + 4);
            colorBuffer.set(color, i * 4);
          }
          instancedMeshes.push({
            triangleCount,
            triangleOffset,
            instanceMatrices: instanceMatrixBuffer,
            colors: colorBuffer,
            treeIndices: treeIndicesBuffer
          });
        }

        const mesh: InstancedMeshFile = {
          fileId,
          indices,
          vertices,
          instances: instancedMeshes
        };
        finalMeshes.push(mesh);
      }

      return finalMeshes;
    })();

    const sector: SectorGeometry = {
      treeIndexToNodeIdMap: i3dFile.treeIndexToNodeIdMap,
      nodeIdToTreeIndexMap: i3dFile.nodeIdToTreeIndexMap,
      primitives: i3dFile.primitives,
      instanceMeshes: finalInstanceMeshes,
      triangleMeshes: finalTriangleMeshes
    };

    return sector;
  }

  private wantedSectorCacheKey(wantedSector: WantedSector) {
    return wantedSector.modelIdentifier + '.' + wantedSector.metadata.id + '.' + wantedSector.levelOfDetail;
  }

  private ctmFileCacheKey(modelBaseUrl: string, fileName: string) {
    return modelBaseUrl + '.' + fileName;
  }
}<|MERGE_RESOLUTION|>--- conflicted
+++ resolved
@@ -96,11 +96,7 @@
       }
     } catch (error) {
       this._consumedSectorCache.remove(cacheKey);
-<<<<<<< HEAD
-      trackError(error as Error, { methodName: 'loadSector', moduleName: 'CachedRepository' });
-=======
       MetricsLogger.trackError(error, { methodName: 'loadSector', moduleName: 'CachedRepository' });
->>>>>>> c3b86d80
       throw error;
     }
   }
