--- conflicted
+++ resolved
@@ -2,13 +2,9 @@
 import { Colors, Title } from '@cognite/cogs.js';
 import styled from 'styled-components';
 import { useSelectedIntegration } from '../../hooks/useSelectedIntegration';
-<<<<<<< HEAD
-import { StyledTabs, StyledTabPane } from './TabsStyle';
+import Monitoring from './Monitoring';
 import ContactInformation from '../ContactInformation/ContactInformation';
-=======
-import Monitoring from './Monitoring';
 import { StyledTabs, StyledTabPane } from './StyledTabs';
->>>>>>> a5e6051b
 
 const SidePanelHeading = styled((props) => (
   <Title {...props}>{props.children}</Title>
