/*!
 * Copyright 2020 Cognite AS
 */

import * as THREE from 'three';
// eslint-disable-next-line prettier/prettier
import {
  Subject,
  Observable,
  combineLatest,
  fromEventPattern,
<<<<<<< HEAD
  asyncScheduler,
  scheduled,
  empty
=======
  asyncScheduler
>>>>>>> 6f8a575a
} from 'rxjs';
import { CadNode } from './CadNode';
import {
  scan,
  share,
  startWith,
  auditTime,
  filter,
  map,
  flatMap,
  distinctUntilChanged,
  finalize,
  observeOn
} from 'rxjs/operators';
import { SectorCuller } from './sector/culling/SectorCuller';
import { CadLoadingHints } from './CadLoadingHints';
import { ConsumedSector, SectorGeometry } from './sector/types';
import { Repository } from './sector/Repository';
import { SectorQuads } from './rendering/types';
import { emissionLastMillis } from '@/utilities';
import { CadModelMetadata } from '.';
<<<<<<< HEAD
import { Progress } from '@/utilities/types';
=======
import {
  createDetermineSectorsInputFromArray,
  loadingEnabled,
  handleDetermineSectorsInput
} from './sector/rxSectorUtilities';
>>>>>>> 6f8a575a

export class CadModelUpdateHandler {
  private readonly _sectorRepository: Repository;
  private readonly _cameraSubject: Subject<THREE.PerspectiveCamera> = new Subject();
  private readonly _clippingPlaneSubject: Subject<THREE.Plane[]> = new Subject();
  private readonly _clipIntersectionSubject: Subject<boolean> = new Subject();
  private readonly _loadingHintsSubject: Subject<CadLoadingHints> = new Subject();
  private readonly _modelSubject: Subject<CadNode> = new Subject();

  private readonly _updateObservable: Observable<ConsumedSector>;

  constructor(sectorRepository: Repository, sectorCuller: SectorCuller) {
    this._sectorRepository = sectorRepository;

    /* Creates and observable that emits an event when either of the observables emitts an item.
     * ------- new camera ---------\
     * --- new clipping plane ------\
     * --- new clip intersection ----\_______ [camera, clippingPlanes, clipIntersection, loadingHints, cameraInMotion, cadmodelsMetadata]
     * --- new global loading hints--/
     * --- new camera motion state -/
     * --- changes in cadmodels ---/
     */
    this._updateObservable = combineLatest([
      this._cameraSubject.pipe(auditTime(500)),
      this._clippingPlaneSubject.pipe(startWith([])),
      this._clipIntersectionSubject.pipe(startWith(false)),
      this._loadingHintsSubject.pipe(startWith({} as CadLoadingHints)),
      this._cameraSubject.pipe(auditTime(250), emissionLastMillis(600)),
      this.loadingModelObservable()
    ]).pipe(
<<<<<<< HEAD
      observeOn(asyncScheduler),
      auditTime(250),
      map(([camera, clippingPlanes, clipIntersection, loadingHints, cameraInMotion, cadModelsMetadata]) => {
        return {
          camera,
          clippingPlanes,
          clipIntersection,
          loadingHints,
          cameraInMotion,
          cadModelsMetadata
        };
      }),
      filter<DetermineSectorsInput>(
        ({ cadModelsMetadata, loadingHints }) => cadModelsMetadata.length > 0 && loadingHints.suspendLoading !== true
      ),
      publish(input$ => {
        const modelSectorStates: { [blobUrl: string]: { [id: number]: LevelOfDetail } } = {};
        const stateHasChanged = filter<WantedSector>(wantedSector => {
          const sectorStates = modelSectorStates[wantedSector.blobUrl];
          if (sectorStates) {
            const sectorState = sectorStates[wantedSector.metadata.id];
            if (sectorState) {
              return sectorState !== wantedSector.levelOfDetail;
            } else {
              return wantedSector.levelOfDetail != LevelOfDetail.Discarded;
            }
          }
          return true;
        });
        const updateSectorState = tap<ConsumedSector>(consumedSector => {
          let sectorStates = modelSectorStates[consumedSector.blobUrl];
          if (!sectorStates) {
            sectorStates = {};
            modelSectorStates[consumedSector.blobUrl] = sectorStates;
          }
          if (consumedSector.levelOfDetail === LevelOfDetail.Discarded) {
            delete sectorStates[consumedSector.metadata.id];
          } else {
            sectorStates[consumedSector.metadata.id] = consumedSector.levelOfDetail;
          }
        });

        return input$.pipe(
          switchMap(input => {
            const { cameraInMotion } = input;
            if (cameraInMotion) {
              return empty();
            }
            const wantedSector$ = scheduled(from(sectorCuller.determineSectors(input)), asyncScheduler);
            return wantedSector$.pipe(
              stateHasChanged,
              this._sectorRepository.loadSector(),
              distinctUntilLevelOfDetailChanged(),
              updateSectorState
            );
          })
        );
      }),
=======
      observeOn(asyncScheduler), // Schedule tasks on macro task queue (setInterval)
      auditTime(250), // Take the last value every 250ms // TODO 07-08-2020 j-bjorne: look into throttle
      map(createDetermineSectorsInputFromArray), // Map from array to interface (enables destructuring)
      filter(loadingEnabled), // should we load?
      handleDetermineSectorsInput(sectorRepository, sectorCuller),
>>>>>>> 6f8a575a
      finalize(() => {
        this._sectorRepository.clear(); // clear the cache once this is unsubscribed from.
      })
    );
  }

  updateCamera(camera: THREE.PerspectiveCamera): void {
    this._cameraSubject.next(camera);
  }

  set clippingPlanes(value: THREE.Plane[]) {
    this._clippingPlaneSubject.next(value);
  }

  set clipIntersection(value: boolean) {
    this._clipIntersectionSubject.next(value);
  }

  updateModels(cadModel: CadNode): void {
    this._modelSubject.next(cadModel);
  }

  updateLoadingHints(cadLoadingHints: CadLoadingHints): void {
    this._loadingHintsSubject.next(cadLoadingHints);
  }

  consumedSectorObservable(): Observable<ConsumedSector> {
    return this._updateObservable.pipe(share());
  }

  getLoadingProgressObserver(): Observable<Progress> {
    return this._sectorRepository.getNetworkProgressObservable();
  }

  getParsedData(): Observable<{ blobUrl: string; lod: string; data: SectorGeometry | SectorQuads }> {
    return this._sectorRepository.getParsedData();
  }

  /* When loading hints of a cadmodel changes, propagate the event down to the stream and either add or remove
   * the cadmodelmetadata from the array and push the new array down stream
   */
  private loadingModelObservable() {
    return this._modelSubject.pipe(
      flatMap(
        cadNode => {
          return fromEventPattern<Readonly<CadLoadingHints>>(
            h => cadNode.on('loadingHintsChanged', h),
            h => cadNode.off('loadingHintsChanged', h)
          ).pipe(startWith(cadNode.loadingHints), distinctUntilChanged());
        },
        (cadNode, loadingHints) => ({ cadNode, loadingHints })
      ),
      scan((array, next) => {
        const { cadNode, loadingHints } = next;
        if (loadingHints && !loadingHints.suspendLoading) {
          array.push(cadNode.cadModelMetadata);
        } else {
          return array.filter(x => x !== cadNode.cadModelMetadata);
        }
        return array;
      }, [] as CadModelMetadata[])
    );
  }
}<|MERGE_RESOLUTION|>--- conflicted
+++ resolved
@@ -9,13 +9,7 @@
   Observable,
   combineLatest,
   fromEventPattern,
-<<<<<<< HEAD
-  asyncScheduler,
-  scheduled,
-  empty
-=======
   asyncScheduler
->>>>>>> 6f8a575a
 } from 'rxjs';
 import { CadNode } from './CadNode';
 import {
@@ -37,15 +31,12 @@
 import { SectorQuads } from './rendering/types';
 import { emissionLastMillis } from '@/utilities';
 import { CadModelMetadata } from '.';
-<<<<<<< HEAD
 import { Progress } from '@/utilities/types';
-=======
 import {
   createDetermineSectorsInputFromArray,
   loadingEnabled,
   handleDetermineSectorsInput
 } from './sector/rxSectorUtilities';
->>>>>>> 6f8a575a
 
 export class CadModelUpdateHandler {
   private readonly _sectorRepository: Repository;
@@ -76,72 +67,11 @@
       this._cameraSubject.pipe(auditTime(250), emissionLastMillis(600)),
       this.loadingModelObservable()
     ]).pipe(
-<<<<<<< HEAD
-      observeOn(asyncScheduler),
-      auditTime(250),
-      map(([camera, clippingPlanes, clipIntersection, loadingHints, cameraInMotion, cadModelsMetadata]) => {
-        return {
-          camera,
-          clippingPlanes,
-          clipIntersection,
-          loadingHints,
-          cameraInMotion,
-          cadModelsMetadata
-        };
-      }),
-      filter<DetermineSectorsInput>(
-        ({ cadModelsMetadata, loadingHints }) => cadModelsMetadata.length > 0 && loadingHints.suspendLoading !== true
-      ),
-      publish(input$ => {
-        const modelSectorStates: { [blobUrl: string]: { [id: number]: LevelOfDetail } } = {};
-        const stateHasChanged = filter<WantedSector>(wantedSector => {
-          const sectorStates = modelSectorStates[wantedSector.blobUrl];
-          if (sectorStates) {
-            const sectorState = sectorStates[wantedSector.metadata.id];
-            if (sectorState) {
-              return sectorState !== wantedSector.levelOfDetail;
-            } else {
-              return wantedSector.levelOfDetail != LevelOfDetail.Discarded;
-            }
-          }
-          return true;
-        });
-        const updateSectorState = tap<ConsumedSector>(consumedSector => {
-          let sectorStates = modelSectorStates[consumedSector.blobUrl];
-          if (!sectorStates) {
-            sectorStates = {};
-            modelSectorStates[consumedSector.blobUrl] = sectorStates;
-          }
-          if (consumedSector.levelOfDetail === LevelOfDetail.Discarded) {
-            delete sectorStates[consumedSector.metadata.id];
-          } else {
-            sectorStates[consumedSector.metadata.id] = consumedSector.levelOfDetail;
-          }
-        });
-
-        return input$.pipe(
-          switchMap(input => {
-            const { cameraInMotion } = input;
-            if (cameraInMotion) {
-              return empty();
-            }
-            const wantedSector$ = scheduled(from(sectorCuller.determineSectors(input)), asyncScheduler);
-            return wantedSector$.pipe(
-              stateHasChanged,
-              this._sectorRepository.loadSector(),
-              distinctUntilLevelOfDetailChanged(),
-              updateSectorState
-            );
-          })
-        );
-      }),
-=======
       observeOn(asyncScheduler), // Schedule tasks on macro task queue (setInterval)
       auditTime(250), // Take the last value every 250ms // TODO 07-08-2020 j-bjorne: look into throttle
       map(createDetermineSectorsInputFromArray), // Map from array to interface (enables destructuring)
       filter(loadingEnabled), // should we load?
       handleDetermineSectorsInput(sectorRepository, sectorCuller),
->>>>>>> 6f8a575a
       finalize(() => {
         this._sectorRepository.clear(); // clear the cache once this is unsubscribed from.
       })
