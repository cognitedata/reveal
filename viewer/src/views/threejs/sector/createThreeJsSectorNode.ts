--- conflicted
+++ resolved
@@ -6,12 +6,7 @@
 
 import { createParser, createQuadsParser } from '../../../models/sector/parseSectorData';
 import { Sector, SectorQuads } from '../../../models/sector/types';
-<<<<<<< HEAD
-import { ConsumeSectorDelegate } from '../../../models/sector/delegates';
-=======
 import { ConsumeSectorDelegate, DiscardSectorDelegate } from '../../../models/sector/delegates';
-import { createSyncedConsumeAndDiscard } from '../../createSyncedConsumeAndDiscard';
->>>>>>> 691dcb05
 import { initializeSectorLoader } from '../../../models/sector/initializeSectorLoader';
 import { SectorNode } from './SectorNode';
 import { determineSectors } from '../../../models/sector/determineSectors';
@@ -75,16 +70,6 @@
     consumeSectorSimple(sectorId, sector, metadata, sectorNode);
   };
 
-<<<<<<< HEAD
-=======
-  // Sync high- and low-detail geometry
-  const [discardSectorFinal, consumeSectorFinal, consumeSectorQuadsFinal] = createSyncedConsumeAndDiscard(
-    discard,
-    consumeDetailed,
-    consumeSimple
-  );
-
->>>>>>> 691dcb05
   // Create cache to avoid unnecessary loading and parsing of data
   const [fetchSectorCached, parseSectorDataCached] = createCache<number, Sector>(fetchSector, parseSectorData);
   const [fetchSectorQuadsCached, parseSectorQuadsDataCached] = createCache<number, SectorQuads>(
@@ -94,14 +79,14 @@
   const activateDetailedSectors = initializeSectorLoader(
     fetchSectorCached,
     parseSectorDataCached,
-    discardSector,
-    consumeSector
+    discard,
+    consumeDetailed
   );
   const activateSimpleSectors = initializeSectorLoader(
     fetchSectorQuadsCached,
     parseSectorQuadsDataCached,
-    discardSector,
-    consumeSectorQuads
+    discard,
+    consumeSimple
   );
 
   // Setup data load schedule whenever camera moves
