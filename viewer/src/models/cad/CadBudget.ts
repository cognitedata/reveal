/*!
 * Copyright 2020 Cognite AS
 */

import { LevelOfDetail, WantedSector } from '../../internal';
import { SectorMetadata } from './types';
import { SectorScene } from './SectorScene';

// TODO 2020-04-26 larsmoa: Get rid of CadBudget or use it in ByVisibilityGpuSectorCuller.

/**
 * Keeps number of loads within a specified budget.
 */
export interface CadBudget {
  maxDrawCount?: number;
  maxDownloadSize?: number;
  filter(wanted: WantedSector[], sectorScene: SectorScene): WantedSector[];
}

/**
 * Creates a default budget.
 */
export function createDefaultCadBudget(): CadBudget {
  const budget = new CadBudgetImpl();
  return budget;
}

/**
 * Default CAD budget implementation.
 */
export class CadBudgetImpl implements CadBudget {
  maxDrawCount?: number;
  maxDownloadSize?: number;

  filter(wanted: WantedSector[], sectorScene: SectorScene): WantedSector[] {
    const accumulator = new CadBudgetAccumulator(this, sectorScene);
    return accumulator.filter(wanted);
  }
}

type CadBudgetSpendage = {
  drawCallCount: number;
  downloadSize: number;
  sectorCount?: number;
};

class CadBudgetAccumulator {
  readonly lastSpendage: CadBudgetSpendage;
  private budget: CadBudget;
  private readonly sectors: SectorScene;

  constructor(budget: CadBudget, sectors: SectorScene) {
    this.sectors = sectors;
    this.budget = budget;
    this.lastSpendage = {
      drawCallCount: 0,
      downloadSize: 0,
      sectorCount: 0
    };
  }

  filter(wanted: WantedSector[]): WantedSector[] {
    const spendage: CadBudgetSpendage = {
      drawCallCount: 0,
      downloadSize: 0,
      sectorCount: 0
    };
    const filtered = wanted.filter(x => this.tryAddWantedSector(x, spendage));
    Object.assign(this.lastSpendage, spendage);
    return filtered;
  }

  private tryAddWantedSector(candidate: WantedSector, accumulatedSpendage: CadBudgetSpendage): boolean {
<<<<<<< HEAD
    const sectorMetadata = this.sectors.getSectorById(candidate.metadata.id);
    if (!sectorMetadata) {
      throw new Error(`Could not find metadata for sector ${candidate.metadata.id}`);
=======
    const sectorMetadata = this.sectors.getSectorById(candidate.sectorId);
    if (!sectorMetadata) {
      throw new Error(`Could not find metadata for sector ${candidate.sectorId}`);
>>>>>>> bb1f2052
    }

    const candidateSpendage = this.getCandidateSpendage(candidate, sectorMetadata);
    return this.tryAddSpendage(candidateSpendage, accumulatedSpendage);
  }

  private getCandidateSpendage(candidate: WantedSector, sectorMetadata: SectorMetadata): CadBudgetSpendage {
    switch (candidate.levelOfDetail) {
      case LevelOfDetail.Simple:
        // TODO 2020-03-22 larsmoa: Need some better estimate of complexity than 1 drawCount
        return { downloadSize: sectorMetadata.facesFile.downloadSize, drawCallCount: 1 };
      case LevelOfDetail.Detailed:
        return {
          downloadSize: sectorMetadata.indexFile.downloadSize,
          drawCallCount: sectorMetadata.indexFile.estimatedDrawCallCount
        };
      case LevelOfDetail.Discarded:
        return {
          downloadSize: 0,
          drawCallCount: 0
        };
      default:
        throw new Error(`Unsupported LOD-level: '${candidate.levelOfDetail}'`);
    }
  }

  private tryAddSpendage(candidateSpendage: CadBudgetSpendage, accumulatedSpendage: CadBudgetSpendage): boolean {
    const newAcculumated: CadBudgetSpendage = {
      drawCallCount: candidateSpendage.drawCallCount + accumulatedSpendage.drawCallCount,
      downloadSize: candidateSpendage.downloadSize + accumulatedSpendage.downloadSize,
      sectorCount: (candidateSpendage.sectorCount || 0) + 1
    };
    if (
      (this.budget.maxDrawCount === undefined || newAcculumated.drawCallCount <= this.budget.maxDrawCount) &&
      (this.budget.maxDownloadSize === undefined || newAcculumated.downloadSize <= this.budget.maxDownloadSize)
    ) {
      Object.assign(accumulatedSpendage, newAcculumated);
      return true;
    }
    return false;
  }
}
<|MERGE_RESOLUTION|>--- conflicted
+++ resolved
@@ -2,9 +2,10 @@
  * Copyright 2020 Cognite AS
  */
 
-import { LevelOfDetail, WantedSector } from '../../internal';
 import { SectorMetadata } from './types';
 import { SectorScene } from './SectorScene';
+import { WantedSector } from '../../data/model/WantedSector';
+import { LevelOfDetail } from '../../data/model/LevelOfDetail';
 
 // TODO 2020-04-26 larsmoa: Get rid of CadBudget or use it in ByVisibilityGpuSectorCuller.
 
@@ -71,15 +72,9 @@
   }
 
   private tryAddWantedSector(candidate: WantedSector, accumulatedSpendage: CadBudgetSpendage): boolean {
-<<<<<<< HEAD
     const sectorMetadata = this.sectors.getSectorById(candidate.metadata.id);
     if (!sectorMetadata) {
       throw new Error(`Could not find metadata for sector ${candidate.metadata.id}`);
-=======
-    const sectorMetadata = this.sectors.getSectorById(candidate.sectorId);
-    if (!sectorMetadata) {
-      throw new Error(`Could not find metadata for sector ${candidate.sectorId}`);
->>>>>>> bb1f2052
     }
 
     const candidateSpendage = this.getCandidateSpendage(candidate, sectorMetadata);
@@ -121,4 +116,4 @@
     }
     return false;
   }
-}
+}