--- conflicted
+++ resolved
@@ -54,9 +54,7 @@
       );
     }
 
-    return await Promise.all(
-      result.data.items.map(async (item) => await poiItemToInstance(item, this._sdk))
-    );
+    return result.data.items.map(poiItemToInstance);
   }
 
   async fetchPointsOfInterest(
@@ -73,9 +71,7 @@
       );
     }
 
-    return await Promise.all(
-      result.data.items.map(async (item) => await poiItemToInstance(item, this._sdk))
-    );
+    return result.data.items.map(poiItemToInstance);
   }
 
   async deletePointsOfInterest(poiIds: ExternalId[]): Promise<void> {
@@ -156,22 +152,12 @@
   }
 }
 
-async function poiItemToInstance(
-  item: PoiItem,
-  sdk: CogniteClient
-): Promise<PointsOfInterestInstance<ExternalId>> {
-  const userIdNameMap = await getUserName(item.ownerId, sdk);
+function poiItemToInstance(item: PoiItem): PointsOfInterestInstance<ExternalId> {
   return {
     id: item.externalId,
     properties: {
-<<<<<<< HEAD
-      title: item.name,
-      ownerId: userIdNameMap,
-      createdTime: item.createdTime,
-=======
       name: item.name,
       description: item.description,
->>>>>>> cfc58e48
       positionX: item.position[0],
       positionY: item.position[1],
       positionZ: item.position[2],
@@ -183,12 +169,4 @@
       sceneState: item.sceneState
     }
   };
-
-  async function getUserName(ownerId: string, sdk: CogniteClient): Promise<string | undefined> {
-    const profiles = await sdk.profiles.retrieve([{ userIdentifier: ownerId }]);
-
-    const name = profiles.filter(isDefined).map((profile) => profile.displayName ?? undefined);
-
-    return name[0];
-  }
 }