/*!
 * Copyright 2024 Cognite AS
 */

import { type BaseCommand } from '../../base/commands/BaseCommand';
import { type BaseCreator } from '../../base/domainObjectsHelpers/BaseCreator';
import { ShowMeasurementsOnTopCommand } from './commands/ShowMeasurementsOnTopCommand';
import { SetMeasurementTypeCommand } from './commands/SetMeasurementTypeCommand';
import { type TranslateKey } from '../../base/utilities/TranslateKey';
import { PrimitiveEditTool } from '../primitives/tools/PrimitiveEditTool';
import { MeasureLineDomainObject } from './MeasureLineDomainObject';
import { MeasureBoxDomainObject } from './MeasureBoxDomainObject';
import { PrimitiveType } from '../../base/utilities/primitives/PrimitiveType';
import { BoxCreator } from '../primitives/box/BoxCreator';
import { LineCreator } from '../primitives/line/LineCreator';
import { type VisualDomainObject } from '../../base/domainObjects/VisualDomainObject';
import { CDF_TO_VIEWER_TRANSFORMATION } from '@cognite/reveal';
import { UndoCommand } from '../../base/concreteCommands/UndoCommand';
<<<<<<< HEAD
import { type IconName } from '../../base/utilities/IconName';
=======
import { Box3 } from 'three';
>>>>>>> 1dc99caf

export class MeasurementTool extends PrimitiveEditTool {
  // ==================================================
  // OVERRIDES of BaseCommand
  // ==================================================

  public override get icon(): IconName {
    return 'Ruler';
  }

  public override get tooltip(): TranslateKey {
    return { key: 'MEASUREMENTS', fallback: 'Measurements' };
  }

  public override getToolbar(): Array<BaseCommand | undefined> {
    return [
      new SetMeasurementTypeCommand(PrimitiveType.Line),
      new SetMeasurementTypeCommand(PrimitiveType.Polyline),
      new SetMeasurementTypeCommand(PrimitiveType.Polygon),
      new SetMeasurementTypeCommand(PrimitiveType.HorizontalArea),
      new SetMeasurementTypeCommand(PrimitiveType.VerticalArea),
      new SetMeasurementTypeCommand(PrimitiveType.Box),
      undefined, // Separator
      new UndoCommand(),
      new ShowMeasurementsOnTopCommand()
    ];
  }

  // ==================================================
  // OVERRIDES of BaseTool
  // ==================================================

  public override onActivate(): void {
    super.onActivate();

    if (!this.renderTarget.isGlobalClippingActive) {
      this.setAllVisible(true);
      return;
    }
    const sceneBoundingBox = this.renderTarget.clippedVisualSceneBoundingBox;
    const boundingBox = new Box3();
    for (const domainObject of this.getSelectable()) {
      if (domainObject instanceof MeasureBoxDomainObject) {
        boundingBox.makeEmpty();
        domainObject.box.expandBoundingBox(boundingBox);
        boundingBox.applyMatrix4(CDF_TO_VIEWER_TRANSFORMATION);
        if (!sceneBoundingBox.intersectsBox(boundingBox)) {
          continue;
        }
      } else if (domainObject instanceof MeasureLineDomainObject) {
        boundingBox.makeEmpty();
        domainObject.expandBoundingBox(boundingBox);
        boundingBox.applyMatrix4(CDF_TO_VIEWER_TRANSFORMATION);
        if (!sceneBoundingBox.intersectsBox(boundingBox)) {
          continue;
        }
      }
      domainObject.setVisibleInteractive(true, this.renderTarget);
    }
  }

  public override onDeactivate(): void {
    super.onDeactivate();
    this.setAllVisible(false);
  }

  // ==================================================
  // OVERRIDES of BaseEditTool
  // ==================================================

  protected override canBeSelected(domainObject: VisualDomainObject): boolean {
    return (
      domainObject instanceof MeasureBoxDomainObject ||
      domainObject instanceof MeasureLineDomainObject
    );
  }

  // ==================================================
  // OVERRIDES of PrimitiveEditTool
  // ==================================================

  protected override createCreator(): BaseCreator | undefined {
    switch (this.primitiveType) {
      case PrimitiveType.Line:
      case PrimitiveType.Polyline:
      case PrimitiveType.Polygon:
        return new LineCreator(this, new MeasureLineDomainObject(this.primitiveType));

      case PrimitiveType.HorizontalArea:
      case PrimitiveType.VerticalArea:
      case PrimitiveType.Box:
        return new BoxCreator(this, new MeasureBoxDomainObject(this.primitiveType));
      default:
        return undefined;
    }
  }
}<|MERGE_RESOLUTION|>--- conflicted
+++ resolved
@@ -16,11 +16,8 @@
 import { type VisualDomainObject } from '../../base/domainObjects/VisualDomainObject';
 import { CDF_TO_VIEWER_TRANSFORMATION } from '@cognite/reveal';
 import { UndoCommand } from '../../base/concreteCommands/UndoCommand';
-<<<<<<< HEAD
 import { type IconName } from '../../base/utilities/IconName';
-=======
 import { Box3 } from 'three';
->>>>>>> 1dc99caf
 
 export class MeasurementTool extends PrimitiveEditTool {
   // ==================================================
