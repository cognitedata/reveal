--- conflicted
+++ resolved
@@ -1,40 +1,28 @@
-<<<<<<< HEAD
-/*!
- * Copyright 2024 Cognite AS
- */
-
+import { BannerComponent } from './BannerComponent';
+import { BaseBannerCommand } from '../../architecture';
+import { BaseFilterCommand } from '../../architecture/base/commands/BaseFilterCommand';
+import { BaseOptionCommand } from '../../architecture/base/commands/BaseOptionCommand';
+import { BaseSliderCommand } from '../../architecture/base/commands/BaseSliderCommand';
+import { Button, Tooltip as CogsTooltip, Flex, Slider, Switch, TextLabel } from '@cognite/cogs.js';
+import { DEFAULT_PADDING, TOOLTIP_DELAY } from './constants';
+import { DividerCommand } from '../../architecture/base/commands/DividerCommand';
+import { Dropdown, Menu } from '@cognite/cogs-lab';
+import { DropdownButton } from './DropdownButton';
+import { FilterButton } from './FilterButton';
+import { getButtonType, getFlexDirection, getTooltipPlacement } from './utilities';
+import { IconComponent } from './Factories/IconFactory';
+import { LabelWithShortcut } from './LabelWithShortcut';
+import { SectionCommand } from '../../architecture/base/commands/SectionCommand';
+import { TOOLBAR_HORIZONTAL_PANEL_OFFSET } from '../constants';
+import { type BaseCommand } from '../../architecture/base/commands/BaseCommand';
+import { type BaseSettingsCommand } from '../../architecture/base/commands/BaseSettingsCommand';
+import { type FlexDirection, type PlacementType } from './types';
 import { type ReactNode, useState, type ReactElement } from 'react';
-=======
-import { type ReactNode, useMemo, useState, type ReactElement } from 'react';
->>>>>>> 34d8c1d6
-
-import { Button, Tooltip as CogsTooltip, Flex, Slider, Switch, TextLabel } from '@cognite/cogs.js';
-
-import { Dropdown, Menu } from '@cognite/cogs-lab';
+import { type TranslateDelegate } from '../../architecture/base/utilities/TranslateInput';
+import { useCommand } from './useCommand';
+import { useCommandVisible, useCommandProps, useSliderCommandValue } from './useCommandProps';
 import { useTranslation } from '../i18n/I18n';
-import { type BaseCommand } from '../../architecture/base/commands/BaseCommand';
-import { getButtonType, getFlexDirection, getTooltipPlacement } from './utilities';
-import { LabelWithShortcut } from './LabelWithShortcut';
-import { type TranslateDelegate } from '../../architecture/base/utilities/TranslateInput';
 import styled from 'styled-components';
-import { type BaseSettingsCommand } from '../../architecture/base/commands/BaseSettingsCommand';
-import { BaseOptionCommand } from '../../architecture/base/commands/BaseOptionCommand';
-import { DropdownButton } from './DropdownButton';
-import { BaseSliderCommand } from '../../architecture/base/commands/BaseSliderCommand';
-import { BaseFilterCommand } from '../../architecture/base/commands/BaseFilterCommand';
-import { FilterButton } from './FilterButton';
-import { DEFAULT_PADDING, TOOLTIP_DELAY } from './constants';
-import { IconComponent } from './Factories/IconFactory';
-
-import { TOOLBAR_HORIZONTAL_PANEL_OFFSET } from '../constants';
-
-import { DividerCommand } from '../../architecture/base/commands/DividerCommand';
-import { SectionCommand } from '../../architecture/base/commands/SectionCommand';
-import { type FlexDirection, type PlacementType } from './types';
-import { BaseBannerCommand } from '../../architecture';
-import { BannerComponent } from './BannerComponent';
-import { useCommandVisible, useCommandProps, useSliderCommandValue } from './useCommandProps';
-import { useCommand } from './useCommand';
 
 export const SettingsButton = ({
   inputCommand,
