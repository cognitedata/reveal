--- conflicted
+++ resolved
@@ -1,9 +1,13 @@
-<<<<<<< HEAD
 import { InternalId } from '@cognite/sdk/dist/src';
 import { Dispatch, SetStateAction } from 'react';
 import { Filter } from './api';
 
-export type PipelineTableTypes = 'id' | 'name' | 'description' | 'owner';
+export type PipelineTableTypes =
+  | 'id'
+  | 'name'
+  | 'description'
+  | 'owner'
+  | 'run';
 
 export type ResourceTableProps = {
   advancedFilter?: any;
@@ -11,12 +15,4 @@
   selected: InternalId[];
   setSelected: Dispatch<SetStateAction<InternalId[]>>;
   allSources: boolean;
-};
-=======
-export type PipelineTableTypes =
-  | 'id'
-  | 'name'
-  | 'description'
-  | 'owner'
-  | 'run';
->>>>>>> 32c5c921
+};