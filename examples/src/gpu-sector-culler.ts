/*!
 * Copyright 2020 Cognite AS
 */

// tslint:disable no-console

import * as THREE from 'three';
import CameraControls from 'camera-controls';
<<<<<<< HEAD
=======
import * as reveal from '@cognite/reveal/experimental';
>>>>>>> b49c2ab5
import { CogniteClient } from '@cognite/sdk';
import { getParamsFromURL, createRenderManager } from './utils/example-helpers';
import * as reveal from '@cognite/reveal';
import { RenderManager, CadNode, LocalHostRevealManager, RevealManager } from '@cognite/reveal';

CameraControls.install({ THREE });

async function main() {
  const { project, modelUrl, modelRevision } = getParamsFromURL({ project: 'publicdata', modelUrl: 'primitives' });
  const client = new CogniteClient({ appId: 'reveal.example.simple' });
  client.loginWithOAuth({ project });

  const scene = new THREE.Scene();

  const camera = new THREE.PerspectiveCamera(75, window.innerWidth / window.innerHeight);
  const coverageUtil = new reveal.internal.GpuOrderSectorsByVisibilityCoverage();
  const sectorCuller = new reveal.internal.ByVisibilityGpuSectorCuller({
    coverageUtil,
    costLimit: 70 * 1024 * 1024,
    logCallback: console.log
  });

  const revealManager: RenderManager = createRenderManager(modelRevision !== undefined ? 'cdf' : 'local', client, {
    internal: { sectorCuller }
  });

  let model: CadNode;
  if (revealManager instanceof LocalHostRevealManager && modelUrl !== undefined) {
    model = await revealManager.addModel('cad', modelUrl);
  } else if (revealManager instanceof RevealManager && modelRevision !== undefined) {
    model = await revealManager.addModel('cad', modelRevision);
  } else {
    throw new Error('Need to provide either project & model OR modelUrl as query parameters');
  }
  scene.add(model);

  const renderer = new THREE.WebGLRenderer();
  renderer.setClearColor('#444');
  renderer.setSize(window.innerWidth, window.innerHeight);
  document.body.appendChild(renderer.domElement);

  const { position, target, near, far } = model.suggestCameraConfig();
  camera.near = near;
  camera.far = far;
  const controls = new CameraControls(camera, renderer.domElement);
  controls.setLookAt(position.x, position.y, position.z, target.x, target.y, target.z);
  controls.update(0.0);
  camera.updateMatrixWorld();
  revealManager.update(camera);
  const clock = new THREE.Clock();

  // revealManager.renderHints = { showSectorBoundingBoxes: false }; Not yet supported.
  // Debug overlay for "determineSectors"

  const canvas = coverageUtil.createDebugCanvas({ width: 160, height: 100 });
  canvas.style.position = 'fixed';
  canvas.style.left = '8px';
  canvas.style.top = '8px';
  document.body.appendChild(canvas);
  document.body.appendChild(renderer.domElement);

  // document.addEventListener('keypress', event => {
  //   if (event.key === 's') {
  //     const suspendLoading = !cadNode.loadingHints.suspendLoading;
  //     console.log(`Suspend loading: ${suspendLoading}`);
  //     cadNode.loadingHints = { ...cadNode.loadingHints, suspendLoading };
  //   } else if (event.key === 'b') {
  //     const showSectorBoundingBoxes = !cadNode.renderHints.showSectorBoundingBoxes;
  //     console.log(`Show sector bounds: ${showSectorBoundingBoxes}`);
  //     cadNode.renderHints = { ...cadNode.renderHints, showSectorBoundingBoxes };
  //   } else if (event.key === 'p') {
  //     const lastWanted = sectorCuller.lastWantedSectors
  //       .filter(x => x.levelOfDetail !== reveal.internal.LevelOfDetail.Discarded)
  //       .sort((l, r) => {
  //         if (l.scene.maxTreeIndex !== r.scene.maxTreeIndex) {
  //           return l.scene.maxTreeIndex - r.scene.maxTreeIndex;
  //         } else if (l.metadata.path !== r.metadata.path) {
  //           return l.metadata.path.localeCompare(r.metadata.path);
  //         } else if (l.priority !== r.priority) {
  //           return l.priority - r.priority;
  //         }
  //         return l.levelOfDetail - r.levelOfDetail;
  //       });

  //     console.log('Last list of wanted sectors:\n', lastWanted);
  //     const paths = lastWanted
  //       .map((x: PrioritizedWantedSector) => `${x.metadata.path} [lod=${x.levelOfDetail}, id=${x.metadata.id}]`)
  //       .sort();
  //     console.log('Paths:', paths);
  //   }
  // });

  revealManager.update(camera);
  const render = async () => {
    const delta = clock.getDelta();
    const controlsNeedUpdate = controls.update(delta);
    if (controlsNeedUpdate) {
      revealManager.update(camera);
    }

    if (controlsNeedUpdate || revealManager.needsRedraw) {
      renderer.render(scene, camera);
      revealManager.resetRedraw();
    }

    requestAnimationFrame(render);
  };
  render();

  (window as any).scene = scene;
  (window as any).THREE = THREE;
  (window as any).camera = camera;
  (window as any).controls = controls;
  (window as any).renderer = renderer;
}

main();<|MERGE_RESOLUTION|>--- conflicted
+++ resolved
@@ -6,14 +6,9 @@
 
 import * as THREE from 'three';
 import CameraControls from 'camera-controls';
-<<<<<<< HEAD
-=======
 import * as reveal from '@cognite/reveal/experimental';
->>>>>>> b49c2ab5
 import { CogniteClient } from '@cognite/sdk';
 import { getParamsFromURL, createRenderManager } from './utils/example-helpers';
-import * as reveal from '@cognite/reveal';
-import { RenderManager, CadNode, LocalHostRevealManager, RevealManager } from '@cognite/reveal';
 
 CameraControls.install({ THREE });
 
@@ -32,14 +27,18 @@
     logCallback: console.log
   });
 
-  const revealManager: RenderManager = createRenderManager(modelRevision !== undefined ? 'cdf' : 'local', client, {
-    internal: { sectorCuller }
-  });
+  const revealManager: reveal.RevealManager = createRenderManager(
+    modelRevision !== undefined ? 'cdf' : 'local',
+    client,
+    {
+      internal: { sectorCuller }
+    }
+  );
 
-  let model: CadNode;
-  if (revealManager instanceof LocalHostRevealManager && modelUrl !== undefined) {
+  let model: reveal.CadNode;
+  if (revealManager instanceof reveal.LocalHostRevealManager && modelUrl !== undefined) {
     model = await revealManager.addModel('cad', modelUrl);
-  } else if (revealManager instanceof RevealManager && modelRevision !== undefined) {
+  } else if (revealManager instanceof reveal.RevealManager && modelRevision !== undefined) {
     model = await revealManager.addModel('cad', modelRevision);
   } else {
     throw new Error('Need to provide either project & model OR modelUrl as query parameters');
