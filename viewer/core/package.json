--- conflicted
+++ resolved
@@ -13,19 +13,8 @@
     "@reveal/cad-parsers": "workspace:*",
     "@reveal/camera-manager": "workspace:*",
     "@reveal/logger": "workspace:*",
-<<<<<<< HEAD
     "@reveal/modeldata-api": "workspace:*",
     "@reveal/nodes-api": "workspace:*",
     "@reveal/utilities": "workspace:*"
-  },
-  "sideEffects": false,
-  "glslify": {
-    "transform": [
-      "glslify-import"
-    ]
-=======
-    "@reveal/nodes-api": "workspace:*",
-    "@reveal/utilities": "workspace:*"
->>>>>>> 9c248458
   }
 }