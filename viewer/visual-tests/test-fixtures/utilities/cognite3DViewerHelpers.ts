--- conflicted
+++ resolved
@@ -29,13 +29,10 @@
     getToken: async () => 'dummy'
   });
 
-<<<<<<< HEAD
   //This if might not be needed. Leaving it in for debug reasons
   if (renderer) {
-    return new Cognite3DViewer({ sdk: client, _localModels: true, logMetrics: false, onLoading, renderer: renderer });
+    return new Cognite3DViewer({ sdk: client, _localModels: true, logMetrics: false, onLoading, pointCloudEffects: { edlOptions: 'disabled' }, renderer: renderer });
   }
-  return new Cognite3DViewer({ sdk: client, _localModels: true, logMetrics: false, onLoading });
-=======
   return new Cognite3DViewer({
     sdk: client,
     _localModels: true,
@@ -43,7 +40,6 @@
     onLoading,
     pointCloudEffects: { edlOptions: 'disabled' }
   });
->>>>>>> 2e515173
 }
 
 export async function addModels(viewer: Cognite3DViewer, localModelUrls: string[]): Promise<CogniteModel[]> {
