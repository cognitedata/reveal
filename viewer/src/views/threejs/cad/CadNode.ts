/*!
 * Copyright 2020 Cognite AS
 */

import * as THREE from 'three';
<<<<<<< HEAD
import { Subject, Observable, of, empty, ObservableInput, OperatorFunction } from 'rxjs';
import { publish, share, auditTime, switchAll, flatMap, mergeMap } from 'rxjs/operators';
=======
import { Subject, Observable } from 'rxjs';
import { publish, share, auditTime, switchAll, flatMap, tap, map } from 'rxjs/operators';
>>>>>>> 57e85ef2

import { SectorModelTransformation, SectorScene, SectorMetadata } from '../../../models/cad/types';
import { CadLoadingHints } from '../../../models/cad/CadLoadingHints';
import { CadModel } from '../../../models/cad/CadModel';
import { CadRenderHints } from '../../CadRenderHints';
import { suggestCameraConfig } from '../../../utils/cameraUtils';
import { toThreeJsBox3, toThreeVector3, toThreeMatrix4 } from '../utilities';
import { RenderMode } from '../materials';
import { RootSectorNode } from './RootSectorNode';
import { CachedRepository } from '../../../repository/cad/CachedRepository';
import { Repository } from '../../../repository/cad/Repository';
import { NodeAppearance } from '../../common/cad/NodeAppearance';
import { MaterialManager } from './MaterialManager';
import { ConsumedSector } from '../../../data/model/ConsumedSector';
import { fromThreeCameraConfig, ThreeCameraConfig } from './fromThreeCameraConfig';
import { ProximitySectorCuller } from '../../../culling/ProximitySectorCuller';
import { LevelOfDetail } from '../../../data/model/LevelOfDetail';
import { distinctUntilLevelOfDetailChanged } from '../../../models/cad/distinctUntilLevelOfDetailChanged';
import { filterCurrentWantedSectors } from '../../../models/cad/filterCurrentWantedSectors';
import { SectorCuller } from '../../../culling/SectorCuller';
import { DetermineSectorsByProximityInput } from '../../../models/cad/determineSectors';
import { ParsedSector } from '../../../data/model/ParsedSector';
import { WantedSector } from '../../../data/model/WantedSector';
import { CadBudget, createDefaultCadBudget } from '../../../models/cad/CadBudget';

interface CadNodeOptions {
  nodeAppearance?: NodeAppearance;
  budget?: CadBudget;
  // internal options are experimental and may change in the future
  internal?: {
    sectorCuller?: SectorCuller<DetermineSectorsByProximityInput>;
  };
}

export interface SuggestedCameraConfig {
  position: THREE.Vector3;
  target: THREE.Vector3;
  near: number;
  far: number;
}

export class CadNode extends THREE.Object3D {
  public readonly rootSector: RootSectorNode;
  public readonly modelTransformation: SectorModelTransformation;

  private _sectorCuller: SectorCuller<DetermineSectorsByProximityInput>;
  private _renderHints: CadRenderHints;
  private _loadingHints: CadLoadingHints;
  private _renderMode: RenderMode;
  private _budget: CadBudget;

  private readonly _materialManager: MaterialManager;
  private readonly _cameraPositionObservable: Subject<ThreeCameraConfig>;
  private readonly _sectorScene: SectorScene;
  private readonly _previousCameraMatrix = new THREE.Matrix4();
  private readonly _boundingBoxNode: THREE.Object3D;
  private readonly _repository: Repository;

  constructor(model: CadModel, options?: CadNodeOptions) {
    super();
    this.type = 'CadNode';
    this.name = 'Sector model';
    this._materialManager = new MaterialManager(options ? options.nodeAppearance : undefined);

    const rootSector = new RootSectorNode(model, this._materialManager.materials);
    this._repository = new CachedRepository(model);
    this._budget = (options && options.budget) || createDefaultCadBudget();

    const { scene, modelTransformation } = model;

    this._sectorScene = scene;
    this._sectorCuller = (options && options.internal && options.internal.sectorCuller) || new ProximitySectorCuller();
    this.modelTransformation = modelTransformation;
    // Ensure camera matrix is unequal on first frame
    this._previousCameraMatrix.elements[0] = Infinity;

    // Prepare renderables
    this.rootSector = rootSector;
    this.add(rootSector);
    this._boundingBoxNode = this.createBoundingBoxNode(scene.getAllSectors());
    this.add(this._boundingBoxNode);

    // Apply default hints
    this._renderHints = {};
    this._loadingHints = {};
    this._renderMode = RenderMode.Color;
    this.renderHints = {};
    this.loadingHints = {};
    this.renderMode = RenderMode.Color;

    const indices = [];
    for (let i = 0; i < scene.maxTreeIndex; i++) {
      indices.push(i);
    }
    this._materialManager.updateNodes(indices);
    this._cameraPositionObservable = this.createLoadSectorsPipeline();
  }

  requestNodeUpdate(treeIndices: number[]) {
    this._materialManager.updateNodes(treeIndices);
  }

  set renderMode(mode: RenderMode) {
    this._renderMode = mode;
    this._materialManager.materials.box.uniforms.renderMode.value = mode;
    this._materialManager.materials.circle.uniforms.renderMode.value = mode;
    this._materialManager.materials.generalRing.uniforms.renderMode.value = mode;
    this._materialManager.materials.nut.uniforms.renderMode.value = mode;
    this._materialManager.materials.quad.uniforms.renderMode.value = mode;
    this._materialManager.materials.cone.uniforms.renderMode.value = mode;
    this._materialManager.materials.eccentricCone.uniforms.renderMode.value = mode;
    this._materialManager.materials.sphericalSegment.uniforms.renderMode.value = mode;
    this._materialManager.materials.torusSegment.uniforms.renderMode.value = mode;
    this._materialManager.materials.generalCylinder.uniforms.renderMode.value = mode;
    this._materialManager.materials.trapezium.uniforms.renderMode.value = mode;
    this._materialManager.materials.ellipsoidSegment.uniforms.renderMode.value = mode;
    this._materialManager.materials.instancedMesh.uniforms.renderMode.value = mode;
    this._materialManager.materials.triangleMesh.uniforms.renderMode.value = mode;
    this._materialManager.materials.simple.uniforms.renderMode.value = mode;
  }

  get renderMode() {
    return this._renderMode;
  }

  get budget() {
    return this._budget;
  }

  set renderHints(hints: Readonly<CadRenderHints>) {
    this._renderHints = hints;
    this._boundingBoxNode.visible = this.shouldRenderSectorBoundingBoxes;
  }

  get renderHints(): Readonly<CadRenderHints> {
    return this._renderHints;
  }

  set loadingHints(hints: Readonly<CadLoadingHints>) {
    this._loadingHints = hints;
  }

  get loadingHints(): Readonly<CadLoadingHints> {
    return this._loadingHints;
  }

  private get shouldRenderSectorBoundingBoxes(): boolean {
    return this._renderHints.showSectorBoundingBoxes || false;
  }

  public update(camera: THREE.PerspectiveCamera): void {
    const cameraConfig: ThreeCameraConfig = {
      camera,
      modelTransformation: this.modelTransformation,
      sectorScene: this._sectorScene
    };
    this._cameraPositionObservable.next(cameraConfig);
  }

  public suggestCameraConfig(): SuggestedCameraConfig {
    const { position, target, near, far } = suggestCameraConfig(this._sectorScene.root);

    return {
      position: toThreeVector3(new THREE.Vector3(), position, this.modelTransformation),
      target: toThreeVector3(new THREE.Vector3(), target, this.modelTransformation),
      near,
      far
    };
  }

  private createLoadSectorsPipeline(): Subject<ThreeCameraConfig> {
    const suspendLoading = this.loadingHints.suspendLoading;

    const loadSectorOperator = flatMap((s: WantedSector) => this._repository.loadSector(s));
    const consumeSectorOperator = flatMap((sector: ParsedSector) => this.rootSector.consumeSector(sector.id, sector));
    function suspendIfLoadingToggled<T>(): OperatorFunction<T, T> {
      return mergeMap<T, ObservableInput<T>>(x => (!suspendLoading ? of(x) : empty()));
    }

    const pipeline = new Subject<ThreeCameraConfig>();
    pipeline
      .pipe(
        auditTime(100),
        fromThreeCameraConfig(),
<<<<<<< HEAD
        suspendIfLoadingToggled(),
=======

        // Determine all wanted sectors
>>>>>>> 57e85ef2
        this._sectorCuller.determineSectors(),

        // Take sectors within budget
        tap(c => console.log(`Want ${c.filter(x => x.levelOfDetail !== LevelOfDetail.Discarded).length} sectors`)),
        map(wantedSectors => this.budget.filter(wantedSectors, this._sectorScene)),
        tap(c => {
          console.log(`Filtered to ${c.filter(x => x.levelOfDetail !== LevelOfDetail.Discarded).length} sectors`);
        }),

        // Load and consume
        share(),
        publish((wantedSectors: Observable<WantedSector[]>) =>
          wantedSectors.pipe(
            suspendIfLoadingToggled(),
            switchAll(),
            distinctUntilLevelOfDetailChanged(),
            suspendIfLoadingToggled(),
            loadSectorOperator,
            filterCurrentWantedSectors(wantedSectors),
            suspendIfLoadingToggled(),
            consumeSectorOperator
          )
        )
      )
      .subscribe((sector: ConsumedSector) => {
        const sectorNode = this.rootSector.sectorNodeMap.get(sector.id);
        if (!sectorNode) {
          throw new Error(`Could not find 3D node for sector ${sector.id} - invalid id?`);
        }
        if (sectorNode.group) {
          sectorNode.remove(sectorNode.group);
        }
        sectorNode.add(sector.group);
        sectorNode.group = sector.group;
        this.updateSectorBoundingBoxes(sector);
        this.dispatchEvent({ type: 'update' });
      });
    return pipeline;
  }

  private updateSectorBoundingBoxes(sector: ConsumedSector) {
    this._boundingBoxNode.children.forEach(x => {
      const sectorId = x.userData.sectorId as number;
      if (sectorId !== sector.id) {
        return;
      }
      const boxHelper = x as THREE.Box3Helper;
      boxHelper.visible = sector.levelOfDetail !== LevelOfDetail.Discarded;
    });
  }

  private createBoundingBoxNode(sectors: SectorMetadata[]): THREE.Object3D {
    function sectorDepth(s: SectorMetadata) {
      return s.path.length / 2; // Path are on format 'x/y/z/'
    }
    const maxColorDepth = sectors.reduce((max, s) => Math.max(max, sectorDepth(s)), 0.0);
    const from = new THREE.Color(0xff0000);
    const to = new THREE.Color(0x00ff00);
    const colors = [...Array(maxColorDepth).keys()].map(d => {
      const color = new THREE.Color().copy(from);
      color.lerpHSL(to, d / (maxColorDepth - 1));
      return color;
    });

    const boxesNode = new THREE.Group();
    boxesNode.applyMatrix4(toThreeMatrix4(this.modelTransformation.modelMatrix));
    boxesNode.name = 'Bounding boxes (for debugging)';
    sectors.forEach(sector => {
      const bbox = toThreeJsBox3(new THREE.Box3(), sector.bounds);
      const color = colors[sectorDepth(sector)];
      const boxMesh = new THREE.Box3Helper(bbox, color);
      boxMesh.name = `${sector.id}`;
      boxMesh.userData.sectorId = sector.id;
      boxesNode.add(boxMesh);
    });
    return boxesNode;
  }
}<|MERGE_RESOLUTION|>--- conflicted
+++ resolved
@@ -3,13 +3,8 @@
  */
 
 import * as THREE from 'three';
-<<<<<<< HEAD
 import { Subject, Observable, of, empty, ObservableInput, OperatorFunction } from 'rxjs';
-import { publish, share, auditTime, switchAll, flatMap, mergeMap } from 'rxjs/operators';
-=======
-import { Subject, Observable } from 'rxjs';
-import { publish, share, auditTime, switchAll, flatMap, tap, map } from 'rxjs/operators';
->>>>>>> 57e85ef2
+import { publish, share, auditTime, switchAll, flatMap, tap, map, mergeMap } from 'rxjs/operators';
 
 import { SectorModelTransformation, SectorScene, SectorMetadata } from '../../../models/cad/types';
 import { CadLoadingHints } from '../../../models/cad/CadLoadingHints';
@@ -194,20 +189,17 @@
       .pipe(
         auditTime(100),
         fromThreeCameraConfig(),
-<<<<<<< HEAD
         suspendIfLoadingToggled(),
-=======
 
         // Determine all wanted sectors
->>>>>>> 57e85ef2
         this._sectorCuller.determineSectors(),
 
         // Take sectors within budget
-        tap(c => console.log(`Want ${c.filter(x => x.levelOfDetail !== LevelOfDetail.Discarded).length} sectors`)),
+        // tap(c => console.log(`Want ${c.filter(x => x.levelOfDetail !== LevelOfDetail.Discarded).length} sectors`)),
         map(wantedSectors => this.budget.filter(wantedSectors, this._sectorScene)),
-        tap(c => {
-          console.log(`Filtered to ${c.filter(x => x.levelOfDetail !== LevelOfDetail.Discarded).length} sectors`);
-        }),
+        // tap(c => {
+        //   console.log(`Filtered to ${c.filter(x => x.levelOfDetail !== LevelOfDetail.Discarded).length} sectors`);
+        // }),
 
         // Load and consume
         share(),
