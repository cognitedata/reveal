--- conflicted
+++ resolved
@@ -5,30 +5,18 @@
 // Everything that is exposed to the user should be defined here
 
 export { RevealManager } from './public/RevealManager';
-<<<<<<< HEAD
-export { ModelNodeAppearance } from './dataModels/cad/ModelNodeAppearance';
+export { LocalHostRevealManager } from './public/LocalHostRevealManager';
+export { RenderManager } from './public/RenderManager';
+// TODO 2020-05-15 larsmoa: reveal.CadNode is _internal_ and should not be exported
+export { CadNode } from './dataModels/cad/';
+export { ModelNodeAppearance } from './dataModels/cad/';
 
 // CAD
-// TODO 2020-05-15 larsmoa: CadNode is _internal_ and should not be exported
-export { CadModel, CadNode, loadCadModelFromCdf, loadCadModelByUrl } from './dataModels/cad';
+export { CadModelMetadata } from './dataModels/cad/';
 export { SectorMetadata, SectorModelTransformation } from './dataModels/cad/sector/types';
 export { CadRenderHints } from './dataModels/cad/rendering/CadRenderHints';
 export { CadLoadingHints } from './dataModels/cad/CadLoadingHints';
 export { intersectCadNodes } from './dataModels/cad/picking';
-=======
-export { LocalHostRevealManager } from './public/LocalHostRevealManager';
-export { RenderManager } from './public/RenderManager';
-// TODO 2020-05-15 larsmoa: reveal.CadNode is _internal_ and should not be exported
-export { CadNode } from './dataModels/cad/internal/CadNode';
-export { ModelNodeAppearance } from './dataModels/cad/internal/ModelNodeAppearance';
-
-// CAD
-export { CadModelMetadata } from './dataModels/cad/internal';
-export { SectorMetadata, SectorModelTransformation } from './dataModels/cad/internal/sector/types';
-export { CadRenderHints } from './dataModels/cad/public/CadRenderHints';
-export { CadLoadingHints } from './dataModels/cad/public/CadLoadingHints';
-export { intersectCadNodes } from './dataModels/cad/internal/picking';
->>>>>>> 7312aa19
 // Point cloud
 export { PointCloudModel, createPointCloudModel, createLocalPointCloudModel } from './dataModels/point-cloud';
 
