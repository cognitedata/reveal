{
  "name": "@cognite/reveal-examples",
  "description": "Reveal examples",
  "version": "1.0.0",
  "private": true,
  "scripts": {
    "start": "webpack serve --mode development",
    "build": "webpack --mode development",
    "lint": "prettier -w .",
    "lint:check": "prettier -l ."
  },
  "author": "Lars Moastuen <lars.moastuen@cognite.com>",
  "contributors": [
    "Christopher Tannum <christopher.tannum@cognite.com>",
    "Håkon Flatval <hakon.flatval@cognite.com>",
    "Savelii Novikov <savelii.novikov@cognite.com>",
    "Pramod S <pramod.s@cognite.com>",
    "Astrid Kløve-Graue <astrid.graue@cognite.com>"
  ],
  "license": "Apache-2.0",
  "dependencies": {
    "@azure/msal-browser": "^2.21.0",
    "@cognite/cogs.js": "^9.13.5",
    "@cognite/reveal": "link:../viewer",
    "@cognite/sdk": "link:../viewer/node_modules/@cognite/sdk",
    "buffer": "^6.0.3",
    "dat.gui": "^0.7.7",
    "hold-event": "^0.0.1",
    "lodash": "^4.17.21",
<<<<<<< HEAD
    "react": "18.2.0",
    "react-dom": "18.2.0",
    "react-router-dom": "^5.2.0",
    "stats.js": "^0.17.0",
    "styled-components": "5.3.6"
=======
    "react": "^18.2.0",
    "react-dom": "^18.2.0",
    "react-router-dom": "^6.11.1",
    "stats.js": "^0.17.0",
    "styled-components": "^5.3.10"
>>>>>>> 3cff1fd4
  },
  "devDependencies": {
    "@testing-library/jest-dom": "^5.11.5",
    "@types/dat.gui": "^0.7.5",
    "@types/lodash": "^4.14.190",
<<<<<<< HEAD
    "@types/react": "18.2.6",
    "@types/react-dom": "^18.2.4",
    "@types/react-router-dom": "^5.1.6",
=======
    "@types/react": "^18.2.6",
    "@types/react-dom": "^18.2.4",
    "@types/react-router-dom": "^5.3.3",
>>>>>>> 3cff1fd4
    "@types/stats": "^0.16.30",
    "@types/styled-components": "^5.1.26",
    "@types/three": "0.152.0",
    "css-loader": "^6.7.1",
    "dotenv-webpack": "^7.1.0",
    "html-webpack-plugin": "^5.5.0",
    "prettier": "^2.8.4",
    "three": "0.152.2",
    "ts-loader": "^9.3.1",
    "typescript": "^5.0.4",
    "webpack": "^5.76.0",
    "webpack-cli": "^4.10.0",
    "webpack-dev-server": "^4.10.0",
    "webpack-log": "^3.0.2"
  },
  "eslintConfig": {
    "extends": "react-app"
  },
  "browserslist": {
    "production": [
      ">0.2%",
      "not dead",
      "not op_mini all"
    ],
    "development": [
      "last 1 chrome version",
      "last 1 firefox version",
      "last 1 safari version"
    ]
  }
}<|MERGE_RESOLUTION|>--- conflicted
+++ resolved
@@ -27,33 +27,19 @@
     "dat.gui": "^0.7.7",
     "hold-event": "^0.0.1",
     "lodash": "^4.17.21",
-<<<<<<< HEAD
     "react": "18.2.0",
     "react-dom": "18.2.0",
-    "react-router-dom": "^5.2.0",
-    "stats.js": "^0.17.0",
-    "styled-components": "5.3.6"
-=======
-    "react": "^18.2.0",
-    "react-dom": "^18.2.0",
-    "react-router-dom": "^6.11.1",
-    "stats.js": "^0.17.0",
-    "styled-components": "^5.3.10"
->>>>>>> 3cff1fd4
+    "react-router-dom": "6.11.1",
+    "stats.js": "0.17.0",
+    "styled-components": "5.3.10"
   },
   "devDependencies": {
     "@testing-library/jest-dom": "^5.11.5",
     "@types/dat.gui": "^0.7.5",
     "@types/lodash": "^4.14.190",
-<<<<<<< HEAD
     "@types/react": "18.2.6",
-    "@types/react-dom": "^18.2.4",
-    "@types/react-router-dom": "^5.1.6",
-=======
-    "@types/react": "^18.2.6",
-    "@types/react-dom": "^18.2.4",
-    "@types/react-router-dom": "^5.3.3",
->>>>>>> 3cff1fd4
+    "@types/react-dom": "18.2.4",
+    "@types/react-router-dom": "5.3.3",
     "@types/stats": "^0.16.30",
     "@types/styled-components": "^5.1.26",
     "@types/three": "0.152.0",
