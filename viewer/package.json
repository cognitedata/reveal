--- conflicted
+++ resolved
@@ -47,11 +47,7 @@
     "@cognite/reveal-parser-worker": "1.3.0",
     "@tweenjs/tween.js": "18.6.4",
     "@types/draco3dgltf": "1.4.0",
-<<<<<<< HEAD
-    "@types/three": "0.138.0",
-=======
     "@types/three": "0.139.0",
->>>>>>> 4f00e194
     "assert": "2.0.0",
     "comlink": "4.3.1",
     "geo-three": "0.0.16",
@@ -62,11 +58,7 @@
     "mixpanel-browser": "2.45.0",
     "rxjs": "7.5.5",
     "skmeans": "0.11.3",
-<<<<<<< HEAD
-    "three": "0.138.3"
-=======
     "three": "0.139.0"
->>>>>>> 4f00e194
   },
   "devDependencies": {
     "@azure/msal-browser": "2.22.1",
