--- conflicted
+++ resolved
@@ -15,56 +15,36 @@
 import { traverseDepthFirst } from '../../../utilities/objectTraversal';
 import { createTriangleMeshes } from '../rendering/triangleMeshes';
 import { createPrimitives } from '../rendering/primitives';
-<<<<<<< HEAD
 import { createSimpleGeometryMesh } from '../rendering/createSimpleGeometryMesh';
 import { filterInstanceMesh } from '../rendering/filterInstanceMesh';
-=======
 import { AutoDisposeGroup } from '../../../utilities/three';
-
-const quadVertexData = new Float32Array([
-  /* eslint-disable prettier/prettier */
-  -0.5, -0.5, 0.0,
-  0.5, -0.5, 0.0,
-  0.5, 0.5, 0.0,
-
-  0.5, 0.5, 0.0,
-  -0.5, 0.5, 0.0,
-  -0.5, -0.5, 0.0,
-  /*  eslint-enable prettier/prettier  */
-]);
-
-const quadVertexBufferAttribute = new THREE.Float32BufferAttribute(quadVertexData.buffer, 3);
->>>>>>> a52d22c7
 
 export function consumeSectorSimple(
   sector: SectorQuads,
   sectorBounds: THREE.Box3,
-<<<<<<< HEAD
   materials: Materials,
   geometryClipBox: THREE.Box3 | null
-): { sectorMeshes: THREE.Group; instancedMeshes: InstancedMeshFile[] } {
-=======
-  materials: Materials
 ): { sectorMeshes: AutoDisposeGroup; instancedMeshes: InstancedMeshFile[] } {
   const group = new AutoDisposeGroup();
-  const stride = 3 + 1 + 3 + 16;
->>>>>>> a52d22c7
+
   if (sector.buffer.byteLength === 0) {
     // No data, just skip
     return { sectorMeshes: new AutoDisposeGroup(), instancedMeshes: [] };
   }
 
-  const group = createSimpleGeometryMesh(sector.buffer, materials, sectorBounds, geometryClipBox);
+  const mesh = createSimpleGeometryMesh(sector.buffer, materials, sectorBounds, geometryClipBox);
+  if (mesh !== undefined) {
+    group.add(mesh);
+  }
   return { sectorMeshes: group, instancedMeshes: [] };
 }
 
 export function consumeSectorDetailed(
   sector: SectorGeometry,
   metadata: SectorMetadata,
-<<<<<<< HEAD
   materials: Materials,
   geometryClipBox: THREE.Box3 | null
-): { sectorMeshes: THREE.Group; instancedMeshes: InstancedMeshFile[] } {
+): { sectorMeshes: AutoDisposeGroup; instancedMeshes: InstancedMeshFile[] } {
   const bounds = toThreeJsBox3(new THREE.Box3(), metadata.bounds);
 
   if (geometryClipBox !== null && geometryClipBox.containsBox(bounds)) {
@@ -73,25 +53,15 @@
     geometryClipBox = null;
   }
 
-  const obj = new THREE.Group();
+  const group = new AutoDisposeGroup();
   for (const primitiveRoot of createPrimitives(sector, materials, bounds, geometryClipBox)) {
-    obj.add(primitiveRoot);
-=======
-  materials: Materials
-): { sectorMeshes: AutoDisposeGroup; instancedMeshes: InstancedMeshFile[] } {
-  const bounds = toThreeJsBox3(new THREE.Box3(), metadata.bounds);
-  const group = new AutoDisposeGroup();
-  for (const primtiveRoot of createPrimitives(sector, materials, bounds)) {
-    group.add(primtiveRoot);
->>>>>>> a52d22c7
+    group.add(primitiveRoot);
   }
 
   const triangleMeshes = createTriangleMeshes(sector.triangleMeshes, bounds, materials.triangleMesh, geometryClipBox);
   for (const triangleMesh of triangleMeshes) {
     group.add(triangleMesh);
   }
-
-<<<<<<< HEAD
   const instanceMeshes = sector.instanceMeshes
     .map(instanceMeshFile => {
       const filteredMeshes = instanceMeshFile.instances
@@ -106,10 +76,7 @@
       return filteredInstanceMeshFile;
     })
     .filter(x => x.instances.length > 0);
-  return { sectorMeshes: obj, instancedMeshes: instanceMeshes };
-=======
-  return { sectorMeshes: group, instancedMeshes: sector.instanceMeshes };
->>>>>>> a52d22c7
+  return { sectorMeshes: group, instancedMeshes: instanceMeshes };
 }
 
 export function distinctUntilLevelOfDetailChanged() {
