--- conflicted
+++ resolved
@@ -1,12 +1,9 @@
-<<<<<<< HEAD
 import {
   Loader,
   Tooltip as CogsTooltip,
+  Modal,
   Button as CogsButton,
 } from '@cognite/cogs.js';
-=======
-import { Loader, Tooltip as CogsTooltip, Modal } from '@cognite/cogs.js';
->>>>>>> 4551bfa2
 import { useGlobalStyles } from '@cognite/cdf-utilities';
 import cogsStyles from '@cognite/cogs.js/dist/cogs-without-fonts.css';
 import { ConfigProvider } from 'antd';
@@ -25,19 +22,18 @@
   appendTo: getContainer,
 };
 
-<<<<<<< HEAD
+
 CogsButton.defaultProps = {
   // @ts-ignore
   getContainer,
   ...CogsButton.defaultProps,
 };
-=======
+
 Modal.defaultProps = {
   getContainer,
   ...Modal.defaultProps,
 };
 
->>>>>>> 4551bfa2
 export default function GlobalStyles(props: { children: React.ReactNode }) {
   const didLoadStyles = useGlobalStyles([
     cogsStyles,
