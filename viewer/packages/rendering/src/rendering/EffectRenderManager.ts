--- conflicted
+++ resolved
@@ -112,11 +112,7 @@
     return this._debugRenderTimings;
   }
 
-<<<<<<< HEAD
-  public addUiObject(object: THREE.Object3D, screenPos: THREE.Vector2, size: THREE.Vector2) {
-=======
   public addUiObject(object: THREE.Object3D, screenPos: THREE.Vector2, size: THREE.Vector2): void {
->>>>>>> 1d188b48
     this._uiObjects.push({ object: object, screenPos, width: size.x, height: size.y });
   }
 
@@ -614,10 +610,6 @@
   }
 
   private renderCustomObjects(scene: THREE.Scene, camera: THREE.PerspectiveCamera) {
-<<<<<<< HEAD
-    this._renderer.setRenderTarget(this._customObjectRenderTarget);
-    this.renderStep('customobjects', scene, camera);
-=======
     const originalAutoUpdate = scene.autoUpdate;
     try {
       scene.autoUpdate = true;
@@ -626,7 +618,6 @@
     } finally {
       scene.autoUpdate = originalAutoUpdate;
     }
->>>>>>> 1d188b48
   }
 
   private updateRenderSize(renderer: THREE.WebGLRenderer) {
