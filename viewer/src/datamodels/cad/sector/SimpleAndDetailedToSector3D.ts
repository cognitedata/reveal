--- conflicted
+++ resolved
@@ -7,13 +7,8 @@
 import { OperatorFunction, Observable, asapScheduler, scheduled } from 'rxjs';
 import { filter, map, mergeAll, publish } from 'rxjs/operators';
 
-<<<<<<< HEAD
 import { CadMaterialManager } from '../CadMaterialManager';
-import { SectorQuads } from '../rendering/types';
-=======
-import { MaterialManager } from '../MaterialManager';
 import { InstancedMeshFile, SectorQuads } from '../rendering/types';
->>>>>>> fbcbad93
 
 import { SectorGeometry, ParsedSector } from './types';
 import { LevelOfDetail } from './LevelOfDetail';
