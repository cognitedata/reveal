--- conflicted
+++ resolved
@@ -4,10 +4,6 @@
 import { TEST_ID_BTN_SAVE } from 'components/extpipe/DocumentationSection';
 import { useSelectedExtpipe } from 'hooks/useSelectedExtpipe';
 import { useExtpipeById } from 'hooks/useExtpipe';
-<<<<<<< HEAD
-import { DivFlex } from 'components/styled';
-=======
->>>>>>> 7f876d63
 import { Icon } from '@cognite/cogs.js';
 import styled from 'styled-components';
 import { AddFieldValueBtn } from 'components/buttons/AddFieldValueBtn';
