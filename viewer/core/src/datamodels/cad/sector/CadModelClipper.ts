/*!
 * Copyright 2021 Cognite AS
 */

import * as THREE from 'three';

<<<<<<< HEAD
import { CadModelMetadata, SectorMetadata, SectorSceneFactory } from '@reveal/cad-parsers';
=======
import { CadModelMetadata, SectorMetadata, SectorSceneFactory, V8SectorMetadata } from '@reveal/cad-parsers';
>>>>>>> 7a9e7afa
import { traverseDepthFirst } from '@reveal/utilities';

export class CadModelClipper {
  private readonly _geometryClipBox: THREE.Box3;

  constructor(geometryClipBox: THREE.Box3) {
    this._geometryClipBox = geometryClipBox;
  }

  createClippedModel(model: CadModelMetadata): CadModelMetadata {
    // Create a clipped sector tree
    const root = model.scene.root;
    const newRoot = clipSector(root, this._geometryClipBox);
    if (newRoot === undefined) {
      throw new Error('No sectors inside provided geometry clip box');
    }

    // Create a new clipped scene
    const sectorMap = new Map<number, SectorMetadata>();
    traverseDepthFirst(newRoot, sector => {
      sectorMap.set(sector.id, sector);
      return true;
    });
    const sectorSceneFactory = new SectorSceneFactory();
    const clippedScene = sectorSceneFactory.createSectorScene(
      model.scene.version,
      model.scene.maxTreeIndex,
      model.scene.unit,
      newRoot
    );

    const clippedCadModel: CadModelMetadata = {
      ...model,
      scene: clippedScene,
      geometryClipBox: this._geometryClipBox.clone()
    };
    return clippedCadModel;
  }
}

function clipSector(sector: SectorMetadata, geometryClipBox: THREE.Box3): SectorMetadata | undefined {
  const originalBounds = sector.bounds;
  const bounds = sector.bounds.clone();
  bounds.intersect(geometryClipBox);

  if (!bounds.isEmpty()) {
    const intersectingChildren: SectorMetadata[] = [];
    for (let i = 0; i < sector.children.length; i++) {
      const child = clipSector(sector.children[i] as V8SectorMetadata, geometryClipBox);
      if (child !== undefined) {
        intersectingChildren.push(child);
      }
    }
    // Determine how much of the sector is kept
    const keptVolumeRatio = determineVolume(bounds) / determineVolume(originalBounds);
    const keptDrawCallsRatio = Math.min(1.0, 1 - 1.0 / (1 + 10 * keptVolumeRatio));

    // Keep
    const clippedSector: SectorMetadata = {
      ...sector,
      children: intersectingChildren,
      estimatedDrawCallCount: Math.ceil(keptDrawCallsRatio * sector.estimatedDrawCallCount),
      estimatedRenderCost: Math.ceil(keptDrawCallsRatio * sector.estimatedRenderCost),
      bounds
    };
    return clippedSector;
  } else {
    // Discard
    return undefined;
  }
}

const determineVolumeVars = {
  size: new THREE.Vector3()
};

function determineVolume(b: THREE.Box3) {
  const { size } = determineVolumeVars;

  b.getSize(size);
  return size.x * size.y * size.z;
}<|MERGE_RESOLUTION|>--- conflicted
+++ resolved
@@ -4,11 +4,8 @@
 
 import * as THREE from 'three';
 
-<<<<<<< HEAD
-import { CadModelMetadata, SectorMetadata, SectorSceneFactory } from '@reveal/cad-parsers';
-=======
 import { CadModelMetadata, SectorMetadata, SectorSceneFactory, V8SectorMetadata } from '@reveal/cad-parsers';
->>>>>>> 7a9e7afa
+
 import { traverseDepthFirst } from '@reveal/utilities';
 
 export class CadModelClipper {
