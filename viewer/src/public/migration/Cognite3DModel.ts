--- conflicted
+++ resolved
@@ -106,15 +106,10 @@
    * updated automatically as the styling changes. The appearance of the style nodes
    * cannot be changed.
    *
-<<<<<<< HEAD
-   * Nodes are expected to only be in one style set, and the behavior is undefined
-   * when a node is part of two different sets.
-=======
    * When nodes are in several styled sets, the style is combined in the order
    * the sets were added, i.e. styled sets added late can overwrite styled sets added
    * early.
    *
->>>>>>> 4f4bb659
    * @param nodeSet Dynamic set of nodes to apply the provided appearance to.
    * @param appearance Appearance to style the provided set with.
    * @example
