--- conflicted
+++ resolved
@@ -41,11 +41,8 @@
   isProcessType,
 } from 'types';
 import { CustomEdge } from 'components/custom-edge';
-<<<<<<< HEAD
 import { CanvasToolbar } from 'components/canvas-toolbar/CanvasToolbar';
-=======
 import { useUserInfo } from 'utils/user';
->>>>>>> 85caf4f9
 
 const NODE_TYPES: Record<WorkflowBuilderNodeType, ComponentType<NodeProps>> = {
   process: ProcessNodeRenderer,
