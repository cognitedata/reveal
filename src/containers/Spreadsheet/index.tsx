import React, { useState } from 'react';
import { Flex, Loader } from '@cognite/cogs.js';
import { useTableData } from 'hooks/table-data';
import { FilterBar } from './FilterBar';
import { Table } from './Table';

export const Spreadsheet = (): JSX.Element => {
<<<<<<< HEAD
  const { rows, columns, isLoading, isFetched, hasNextPage, fetchNextPage } =
    useTableData();
=======
  const { rows, columns, isLoading, isFetched } = useTableData();
  const [columnFilter, setColumnFilter] = useState('');

>>>>>>> 7957e89d
  const isEmpty = isFetched && !rows?.length;

  const filteredColumns = [
    ...columns.slice(0, 1),
    ...columns
      .slice(1)
      .filter((column) =>
        column.title.toLowerCase().includes(columnFilter.toLowerCase())
      ),
  ];

  return (
    <Flex direction="column" style={{ width: '100%', height: '100%' }}>
      <FilterBar
        isEmpty={isEmpty}
        columnFilter={columnFilter}
        setColumnFilter={setColumnFilter}
      />
      {isLoading ? (
        <Loader />
      ) : (
<<<<<<< HEAD
        <Table
          isEmpty={isEmpty}
          rows={rows}
          columns={columns}
          onEndReach={() => {
            if (hasNextPage) {
              fetchNextPage();
            }
          }}
        />
=======
        <Table isEmpty={isEmpty} rows={rows} columns={filteredColumns} />
>>>>>>> 7957e89d
      )}
    </Flex>
  );
};<|MERGE_RESOLUTION|>--- conflicted
+++ resolved
@@ -5,14 +5,9 @@
 import { Table } from './Table';
 
 export const Spreadsheet = (): JSX.Element => {
-<<<<<<< HEAD
   const { rows, columns, isLoading, isFetched, hasNextPage, fetchNextPage } =
     useTableData();
-=======
-  const { rows, columns, isLoading, isFetched } = useTableData();
   const [columnFilter, setColumnFilter] = useState('');
-
->>>>>>> 7957e89d
   const isEmpty = isFetched && !rows?.length;
 
   const filteredColumns = [
@@ -34,20 +29,16 @@
       {isLoading ? (
         <Loader />
       ) : (
-<<<<<<< HEAD
         <Table
           isEmpty={isEmpty}
           rows={rows}
-          columns={columns}
+          columns={filteredColumns}
           onEndReach={() => {
             if (hasNextPage) {
               fetchNextPage();
             }
           }}
         />
-=======
-        <Table isEmpty={isEmpty} rows={rows} columns={filteredColumns} />
->>>>>>> 7957e89d
       )}
     </Flex>
   );
