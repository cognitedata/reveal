--- conflicted
+++ resolved
@@ -40,17 +40,7 @@
   );
 };
 
-<<<<<<< HEAD
-const FlexSection = styled.div`
-  flex: 1;
-  flex-direction: row;
-  display: flex;
-`;
-
-const RevealTopbarContainer = ({
-=======
 export const RevealTopbar = ({
->>>>>>> 49604398
   customSettingsContent,
   lowFidelitySettings,
   highFidelitySettings,
@@ -73,6 +63,12 @@
   );
 };
 
+const FlexSection = styled.div`
+  flex: 1;
+  flex-direction: row;
+  display: flex;
+`;
+
 const StyledTopBar = styled.div`
   width: 100%;
   height: 56px;
