/*!
 * Copyright 2021 Cognite AS
 */
import * as THREE from 'three';

import TWEEN from '@tweenjs/tween.js';
import debounce from 'lodash/debounce';
import omit from 'lodash/omit';
import { CogniteClient } from '@cognite/sdk';
import { Subscription, fromEventPattern } from 'rxjs';

import { from3DPositionToRelativeViewportCoordinates } from '../../utilities/worldToViewport';
import { intersectCadNodes } from '../../datamodels/cad/picking';

import {
  AddModelOptions,
  Cognite3DViewerOptions,
  GeometryFilter,
  Intersection,
  CameraChangeDelegate,
  PointerEventDelegate,
  CadModelBudget
} from './types';
import { NotSupportedInMigrationWrapperError } from './NotSupportedInMigrationWrapperError';
import RenderController from './RenderController';
import { CogniteModelBase } from './CogniteModelBase';
import { Cognite3DModel } from './Cognite3DModel';
import { CognitePointCloudModel } from './CognitePointCloudModel';
import { RevealManager } from '../RevealManager';
import { createCdfRevealManager } from '../createRevealManager';
import {
  defaultRenderOptions,
  DisposedDelegate,
  SceneRenderedDelegate,
  SsaoParameters,
  SsaoSampleQuality
} from '../types';

import { CdfModelDataClient } from '../../utilities/networking/CdfModelDataClient';
import { assertNever, BoundingBoxClipper, File3dFormat, LoadingState } from '../../utilities';
import { Spinner } from '../../utilities/Spinner';
import { trackError, trackEvent } from '../../utilities/metrics';
import { CdfModelIdentifier } from '../../utilities/networking/types';
import { clickOrTouchEventOffset, EventTrigger } from '../../utilities/events';

import { IntersectInput, SupportedModelTypes } from '../../datamodels/base';
import { intersectPointClouds } from '../../datamodels/pointcloud/picking';

import {
  AntiAliasingMode,
  CadIntersection,
  IntersectionFromPixelOptions,
  PointCloudIntersection,
  RevealOptions
} from '../..';
import { PropType } from '../../utilities/reflection';
import { CadModelSectorLoadStatistics } from '../../datamodels/cad/CadModelSectorLoadStatistics';
import ComboControls from '../../combo-camera-controls';
import { ViewerState, ViewStateHelper } from '../../utilities/ViewStateHelper';

type Cognite3DViewerEvents = 'click' | 'hover' | 'cameraChange' | 'sceneRendered' | 'disposed';

/**
 * @example
 * ```js
 * const viewer = new Cognite3DViewer({
 *   noBackground: true,
 *   sdk: CogniteClient({...})
 * });
 * ```
 * @module @cognite/reveal
 */
export class Cognite3DViewer {
  private readonly _viewStateHelper: ViewStateHelper;
  private get canvas(): HTMLCanvasElement {
    return this.renderer.domElement;
  }

  /**
   * For now it just always returns true.
   * @see Https://developer.mozilla.org/en-US/docs/Web/API/HTMLCanvasElement/getContext#Browser_compatibility.
   */
  static isBrowserSupported(): true {
    return true;
  }

  /**
   * The DOM element the viewer will insert its rendering canvas into.
   * The DOM element can be specified in the options when the viewer is created.
   * If not specified, the DOM element will be created automatically.
   * The DOM element cannot be changed after the viewer has been created.
   */
  get domElement(): HTMLElement {
    return this._domElement;
  }

  /**
   * Returns the renderer used to produce images from 3D geometry.
   */
  get renderer(): THREE.WebGLRenderer {
    return this._renderer;
  }

  private readonly camera: THREE.PerspectiveCamera;
  private readonly scene: THREE.Scene;
  private readonly controls: ComboControls;
  private readonly sdkClient: CogniteClient;
  private readonly _subscription = new Subscription();
  private readonly _revealManager: RevealManager<CdfModelIdentifier>;
  private readonly _domElement: HTMLElement;
  private readonly _renderer: THREE.WebGLRenderer;

  private readonly _boundAnimate = this.animate.bind(this);

  private readonly _events = {
    cameraChange: new EventTrigger<CameraChangeDelegate>(),
    click: new EventTrigger<PointerEventDelegate>(),
    hover: new EventTrigger<PointerEventDelegate>(),
    sceneRendered: new EventTrigger<SceneRenderedDelegate>(),
    disposed: new EventTrigger<DisposedDelegate>()
  };

  private readonly _models: CogniteModelBase[] = [];
  private readonly _extraObjects: THREE.Object3D[] = [];

  private readonly _automaticNearFarPlane: boolean;
  private readonly _automaticControlsSensitivity: boolean;

  private isDisposed = false;

  private readonly renderController: RenderController;
  private latestRequestId: number = -1;
  private readonly clock = new THREE.Clock();
  private _slicingNeedsUpdate: boolean = false;
  private _geometryFilters: [Cognite3DModel, GeometryFilter][] = [];

  private readonly spinner: Spinner;

  /**
   * Reusable buffers used by functions in Cognite3dViewer to avoid allocations.
   */
  private readonly _updateNearAndFarPlaneBuffers = {
    combinedBbox: new THREE.Box3(),
    bbox: new THREE.Box3(),
    cameraPosition: new THREE.Vector3(),
    cameraDirection: new THREE.Vector3(),
    nearPlaneCoplanarPoint: new THREE.Vector3(),
    nearPlane: new THREE.Plane(),
    corners: new Array<THREE.Vector3>(
      new THREE.Vector3(),
      new THREE.Vector3(),
      new THREE.Vector3(),
      new THREE.Vector3(),
      new THREE.Vector3(),
      new THREE.Vector3(),
      new THREE.Vector3(),
      new THREE.Vector3()
    )
  };

  /**
   * Gets the current budget for downloading geometry for CAD models. Note that this
   * budget is shared between all added CAD models and not a per-model budget.
   */
  public get cadBudget(): CadModelBudget {
    // Note! Type here differes from the one in RevealManager to expose a documentated
    // type. This should map 1:1 with type in RevealManager
    return this._revealManager.cadBudget;
  }

  /**
   * Sets the current budget for downloading geometry for CAD models. Note that this
   * budget is shared between all added CAD models and not a per-model budget.
   */
  public set cadBudget(budget: CadModelBudget) {
    // Note! Type here differes from the one in RevealManager to expose a documentated
    // type. This should map 1:1 with type in RevealManager
    this._revealManager.cadBudget = budget;
  }

  /**
   * Gets a list of models currently added to the viewer.
   */
  public get models(): CogniteModelBase[] {
    return this._models.slice();
  }

  /**
   * @internal
   */
  public get cadLoadedStatistics(): CadModelSectorLoadStatistics {
    return this._revealManager.cadLoadedStatistics;
  }

  constructor(options: Cognite3DViewerOptions) {
    this._renderer = options.renderer || new THREE.WebGLRenderer();
    this._automaticNearFarPlane = options.automaticCameraNearFar !== undefined ? options.automaticCameraNearFar : true;
    this._automaticControlsSensitivity =
      options.automaticControlsSensitivity !== undefined ? options.automaticControlsSensitivity : true;

    this.canvas.style.width = '640px';
    this.canvas.style.height = '480px';
    this.canvas.style.minWidth = '100%';
    this.canvas.style.minHeight = '100%';
    this.canvas.style.maxWidth = '100%';
    this.canvas.style.maxHeight = '100%';
    this._domElement = options.domElement || createCanvasWrapper();
    this._domElement.appendChild(this.canvas);
    this.spinner = new Spinner(this.domElement);

    this.camera = new THREE.PerspectiveCamera(60, undefined, 0.1, 10000);
    this.camera.position.x = 30;
    this.camera.position.y = 10;
    this.camera.position.z = 50;
    this.camera.lookAt(new THREE.Vector3());

    this.scene = new THREE.Scene();
    this.scene.autoUpdate = false;
    this.controls = new ComboControls(this.camera, this.canvas);
    this.controls.dollyFactor = 0.992;
    this.controls.minDistance = 1.0;
    this.controls.maxDistance = 100.0;
    this.controls.addEventListener('cameraChange', event => {
      const { position, target } = event.camera;
      this._events.cameraChange.fire(position.clone(), target.clone());
    });

    this.sdkClient = options.sdk;
    this.renderController = new RenderController(this.camera);

    this._viewStateHelper = new ViewStateHelper(this, this.sdkClient);

    const revealOptions = createRevealManagerOptions(options);

    this._revealManager = createCdfRevealManager(this.sdkClient, this._renderer, this.scene, revealOptions);
    this.startPointerEventListeners();

    this._revealManager.setRenderTarget(
      options.renderTargetOptions?.target || null,
      options.renderTargetOptions?.autoSetSize
    );

    this._subscription.add(
      fromEventPattern<LoadingState>(
        h => this._revealManager.on('loadingStateChanged', h),
        h => this._revealManager.off('loadingStateChanged', h)
      ).subscribe(
        loadingState => {
          this.spinner.loading = loadingState.itemsLoaded != loadingState.itemsRequested;
          if (options.onLoading) {
            options.onLoading(loadingState.itemsLoaded, loadingState.itemsRequested, loadingState.itemsCulled);
          }
        },
        error =>
          trackError(error, {
            moduleName: 'Cognite3DViewer',
            methodName: 'constructor'
          })
      )
    );

    this.animate(0);

    trackEvent('construct3dViewer', {
      moduleName: 'Cognite3DViewer',
      methodName: 'constructor',
      constructorOptions: omit(options, ['sdk', 'domElement', 'renderer', '_sectorCuller'])
    });
  }

  /**
   * Returns reveal version installed.
   */
  getVersion(): string {
    return process.env.VERSION;
  }

  /**
   * Dispose of WebGL resources. Can be used to free up memory when the viewer is no longer in use.
   * @see {@link https://threejs.org/docs/#manual/en/introduction/How-to-dispose-of-objects}
   * ```ts
   * // Viewer is no longer in use, free up memory
   * viewer.dispose();
   * ```.
   */
  dispose(): void {
    if (this.isDisposed) {
      return;
    }

    this.isDisposed = true;

    if (this.latestRequestId !== undefined) {
      cancelAnimationFrame(this.latestRequestId);
    }

    this._subscription.unsubscribe();
    this._revealManager.dispose();
    this.domElement.removeChild(this.canvas);
    this.renderer.dispose();
    for (const model of this._models.values()) {
      model.dispose();
    }
    this._models.splice(0);
    this.spinner.dispose();

    this._events.disposed.fire();
  }

  /**
   * Triggered when the viewer is disposed. Listeners should clean up any
   * resources held and remove the reference to the viewer.
   */
  on(event: 'disposed', callback: DisposedDelegate): void;

  /**
   * @example
   * ```js
   * const onClick = (event) => { console.log(event.offsetX, event.offsetY) };
   * viewer.on('click', onClick);
   * ```
   */
  on(event: 'click' | 'hover', callback: PointerEventDelegate): void;
  /**
   * @example
   * ```js
   * viewer.on('cameraChange', (position, target) => {
   *   console.log('Camera changed: ', position, target);
   * });
   * ```
   */
  on(event: 'cameraChange', callback: CameraChangeDelegate): void;
  /**
   * Event that is triggered immediatly after the scene has been rendered.
   * @param event Metadata about the rendering frame.
   * @param callback Callback to trigger when the event occurs.
   */
  on(event: 'sceneRendered', callback: SceneRenderedDelegate): void;
  /**
   * Add event listener to the viewer.
   * Call {@link Cognite3DViewer.off} to remove an event listener.
   * @param event
   * @param callback
   */
  on(
    event: Cognite3DViewerEvents,
    callback: PointerEventDelegate | CameraChangeDelegate | SceneRenderedDelegate | DisposedDelegate
  ): void {
    switch (event) {
      case 'click':
        this._events.click.subscribe(callback as PointerEventDelegate);
        break;

      case 'hover':
        this._events.hover.subscribe(callback as PointerEventDelegate);
        break;

      case 'cameraChange':
        this._events.cameraChange.subscribe(callback as CameraChangeDelegate);
        break;

      case 'sceneRendered':
        this._events.sceneRendered.subscribe(callback as SceneRenderedDelegate);
        break;

      case 'disposed':
        this._events.disposed.subscribe(callback as DisposedDelegate);
        break;

      default:
        assertNever(event);
    }
  }

  /**
   * @example
   * ```js
   * viewer.off('click', onClick);
   * ```
   */
  off(event: 'click' | 'hover', callback: PointerEventDelegate): void;
  off(event: 'cameraChange', callback: CameraChangeDelegate): void;
  off(event: 'sceneRendered', callback: SceneRenderedDelegate): void;
  off(event: 'disposed', callback: DisposedDelegate): void;

  /**
   * Remove event listener from the viewer.
   * Call {@link Cognite3DViewer.on} to add event listener.
   * @param event
   * @param callback
   */
  off(event: Cognite3DViewerEvents, callback: any): void {
    switch (event) {
      case 'click':
        this._events.click.unsubscribe(callback);
        break;

      case 'hover':
        this._events.hover.unsubscribe(callback);
        break;

      case 'cameraChange':
        this._events.cameraChange.unsubscribe(callback);
        break;

      case 'sceneRendered':
        this._events.sceneRendered.unsubscribe(callback);
        break;

      case 'disposed':
        this._events.disposed.unsubscribe(callback);
        break;

      default:
        assertNever(event);
    }
  }

  /**
   * Gets the current viewer state which includes the camera pose as well as applied styling.
   * @returns JSON object containing viewer state.
   */
  getViewState() {
    return this._viewStateHelper.getCurrentState();
  }

  /**
   * Restores camera settings from the state provided, and clears all current styled
   * node collections and applies the `state` object.
   * @param state Viewer state retrieved from {@link Cognite3DViewer.getViewState}.
   */
  setViewState(state: ViewerState) {
    this.models
      .filter(model => model instanceof Cognite3DModel)
      .map(model => model as Cognite3DModel)
      .forEach(model => {
        model.styledNodeCollections.forEach(nodeCollection => nodeCollection.nodes.clear());
        model.styledNodeCollections.splice(0);
      });

    this._viewStateHelper.setState(state);
  }

  /**
   * Add a new model to the viewer.
   * Call {@link Cognite3DViewer.fitCameraToModel} to see the model after the model has loaded.
   * @param options
   * @example
   * ```js
   * const options = {
   * modelId:     'COGNITE_3D_MODEL_ID',
   * revisionId:  'COGNITE_3D_REVISION_ID',
   * };
   * viewer.addModel(options).then(model => {
   * viewer.fitCameraToModel(model, 0);
   * });
   * ```
   */
  async addModel(options: AddModelOptions): Promise<Cognite3DModel | CognitePointCloudModel> {
    const type = await this.determineModelType(options.modelId, options.revisionId);
    switch (type) {
      case 'cad':
        return this.addCadModel(options);
      case 'pointcloud':
        return this.addPointCloudModel(options);
      default:
        throw new Error('Model is not supported');
    }
  }

  /**
   * Add a new CAD 3D model to the viewer.
   * Call {@link Cognite3DViewer.fitCameraToModel} to see the model after the model has loaded.
   * @param options
   * @example
   * ```js
   * const options = {
   * modelId:     'COGNITE_3D_MODEL_ID',
   * revisionId:  'COGNITE_3D_REVISION_ID',
   * };
   * viewer.addCadModel(options).then(model => {
   * viewer.fitCameraToModel(model, 0);
   * });
   * ```
   */
  async addCadModel(options: AddModelOptions): Promise<Cognite3DModel> {
    if (options.localPath) {
      throw new NotSupportedInMigrationWrapperError('localPath is not supported');
    }
    if (options.orthographicCamera) {
      throw new NotSupportedInMigrationWrapperError('ortographicsCamera is not supported');
    }
    if (options.onComplete) {
      throw new NotSupportedInMigrationWrapperError('onComplete is not supported');
    }
    const { modelId, revisionId, geometryFilter } = options;
    const cadNode = await this._revealManager.addModel(
      'cad',
      {
        modelId,
        revisionId
      },
      {
        geometryFilter
      }
    );

    const model3d = new Cognite3DModel(modelId, revisionId, cadNode, this.sdkClient);
    this._models.push(model3d);
    this.scene.add(model3d);

    if (options.geometryFilter) {
      const geometryFilter = transformGeometryFilterToModelSpace(options.geometryFilter, model3d);
      this._geometryFilters.push([model3d, geometryFilter]);
      this.updateSlicingPlanes();
    }

    return model3d;
  }

  /**
   * Add a new pointcloud 3D model to the viewer.
   * Call {@link Cognite3DViewer.fitCameraToModel} to see the model after the model has loaded.
   * @param options
   * @example
   * ```js
   * const options = {
   * modelId:     'COGNITE_3D_MODEL_ID',
   * revisionId:  'COGNITE_3D_REVISION_ID',
   * };
   * viewer.addPointCloudModel(options).then(model => {
   * viewer.fitCameraToModel(model, 0);
   * });
   * ```
   */
  async addPointCloudModel(options: AddModelOptions): Promise<CognitePointCloudModel> {
    if (options.localPath) {
      throw new NotSupportedInMigrationWrapperError('localPath is not supported');
    }
    if (options.geometryFilter) {
      throw new NotSupportedInMigrationWrapperError('geometryFilter is not supported for point clouds');
    }
    if (options.orthographicCamera) {
      throw new NotSupportedInMigrationWrapperError('ortographicsCamera is not supported for point clouds');
    }
    if (options.onComplete) {
      throw new NotSupportedInMigrationWrapperError('onComplete is not supported for point clouds');
    }

    const { modelId, revisionId } = options;
    const pointCloudNode = await this._revealManager.addModel('pointcloud', {
      modelId,
      revisionId
    });
    const model = new CognitePointCloudModel(modelId, revisionId, pointCloudNode);
    this._models.push(model);
    this.scene.add(model);
    return model;
  }

  /**
   * Removes a model that was previously added using {@link Cognite3DViewer.addModel},
   * {@link Cognite3DViewer.addCadModel} or {@link Cognite3DViewer.addPointCloudModel}
   * .
   * @param model
   */
  removeModel(model: Cognite3DModel | CognitePointCloudModel) {
    const modelIdx = this._models.indexOf(model);
    if (modelIdx === -1) {
      throw new Error('Model is not added to viewer');
    }
    this._models.splice(modelIdx, 1);
    this.scene.remove(model);
    this.renderController.redraw();

    switch (model.type) {
      case 'cad':
        const cadModel = model as Cognite3DModel;
        this.removeGeometryFilterForModel(cadModel);
        this._revealManager.removeModel(model.type, cadModel.cadNode);
        return;

      case 'pointcloud':
        const pcModel = model as CognitePointCloudModel;
        this._revealManager.removeModel(model.type, pcModel.pointCloudNode);
        return;

      default:
        assertNever(model.type, `Model type ${model.type} cannot be removed`);
    }
  }

  /**
   * Use to determine of which type the model is.
   *
   * @param modelId The model's id.
   * @param revisionId The model's revision id.
   *
   * @returns Empty string if type is not supported.
   * @example
   * ```typescript
   * const viewer = new Cognite3DViewer(...);
   * const type = await viewer.determineModelType(options.modelId, options.revisionId)
   * let model: Cognite3DModel | CognitePointCloudModel
   * switch (type) {
   *   case 'cad':
   *     model = await viewer.addCadModel(options);
   *     break;
   *   case 'pointcloud':
   *     model = await viewer.addPointCloudModel(options);
   *     break;
   *   default:
   *     throw new Error('Model is not supported');
   * }
   * viewer.fitCameraToModel(model);
   * ```
   */
  async determineModelType(modelId: number, revisionId: number): Promise<SupportedModelTypes | ''> {
    const clientExt = new CdfModelDataClient(this.sdkClient);
    const outputs = await clientExt.getOutputs({ modelId, revisionId, format: File3dFormat.AnyFormat });
    if (outputs.findMostRecentOutput(File3dFormat.RevealCadModel) !== undefined) {
      return 'cad';
    } else if (outputs.findMostRecentOutput(File3dFormat.EptPointCloud) !== undefined) {
      return 'pointcloud';
    }
    return '';
  }

  /**
   * Add a THREE.Object3D to the viewer.
   * @param object
   * @example
   * ```js
   * const sphere = new THREE.Mesh(
   * new THREE.SphereBufferGeometry(),
   * new THREE.MeshBasicMaterial()
   * );
   * viewer.addObject3D(sphere);
   * ```
   */
  addObject3D(object: THREE.Object3D): void {
    if (this.isDisposed) {
      return;
    }
    this.scene.add(object);
    object.updateMatrixWorld(true);
    this._extraObjects.push(object);
    this.renderController.redraw();
    this.updateCameraNearAndFar(this.camera);
  }

  /**
   * Remove a THREE.Object3D from the viewer.
   * @param object
   * @example
   * ```js
   * const sphere = new THREE.Mesh(new THREE.SphereBufferGeometry(), new THREE.MeshBasicMaterial());
   * viewer.addObject3D(sphere);
   * viewer.removeObject3D(sphere);
   * ```
   */
  removeObject3D(object: THREE.Object3D): void {
    if (this.isDisposed) {
      return;
    }
    this.scene.remove(object);
    const index = this._extraObjects.indexOf(object);
    if (index >= 0) {
      this._extraObjects.splice(index, 1);
    }
    this.renderController.redraw();
    this.updateCameraNearAndFar(this.camera);
  }

  /**
   * Add an object that will be considered a UI object. It will be rendered in the last stage and with orthographic projection.
   * @param object
   * @param screenPos Screen space position of object (in pixels).
   * @param size Pixel width and height of the object.
   */
  addUiObject(object: THREE.Object3D, screenPos: THREE.Vector2, size: THREE.Vector2): void {
    if (this.isDisposed) return;

    this._revealManager.addUiObject(object, screenPos, size);
  }

  /** Removes the UI object from the viewer.
   * @param object
   */
  removeUiObject(object: THREE.Object3D) {
    if (this.isDisposed) return;

    this._revealManager.removeUiObject(object);
  }

  /**
   * Sets the color used as the clear color of the renderer.
   * @param color
   */
  setBackgroundColor(color: THREE.Color) {
    if (this.isDisposed) {
      return;
    }

    this.renderer.setClearColor(color);
    this.spinner.updateBackgroundColor(color);
    this.forceRerender();
  }

  /**
   * Sets per-pixel slicing planes. Pixels behind any of the planes will be sliced away.
   * @param slicingPlanes The planes to use for slicing.
   * @example
   * ```js
   * // Hide pixels with values less than 0 in the x direction
   * const plane = new THREE.Plane(new THREE.Vector3(1, 0, 0), 0);
   * viewer.setSlicingPlanes([plane]);
   * ```
   * ```js
   * // Hide pixels with values greater than 20 in the x direction
   *  const plane = new THREE.Plane(new THREE.Vector3(-1, 0, 0), 20);
   * viewer.setSlicingPlanes([plane]);
   * ```
   * ```js
   * // Hide pixels with values less than 0 in the x direction or greater than 0 in the y direction
   * const xPlane = new THREE.Plane(new THREE.Vector3(1, 0, 0), 0);
   * const yPlane = new THREE.Plane(new THREE.Vector3(0, -1, 0), 0);
   * viewer.setSlicingPlanes([xPlane, yPlane]);
   * ```
   * ```js
   * // Hide pixels behind an arbitrary, non axis-aligned plane
   *  const plane = new THREE.Plane(new THREE.Vector3(1.5, 20, -19), 20);
   * viewer.setSlicingPlanes([plane]);
   * ```
   * ```js
   * // Disable slicing planes
   *  viewer.setSlicingPlanes([]);
   * ```
   */
  setSlicingPlanes(slicingPlanes: THREE.Plane[]): void {
    const geometryFilterPlanes = this._geometryFilters
      .map(x => {
        const [, filter] = x;
        return new BoundingBoxClipper(filter.boundingBox).clippingPlanes;
      })
      .reduce((a, b) => a.concat(b), []);

    const combinedSlicingPlanes = slicingPlanes.concat(geometryFilterPlanes);
    this.renderer.localClippingEnabled = combinedSlicingPlanes.length > 0;
    this._revealManager.clippingPlanes = combinedSlicingPlanes;
    this._slicingNeedsUpdate = true;
  }

  /**
   * @obvious
   * @returns The THREE.Camera used for rendering.
   */
  getCamera(): THREE.PerspectiveCamera {
    return this.camera;
  }

  /**
   * @obvious
   * @returns The THREE.Scene used for rendering.
   */
  getScene(): THREE.Scene {
    return this.scene;
  }

  /**
   * @obvious
   * @returns Camera's position in world space.
   */
  getCameraPosition(): THREE.Vector3 {
    if (this.isDisposed) {
      return new THREE.Vector3(-Infinity, -Infinity, -Infinity);
    }
    return this.controls.getState().position.clone();
  }

  /**
   * @obvious
   * @returns Camera's target in world space.
   */
  getCameraTarget(): THREE.Vector3 {
    if (this.isDisposed) {
      return new THREE.Vector3(-Infinity, -Infinity, -Infinity);
    }
    return this.controls.getState().target.clone();
  }

  /**
   * @obvious
   * @param position Position in world space.
   * @example
   * ```js
   * // store position, target
   * const position = viewer.getCameraPosition();
   * const target = viewer.getCameraTarget();
   * // restore position, target
   * viewer.setCameraPosition(position);
   * viewer.setCameraTarget(target);
   * ```
   */
  setCameraPosition(position: THREE.Vector3): void {
    if (this.isDisposed) {
      return;
    }
    this.controls.setState(position, this.getCameraTarget());
  }

  /**
   * Set camera's target.
   * @public
   * @param target Target in world space.
   * @example
   * ```js
   * // store position, target
   * const position = viewer.getCameraPosition();
   * const target = viewer.getCameraTarget();
   * // restore position, target
   * viewer.setCameraPosition(position);
   * viewer.setCameraTarget(target);
   * ```
   */
  setCameraTarget(target: THREE.Vector3): void {
    if (this.isDisposed) {
      return;
    }
    this.controls.setState(this.getCameraPosition(), target);
  }

  /**
   * Gets the camera controller. See https://www.npmjs.com/package/@cognite/three-combo-controls
   * for documentation. Note that by default the `minDistance` setting of the controls will
   * be automatic. This can be disabled using {@link Cognite3DViewerOptions.automaticControlsSensitivity}.
   */
  get cameraControls(): ComboControls {
    return this.controls;
  }

  /**
   * Gets whether camera controls through mouse, touch and keyboard are enabled.
   */
  get cameraControlsEnabled(): boolean {
    return this.controls.enabled;
  }

  /**
   * Sets whether camera controls through mouse, touch and keyboard are enabled.
   * This can be useful to e.g. temporarily disable navigation when manipulating other
   * objects in the scene or when implementing a "cinematic" viewer.
   */
  set cameraControlsEnabled(enabled: boolean) {
    this.controls.enabled = enabled;
  }

  /**
   * Attempts to load the camera settings from the settings stored for the
   * provided model. See {@link https://docs.cognite.com/api/v1/#operation/get3DRevision}
   * and {@link https://docs.cognite.com/api/v1/#operation/update3DRevisions} for
   * information on how this setting is retrieved and stored. This setting can
   * also be changed through the 3D models management interface in Cognite Fusion.
   * If no camera configuration is stored in CDF, {@link Cognite3DViewer.fitCameraToModel}
   * is used as a fallback.
   * @param model The model to load camera settings from.
   */
  loadCameraFromModel(model: CogniteModelBase): void {
    const config = model.getCameraConfiguration();
    if (config) {
      this.controls.setState(config.position, config.target);
    } else {
      this.fitCameraToModel(model, 0);
    }
  }

  /**
   * Move camera to a place where the 3D model is visible.
   * It uses the bounding box of the 3D model and calls {@link Cognite3DViewer.fitCameraToBoundingBox}.
   * @param model The 3D model.
   * @param duration The duration of the animation moving the camera. Set this to 0 (zero) to disable animation.
   * @example
   * ```js
   * // Fit camera to model
   * viewer.fitCameraToModel(model);
   * ```
   * ```js
   * // Fit camera to model over 500 milliseconds
   * viewer.fitCameraToModel(model, 500);
   * ```
   * ```js
   * // Fit camera to model instantly
   * viewer.fitCameraToModel(model, 0);
   * ```
   */
  fitCameraToModel(model: CogniteModelBase, duration?: number): void {
    const bounds = model.getModelBoundingBox(new THREE.Box3(), true);
    this.fitCameraToBoundingBox(bounds, duration);
  }

  /**
   * Move camera to a place where the content of a bounding box is visible to the camera.
   * @param box The bounding box in world space.
   * @param duration The duration of the animation moving the camera. Set this to 0 (zero) to disable animation.
   * @param radiusFactor The ratio of the distance from camera to center of box and radius of the box.
   * @example
   * ```js
   * // Fit camera to bounding box over 500 milliseconds
   * viewer.fitCameraToBoundingBox(boundingBox, 500);
   * ```
   * ```js
   * // Fit camera to bounding box instantaneously
   * viewer.fitCameraToBoundingBox(boundingBox, 0);
   * ```
   * ```js
   * // Place the camera closer to the bounding box
   * viewer.fitCameraToBoundingBox(boundingBox, 500, 2);
   * ```
   */
  fitCameraToBoundingBox(box: THREE.Box3, duration?: number, radiusFactor: number = 2): void {
    const center = new THREE.Vector3().lerpVectors(box.min, box.max, 0.5);
    const radius = 0.5 * new THREE.Vector3().subVectors(box.max, box.min).length();
    const boundingSphere = new THREE.Sphere(center, radius);

    // TODO 2020-03-15 larsmoa: Doesn't currently work :S
    // const boundingSphere = box.getBoundingSphere(new THREE.Sphere());

    const target = boundingSphere.center;
    const distance = boundingSphere.radius * radiusFactor;
    const direction = new THREE.Vector3(0, 0, -1);
    direction.applyQuaternion(this.camera.quaternion);

    const position = new THREE.Vector3();
    position.copy(direction).multiplyScalar(-distance).add(target);

    this.moveCameraTo(position, target, duration);
  }

  /**
   * Typically used when you perform some changes and can't see them unless you move camera.
   * To fix this forceRerender might be used.
   */
  forceRerender(): void {
    this._revealManager.requestRedraw();
  }

  /**
   * Allows to move camera with WASM or arrows keys.
   */
  enableKeyboardNavigation(): void {
    this.controls.enableKeyboardNavigation = true;
  }

  /**
   * Disables camera movement by pressing WASM or arrows keys.
   */
  disableKeyboardNavigation(): void {
    this.controls.enableKeyboardNavigation = false;
  }

  /**
   * Convert a point in world space to its coordinates in the canvas. This can be used to place HTML objects near 3D objects on top of the 3D viewer.
   * @see {@link https://www.w3schools.com/graphics/canvas_coordinates.asp https://www.w3schools.com/graphics/canvas_coordinates.asp}.
   * @param point World space coordinate.
   * @param normalize Optional. If true, coordinates are normalized into [0,1]. If false, the values are in the range [0, <canvas_size>).
   * @returns Returns 2D coordinates if the point is visible on screen, or `null` if object is outside screen.
   * @example
   * ```js
   * const boundingBoxCenter = new THREE.Vector3();
   * // Find center of bounding box in world space
   * model.getBoundingBox(nodeId).getCenter(boundingBoxCenter);
   * // Screen coordinates of that point
   * const screenCoordinates = viewer.worldToScreen(boundingBoxCenter);
   * ```
   * ```js
   * const boundingBoxCenter = new THREE.Vector3();
   * // Find center of bounding box in world space
   * model.getBoundingBox(nodeId).getCenter(boundingBoxCenter);
   * // Screen coordinates of that point normalized in the range [0,1]
   * const screenCoordinates = viewer.worldToScreen(boundingBoxCenter, true);
   * ```
   * ```js
   * const boundingBoxCenter = new THREE.Vector3();
   * // Find center of bounding box in world space
   * model.getBoundingBox(nodeId).getCenter(boundingBoxCenter);
   * // Screen coordinates of that point
   * const screenCoordinates = viewer.worldToScreen(boundingBoxCenter);
   * if (screenCoordinates == null) {
   *   // Object not visible on screen
   * } else {
   *   // Object is visible on screen
   * }
   * ```
   */
  worldToScreen(point: THREE.Vector3, normalize?: boolean): THREE.Vector2 | null {
    this.camera.updateMatrixWorld();
    const p = from3DPositionToRelativeViewportCoordinates(this.camera, point);
    if (p.x < 0 || p.x > 1 || p.y < 0 || p.y > 1 || p.z < 0 || p.z > 1) {
      // Return null if point is outside camera frustum.
      return null;
    }
    if (!normalize) {
      const canvas = this.renderer.domElement;
      p.x = Math.round(p.x * canvas.clientWidth);
      p.y = Math.round(p.y * canvas.clientHeight);
    }
    return new THREE.Vector2(p.x, p.y);
  }

  /**
   * Take screenshot from the current camera position.
   * @param width Width of the final image. Default is current canvas size.
   * @param height Height of the final image. Default is current canvas size.
   * @returns A {@link https://developer.mozilla.org/en-US/docs/Web/HTTP/Basics_of_HTTP/Data_URIs Data URL} of the image ('image/png').
   * @example
   * ```js
   * // Take a screenshot with custom resolution
   * const url = await viewer.getScreenshot(1920, 1080);
   * ```
   * ```js
   * // Add a screenshot with resolution of the canvas to the page
   * const url = await viewer.getScreenshot();
   * const image = document.createElement('img');
   * image.src = url;
   * document.body.appendChild(url);
   * ```
   */
  async getScreenshot(width = this.canvas.width, height = this.canvas.height): Promise<string> {
    if (this.isDisposed) {
      throw new Error('Viewer is disposed');
    }

    const { width: originalWidth, height: originalHeight } = this.canvas;

    const screenshotCamera = this.camera.clone() as THREE.PerspectiveCamera;
    adjustCamera(screenshotCamera, width, height);

    this.renderer.setSize(width, height);
    this.renderer.render(this.scene, screenshotCamera);
    this._revealManager.render(screenshotCamera);
    const url = this.renderer.domElement.toDataURL();

    this.renderer.setSize(originalWidth, originalHeight);
    this.renderer.render(this.scene, this.camera);

    this.forceRerender();

    return url;
  }

  /**
   * Raycasting model(s) for finding where the ray intersects with the model.
   * @param offsetX X coordinate in pixels (relative to the domElement).
   * @param offsetY Y coordinate in pixels (relative to the domElement).
   * @param options Options to control the behaviour of the intersection operation. Optional (new in 1.3.0).
<<<<<<< HEAD
   * @returns A promise that if there was an intersection then return the intersection object - otherwise it 
=======
   * @returns A promise that if there was an intersection then return the intersection object - otherwise it
>>>>>>> 49d8a1fe
   * returns `null` if there were no intersections.
   * @see {@link https://en.wikipedia.org/wiki/Ray_casting}.
   *
   * @example For CAD model
   * ```js
   * const offsetX = 50 // pixels from the left
   * const offsetY = 100 // pixels from the top
   * const intersection = await viewer.getIntersectionFromPixel(offsetX, offsetY);
   * if (intersection) // it was a hit
   *   console.log(
   *   'You hit model ', intersection.model,
   *   ' at the node with tree index ', intersection.treeIndex,
   *   ' at this exact point ', intersection.point
   *   );
   * ```
   *
   * @example For point cloud
   * ```js
   * const offsetX = 50 // pixels from the left
   * const offsetY = 100 // pixels from the top
   * const intersection = await viewer.getIntersectionFromPixel(offsetX, offsetY);
   * if (intersection) // it was a hit
   *   console.log(
   *   'You hit model ', intersection.model,
   *   ' at the point index ', intersection.pointIndex,
   *   ' at this exact point ', intersection.point
   *   );
   * ```
   */
  async getIntersectionFromPixel(
    offsetX: number,
    offsetY: number,
    options?: IntersectionFromPixelOptions
  ): Promise<null | Intersection> {
    const cadModels = this.getModels('cad');
    const pointCloudModels = this.getModels('pointcloud');
    const cadNodes = cadModels.map(x => x.cadNode);
    const pointCloudNodes = pointCloudModels.map(x => x.pointCloudNode);

    const normalizedCoords = {
      x: (offsetX / this.renderer.domElement.clientWidth) * 2 - 1,
      y: (offsetY / this.renderer.domElement.clientHeight) * -2 + 1
    };
    const input: IntersectInput = {
      normalizedCoords,
      camera: this.camera,
      renderer: this.renderer,
      domElement: this.renderer.domElement
    };
    const cadResults = intersectCadNodes(cadNodes, input);
    const pointCloudResults = intersectPointClouds(pointCloudNodes, input, options?.pointIntersectionThreshold);

    const intersections: Intersection[] = [];
    if (pointCloudResults.length > 0) {
      const result = pointCloudResults[0]; // Nearest intersection
      for (const model of pointCloudModels) {
        if (model.pointCloudNode === result.pointCloudNode) {
          const intersection: PointCloudIntersection = {
            type: 'pointcloud',
            model,
            point: result.point,
            pointIndex: result.pointIndex,
            distanceToCamera: result.distance
          };
          intersections.push(intersection);
          break;
        }
      }
    }

    if (cadResults.length > 0) {
      const result = cadResults[0]; // Nearest intersection
      for (const model of cadModels) {
        if (model.cadNode === result.cadNode) {
          const intersection: CadIntersection = {
            type: 'cad',
            model,
            treeIndex: result.treeIndex,
            point: result.point,
            distanceToCamera: result.distance
          };
          intersections.push(intersection);
        }
      }
    }

    intersections.sort((a, b) => a.distanceToCamera - b.distanceToCamera);
    return intersections.length > 0 ? intersections[0] : null;
  }

  private getModels(type: 'cad'): Cognite3DModel[];
  private getModels(type: 'pointcloud'): CognitePointCloudModel[];
  /** @private */
  private getModels(type: SupportedModelTypes): CogniteModelBase[] {
    return this._models.filter(x => x.type === type);
  }

  /** @private */
  private moveCameraTo(position: THREE.Vector3, target: THREE.Vector3, duration?: number) {
    if (this.isDisposed) {
      return;
    }

    const { camera } = this;

    if (duration == null) {
      const distance = position.distanceTo(camera.position);
      duration = distance * 125; // 250ms per unit distance
      duration = Math.min(Math.max(duration, 600), 2500); // min duration 600ms and 2500ms as max duration
    }

    const raycaster = new THREE.Raycaster();
    raycaster.setFromCamera(new THREE.Vector2(0, 0), camera);
    const distanceToTarget = target.distanceTo(camera.position);
    const scaledDirection = raycaster.ray.direction.clone().multiplyScalar(distanceToTarget);
    const startTarget = raycaster.ray.origin.clone().add(scaledDirection);
    const from = {
      x: camera.position.x,
      y: camera.position.y,
      z: camera.position.z,
      targetX: startTarget.x,
      targetY: startTarget.y,
      targetZ: startTarget.z
    };
    const to = {
      x: position.x,
      y: position.y,
      z: position.z,
      targetX: target.x,
      targetY: target.y,
      targetZ: target.z
    };

    const animation = new TWEEN.Tween(from);
    const stopTween = (event: Event) => {
      if (this.isDisposed) {
        document.removeEventListener('keydown', stopTween);
        animation.stop();
        return;
      }

      if (event.type !== 'keydown' || this.controls.enableKeyboardNavigation) {
        animation.stop();
        this.canvas.removeEventListener('pointerdown', stopTween);
        this.canvas.removeEventListener('wheel', stopTween);
        document.removeEventListener('keydown', stopTween);
      }
    };

    this.canvas.addEventListener('pointerdown', stopTween);
    this.canvas.addEventListener('wheel', stopTween);
    document.addEventListener('keydown', stopTween);

    const tmpTarget = new THREE.Vector3();
    const tmpPosition = new THREE.Vector3();
    const tween = animation
      .to(to, duration)
      .easing((x: number) => TWEEN.Easing.Circular.Out(x))
      .onUpdate(() => {
        if (this.isDisposed) {
          return;
        }
        tmpPosition.set(from.x, from.y, from.z);
        tmpTarget.set(from.targetX, from.targetY, from.targetZ);
        if (!this.camera) {
          return;
        }

        this.setCameraPosition(tmpPosition);
        this.setCameraTarget(tmpTarget);
      })
      .onComplete(() => {
        if (this.isDisposed) {
          return;
        }
        this.canvas.removeEventListener('pointerdown', stopTween);
      })
      .start(TWEEN.now());
    tween.update(TWEEN.now());
  }

  /** @private */
  private async animate(time: number) {
    if (this.isDisposed) {
      return;
    }
    this.latestRequestId = requestAnimationFrame(this._boundAnimate);

    const { display, visibility } = window.getComputedStyle(this.canvas);
    const isVisible = visibility === 'visible' && display !== 'none';

    if (isVisible) {
      const { renderController } = this;
      TWEEN.update(time);
      const didResize = this.resizeIfNecessary();
      if (didResize) {
        renderController.redraw();
      }
      this.controls.update(this.clock.getDelta());
      renderController.update();
      this._revealManager.update(this.camera);

      if (renderController.needsRedraw || this._revealManager.needsRedraw || this._slicingNeedsUpdate) {
        const frameNumber = this.renderer.info.render.frame;
        const start = Date.now();
        this.updateCameraNearAndFar(this.camera);
        this._revealManager.render(this.camera);
        renderController.clearNeedsRedraw();
        this._revealManager.resetRedraw();
        this._slicingNeedsUpdate = false;
        const renderTime = Date.now() - start;

        this._events.sceneRendered.fire({ frameNumber, renderTime, renderer: this.renderer, camera: this.camera });
      }
    }
  }

  /** @private */
  private updateCameraNearAndFar(camera: THREE.PerspectiveCamera) {
    // See https://stackoverflow.com/questions/8101119/how-do-i-methodically-choose-the-near-clip-plane-distance-for-a-perspective-proj
    if (this.isDisposed) {
      return;
    }
    if (!this._automaticControlsSensitivity && !this._automaticNearFarPlane) {
      return;
    }

    const {
      combinedBbox,
      bbox,
      cameraPosition,
      cameraDirection,
      corners,
      nearPlane,
      nearPlaneCoplanarPoint
    } = this._updateNearAndFarPlaneBuffers;
    // 1. Compute the bounds of all geometry
    combinedBbox.makeEmpty();
    this._models.forEach(model => {
      model.getModelBoundingBox(bbox);
      if (!bbox.isEmpty()) {
        combinedBbox.expandByPoint(bbox.min);
        combinedBbox.expandByPoint(bbox.max);
      }
    });
    this._extraObjects.forEach(obj => {
      bbox.setFromObject(obj);
      if (!bbox.isEmpty()) {
        combinedBbox.expandByPoint(bbox.min);
        combinedBbox.expandByPoint(bbox.max);
      }
    });
    getBoundingBoxCorners(combinedBbox, corners);
    camera.getWorldPosition(cameraPosition);
    camera.getWorldDirection(cameraDirection);

    // 1. Compute nearest to fit the whole bbox (the case
    // where the camera is inside the box for now is ignored for now)
    let near = combinedBbox.distanceToPoint(cameraPosition);
    near /= Math.sqrt(1 + Math.tan(((camera.fov / 180) * Math.PI) / 2) ** 2 * (camera.aspect ** 2 + 1));
    near = Math.max(0.1, near);

    // 2. Compute the far distance to the distance from camera to furthest
    // corner of the boundingbox that is "in front" of the near plane
    nearPlaneCoplanarPoint.copy(cameraPosition).addScaledVector(cameraDirection, near);
    nearPlane.setFromNormalAndCoplanarPoint(cameraDirection, nearPlaneCoplanarPoint);
    let far = -Infinity;
    for (let i = 0; i < 8; ++i) {
      if (nearPlane.distanceToPoint(corners[i]) >= 0) {
        const dist = corners[i].distanceTo(cameraPosition);
        far = Math.max(far, dist);
      }
    }
    far = Math.max(near * 2, far);

    // 3. Handle when camera is inside the model by adjusting the near value
    const diagonal = combinedBbox.min.distanceTo(combinedBbox.max);
    if (combinedBbox.containsPoint(cameraPosition)) {
      near = Math.min(0.1, far / 1000.0);
    }

    // Apply
    if (this._automaticNearFarPlane) {
      camera.near = near;
      camera.far = far;
      camera.updateProjectionMatrix();
    }
    if (this._automaticControlsSensitivity) {
      // The minDistance of the camera controller determines at which distance
      // we will push the target in front of us instead of getting closer to it.
      // This is also used to determine the speed of the camera when flying with ASDW.
      // We want to either let it be controlled by the near plane if we are far away,
      // but no more than a fraction of the bounding box of the system if inside
      this.controls.minDistance = Math.min(Math.max(diagonal * 0.02, 0.1 * near), 10.0);
    }
  }

  /** @private */
  private resizeIfNecessary(): boolean {
    if (this.isDisposed) {
      return false;
    }
    // The maxTextureSize is chosen from testing on low-powered hardware,
    // and could be increased in the future.
    // TODO Increase maxTextureSize if SSAO performance is improved
    // TODO christjt 03-05-2021: This seems ridiculous, and the number seems to be pulled out of thin air.
    // On low end it might not downscale enough, and on high end it looks bad / blurred.
    // For the love of God someone move this to the render manager and make it dynamic based on the device.
    const maxTextureSize = 1.4e6;

    const rendererSize = this.renderer.getSize(new THREE.Vector2());
    const rendererPixelWidth = rendererSize.width;
    const rendererPixelHeight = rendererSize.height;

    // client width and height are in virtual pixels and not yet scaled by dpr
    // TODO VERSION 5.0.0 remove the test for dom element size once we have removed the getCanvas function
    const clientWidth = this.domElement.clientWidth !== 0 ? this.domElement.clientWidth : this.canvas.clientWidth;
    const clientHeight = this.domElement.clientHeight !== 0 ? this.domElement.clientHeight : this.canvas.clientHeight;
    const clientPixelWidth = this.renderer.getPixelRatio() * clientWidth;
    const clientPixelHeight = this.renderer.getPixelRatio() * clientHeight;
    const clientTextureSize = clientPixelWidth * clientPixelHeight;

    const scale = clientTextureSize > maxTextureSize ? Math.sqrt(maxTextureSize / clientTextureSize) : 1;

    const width = clientPixelWidth * scale;
    const height = clientPixelHeight * scale;

    const maxError = 0.1; // pixels
    const isOptimalSize =
      Math.abs(rendererPixelWidth - width) < maxError && Math.abs(rendererPixelHeight - height) < maxError;

    if (isOptimalSize) {
      return false;
    }

    this.renderer.setSize(width, height);

    adjustCamera(this.camera, width, height);

    // fixme: Invalid instanceof check: 'camera' has type that is not related to 'OrthographicCamera'
    if (this.camera instanceof THREE.OrthographicCamera) {
      this.controls.orthographicCameraDollyFactor = 20 / width;
      this.controls.keyboardDollySpeed = 2 / width;
    }

    return true;
  }

  private startPointerEventListeners = () => {
    const canvas = this.canvas;
    const maxMoveDistance = 4;
    const maxClickDuration = 250;

    let pointerDown = false;
    let pointerDownTimestamp = 0;
    let validClick = false;

    const onHoverCallback = debounce((e: MouseEvent) => {
      this._events.hover.fire(clickOrTouchEventOffset(e, canvas));
    }, 100);

    const onMove = (e: MouseEvent | TouchEvent) => {
      const { offsetX, offsetY } = clickOrTouchEventOffset(e, canvas);
      const { offsetX: firstOffsetX, offsetY: firstOffsetY } = clickOrTouchEventOffset(e, canvas);

      // check for Manhattan distance greater than maxMoveDistance pixels
      if (
        pointerDown &&
        validClick &&
        Math.abs(offsetX - firstOffsetX) + Math.abs(offsetY - firstOffsetY) > maxMoveDistance
      ) {
        validClick = false;
      }
    };

    const onUp = (e: MouseEvent | TouchEvent) => {
      const clickDuration = e.timeStamp - pointerDownTimestamp;
      if (pointerDown && validClick && clickDuration < maxClickDuration) {
        // trigger events
        this._events.click.fire(clickOrTouchEventOffset(e, canvas));
      }
      pointerDown = false;
      validClick = false;

      // move
      canvas.removeEventListener('mousemove', onMove);
      canvas.removeEventListener('touchmove', onMove);

      // up
      canvas.removeEventListener('mouseup', onUp);
      canvas.removeEventListener('touchend', onUp);

      // add back onHover
      canvas.addEventListener('mousemove', onHoverCallback);
    };

    const onDown = (e: MouseEvent | TouchEvent) => {
      event = e;
      pointerDown = true;
      validClick = true;
      pointerDownTimestamp = e.timeStamp;

      // move
      canvas.addEventListener('mousemove', onMove);
      canvas.addEventListener('touchmove', onMove);

      // up
      canvas.addEventListener('mouseup', onUp);
      canvas.addEventListener('touchend', onUp);

      // no more onHover
      canvas.removeEventListener('mousemove', onHoverCallback);
    };

    // down
    canvas.addEventListener('mousedown', onDown);
    canvas.addEventListener('touchstart', onDown);

    // on hover callback
    canvas.addEventListener('mousemove', onHoverCallback);
  };

  /**
   * Removes a geometry filter for the model provided.
   * @param model
   */
  private removeGeometryFilterForModel(model: Cognite3DModel) {
    const filterIndex = this._geometryFilters.findIndex(x => {
      const [candidateModel] = x;
      return candidateModel === model;
    });
    if (filterIndex >= 0) {
      this._geometryFilters.splice(filterIndex, 0);
      this.updateSlicingPlanes();
    }
  }

  /**
   * Updates slicing planes. Must be called after manipulating geometry filters.
   */
  private updateSlicingPlanes() {
    this.setSlicingPlanes(this._revealManager.clippingPlanes);
  }
}

function adjustCamera(camera: THREE.Camera, width: number, height: number) {
  if (camera instanceof THREE.PerspectiveCamera) {
    camera.aspect = width / height;
    camera.updateProjectionMatrix();
  } else if (camera instanceof THREE.OrthographicCamera) {
    camera.left = -width;
    camera.right = width;
    camera.top = height;
    camera.bottom = -height;
  }
}

function createCanvasWrapper(): HTMLElement {
  const domElement = document.createElementNS('http://www.w3.org/1999/xhtml', 'div');
  domElement.style.width = '100%';
  domElement.style.height = '100%';
  return domElement;
}

function getBoundingBoxCorners(bbox: THREE.Box3, outBuffer?: THREE.Vector3[]): THREE.Vector3[] {
  outBuffer = outBuffer || [
    new THREE.Vector3(),
    new THREE.Vector3(),
    new THREE.Vector3(),
    new THREE.Vector3(),
    new THREE.Vector3(),
    new THREE.Vector3(),
    new THREE.Vector3(),
    new THREE.Vector3()
  ];
  if (outBuffer.length !== 8) {
    throw new Error(`outBuffer must hold exactly 8 elements, but holds ${outBuffer.length} elemnents`);
  }

  const min = bbox.min;
  const max = bbox.max;
  outBuffer[0].set(min.x, min.y, min.z);
  outBuffer[1].set(max.x, min.y, min.z);
  outBuffer[2].set(min.x, max.y, min.z);
  outBuffer[3].set(min.x, min.y, max.z);
  outBuffer[4].set(max.x, max.y, min.z);
  outBuffer[5].set(max.x, max.y, max.z);
  outBuffer[6].set(max.x, min.y, max.z);
  outBuffer[7].set(min.x, max.y, max.z);
  return outBuffer;
}

function createRevealManagerOptions(viewerOptions: Cognite3DViewerOptions): RevealOptions {
  const revealOptions: RevealOptions = { internal: {} };
  revealOptions.internal = { sectorCuller: viewerOptions._sectorCuller };
  const { antiAliasing, multiSampleCount } = determineAntiAliasingMode(viewerOptions.antiAliasingHint);
  const ssaoRenderParameters = determineSsaoRenderParameters(viewerOptions.ssaoQualityHint);
  const edgeDetectionParameters = {
    enabled: viewerOptions.enableEdges ?? defaultRenderOptions.edgeDetectionParameters.enabled
  };

  revealOptions.renderOptions = {
    antiAliasing,
    multiSampleCountHint: multiSampleCount,
    ssaoRenderParameters,
    edgeDetectionParameters
  };
  return revealOptions;
}

function determineAntiAliasingMode(
  mode: PropType<Cognite3DViewerOptions, 'antiAliasingHint'>
): { antiAliasing: AntiAliasingMode; multiSampleCount: number } {
  mode = mode || 'fxaa';

  switch (mode) {
    case 'disabled':
      return { antiAliasing: AntiAliasingMode.NoAA, multiSampleCount: 1 };
    case 'fxaa':
      return { antiAliasing: AntiAliasingMode.FXAA, multiSampleCount: 1 };
    case 'msaa2':
      return { antiAliasing: AntiAliasingMode.NoAA, multiSampleCount: 2 };
    case 'msaa4':
      return { antiAliasing: AntiAliasingMode.NoAA, multiSampleCount: 4 };
    case 'msaa8':
      return { antiAliasing: AntiAliasingMode.NoAA, multiSampleCount: 8 };
    case 'msaa16':
      return { antiAliasing: AntiAliasingMode.NoAA, multiSampleCount: 16 };
    case 'msaa2+fxaa':
      return { antiAliasing: AntiAliasingMode.FXAA, multiSampleCount: 2 };
    case 'msaa4+fxaa':
      return { antiAliasing: AntiAliasingMode.FXAA, multiSampleCount: 4 };
    case 'msaa8+fxaa':
      return { antiAliasing: AntiAliasingMode.FXAA, multiSampleCount: 8 };
    case 'msaa16+fxaa':
      return { antiAliasing: AntiAliasingMode.FXAA, multiSampleCount: 16 };
    default:
      // Ensures there is a compile error if a case is missing
      assertNever(mode, `Unsupported anti-aliasing mode: ${mode}`);
  }
}

type SsaoQuality = PropType<Cognite3DViewerOptions, 'ssaoQualityHint'>;
function determineSsaoRenderParameters(quality: SsaoQuality): SsaoParameters {
  const ssaoParameters = { ...defaultRenderOptions.ssaoRenderParameters };
  switch (quality) {
    case undefined:
      break;
    case 'medium':
      ssaoParameters.sampleSize = SsaoSampleQuality.Medium;
      break;
    case 'high':
      ssaoParameters.sampleSize = SsaoSampleQuality.High;
      break;
    case 'veryhigh':
      ssaoParameters.sampleSize = SsaoSampleQuality.VeryHigh;
      break;
    case 'disabled':
      ssaoParameters.sampleSize = SsaoSampleQuality.None;
      break;

    default:
      assertNever(quality, `Unexpected SSAO quality mode: '${quality}'`);
  }

  return ssaoParameters;
}

function transformGeometryFilterToModelSpace(filter: GeometryFilter, model: Cognite3DModel): GeometryFilter {
  if (filter.boundingBox === undefined || filter.isBoundingBoxInModelCoordinates) {
    return filter;
  }

  const min = model.mapFromCdfToModelCoordinates(filter.boundingBox.min);
  const max = model.mapFromCdfToModelCoordinates(filter.boundingBox.max);
  const modelSpaceBounds = new THREE.Box3().setFromPoints([min, max]);
  return { ...filter, boundingBox: modelSpaceBounds };
}<|MERGE_RESOLUTION|>--- conflicted
+++ resolved
@@ -1052,12 +1052,8 @@
    * Raycasting model(s) for finding where the ray intersects with the model.
    * @param offsetX X coordinate in pixels (relative to the domElement).
    * @param offsetY Y coordinate in pixels (relative to the domElement).
-   * @param options Options to control the behaviour of the intersection operation. Optional (new in 1.3.0).
-<<<<<<< HEAD
-   * @returns A promise that if there was an intersection then return the intersection object - otherwise it 
-=======
+   * @param options Options to control the behavior of the intersection operation. Optional (new in 1.3.0).
    * @returns A promise that if there was an intersection then return the intersection object - otherwise it
->>>>>>> 49d8a1fe
    * returns `null` if there were no intersections.
    * @see {@link https://en.wikipedia.org/wiki/Ray_casting}.
    *
