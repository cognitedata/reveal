/*!
 * Copyright 2020 Cognite AS
 */

import * as THREE from 'three';
import * as reveal_threejs from '@cognite/reveal/threejs';

import CameraControls from 'camera-controls';
import { loadCadModelFromCdfOrUrl, createModelIdentifierFromUrlParams, createClientIfNecessary } from './utils/loaders';
import { getParamsFromURL } from './utils/example-helpers';
import { CogniteClient } from '@cognite/sdk';
import { SimpleRevealManager, CadNode } from '@cognite/reveal/threejs';

const postprocessing = require('postprocessing');

CameraControls.install({ THREE });

async function main() {
<<<<<<< HEAD
  const { project, modelUrl, modelRevision } = getParamsFromURL({ project: 'publicdata', modelUrl: 'ivar-aasen' });
  const client = new CogniteClient({ appId: 'reveal.example.post-processing' });
  client.loginWithOAuth({ project });
=======
  const urlParams = new URL(location.href).searchParams;
  const modelId = createModelIdentifierFromUrlParams(urlParams, '/primitives');
  const apiKey = urlParams.get('apiKey');
>>>>>>> bb1f2052

  const scene = new THREE.Scene();
  let sectorsNeedUpdate = true;
  const revealManager = new SimpleRevealManager(client, () => {
    sectorsNeedUpdate = true;
  });
  let model: CadNode;
  if (modelUrl) {
    model = await revealManager.addModelFromUrl(modelUrl);
  } else if (modelRevision) {
    model = await revealManager.addModelFromCdf(modelRevision);
  } else {
    throw new Error('Need to provide either project & model OR modelUrl as query parameters');
  }
  scene.add(model);

  const renderer = new THREE.WebGLRenderer();
  renderer.setClearColor('#444');
  renderer.setSize(window.innerWidth, window.innerHeight);
  document.body.appendChild(renderer.domElement);

<<<<<<< HEAD
  const { position, target, near, far } = model.suggestCameraConfig();
  const camera = new THREE.PerspectiveCamera(75, window.innerWidth / window.innerHeight, near, far);
=======
  const cadModel = await loadCadModelFromCdfOrUrl(modelId, await createClientIfNecessary(modelId, apiKey));
  const cadModelNode = new reveal_threejs.CadNode(cadModel);
  let modelNeedsUpdate = false;
  cadModelNode.addEventListener('update', () => {
    modelNeedsUpdate = true;
  });
  scene.add(cadModelNode);

>>>>>>> bb1f2052
  const controls = new CameraControls(camera, renderer.domElement);
  controls.setLookAt(position.x, position.y, position.z, target.x, target.y, target.z);
  controls.update(0.0);
  camera.updateMatrixWorld();
  revealManager.update(camera);

  // See https://vanruesc.github.io/postprocessing/public/docs/identifiers.html
  const effectPass = new postprocessing.EffectPass(camera, new postprocessing.DotScreenEffect());
  effectPass.renderToScreen = true;
  const effectComposer = new postprocessing.EffectComposer(renderer);
  effectComposer.addPass(new postprocessing.RenderPass(scene, camera));
  effectComposer.addPass(effectPass);

  const clock = new THREE.Clock();
  const render = () => {
    const delta = clock.getDelta();
    const controlsNeedUpdate = controls.update(delta);
    if (controlsNeedUpdate) {
      revealManager.update(camera);
    }

    const needsUpdate = controlsNeedUpdate || sectorsNeedUpdate;
    if (needsUpdate) {
      effectComposer.render(delta);
    }
    requestAnimationFrame(render);
  };
  render();

  (window as any).scene = scene;
  (window as any).THREE = THREE;
  (window as any).camera = camera;
  (window as any).controls = controls;
}

main();<|MERGE_RESOLUTION|>--- conflicted
+++ resolved
@@ -3,10 +3,8 @@
  */
 
 import * as THREE from 'three';
-import * as reveal_threejs from '@cognite/reveal/threejs';
 
 import CameraControls from 'camera-controls';
-import { loadCadModelFromCdfOrUrl, createModelIdentifierFromUrlParams, createClientIfNecessary } from './utils/loaders';
 import { getParamsFromURL } from './utils/example-helpers';
 import { CogniteClient } from '@cognite/sdk';
 import { SimpleRevealManager, CadNode } from '@cognite/reveal/threejs';
@@ -16,15 +14,9 @@
 CameraControls.install({ THREE });
 
 async function main() {
-<<<<<<< HEAD
   const { project, modelUrl, modelRevision } = getParamsFromURL({ project: 'publicdata', modelUrl: 'ivar-aasen' });
   const client = new CogniteClient({ appId: 'reveal.example.post-processing' });
   client.loginWithOAuth({ project });
-=======
-  const urlParams = new URL(location.href).searchParams;
-  const modelId = createModelIdentifierFromUrlParams(urlParams, '/primitives');
-  const apiKey = urlParams.get('apiKey');
->>>>>>> bb1f2052
 
   const scene = new THREE.Scene();
   let sectorsNeedUpdate = true;
@@ -46,19 +38,8 @@
   renderer.setSize(window.innerWidth, window.innerHeight);
   document.body.appendChild(renderer.domElement);
 
-<<<<<<< HEAD
   const { position, target, near, far } = model.suggestCameraConfig();
   const camera = new THREE.PerspectiveCamera(75, window.innerWidth / window.innerHeight, near, far);
-=======
-  const cadModel = await loadCadModelFromCdfOrUrl(modelId, await createClientIfNecessary(modelId, apiKey));
-  const cadModelNode = new reveal_threejs.CadNode(cadModel);
-  let modelNeedsUpdate = false;
-  cadModelNode.addEventListener('update', () => {
-    modelNeedsUpdate = true;
-  });
-  scene.add(cadModelNode);
-
->>>>>>> bb1f2052
   const controls = new CameraControls(camera, renderer.domElement);
   controls.setLookAt(position.x, position.y, position.z, target.x, target.y, target.z);
   controls.update(0.0);
