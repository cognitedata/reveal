--- conflicted
+++ resolved
@@ -24,12 +24,8 @@
     "@cognite/cdf-hub-tenant-selector": "^0.14.2",
     "@cognite/cdf-i18n-utils": "^0.7.3",
     "@cognite/cdf-ui-cli": "^1.1.1",
-<<<<<<< HEAD
     "@cognite/cdf-utilities": "^3.4.7",
-    "@cognite/cogs.js": "^9.32.1",
-=======
     "@cognite/cogs.js": "9.36.0",
->>>>>>> b5371956
     "@cognite/connect": "^0.0.8",
     "@cognite/e2e-auth": "^1.0.3",
     "@cognite/gcs-browser-upload": "cognitedata/gcs-browser-upload#mn/temporary-azure-fix",
