--- conflicted
+++ resolved
@@ -82,9 +82,13 @@
 
     this._onFullResolutionCompleted = fullResolutionCompleted;
 
-    const annotationPromise = this.loadAnnotations();
+    const annotationsCompleted = this.loadAnnotations();
 
-    return { lowResolutionCompleted, fullResolutionCompleted };
+    return { lowResolutionCompleted, fullResolutionCompleted, annotationsCompleted: awaitAnnotationCompleted() };
+
+    async function awaitAnnotationCompleted(): Promise<void> {
+      await annotationsCompleted;
+    }
   }
 
   private async loadPreviewTextures(abortSignal?: AbortSignal): Promise<void> {
@@ -100,19 +104,11 @@
     this._textures = previewTextures;
   }
 
-<<<<<<< HEAD
   private async loadFullTextures(abortSignal?: AbortSignal): Promise<void> {
     const fullImageFiles = await this._imageProvider.get360ImageFiles(
       this._image360Descriptor.faceDescriptors,
       abortSignal
     );
-=======
-    return {
-      firstCompleted,
-      fullResolutionCompleted: awaitFullResolution(),
-      annotationsCompleted: annotationPromise.then(() => {})
-    };
->>>>>>> 25bedf2e
 
     const textures = await this._image360VisualzationBox.loadFaceTextures(fullImageFiles);
     if (this._textures.length > 0) {
