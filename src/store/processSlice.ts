--- conflicted
+++ resolved
@@ -5,15 +5,11 @@
 import { getFakeQueuedJob } from 'src/api/utils';
 import { fileProcessUpdate } from 'src/store/commonActions';
 import { deleteFilesById } from 'src/store/thunks/deleteFilesById';
-<<<<<<< HEAD
+import { SaveAvailableAnnotations } from 'src/store/thunks/SaveAvailableAnnotations';
 import { RootState, ThunkConfig } from 'src/store/rootReducer';
 import { shallowEqual, useSelector } from 'react-redux';
 import { getAnnotationCountByModelType } from 'src/store/previewSlice';
 import { AnnotationsBadgeProps } from 'src/pages/Workflow/types';
-=======
-import { ThunkConfig } from 'src/store/rootReducer';
-import { SaveAvailableAnnotations } from 'src/store/thunks/SaveAvailableAnnotations';
->>>>>>> 5674b675
 
 type State = {
   selectedFileId: number | null;
