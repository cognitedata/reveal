--- conflicted
+++ resolved
@@ -13,11 +13,8 @@
   nutGeometry
 } from './primitiveGeometries';
 import { Materials } from './materials';
-<<<<<<< HEAD
 import { ParsePrimitiveAttribute } from '../../../workers/types/parser.types';
-=======
 import { disposeAttributeArrayOnUpload } from '../disposeAttributeArrayOnUpload';
->>>>>>> 7b5090b4
 
 export function* createPrimitives(sector: Sector, materials: Materials) {
   const primitives = sector.primitives;
@@ -87,7 +84,6 @@
 function splitMatrix(attributes: Map<string, ParsePrimitiveAttribute>) {
   const matrixColumns = 4;
 
-<<<<<<< HEAD
   const matrixAttribute = attributes.get('instanceMatrix');
 
   if (!matrixAttribute) {
@@ -102,43 +98,6 @@
     } as ParsePrimitiveAttribute;
 
     attributes.set('instanceMatrix_column_' + i, columnAttribute);
-=======
-function setAttributes(geometry: THREE.InstancedBufferGeometry, attributes: PrimitiveAttributes) {
-  // TODO u8Attributes should probably be renamed to colorAttributes or similar
-  // TODO should be enough with 3 elements for color instead of 4
-  for (const [name, value] of attributes.u8Attributes) {
-    const itemSize = 4;
-    // We assume uint8 data is color and that it always is normalized. For now this is probably ok.
-    // See comment above
-    geometry.setAttribute(`a_${name}`, new THREE.InstancedBufferAttribute(value, itemSize, true).onUpload(disposeAttributeArrayOnUpload));
-  }
-  for (const [name, value] of attributes.f32Attributes) {
-    const itemSize = 1;
-    geometry.setAttribute(`a_${name}`, new THREE.InstancedBufferAttribute(value, itemSize).onUpload(disposeAttributeArrayOnUpload));
-  }
-  for (const [name, value] of attributes.vec3Attributes) {
-    const itemSize = 3;
-    geometry.setAttribute(`a_${name}`, new THREE.InstancedBufferAttribute(value, itemSize).onUpload(disposeAttributeArrayOnUpload));
-  }
-  for (const [name, value] of attributes.vec4Attributes) {
-    const itemSize = 4;
-    geometry.setAttribute(`a_${name}`, new THREE.InstancedBufferAttribute(value, itemSize).onUpload(disposeAttributeArrayOnUpload));
-  }
-  for (const [name, value] of attributes.mat4Attributes) {
-    // TODO 2020-04-27 larsmoa: Free memory from THREE.InstancedInterleavedBuffer from mat4-attributes
-    // after upload to GPU
-    const buffer = new THREE.InstancedInterleavedBuffer(value, 16);
-    for (let column = 0; column < 4; column++) {
-      const attribute = new THREE.InterleavedBufferAttribute(buffer, 4, column * 4);
-      geometry.setAttribute(`a_${name}_column_${column}`, attribute);
-    }
-  }
-  for (const [name, value] of attributes.f64Attributes) {
-    // TODO consider passing this properly from Rust instead
-    const float32Value = new Float32Array(value);
-    const itemSize = 1;
-    geometry.setAttribute(`a_${name}`, new THREE.InstancedBufferAttribute(float32Value, itemSize).onUpload(disposeAttributeArrayOnUpload));
->>>>>>> 7b5090b4
   }
 
   attributes.delete('instanceMatrix');
@@ -147,7 +106,8 @@
 function setAttributes(
   geometry: THREE.InstancedBufferGeometry,
   collection: Uint8Array,
-  attributes: Map<string, ParsePrimitiveAttribute>
+  attributes: Map<string, ParsePrimitiveAttribute>,
+  mesh: THREE.Mesh
 ) {
   const attributesByteSize = Array.from(attributes.values()).reduce((a, b) => a + b.size, 0);
 
@@ -171,6 +131,12 @@
     );
   }
 
+  mesh.onAfterRender = () => {
+    disposeAttributeArrayOnUpload.bind(interleavedBuffer32)();
+    disposeAttributeArrayOnUpload.bind(interleavedBuffer8)();
+    mesh.onAfterRender = () => { };
+  };
+
   geometry.maxInstancedCount = collection.length / attributesByteSize;
 }
 
@@ -180,14 +146,14 @@
   material: THREE.ShaderMaterial
 ) {
   const geometry = new THREE.InstancedBufferGeometry();
+  const mesh = new THREE.Mesh(geometry, material);
 
   geometry.setIndex(boxGeometry.index);
   geometry.setAttribute('position', boxGeometry.position);
   geometry.setAttribute('normal', boxGeometry.normal);
-  setAttributes(geometry, boxCollection, boxAttributes);
+  setAttributes(geometry, boxCollection, boxAttributes, mesh);
 
   // TODO add frustum culling back for all meshes after adding proper boudning boxes
-  const mesh = new THREE.Mesh(geometry, material);
   mesh.frustumCulled = false;
 
   mesh.name = `Primitives (Boxes)`;
@@ -200,13 +166,13 @@
   material: THREE.ShaderMaterial
 ) {
   const geometry = new THREE.InstancedBufferGeometry();
+  const mesh = new THREE.Mesh(geometry, material);
 
   geometry.setIndex(quadGeometry.index);
   geometry.setAttribute('position', quadGeometry.position);
   geometry.setAttribute('normal', quadGeometry.position);
-  setAttributes(geometry, circleCollection, circleAttributes);
-
-  const mesh = new THREE.Mesh(geometry, material);
+  setAttributes(geometry, circleCollection, circleAttributes, mesh);
+
   mesh.frustumCulled = false;
 
   mesh.name = `Primitives (Circles)`;
@@ -219,12 +185,12 @@
   material: THREE.ShaderMaterial
 ) {
   const geometry = new THREE.InstancedBufferGeometry();
+  const mesh = new THREE.Mesh(geometry, material);
 
   geometry.setIndex(coneGeometry.index);
   geometry.setAttribute('position', coneGeometry.position);
-  setAttributes(geometry, coneCollection, coneAttributes);
-
-  const mesh = new THREE.Mesh(geometry, material);
+  setAttributes(geometry, coneCollection, coneAttributes, mesh);
+
   mesh.frustumCulled = false;
   mesh.onBeforeRender = () => updateMaterialInverseModelMatrix(material, mesh.matrixWorld);
   mesh.name = `Primitives (Cones)`;
@@ -237,12 +203,12 @@
   material: THREE.ShaderMaterial
 ) {
   const geometry = new THREE.InstancedBufferGeometry();
+  const mesh = new THREE.Mesh(geometry, material);
 
   geometry.setIndex(coneGeometry.index);
   geometry.setAttribute('position', coneGeometry.position);
-  setAttributes(geometry, eccentericConeCollection, eccentericConeAttributes);
-
-  const mesh = new THREE.Mesh(geometry, material);
+  setAttributes(geometry, eccentericConeCollection, eccentericConeAttributes, mesh);
+
   mesh.frustumCulled = false;
   mesh.onBeforeRender = () => updateMaterialInverseModelMatrix(material, mesh.matrixWorld);
   mesh.name = `Primitives (EccentricCones)`;
@@ -255,12 +221,12 @@
   material: THREE.ShaderMaterial
 ) {
   const geometry = new THREE.InstancedBufferGeometry();
+  const mesh = new THREE.Mesh(geometry, material);
 
   geometry.setIndex(coneGeometry.index);
   geometry.setAttribute('position', coneGeometry.position);
-  setAttributes(geometry, ellipsoidSegmentCollection, ellipsoidSegmentAttributes);
-
-  const mesh = new THREE.Mesh(geometry, material);
+  setAttributes(geometry, ellipsoidSegmentCollection, ellipsoidSegmentAttributes, mesh);
+
   mesh.frustumCulled = false;
   mesh.onBeforeRender = () => updateMaterialInverseModelMatrix(material, mesh.matrixWorld);
   mesh.name = `Primitives (EllipsoidSegments)`;
@@ -273,12 +239,12 @@
   material: THREE.ShaderMaterial
 ) {
   const geometry = new THREE.InstancedBufferGeometry();
+  const mesh = new THREE.Mesh(geometry, material);
 
   geometry.setIndex(coneGeometry.index);
   geometry.setAttribute('position', coneGeometry.position);
-  setAttributes(geometry, generalCylinderCollection, generalCylinderAttributes);
-
-  const mesh = new THREE.Mesh(geometry, material);
+  setAttributes(geometry, generalCylinderCollection, generalCylinderAttributes, mesh);
+
   mesh.frustumCulled = false;
   mesh.onBeforeRender = () => updateMaterialInverseModelMatrix(material, mesh.matrixWorld);
   mesh.name = `Primitives (GeneralCylinders)`;
@@ -291,12 +257,12 @@
   material: THREE.ShaderMaterial
 ) {
   const geometry = new THREE.InstancedBufferGeometry();
+  const mesh = new THREE.Mesh(geometry, material);
 
   geometry.setIndex(quadGeometry.index);
   geometry.setAttribute('position', quadGeometry.position);
-  setAttributes(geometry, generalRingCollection, generalRingAttributes);
-
-  const mesh = new THREE.Mesh(geometry, material);
+  setAttributes(geometry, generalRingCollection, generalRingAttributes, mesh);
+
   mesh.frustumCulled = false;
   mesh.onBeforeRender = () => updateMaterialInverseModelMatrix(material, mesh.matrixWorld);
   mesh.name = `Primitives (GeneralRings)`;
@@ -309,10 +275,11 @@
   material: THREE.ShaderMaterial
 ) {
   const geometry = new THREE.InstancedBufferGeometry();
+  const mesh = new THREE.Mesh(geometry, material);
 
   geometry.setIndex(coneGeometry.index);
   geometry.setAttribute('position', coneGeometry.position);
-  setAttributes(geometry, sphericalSegmentCollection, sphericalSegmentAttributes);
+  setAttributes(geometry, sphericalSegmentCollection, sphericalSegmentAttributes, mesh);
 
   // TODO We need to set the radius manually here because
   // we are reusing the ellipsoid shader. We should
@@ -323,7 +290,6 @@
   geometry.setAttribute(`a_horizontalRadius`, geometry.getAttribute('a_radius'));
   geometry.setAttribute(`a_verticalRadius`, geometry.getAttribute('a_radius'));
 
-  const mesh = new THREE.Mesh(geometry, material);
   mesh.frustumCulled = false;
   mesh.onBeforeRender = () => updateMaterialInverseModelMatrix(material, mesh.matrixWorld);
   mesh.name = `Primitives (EllipsoidSegments)`;
@@ -336,13 +302,13 @@
   material: THREE.ShaderMaterial
 ) {
   const geometry = new THREE.InstancedBufferGeometry();
+  const mesh = new THREE.Mesh(geometry, material);
 
   geometry.setIndex(quadGeometry.index);
   geometry.setAttribute('position', quadGeometry.position);
   geometry.setAttribute('normal', quadGeometry.normal);
-  setAttributes(geometry, quadCollection, quadAttributes);
-
-  const mesh = new THREE.Mesh(geometry, material);
+  setAttributes(geometry, quadCollection, quadAttributes, mesh);
+
   mesh.frustumCulled = false;
   mesh.name = `Primitives (Quads)`;
   return mesh;
@@ -354,12 +320,12 @@
   material: THREE.ShaderMaterial
 ) {
   const geometry = new THREE.InstancedBufferGeometry();
+  const mesh = new THREE.Mesh(geometry, material);
 
   geometry.setIndex(trapeziumGeometry.index);
   geometry.setAttribute('position', trapeziumGeometry.position);
-  setAttributes(geometry, trapeziumCollection, trapeziumAttributes);
-
-  const mesh = new THREE.Mesh(geometry, material);
+  setAttributes(geometry, trapeziumCollection, trapeziumAttributes, mesh);
+
   mesh.frustumCulled = false;
   mesh.onBeforeRender = () => updateMaterialInverseModelMatrix(material, mesh.matrixWorld);
   mesh.name = `Primitives (Trapeziums)`;
@@ -389,12 +355,13 @@
 
   for (const [level, torus] of torusLODs.entries()) {
     const geometry = new THREE.InstancedBufferGeometry();
+    const mesh = new THREE.Mesh(geometry, material);
+
     geometry.setIndex(torus.index);
     geometry.setAttribute('position', torus.position);
 
-    setAttributes(geometry, torusSegmentCollection, torusSegmentAttributes);
-
-    const mesh = new THREE.Mesh(geometry, material);
+    setAttributes(geometry, torusSegmentCollection, torusSegmentAttributes, mesh);
+
     mesh.frustumCulled = false;
     mesh.name = `Primitives (TorusSegments) - LOD ${level}`;
 
@@ -431,13 +398,13 @@
   material: THREE.ShaderMaterial
 ) {
   const geometry = new THREE.InstancedBufferGeometry();
+  const mesh = new THREE.Mesh(geometry, material);
 
   geometry.setIndex(nutGeometry.index);
   geometry.setAttribute('position', nutGeometry.position);
   geometry.setAttribute('normal', nutGeometry.normal);
-  setAttributes(geometry, nutCollection, nutAttributes);
-
-  const mesh = new THREE.Mesh(geometry, material);
+  setAttributes(geometry, nutCollection, nutAttributes, mesh);
+
   mesh.frustumCulled = false;
   mesh.name = `Primitives (Nuts)`;
   return mesh;
