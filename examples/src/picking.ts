/*!
 * Copyright 2020 Cognite AS
 */

import * as THREE from 'three';
import CameraControls from 'camera-controls';
import { CadNode, NodeAppearance, intersectCadNodes } from '@cognite/reveal/threejs';
import { loadCadModelFromCdfOrUrl, createModelIdentifierFromUrlParams, createClientIfNecessary } from './utils/loaders';

CameraControls.install({ THREE });

function createSphere(point: THREE.Vector3, color: string): THREE.Mesh {
  const sphere = new THREE.Mesh(new THREE.SphereGeometry(0.2), new THREE.MeshPhongMaterial({ color }));
  sphere.position.copy(point);
  return sphere;
}

async function main() {
  const urlParams = new URL(location.href).searchParams;
  const modelId = createModelIdentifierFromUrlParams(urlParams, '/primitives');

  const pickedNodes: Set<number> = new Set();
  const pickedObjects: Set<THREE.Mesh> = new Set();
  const nodeAppearance: NodeAppearance = {
    color(treeIndex: number) {
      if (pickedNodes.has(treeIndex)) {
        return [255, 255, 0, 255];
      }
      return undefined;
    }
  };

  const scene = new THREE.Scene();

  // Add some data for Reveal
  const cadModel = await loadCadModelFromCdfOrUrl(modelId, await createClientIfNecessary(modelId));
<<<<<<< HEAD
  const cadNode = new CadNode(cadModel, { nodeAppearance });
=======
  const cadNode = new reveal_threejs.CadNode(cadModel, { shading });
  let modelNeedsUpdate = false;
  cadNode.addEventListener('update', () => {
    modelNeedsUpdate = true;
  });
>>>>>>> 6958fdc1
  scene.add(cadNode);

  // Add some other geometry
  const boxGeometry = new THREE.BoxGeometry(10.0, 4.0, 2.0);
  const boxMaterial = new THREE.MeshPhongMaterial({ color: 'red' });

  const boxMesh = new THREE.Mesh(boxGeometry, boxMaterial);
  scene.add(boxMesh);

  // Add some light for the box
  for (const position of [
    [-20, 40, 50],
    [60, 100, -30]
  ]) {
    const light = new THREE.PointLight();
    light.position.set(position[0], position[1], position[2]);
    scene.add(light);
  }

  // Set up picking for other objects
  const raycaster = new THREE.Raycaster();

  // Set up the renderer
  const renderer = new THREE.WebGLRenderer();
  renderer.setClearColor('#444');
  renderer.setSize(window.innerWidth, window.innerHeight);
  document.body.appendChild(renderer.domElement);

  const { position, target, near, far } = cadNode.suggestCameraConfig();
  const camera = new THREE.PerspectiveCamera(75, window.innerWidth / window.innerHeight, near, far);
  const controls = new CameraControls(camera, renderer.domElement);
  controls.setLookAt(position.x, position.y, position.z, target.x, target.y, target.z);
  controls.update(0.0);
  camera.updateMatrixWorld();
  cadNode.update(camera);
  let pickingNeedsUpdate = false;
  const clock = new THREE.Clock();
  const render = () => {
    const delta = clock.getDelta();
    const controlsNeedUpdate = controls.update(delta);
    if (controlsNeedUpdate) {
      cadNode.update(camera);
    }

    if (controlsNeedUpdate || pickingNeedsUpdate || modelNeedsUpdate) {
      renderer.render(scene, camera);
      pickingNeedsUpdate = false;
    }

    requestAnimationFrame(render);
  };
  render();

  const pick = (event: MouseEvent) => {
    const rect = renderer.domElement.getBoundingClientRect();
    const coords = {
      x: ((event.clientX - rect.left) / renderer.domElement.clientWidth) * 2 - 1,
      y: ((event.clientY - rect.top) / renderer.domElement.clientHeight) * -2 + 1
    };
    // Pick in Reveal
    const revealPickResult = (() => {
      const intersections = intersectCadNodes([cadNode], { renderer, camera, coords });
      if (intersections.length === 0) {
        return;
      }

      scene.add(createSphere(intersections[0]!.point, 'purple'));

      return intersections[0];
    })();

    // Pick other objects
    const otherPickResult = (() => {
      raycaster.setFromCamera(coords, camera);
      const intersections = raycaster.intersectObjects([boxMesh]);
      if (intersections.length === 0) {
        return;
      }

      scene.add(createSphere(intersections[0]!.point, 'orange'));

      return intersections[0];
    })();

    const chosenPickResult = (() => {
      if (otherPickResult && revealPickResult) {
        if (otherPickResult.distance < revealPickResult.distance) {
          return 'other';
        } else {
          return 'reveal';
        }
      }
      if (otherPickResult) {
        return 'other';
      }
      if (revealPickResult) {
        return 'reveal';
      }
      return 'none';
    })();

    switch (chosenPickResult) {
      case 'other':
        const mesh = otherPickResult!.object as THREE.Mesh;
        const material = mesh.material as THREE.MeshPhongMaterial;
        if (!pickedObjects.has(mesh)) {
          pickedObjects.add(mesh);
          material.emissive = new THREE.Color('yellow');
        } else {
          pickedObjects.delete(mesh);
          material.emissive = new THREE.Color('black');
        }
        pickingNeedsUpdate = true;

        break;
      case 'reveal':
        const treeIndex = revealPickResult!.treeIndex;
        if (!pickedNodes.has(treeIndex)) {
          pickedNodes.add(treeIndex);
        } else {
          pickedNodes.delete(treeIndex);
        }
        cadNode.requestNodeUpdate([treeIndex]);
        pickingNeedsUpdate = true;

        break;
      default:
        break;
    }
  };
  renderer.domElement.addEventListener('mousedown', pick);

  (window as any).scene = scene;
  (window as any).THREE = THREE;
  (window as any).camera = camera;
  (window as any).controls = controls;
  (window as any).renderer = renderer;
}

main();<|MERGE_RESOLUTION|>--- conflicted
+++ resolved
@@ -34,15 +34,11 @@
 
   // Add some data for Reveal
   const cadModel = await loadCadModelFromCdfOrUrl(modelId, await createClientIfNecessary(modelId));
-<<<<<<< HEAD
   const cadNode = new CadNode(cadModel, { nodeAppearance });
-=======
-  const cadNode = new reveal_threejs.CadNode(cadModel, { shading });
   let modelNeedsUpdate = false;
   cadNode.addEventListener('update', () => {
     modelNeedsUpdate = true;
   });
->>>>>>> 6958fdc1
   scene.add(cadNode);
 
   // Add some other geometry
