--- conflicted
+++ resolved
@@ -315,15 +315,10 @@
         this._domElement,
         this._activeCameraManager,
         this._mouseHandler,
-<<<<<<< HEAD
-        () => this.requestRedraw(),
         this._events.beforeSceneRendered,
         {
           platformMaxPointsSize: getMaxPointSize(this._renderer),
         }
-=======
-        this._events.beforeSceneRendered
->>>>>>> 1f70e250
       );
     }
 
