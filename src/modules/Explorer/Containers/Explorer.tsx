--- conflicted
+++ resolved
@@ -65,15 +65,10 @@
     showFileDetailsOnClick: boolean = true
   ) => {
     dispatch(addUploadedFile(file as FileInfo));
-<<<<<<< HEAD
-    dispatch(setSelectedFileIdExplorer(file.id));
+    dispatch(setExplorerSelectedFileId(file.id));
     if (showFileDetailsOnClick) {
       dispatch(showExplorerFileMetadata());
     }
-=======
-    dispatch(setExplorerSelectedFileId(file.id));
-    dispatch(showExplorerFileMetadata());
->>>>>>> 22944ff3
   };
 
   const handleRowSelect = (item: TableDataItem, selected: boolean) => {
