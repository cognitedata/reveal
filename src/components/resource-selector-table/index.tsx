--- conflicted
+++ resolved
@@ -10,16 +10,10 @@
   useQuickMatchContext,
 } from 'context/QuickMatchContext';
 import { useAllDataSets } from 'hooks/datasets';
-
-<<<<<<< HEAD
-import { useSearchParams } from 'react-router-dom';
-import TimeseriesTable from './TimeSeriesTable';
 import ResourceCount from 'components/resource-count';
 import { useMemo } from 'react';
-=======
 import TimeseriesTable from './TimeseriesTable';
 import EventTable from './EventTable';
->>>>>>> 894b2932
 
 const { Option } = Select;
 
@@ -59,7 +53,12 @@
     },
   });
 
-<<<<<<< HEAD
+  const handleSelectResourceType = (selectedResourceType: string) => {
+    if (SOURCE_TYPES.some((type) => type === selectedResourceType)) {
+      setSourceType(selectedResourceType as SourceType);
+    }
+  };
+
   const advancedFilter = useMemo(
     () =>
       unmatchedOnly
@@ -78,8 +77,12 @@
     <Flex direction="column">
       <Flex justifyContent="space-between">
         <Flex direction="row" gap={12}>
-          <Select style={{ width: 120 }} defaultValue="timeseries">
-            {resourceTypeOptions.map(({ value, label }) => (
+          <Select
+            style={{ width: 120 }}
+            defaultValue="timeseries"
+            onChange={handleSelectResourceType}
+          >
+            {sourceTypeOptions.map(({ value, label }) => (
               <Option key={value} value={value}>
                 {label}
               </Option>
@@ -133,63 +136,6 @@
             label="Select all"
           />
         </Flex>
-=======
-  const handleSelectResourceType = (selectedResourceType: string) => {
-    if (SOURCE_TYPES.some((type) => type === selectedResourceType)) {
-      setSourceType(selectedResourceType as SourceType);
-    }
-  };
-
-  return (
-    <Flex direction="column">
-      <Flex direction="row" gap={12}>
-        <Select
-          style={{ width: 120 }}
-          defaultValue="timeseries"
-          onChange={handleSelectResourceType}
-        >
-          {sourceTypeOptions.map(({ value, label }) => (
-            <Option key={value} value={value}>
-              {label}
-            </Option>
-          ))}
-        </Select>
-        <Select
-          mode="multiple"
-          allowClear
-          placeholder={t('resource-type-datasets')}
-          style={{ width: 120 }}
-          loading={isInitialLoading}
-          optionFilterProp="label"
-          options={datasets}
-          value={datasets
-            ?.filter(({ value }) =>
-              sourceFilter.dataSetIds.find(({ id }) => id === value)
-            )
-            .map((ds) => ds.value)}
-          onChange={(e: number[]) => {
-            setSourceFilter({
-              ...sourceFilter,
-              dataSetIds: e.map((id) => ({
-                id,
-              })),
-            });
-          }}
-        />
-        <Input.Search
-          style={{ width: 120 }}
-          value={searchParams.get(SOURCE_TABLE_QUERY_KEY) || ''}
-          onChange={(e) => {
-            searchParams.set(SOURCE_TABLE_QUERY_KEY, e.target.value);
-            setSearchParams(searchParams);
-          }}
-        />
-        <Checkbox
-          onChange={(e) => setUnmatchedOnly(e.target.checked)}
-          checked={unmatchedOnly}
-          label={t('filter-only-unmatched-items')}
-        />
->>>>>>> 894b2932
       </Flex>
 
       {sourceType === 'timeseries' && (
