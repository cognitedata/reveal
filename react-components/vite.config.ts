--- conflicted
+++ resolved
@@ -13,11 +13,7 @@
       externalizeDeps({
         devDeps: true
       }),
-<<<<<<< HEAD
-      yalcPush(command, mode)
-=======
       yalcPush()
->>>>>>> f44a7718
     ],
     build: {
       lib: {
@@ -33,13 +29,8 @@
   };
 });
 
-<<<<<<< HEAD
-function yalcPush(command: 'build' | 'serve', mode: string): PluginOption {
-  if (process.env.YALC !== 'true' || command === 'build' || mode === 'test') {
-=======
 function yalcPush(): PluginOption {
   if (process.env.YALC !== 'true') {
->>>>>>> f44a7718
     return false;
   }
   return {
