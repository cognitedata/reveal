/*!
 * Copyright 2020 Cognite AS
 */

import { SectorQuads } from '../../../../models/cad/types';
import { consumeSectorSimple } from '../../../../views/threejs/cad/consumeSectorSimple';
import { createMaterials } from '../../../../views/threejs/cad/materials';
import 'jest-extended';

const materials = createMaterials(64);

describe('consumeSectorDetailed', () => {
<<<<<<< HEAD
  const metadata: SectorMetadata = {
    id: 1,
    depth: 0,
    path: '0/1/2/',
    bounds: new Box3([vec3.fromValues(1, 2, 3), vec3.fromValues(3, 4, 5)]),
    indexFile: {
      fileName: 'sector_1.i3d',
      peripheralFiles: [],
      estimatedDrawCallCount: 10,
      downloadSize: 1000
    },
    facesFile: {
      fileName: 'sector_1.f3d',
      quadSize: 0.5,
      coverageFactors: {
        xy: 0.5,
        xz: 0.5,
        yz: 0.5
      },
      recursiveCoverageFactors: {
        xy: 0.5,
        xz: 0.5,
        yz: 0.5
      },
      downloadSize: 1000
    },
    children: []
  };
  const sectorId = 1;

=======
>>>>>>> 8cf45d95
  test('no geometry, does not add new nodes', () => {
    // Arrange
    const sector: SectorQuads = {
      nodeIdToTreeIndexMap: new Map(),
      treeIndexToNodeIdMap: new Map(),
      buffer: new Float32Array(0)
    };

    // Act
    const group = consumeSectorSimple(sector, materials);

    // Assert
    expect(group.children).toBeEmpty();
  });

  test('single valid mesh, adds geometry', () => {
    // Arrange
    const sector: SectorQuads = {
      nodeIdToTreeIndexMap: new Map(),
      treeIndexToNodeIdMap: new Map(),
      buffer: new Float32Array([
        // tslint:disable: prettier
        0.0, 0.0, 0.0,
        0.0, 0.0, 0.0,
        42.0,
        1.0, 0.0, 0.0, 0.0,
        0.0, 1.0, 0.0, 0.0,
        0.0, 0.0, 1.0, 0.0,
        0.0, 0.0, 0.0, 1.0
        // tslint:enable: prettier
      ])
    };

    // Act
    const group = consumeSectorSimple(sector, materials);

    // Assert
    expect(group.children).not.toBeEmpty();
  });

  test('buffer has two elements, success', () => {
    // Arrange
    const sector: SectorQuads = {
      nodeIdToTreeIndexMap: new Map(),
      treeIndexToNodeIdMap: new Map(),
      buffer: new Float32Array([
        // tslint:disable: prettier
        // First element
        0.0, 0.0, 0.0,
        0.0, 0.0, 0.0,
        42.0,
        1.0, 0.0, 0.0, 0.0,
        0.0, 1.0, 0.0, 0.0,
        0.0, 0.0, 1.0, 0.0,
        0.0, 0.0, 0.0, 1.0,
        // Second element
        0.0, 0.0, 0.0,
        0.0, 0.0, 0.0,
        42.0,
        1.0, 0.0, 0.0, 0.0,
        0.0, 1.0, 0.0, 0.0,
        0.0, 0.0, 1.0, 0.0,
        0.0, 0.0, 0.0, 1.0
        // tslint:enable: prettier
      ])
    };

    // Act
    const group = consumeSectorSimple(sector, materials);

    // Assert
    expect(group.children.length).toBe(1);
  });

  test('buffer has extra bytes, throws', () => {
    // Arrange
    const sector: SectorQuads = {
      nodeIdToTreeIndexMap: new Map(),
      treeIndexToNodeIdMap: new Map(),
      buffer: new Float32Array([
        // tslint:disable: prettier
        0.0, 0.0, 0.0,
        0.0, 0.0, 0.0,
        42.0,
        1.0, 0.0, 0.0, 0.0,
        0.0, 1.0, 0.0, 0.0,
        0.0, 0.0, 1.0, 0.0,
        0.0, 0.0, 0.0, 1.0,

        0.13337,
        // tslint:enable: prettier
      ])
    };

    // Act
    expect(() => consumeSectorSimple(sector, materials)).toThrowError();
  });

  test('buffer missing bytes, throws', () => {
    // Arrange
    const sector: SectorQuads = {
      nodeIdToTreeIndexMap: new Map(),
      treeIndexToNodeIdMap: new Map(),
      buffer: new Float32Array([
        // tslint:disable: prettier
        0.0, 0.0, 0.0,
        // tslint:enable: prettier
      ])
    };

    // Act
    expect(() => consumeSectorSimple(sector, materials)).toThrowError();
  });
});<|MERGE_RESOLUTION|>--- conflicted
+++ resolved
@@ -10,39 +10,6 @@
 const materials = createMaterials(64);
 
 describe('consumeSectorDetailed', () => {
-<<<<<<< HEAD
-  const metadata: SectorMetadata = {
-    id: 1,
-    depth: 0,
-    path: '0/1/2/',
-    bounds: new Box3([vec3.fromValues(1, 2, 3), vec3.fromValues(3, 4, 5)]),
-    indexFile: {
-      fileName: 'sector_1.i3d',
-      peripheralFiles: [],
-      estimatedDrawCallCount: 10,
-      downloadSize: 1000
-    },
-    facesFile: {
-      fileName: 'sector_1.f3d',
-      quadSize: 0.5,
-      coverageFactors: {
-        xy: 0.5,
-        xz: 0.5,
-        yz: 0.5
-      },
-      recursiveCoverageFactors: {
-        xy: 0.5,
-        xz: 0.5,
-        yz: 0.5
-      },
-      downloadSize: 1000
-    },
-    children: []
-  };
-  const sectorId = 1;
-
-=======
->>>>>>> 8cf45d95
   test('no geometry, does not add new nodes', () => {
     // Arrange
     const sector: SectorQuads = {
