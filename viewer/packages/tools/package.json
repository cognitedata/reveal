{
  "name": "@reveal/tools",
  "private": true,
  "main": "index.ts",
  "scripts": {
    "start": "yarn ws:start",
    "test": "yarn ws:test --config ./../../jest.config.js",
    "lint": "yarn ws:lint"
  },
  "dependencies": {
    "@reveal/cad-parsers": "workspace:*",
    "@reveal/camera-manager": "workspace:*",
    "@reveal/core": "workspace:*",
    "@reveal/logger": "workspace:*",
    "@reveal/metrics": "workspace:*",
<<<<<<< HEAD
    "@reveal/nodes-api": "workspace:*",
    "@reveal/rendering": "workspace:*"
=======
    "@reveal/utilities": "workspace:*"
>>>>>>> d702dec0
  }
}
<|MERGE_RESOLUTION|>--- conflicted
+++ resolved
@@ -13,11 +13,8 @@
     "@reveal/core": "workspace:*",
     "@reveal/logger": "workspace:*",
     "@reveal/metrics": "workspace:*",
-<<<<<<< HEAD
     "@reveal/nodes-api": "workspace:*",
     "@reveal/rendering": "workspace:*"
-=======
     "@reveal/utilities": "workspace:*"
->>>>>>> d702dec0
   }
-}
+}