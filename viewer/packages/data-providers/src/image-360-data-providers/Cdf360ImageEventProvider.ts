/*!
 * Copyright 2022 Cognite AS
 */

import * as THREE from 'three';
import groupBy from 'lodash/groupBy';
import orderBy from 'lodash/orderBy';
import zipWith from 'lodash/zipWith';
import range from 'lodash/range';
import uniqBy from 'lodash/uniqBy';

import {
  CogniteClient,
  CogniteEvent,
  EventFilter,
  FileFilterProps,
  FileInfo,
  FileLink,
  IdEither,
  Metadata
} from '@cognite/sdk';
import { Historical360ImageSet, Image360EventDescriptor, Image360Face, Image360FileDescriptor } from '../types';
import { Image360Provider } from '../Image360Provider';
import { Log } from '@reveal/logger';

type Event360Metadata = Event360Filter & Event360TransformationData;

type Event360TransformationData = {
  rotation_angle: string;
  rotation_axis: string;
  translation: string;
};

type Event360Filter = {
  site_id: string;
  site_name: string;
  station_id: string;
  station_name: string;
};

export class Cdf360ImageEventProvider implements Image360Provider<Metadata> {
  private readonly _client: CogniteClient;
  constructor(client: CogniteClient) {
    this._client = client;
  }

  public async get360ImageDescriptors(
    metadataFilter: Metadata,
    preMultipliedRotation: boolean
  ): Promise<Historical360ImageSet[]> {
    const [events, files] = await Promise.all([
      this.listEvents({ metadata: metadataFilter }),
      this.listFiles({ metadata: metadataFilter, uploaded: true })
    ]);

    const image360Descriptors = this.mergeDescriptors(files, events, preMultipliedRotation);
<<<<<<< HEAD
    if (image360Descriptors.length < 1) {
=======
    if (image360Descriptors.length === 0) {
>>>>>>> fcaff1a1
      return Promise.reject(`Error: Could not find any 360 images to load for the site_id "${metadataFilter.site_id}"`);
    }

    if (events.length !== image360Descriptors.length) {
      Log.warn(
        `WARNING: There are ${events.length - image360Descriptors.length} rejected 360 images due to invalid data.`,
        '\nThis is typically due to duplicate events or missing files for the images of the cube map.'
      );
    }

    return image360Descriptors;
  }

  public async get360ImageFiles(
    image360FaceDescriptors: Image360FileDescriptor[],
    abortSignal?: AbortSignal
  ): Promise<Image360Face[]> {
    const fullResFileBuffers = await this.getFileBuffers(this.getFileIds(image360FaceDescriptors), abortSignal);
    return this.createFaces(image360FaceDescriptors, fullResFileBuffers);
  }

  public async getLowResolution360ImageFiles(
    image360FaceDescriptors: Image360FileDescriptor[],
    abortSignal?: AbortSignal
  ): Promise<Image360Face[]> {
    const lowResFileBuffers = await this.getIconBuffers(this.getFileIds(image360FaceDescriptors), abortSignal);
    return this.createFaces(image360FaceDescriptors, lowResFileBuffers);
  }

  private getFileIds(image360FaceDescriptors: Image360FileDescriptor[]) {
    return image360FaceDescriptors.map(image360FaceDescriptor => {
      return { id: image360FaceDescriptor.fileId };
    });
  }

  private createFaces(image360FaceDescriptors: Image360FileDescriptor[], fileBuffer: ArrayBuffer[]): Image360Face[] {
    return zipWith(image360FaceDescriptors, fileBuffer, (image360FaceDescriptor, fileBuffer) => {
      return {
        face: image360FaceDescriptor.face,
        mimeType: image360FaceDescriptor.mimeType,
        data: fileBuffer
      } as Image360Face;
    });
  }

  private mergeDescriptors(
    files: Map<string, FileInfo[]>,
    events: CogniteEvent[],
    preMultipliedRotation: boolean
  ): Historical360ImageSet[] {
    const eventDescriptors = events
      .map(event => event.metadata)
      .filter((metadata): metadata is Event360Metadata => !!metadata)
      .map(metadata => this.parseEventMetadata(metadata, preMultipliedRotation));

    const uniqueEventDescriptors = uniqBy(eventDescriptors, eventDescriptor => eventDescriptor.id);

    return uniqueEventDescriptors
      .map(eventDescriptor => {
        const stationFileInfos = files.get(eventDescriptor.id);

        if (stationFileInfos === undefined || stationFileInfos.length < 6) {
          return { ...eventDescriptor, imageRevisions: [] };
        }

        const sortedFileInfoSet = this.sortFileInfoSetByNewest(stationFileInfos);

        const imageRevisions = sortedFileInfoSet
          .filter(imageSetInfo => imageSetInfo.length === 6)
          .map(imageSetInfo => {
            const timestamp = imageSetInfo[0].metadata?.timestamp;
            return {
              timestamp: timestamp ? Number(timestamp) : undefined,
              faceDescriptors: imageSetInfo.map(imageInfo => {
                return {
                  face: imageInfo.metadata!.face,
                  mimeType: imageInfo.mimeType!,
                  fileId: imageInfo.id
                } as Image360FileDescriptor;
              })
            };
          });
        return { ...eventDescriptor, imageRevisions };
      })
      .filter(historicalImages => historicalImages.imageRevisions.length > 0);
  }

  private async listEvents(filter: EventFilter): Promise<CogniteEvent[]> {
    const partitions = 10;
    const partitionedRequests = range(1, partitions + 1).flatMap(async index =>
      this._client.events
        .list({ filter, limit: 1000, partition: `${index}/${partitions}` })
        .autoPagingToArray({ limit: Infinity })
    );
    const result = await Promise.all(partitionedRequests);
    return result.flat();
  }

  private async listFiles(filter: FileFilterProps): Promise<Map<string, FileInfo[]>> {
    const map = new Map<string, FileInfo[]>();
    const partitions = 10;
    const partitionedRequest = range(1, partitions + 1).flatMap(async index => {
      const req = { filter, limit: 1000, partition: `${index}/${partitions}` };
      return this._client.files.list(req).autoPagingEach(fileInfo => {
        const id = fileInfo.metadata?.station_id;
        if (!id) return;
        addToMap(id, fileInfo);
      });
    });

    await Promise.all(partitionedRequest);
    return map;

    function addToMap(id: string, fileInfo: FileInfo) {
      const existingEntry = map.get(id);
      if (existingEntry) {
        existingEntry.push(fileInfo);
      } else {
        map.set(id, [fileInfo]);
      }
    }
  }

  private sortFileInfoSetByNewest(fileInfos: FileInfo[]): FileInfo[][] {
    if (hasTimestamp()) {
      return sortedByAge();
    }

    return [fileInfos];

    function hasTimestamp() {
      return fileInfos[0].metadata?.timestamp !== undefined;
    }

    function sortedByAge() {
      const sets = groupBy(fileInfos, fileInfo => fileInfo.metadata!.timestamp);

      const ordered = orderBy(Object.entries(sets), fileInfoEntry => parseInt(fileInfoEntry[0]), 'desc')
        .map(timeStampSets => timeStampSets[1])
        .filter(fileInfoSets => fileInfoSets.length === 6);
      return ordered;
    }
  }

  private async getFileBuffers(fileIds: { id: number }[], abortSignal?: AbortSignal) {
    const fileLinks = await this.getDownloadUrls(fileIds, abortSignal);
    if (abortSignal?.aborted) throw new Error('Request aborted before fetch.');
    return Promise.all(
      fileLinks
        .map(fileLink => fetch(fileLink.downloadUrl, { method: 'GET', signal: abortSignal }))
        .map(async response => (await response).arrayBuffer())
    );
  }

  public async getIconBuffers(fileIds: { id: number }[], abortSignal?: AbortSignal): Promise<ArrayBuffer[]> {
    const url = `${this._client.getBaseUrl()}/api/v1/projects/${this._client.project}/files/icon?id=`;
    const headers = {
      ...this._client.getDefaultRequestHeaders(),
      Accept: '*/*'
    };

    const options: RequestInit = {
      headers,
      signal: abortSignal,
      method: 'GET'
    };

    return Promise.all(
      fileIds.map(fileId => fetch(url + fileId.id, options)).map(async response => (await response).arrayBuffer())
    );
  }

  private async getDownloadUrls(
    fileIds: { id: number }[],
    abortSignal?: AbortSignal
  ): Promise<(FileLink & IdEither)[]> {
    const url = `${this._client.getBaseUrl()}/api/v1/projects/${this._client.project}/files/downloadlink`;
    const headers: HeadersInit = {
      ...this._client.getDefaultRequestHeaders(),
      Accept: 'application/json',
      'Content-type': 'application/json'
    };

    const options: RequestInit = {
      headers,
      signal: abortSignal,
      method: 'POST',
      body: JSON.stringify({
        items: fileIds
      })
    };

    const result = await (await fetch(url, options)).json();
    return result.items;
  }

  private parseEventMetadata(eventMetadata: Event360Metadata, preMultipliedRotation: boolean): Image360EventDescriptor {
    return {
      collectionId: eventMetadata.site_id,
      collectionLabel: eventMetadata.site_name,
      id: eventMetadata.station_id,
      label: eventMetadata.station_name,
      transform: parseTransform(eventMetadata)
    };

    function parseTransform(transformationData: Event360TransformationData): THREE.Matrix4 {
      const translationComponents = transformationData.translation.split(',').map(parseFloat);
      const milimetersInMeters = 1000;
      const translation = new THREE.Vector3(
        translationComponents[0],
        translationComponents[2],
        -translationComponents[1]
      ).divideScalar(milimetersInMeters);
      const rotationAxisComponents = transformationData.rotation_axis.split(',').map(parseFloat);
      const rotationAxis = new THREE.Vector3(
        rotationAxisComponents[0],
        rotationAxisComponents[2],
        -rotationAxisComponents[1]
      );
      const rotationAngle = THREE.MathUtils.DEG2RAD * parseFloat(transformationData.rotation_angle);
      const rotationMatrix = new THREE.Matrix4().makeRotationAxis(rotationAxis, rotationAngle);

      const translationMatrix = new THREE.Matrix4().makeTranslation(translation.x, translation.y, translation.z);

      return adjustPreMultipliedTransform(translationMatrix, rotationMatrix);
    }

    function adjustPreMultipliedTransform(translation: THREE.Matrix4, rotation: THREE.Matrix4): THREE.Matrix4 {
      const entityTransform = translation.clone();

      if (!preMultipliedRotation) {
        entityTransform.multiply(rotation.clone().multiply(new THREE.Matrix4().makeRotationY(Math.PI / 2)));
      } else {
        entityTransform.multiply(new THREE.Matrix4().makeRotationY(Math.PI));
      }

      return entityTransform;
    }
  }

  public async get360ImageFaces(): Promise<void> {}
}<|MERGE_RESOLUTION|>--- conflicted
+++ resolved
@@ -54,11 +54,7 @@
     ]);
 
     const image360Descriptors = this.mergeDescriptors(files, events, preMultipliedRotation);
-<<<<<<< HEAD
-    if (image360Descriptors.length < 1) {
-=======
     if (image360Descriptors.length === 0) {
->>>>>>> fcaff1a1
       return Promise.reject(`Error: Could not find any 360 images to load for the site_id "${metadataFilter.site_id}"`);
     }
 
