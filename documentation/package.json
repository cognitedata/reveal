--- conflicted
+++ resolved
@@ -36,11 +36,7 @@
     "ieee754": "1.2.1",
     "react": "18.3.1",
     "react-dom": "18.3.1",
-<<<<<<< HEAD
-    "styled-components": "6.1.8"
-=======
     "styled-components": "6.1.10"
->>>>>>> e8a64eed
   },
   "devDependencies": {
     "@types/react": "18.3.1",
