--- conflicted
+++ resolved
@@ -223,10 +223,9 @@
     return true;
   }
 
-<<<<<<< HEAD
   public createCells(useIndex: boolean = true): Index2[]
   {
-    var surveyCube = this.surveyCube;
+    const surveyCube = this.surveyCube;
     if (!surveyCube)
       throw Error("surveyCube is not set");
 
@@ -247,6 +246,4 @@
 
 
 
-=======
->>>>>>> 1ae7668c
 }