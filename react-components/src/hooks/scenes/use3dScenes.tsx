--- conflicted
+++ resolved
@@ -1,28 +1,21 @@
 import { useContext, useMemo } from 'react';
-<<<<<<< HEAD
-import { type QueryFunction } from '@tanstack/react-query';
-import { type CogniteClient } from '@cognite/sdk';
-import { type Space, type EdgeItem, type NodeItem, type FdmSDK as FdmSDKType, DmsUniqueIdentifier } from '../../data-providers/FdmSDK';
-=======
 import { useQuery, type QueryFunction } from '@tanstack/react-query';
 import { type CogniteClient } from '@cognite/sdk';
 import {
   type Space,
   type EdgeItem,
   type NodeItem,
-  type ExternalId
+  type ExternalId,
+  DmsUniqueIdentifier,
+  FdmSDK
 } from '../../data-providers/FdmSDK';
->>>>>>> 13d294f3
 import { Euler, MathUtils, Matrix4 } from 'three';
 import { CDF_TO_VIEWER_TRANSFORMATION } from '@cognite/reveal';
 import { type GroundPlane } from '../../components/SceneContainer/sceneTypes';
 import { type AddImage360CollectionDatamodelsOptions } from '../../components/Reveal3DResources/types';
 import {
   SCENE_QUERY_LIMIT,
-<<<<<<< HEAD
   SCENE_RELATED_DATA_LIMIT,
-=======
->>>>>>> 13d294f3
   type Cdf3dImage360CollectionProperties,
   type Cdf3dRevisionProperties,
   type ENVIRONMENT_MAP_SOURCE,
@@ -39,9 +32,7 @@
   type Use3dScenesResult,
   type ScenesMap,
   type Use3dScenesQueryResult,
-<<<<<<< HEAD
   type SceneNode,
-  type ExternalId
 } from './types';
 
 import { tryGetModelIdFromExternalId } from '../../utilities/tryGetModelIdFromExternalId';
@@ -50,22 +41,11 @@
   createGetSceneModelsQuery, 
   createGetScene360CollectionsQuery
 } from './allScenesQuery';
-=======
-  type SceneNode
-} from './types';
-
-import { tryGetModelIdFromExternalId } from '../../utilities/tryGetModelIdFromExternalId';
-import { createGetScenesQuery } from './allScenesQuery';
->>>>>>> 13d294f3
 import { Use3dScenesContext } from './use3dScenes.context';
 import { isScene360CollectionEdge, isScene3dModelEdge } from './sceneResponseTypeGuards';
 
 export function use3dScenes(userSdk?: CogniteClient): Use3dScenesResult {
-<<<<<<< HEAD
-  const { useSDK, useQuery, createFdmSdk } = useContext(Use3dScenesContext);
-=======
   const { useSDK, createFdmSdk } = useContext(Use3dScenesContext);
->>>>>>> 13d294f3
 
   const sdk = useSDK(userSdk);
   const fdmSdk = useMemo(() => createFdmSdk(sdk), [createFdmSdk, sdk]);
@@ -345,11 +325,10 @@
   }
 
   return modelProps;
-<<<<<<< HEAD
 }
 
 async function fetchSceneModelsWithPagination(
-  fdmSdk: FdmSDKType,
+  fdmSdk: FdmSDK,
   sceneIds: DmsUniqueIdentifier[],
   allScenes: Use3dScenesQueryResult
 ): Promise<void> {
@@ -372,7 +351,7 @@
 }
 
 async function fetchScene360CollectionsWithPagination(
-  fdmSdk: FdmSDKType,
+  fdmSdk: FdmSDK,
   sceneIds: DmsUniqueIdentifier[],
   allScenes: Use3dScenesQueryResult
 ): Promise<void> {
@@ -392,6 +371,4 @@
     collections360Cursor = collections360Response.nextCursor?.scene360Collections;
     hasMore360Collections = collections360Response.items.scene360Collections.length === SCENE_RELATED_DATA_LIMIT && collections360Cursor !== undefined;
   }
-=======
->>>>>>> 13d294f3
 }