--- conflicted
+++ resolved
@@ -62,13 +62,7 @@
 
 # Migrated CDF-UX Subapps
 apps/data-catalog                 @cognitedata/cdf-user-experience
-<<<<<<< HEAD
-apps/extraction-pipelines		  @cognitedata/cdf-user-experience
-apps/extractor-downloads          @cognitedata/cdf-user-experience
-
-
-libs/shared/user-profile-components   @cognitedata/cogs-team
-=======
+apps/extraction-pipelines         @cognitedata/cdf-user-experience
 apps/extractor-downloads          @cognitedata/cdf-user-experience
 
 libs/shared/cdf-utilities         @cognitedata/cdf-user-experience
@@ -77,5 +71,4 @@
 libs/shared/user-profile-components   @cognitedata/cogs-team
 
 # Functions UI
-apps/functions-ui             @abdullah-cognite @shubhsk88 
->>>>>>> d8984e23
+apps/functions-ui             @abdullah-cognite @shubhsk88 