export type VisualTest = {
  testKey: string,
  category: 'cad' | 'pointcloud',
  snapshotBlur?: number,
}

// TODO 2021-09-15 larsmoa: Figure out how we can do create this automatically
// I failed to implement one registry of tests, because we need all logic to work 
// both in the server hosting the HTTP server used for visual tests and the 
// Jest/Puppeteer test runner.

export const visualTests: VisualTest[] = [
  {
    testKey: 'clipping',
    category: 'cad'
  },
  {
    testKey: 'customObjectWithHighlightAndGhosted',
    category: 'cad'
  },
  {
    testKey: 'default',
    category: 'cad'
  },
  {
    testKey: 'defaultCamera',
    category: 'cad'
  },
  {
    testKey: 'default-cognite3dviewer',
    category: 'cad'
  },
  {
    testKey: 'default-highlight',
    category: 'cad'
  },
  {
    testKey: 'rotateCadModel',
    category: 'cad'
  },
  {
    testKey: 'scaledModel',
    category: 'cad'
  },
  {
    testKey: 'ssao',
    category: 'cad'
  },
  {
    testKey: 'userRenderTarget',
    category: 'cad'
  },
  {
    testKey: 'default',
    category: 'pointcloud'
  },
  {
    testKey: 'two-models-one-ghosted',
    category: 'cad'
  },
  {
    testKey: 'reassign-node-style',
    category: 'cad'
<<<<<<< HEAD
=======
  },
  {
    testKey: 'custom-object-needsUpdate',
    category: 'cad'
  },
    testKey: 'outlines',
    category: 'cad'
>>>>>>> 94bfa823
  }
];<|MERGE_RESOLUTION|>--- conflicted
+++ resolved
@@ -61,15 +61,8 @@
   {
     testKey: 'reassign-node-style',
     category: 'cad'
-<<<<<<< HEAD
-=======
-  },
-  {
-    testKey: 'custom-object-needsUpdate',
-    category: 'cad'
   },
     testKey: 'outlines',
     category: 'cad'
->>>>>>> 94bfa823
   }
 ];