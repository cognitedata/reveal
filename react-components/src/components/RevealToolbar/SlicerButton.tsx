--- conflicted
+++ resolved
@@ -25,15 +25,7 @@
   const viewer = useReveal();
   const { t } = useTranslation();
   const models = use3dModels();
-<<<<<<< HEAD
-  const [slicerUrlState, setSlicerUrlState] = useSlicerUrlParams();
-  const { bottom: initialBottomRatio, top: initialTopRatio } = storeStateInUrl
-    ? slicerUrlState
-    : { bottom: 0, top: 1 };
-=======
   const { bottom: initialBottomRatio, top: initialTopRatio } = { bottom: 0, top: 1 };
-  const [sliceActive, setSliceActive] = useState<boolean>(false);
->>>>>>> 273458cc
 
   const [sliceState, setSliceState] = useState<SliceState>({
     minHeight: 0,
@@ -100,7 +92,6 @@
   }
 
   return (
-<<<<<<< HEAD
     <StyledMenu
       placement="right-end"
       renderTrigger={(props: any) => (
@@ -121,39 +112,6 @@
         vertical
       />
     </StyledMenu>
-=======
-    <Dropdown
-      appendTo={() => document.body}
-      onClickOutside={() => {
-        setSliceActive(false);
-      }}
-      content={
-        <StyledMenu>
-          <RangeSlider
-            min={0}
-            max={1}
-            step={0.01}
-            setValue={changeSlicingState}
-            marks={{}}
-            value={[bottomRatio, topRatio]}
-            vertical
-          />
-        </StyledMenu>
-      }
-      placement="right-end">
-      <CogsTooltip content={t('SLICE_TOOLTIP', 'Slice')} placement="right" appendTo={document.body}>
-        <Button
-          type="ghost"
-          icon="Slice"
-          aria-label="Slice models"
-          toggled={sliceActive}
-          onClick={() => {
-            setSliceActive((prevState) => !prevState);
-          }}
-        />
-      </CogsTooltip>
-    </Dropdown>
->>>>>>> 273458cc
   );
 };
 
