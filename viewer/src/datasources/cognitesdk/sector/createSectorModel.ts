--- conflicted
+++ resolved
@@ -8,19 +8,15 @@
 import { constructMatrixFromRotation } from '../../constructMatrixFromRotation';
 import { getNewestVersionedFile } from '../utilities';
 import { SectorModelTransformation } from '../../../models/cad/types';
-import { SectorModel } from '../../SectorModel';
 import { mat4 } from 'gl-matrix';
 import { LocalSimpleCadMetadataResponse } from '../../local/cad/loadLocalSimpleSectorMetadata';
+import { createParser, createQuadsParser } from '../../../models/cad/parseSectorData';
 
-export function createSectorModel(sdk: CogniteClient, modelId: number, revisionId: number): SectorModel {
+export async function createSectorModel(sdk: CogniteClient, modelId: number, revisionId: number): CadModel {
   const metadataPromise = loadSectorMetadata(sdk, modelId, revisionId);
 
   // TODO replace this with actually fetching metadata about simple sectors
-<<<<<<< HEAD
-  const simpleMetadataPromise: Promise<Map<number, LocalSimpleSectorMetadataResponse>> = new Promise(resolve => {
-=======
   const simpleMetadataPromise: Promise<Map<number, LocalSimpleCadMetadataResponse>> = new Promise(resolve => {
->>>>>>> d9cb3af5
     throw new Error('Not implemented');
   });
 
@@ -41,7 +37,7 @@
     };
     return [buildSectorMetadata(await metadataPromise, await simpleMetadataPromise), modelTransform];
   };
-  const fetchSector: FetchSectorDelegate = async sectorId => {
+  const fetchSectorDetailed: FetchSectorDelegate = async sectorId => {
     const sectorFilemap = await sectorFilemapPromise;
     const file = sectorFilemap.get(sectorId);
     if (!file) {
@@ -57,7 +53,20 @@
     return loadCtmFile(sdk, fileId);
   };
 
-  return [fetchSectorMetadata, fetchSector, fetchSectorQuads, fetchCtmFile];
+  // Fetch metadata
+  const [scene, modelTransformation] = await fetchSectorMetadata();
+  const parseDetailed = await createParser(scene.root, fetchSectorDetailed, fetchCtmFile);
+  const parseSimple = await createQuadsParser();
+  return [
+    fetchSectorMetadata,
+    fetchSectorDetailed,
+    fetchSectorQuads,
+    fetchCtmFile,
+    parseDetailed,
+    parseSimple,
+    scene,
+    modelTransformation
+  ];
 }
 
 async function loadSectorMetadata(sdk: CogniteClient, modelId: number, revisionId: number): Promise<RevealSector3D[]> {
