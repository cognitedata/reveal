/*!
 * Copyright 2020 Cognite AS
 */

import { LevelOfDetail } from './LevelOfDetail';
import { SectorQuads, SectorMetadata, Sector } from '../../models/cad/types';
import { ParseSectorResult, ParseCtmResult } from '../../workers/types/parser.types';

export interface ParsedSector {
<<<<<<< HEAD
  id: number;
  data: null | ParseSectorResult | ParseCtmResult | Sector | SectorQuads;
  levelOfDetail: LevelOfDetail;
=======
  cadModelIdentifier: string;
>>>>>>> a11282c0
  metadata: SectorMetadata;
  data: null | ParseSectorResult | ParseCtmResult | Sector | SectorQuads;
  levelOfDetail: LevelOfDetail;
}<|MERGE_RESOLUTION|>--- conflicted
+++ resolved
@@ -7,13 +7,7 @@
 import { ParseSectorResult, ParseCtmResult } from '../../workers/types/parser.types';
 
 export interface ParsedSector {
-<<<<<<< HEAD
-  id: number;
-  data: null | ParseSectorResult | ParseCtmResult | Sector | SectorQuads;
-  levelOfDetail: LevelOfDetail;
-=======
   cadModelIdentifier: string;
->>>>>>> a11282c0
   metadata: SectorMetadata;
   data: null | ParseSectorResult | ParseCtmResult | Sector | SectorQuads;
   levelOfDetail: LevelOfDetail;
