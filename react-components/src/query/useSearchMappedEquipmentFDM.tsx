/*!
 * Copyright 2023 Cognite AS
 */
import { useMemo } from 'react';
import {
  type NodeItem,
  type FdmSDK,
  type Source,
  type InstanceFilter,
  type SimpleSource
} from '../data-providers/FdmSDK';
import { useFdmSdk } from '../components/RevealCanvas/SDKProvider';
import { type UseQueryResult, useQuery } from '@tanstack/react-query';
import { type DataSourceType, type AddModelOptions } from '@cognite/reveal';
import { isEqual, uniq, chunk } from 'lodash';
import { type Fdm3dDataProvider } from '../data-providers/Fdm3dDataProvider';
import { removeEmptyProperties } from '../utilities/removeEmptyProperties';
import { getModelKeys } from '../utilities/getModelKeys';
import { useFdm3dDataProvider } from '../components/CacheProvider/CacheProvider';
<<<<<<< HEAD
import { createEmptyArray } from '../utilities/createEmptyArray';
=======
import { type AddImage360CollectionDatamodelsOptions } from '../components/Reveal3DResources/types';
>>>>>>> f89b9e68

export type InstancesWithView<PropertyType = Record<string, unknown>> = {
  view: Source;
  instances: Array<NodeItem<PropertyType>>;
};

export const useSearchMappedEquipmentFDM = (
  query: string,
<<<<<<< HEAD
  viewsToSearch: Source[],
  models: Array<AddModelOptions<DataSourceType>>,
=======
  viewsToSearch: SimpleSource[],
  models: Array<AddModelOptions<DataSourceType> | AddImage360CollectionDatamodelsOptions>,
>>>>>>> f89b9e68
  instancesFilter: InstanceFilter | undefined,
  limit: number = 100
): UseQueryResult<InstancesWithView[]> => {
  if (limit > 1000) {
    throw new Error('Limit cannot be greater than 1000');
  }

  const fdmSdk = useFdmSdk();
  const fdmDataProvider = useFdm3dDataProvider();

  const spacesToSearch = useMemo(
    () => uniq(viewsToSearch.map((view) => view.space)),
    [viewsToSearch]
  );
  const modelKeys = useMemo(() => getModelKeys(models), [models]);

  return useQuery({
    queryKey: [
      'reveal',
      'react-components',
      'search-mapped-fdm',
      query,
      modelKeys,
      viewsToSearch,
      instancesFilter,
      limit
    ],
    queryFn: async () => {
      if (models.length === 0) {
        return [];
      }
      const sources = createSourcesFromViews(viewsToSearch);
      const chunkedSources = chunk(sources, 10);
      if (chunkedSources.length === 0) {
        chunkedSources.push([]);
      }

      const queryResults: InstancesWithView[] = createEmptyArray();

      for (const sourceChunk of chunkedSources) {
        const chunkResult = await searchNodesWithViewsAndModels(
          query,
          spacesToSearch,
          sourceChunk,
          models,
          instancesFilter,
          fdmSdk,
          fdmDataProvider,
          limit
        );
        queryResults.push(...chunkResult);
      }

      return queryResults;
    },
    staleTime: Infinity
  });
};

const searchNodesWithViewsAndModels = async (
  query: string,
  spacesToSearch: string[],
  sourcesToSearch: Source[],
  models: Array<AddModelOptions<DataSourceType> | AddImage360CollectionDatamodelsOptions>,
  instancesFilter: InstanceFilter | undefined,
  fdmSdk: FdmSDK,
  fdmDataProvider: Fdm3dDataProvider,
  limit: number = 100
): Promise<InstancesWithView[]> => {
  if (query === '') {
    const nodeItems = await fdmDataProvider.listMappedFdmNodes(
      models,
      sourcesToSearch,
      instancesFilter,
      limit
    );
    const transformedResults = convertQueryNodeItemsToSearchResultsWithViews(nodeItems);

    const combinedWithOtherViews = sourcesToSearch.map((view) => ({
      view,
      instances:
        transformedResults.find(
          (result) => result.view.externalId === view.externalId && result.view.space === view.space
        )?.instances ?? createEmptyArray()
    }));

    return combinedWithOtherViews;
  }

  const searchResults: InstancesWithView[] = createEmptyArray();

  for (const view of sourcesToSearch) {
    const result = await fdmSdk.searchInstances(view, query, 'node', limit, instancesFilter);

    searchResults.push({
      view,
      instances: result.instances
    });
  }

  return await fdmDataProvider.filterNodesByMappedTo3d(searchResults, models, spacesToSearch);
};

export const useAllMappedEquipmentFDM = (
  models: AddModelOptions[],
  viewsToSearch: SimpleSource[]
): UseQueryResult<NodeItem[]> => {
  const fdmDataProvider = useFdm3dDataProvider();

  const modelKeys = useMemo(() => getModelKeys(models), [models]);

  return useQuery({
    queryKey: ['reveal', 'react-components', 'all-mapped-equipment-fdm', viewsToSearch, modelKeys],
    queryFn: async () => {
      const viewSources = createSourcesFromViews(viewsToSearch);
      await fdmDataProvider.listAllMappedFdmNodes(models, viewSources, undefined);
    },
    staleTime: Infinity,
    enabled: models.length > 0 && viewsToSearch.length > 0
  });
};

function convertQueryNodeItemsToSearchResultsWithViews(
  queryItems: NodeItem[]
): InstancesWithView[] {
  return queryItems.reduce<InstancesWithView[]>((acc, fdmNode) => {
    const cleanedNode = removeEmptyProperties(fdmNode);

    Object.keys(cleanedNode.properties).forEach((nodeViewSpace) => {
      const currentSpaceProperties = cleanedNode.properties[nodeViewSpace];

      const fdmNodeView = Object.keys(currentSpaceProperties)
        .find((key) => !isEqual(currentSpaceProperties[key], {}))
        ?.split('/');

      if (fdmNodeView === undefined || fdmNodeView.length !== 2) {
        return acc;
      }

      const fdmNodeViewExternalId = fdmNodeView[0];
      const fdmNodeViewVersion = fdmNodeView[1];

      const currentSearchResultWithView = acc.find(
        (searchResultsWithView) =>
          searchResultsWithView.view.externalId === fdmNodeViewExternalId &&
          searchResultsWithView.view.space === nodeViewSpace
      );

      if (currentSearchResultWithView === undefined) {
        acc.push({
          view: {
            space: nodeViewSpace,
            externalId: fdmNodeViewExternalId,
            version: fdmNodeViewVersion,
            type: 'view'
          },
          instances: [cleanedNode]
        });
        return acc;
      }

      currentSearchResultWithView.instances.push(cleanedNode);
    });

    return acc;
  }, []);
}

function createSourcesFromViews(viewsToSearch: SimpleSource[]): Source[] {
  return viewsToSearch.map((view) => ({
    ...view,
    type: 'view'
  }));
}<|MERGE_RESOLUTION|>--- conflicted
+++ resolved
@@ -17,11 +17,8 @@
 import { removeEmptyProperties } from '../utilities/removeEmptyProperties';
 import { getModelKeys } from '../utilities/getModelKeys';
 import { useFdm3dDataProvider } from '../components/CacheProvider/CacheProvider';
-<<<<<<< HEAD
 import { createEmptyArray } from '../utilities/createEmptyArray';
-=======
 import { type AddImage360CollectionDatamodelsOptions } from '../components/Reveal3DResources/types';
->>>>>>> f89b9e68
 
 export type InstancesWithView<PropertyType = Record<string, unknown>> = {
   view: Source;
@@ -30,13 +27,8 @@
 
 export const useSearchMappedEquipmentFDM = (
   query: string,
-<<<<<<< HEAD
   viewsToSearch: Source[],
-  models: Array<AddModelOptions<DataSourceType>>,
-=======
-  viewsToSearch: SimpleSource[],
   models: Array<AddModelOptions<DataSourceType> | AddImage360CollectionDatamodelsOptions>,
->>>>>>> f89b9e68
   instancesFilter: InstanceFilter | undefined,
   limit: number = 100
 ): UseQueryResult<InstancesWithView[]> => {
