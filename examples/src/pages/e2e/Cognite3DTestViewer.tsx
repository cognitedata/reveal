import React, { useEffect, useRef, useState } from 'react';
import { Container } from '../../components/styled';
import { Cognite3DModel, Cognite3DViewer, Cognite3DViewerOptions, GeometryFilter } from '@cognite/reveal';
import { CogniteClient } from '@cognite/sdk';

type Props = {
  viewerOptions?: Partial<Cognite3DViewerOptions>;

  modelUrls: string[];
  fitCameraToModel?: boolean;
  geometryFilter?: GeometryFilter;

  initializeCallback?: (viewer: Cognite3DViewer) => void;
  modelAddedCallback?: (model: Cognite3DModel, modelIndex: number, modelUrl: string) => void;
  pageReadyCallback?: (viewer: Cognite3DViewer) => void;
};

type LoadingState = {
  itemsLoaded: number; 
  itemsRequested: number; 
  itemsCulled: number;
}

export function Cognite3DTestViewer(props: Props) {
<<<<<<< HEAD
  const { viewerOptions, modelUrls, geometryFilter } = props;
  const { modelAddedCallback, initializeCallback, pageReadyCallback} = props;
=======
  const { viewerOptions, modelUrls, geometryFilter, fitCameraToModel } = props;
  const { modelAddedCallback, initializeCallback } = props;
>>>>>>> 12f275af

  const containerRef = useRef<HTMLDivElement>(null);
  const [loadingState, setLoadingState] = useState<LoadingState>(
    {itemsLoaded: 0, itemsRequested: Infinity, itemsCulled: 0 }
  );

  useEffect(() => {
    if (!containerRef.current) {
      return;
    }

    // Prepare viewer
    const options: Cognite3DViewerOptions = {
      domElement: containerRef.current,
      onLoading: (itemsLoaded, itemsRequested, itemsCulled) => setLoadingState({itemsLoaded, itemsRequested, itemsCulled}),
      // Note! Pure fake - we will not contact CDF during our tests
      sdk: new CogniteClient({appId: 'reveal-visual-tests'}),
      // Instruct viewer to load models from local storage
      // @ts-expect-error
      _localModels: true,
      // Dont use any post-processing effects
      antiAliasingHint: 'disabled',
      ssaoQualityHint: 'disabled',
      enableEdges: false,

      // Let provided options override options above
      ...viewerOptions,
    }
    const viewer = new Cognite3DViewer(options);
    (window as any).viewer = viewer;
    if (initializeCallback) {
      initializeCallback(viewer);
    }

    async function addModel(modelIndex: number, modelUrl: string, geometryFilter?: GeometryFilter) {
      const model = await viewer.addCadModel(
        {
          modelId: -1,
          revisionId: -1,
          localPath: modelUrl,
          geometryFilter
        });
      if (fitCameraToModel !== false) {
        viewer.fitCameraToModel(model, 0);
      }
      if (modelAddedCallback) {
        modelAddedCallback(model, modelIndex, modelUrl);
      }
    }

    const addModelOperations = modelUrls.map((modelUrl, modelIndex) => addModel(modelIndex, modelUrl, geometryFilter));
    if (pageReadyCallback) {
      Promise.all(addModelOperations).then(() => {
        pageReadyCallback(viewer);
      })
    }
  
    return () => {
      viewer && viewer.dispose();
    };
<<<<<<< HEAD
  }, [geometryFilter, initializeCallback, modelAddedCallback, pageReadyCallback, modelUrls, viewerOptions]);
=======
  }, [geometryFilter, initializeCallback, modelAddedCallback, modelUrls, viewerOptions, fitCameraToModel]);
>>>>>>> 12f275af

  const readyForScreenshot = loadingState.itemsLoaded > 0 &&
    loadingState.itemsLoaded === loadingState.itemsRequested;

  return (
    <>
      <Container ref={containerRef} />
      {readyForScreenshot && <div id="ready">Ready</div>}
    </>
  );
}<|MERGE_RESOLUTION|>--- conflicted
+++ resolved
@@ -22,13 +22,8 @@
 }
 
 export function Cognite3DTestViewer(props: Props) {
-<<<<<<< HEAD
-  const { viewerOptions, modelUrls, geometryFilter } = props;
+  const { viewerOptions, modelUrls, geometryFilter, fitCameraToModel } = props;
   const { modelAddedCallback, initializeCallback, pageReadyCallback} = props;
-=======
-  const { viewerOptions, modelUrls, geometryFilter, fitCameraToModel } = props;
-  const { modelAddedCallback, initializeCallback } = props;
->>>>>>> 12f275af
 
   const containerRef = useRef<HTMLDivElement>(null);
   const [loadingState, setLoadingState] = useState<LoadingState>(
@@ -89,11 +84,7 @@
     return () => {
       viewer && viewer.dispose();
     };
-<<<<<<< HEAD
-  }, [geometryFilter, initializeCallback, modelAddedCallback, pageReadyCallback, modelUrls, viewerOptions]);
-=======
-  }, [geometryFilter, initializeCallback, modelAddedCallback, modelUrls, viewerOptions, fitCameraToModel]);
->>>>>>> 12f275af
+  }, [geometryFilter, initializeCallback, modelAddedCallback, pageReadyCallback, modelUrls, viewerOptions, fitCameraToModel]);
 
   const readyForScreenshot = loadingState.itemsLoaded > 0 &&
     loadingState.itemsLoaded === loadingState.itemsRequested;
