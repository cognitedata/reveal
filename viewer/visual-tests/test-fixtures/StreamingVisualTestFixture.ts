/*!
 * Copyright 2022 Cognite AS
 */
import * as THREE from 'three';
import { OrbitControls } from 'three-stdlib';

import { CadManager, CadModelUpdateHandler } from '../../packages/cad-geometry-loaders';
import { CadModelFactory, CadNode } from '../../packages/cad-model';
import {
  BasicPipelineExecutor,
  CadGeometryRenderModePipelineProvider,
  CadMaterialManager,
  defaultRenderOptions,
  DefaultRenderPipelineProvider,
  RenderMode,
  RenderPipelineExecutor,
  RenderPipelineProvider,
<<<<<<< HEAD
=======
  PointColorType,
>>>>>>> b05857d6
  PointCloudMaterialManager
} from '../../packages/rendering';
import { createDataProviders } from './utilities/createDataProviders';
import { VisualTestFixture } from './VisualTestFixture';
import { DeferredPromise, fitCameraToBoundingBox, SceneHandler } from '../../packages/utilities';

import {
  ModelIdentifier,
  ModelMetadataProvider,
  DummyPointCloudStylableObjectProvider,
  ModelDataProvider
} from '../../packages/data-providers';
import { LoadingState } from '../../packages/model-base';

import {
  LocalPointClassificationsProvider,
  PointCloudManager,
  PointCloudNode,
  Potree
} from '../../packages/pointclouds';

import { PointCloudMetadataRepository } from '../../packages/pointclouds/src/PointCloudMetadataRepository';
import { PointCloudFactory } from '../../packages/pointclouds/src/PointCloudFactory';
import dat from 'dat.gui';
import Stats from 'stats.js';
import { ByScreenSizeSectorCuller } from '../../packages/cad-geometry-loaders/src/sector/culling/ByScreenSizeSectorCuller';
import { CogniteClient } from '@cognite/sdk';
import { getDistanceToMeterConversionFactor } from '../../packages/cad-parsers';

export type StreamingTestFixtureComponents = {
  renderer: THREE.WebGLRenderer;
  sceneHandler: SceneHandler;
  model: {
    geometryNode: CadNode | PointCloudNode;
    boundingBox: THREE.Box3;
  };
  camera: THREE.PerspectiveCamera;
  cameraControls: OrbitControls;
  cadMaterialManager: CadMaterialManager;
  pcMaterialManager: PointCloudMaterialManager;
  cadModelUpdateHandler: CadModelUpdateHandler;
  cadManager: CadManager;
  cogniteClient?: CogniteClient;
};

export abstract class StreamingVisualTestFixture implements VisualTestFixture {
  private readonly _perspectiveCamera: THREE.PerspectiveCamera;
  private readonly _sceneHandler: SceneHandler;
  private readonly _renderer: THREE.WebGLRenderer;
  private readonly _controls: OrbitControls;
  private readonly _materialManager: CadMaterialManager;
  protected readonly _pcMaterialManager: PointCloudMaterialManager;
  private readonly _localModelUrl: string;
  private readonly _statsJs = new Stats();
  private readonly _cadNodes: Array<CadNode>;
  private _gui!: dat.GUI;

  protected readonly _frameStatisticsGUIData = {
    drawCalls: 0,
    pointCount: 0,
    triangleCount: 0
  };
  protected _frameStatsGUIFolder!: dat.GUI;

  private _renderPipelineProvider: RenderPipelineProvider;
  private _pipelineExecutor: RenderPipelineExecutor;
  private _cadManager!: CadManager;
  private _potreeInstance!: Potree;
  private _modelDataProvider!: ModelDataProvider;

  private readonly _depthRenderPipeline: CadGeometryRenderModePipelineProvider;
  private readonly _resizeObserver: ResizeObserver;

  get gui(): dat.GUI {
    return this._gui;
  }

  set pipelineExecutor(pipelineExecutor: RenderPipelineExecutor) {
    this._pipelineExecutor = pipelineExecutor;
  }

  get pipelineExecutor(): RenderPipelineExecutor {
    return this._pipelineExecutor;
  }

  set pipelineProvider(pipelineProvider: RenderPipelineProvider) {
    if (pipelineProvider !== this._renderPipelineProvider) {
      this._renderPipelineProvider.dispose();
    }

    this._renderPipelineProvider = pipelineProvider;
  }

  get pipelineProvider(): RenderPipelineProvider {
    return this._renderPipelineProvider;
  }

  get potreeInstance(): Potree {
    return this._potreeInstance;
  }

  get modelDataProvider(): ModelDataProvider {
    return this._modelDataProvider;
  }

  /*
   * Overridable field creation methods
   */

  createPointCloudFactory(): PointCloudFactory {
    return new PointCloudFactory(
      this.modelDataProvider,
      new DummyPointCloudStylableObjectProvider(),
      new LocalPointClassificationsProvider(),
      this._pcMaterialManager
    );
  }

  createCamera(): THREE.PerspectiveCamera {
    return new THREE.PerspectiveCamera(70, window.innerWidth / window.innerHeight, 1, 1000);
  }

  constructor(localModelUrl = 'primitives') {
    this._localModelUrl = localModelUrl;

    this._perspectiveCamera = this.createCamera();

    this._cadNodes = new Array<CadNode>();
    this._sceneHandler = new SceneHandler();

    this._renderer = new THREE.WebGLRenderer();
    this._renderer.setPixelRatio(window.devicePixelRatio);
    this._renderer.localClippingEnabled = true;

    this._controls = new OrbitControls(this._perspectiveCamera, this._renderer.domElement);

    this._materialManager = new CadMaterialManager();
    this._pcMaterialManager = new PointCloudMaterialManager();
    this._pipelineExecutor = new BasicPipelineExecutor(this._renderer);
    this._renderPipelineProvider = new DefaultRenderPipelineProvider(
      this._materialManager,
      this._pcMaterialManager,
      this._sceneHandler,
      defaultRenderOptions
    );

    this._depthRenderPipeline = new CadGeometryRenderModePipelineProvider(
      RenderMode.DepthBufferOnly,
      this._materialManager,
      this._sceneHandler
    );

    this._resizeObserver = new ResizeObserver(() => this.render());

    this._statsJs = new Stats();
    this._statsJs.dom.style.position = 'absolute';
    this._statsJs.dom.style.top = this._statsJs.dom.style.left = '';
    this._statsJs.dom.style.right = this._statsJs.dom.style.bottom = '0px';
    this._statsJs.dom.style.visibility = 'hidden';
    document.body.appendChild(this._statsJs.dom);
  }

  public async run(): Promise<void> {
    this.setupDatGui();

    this.updateRenderer();

    const { modelDataProvider, modelIdentifier, modelMetadataProvider, cogniteClient } = await createDataProviders(
      this._localModelUrl
    );

    this._modelDataProvider = modelDataProvider;

    const pointCloudMetadataRepository = new PointCloudMetadataRepository(modelMetadataProvider, modelDataProvider);
    this._potreeInstance = new Potree(modelDataProvider, this._pcMaterialManager);
    const pointCloudFactory = this.createPointCloudFactory();
    const pointCloudManager = new PointCloudManager(
      pointCloudMetadataRepository,
      this._pcMaterialManager,
      pointCloudFactory,
      this._potreeInstance,
      this._sceneHandler.scene,
      this._renderer
    );
    const sectorCuller = new ByScreenSizeSectorCuller();
    const cadModelFactory = new CadModelFactory(this._materialManager, modelMetadataProvider, modelDataProvider);
    const cadModelUpdateHandler = new CadModelUpdateHandler(sectorCuller, false);
    this._cadManager = new CadManager(this._materialManager, cadModelFactory, cadModelUpdateHandler);

    const model = await this.addModel(modelIdentifier, modelMetadataProvider, this._cadManager, pointCloudManager);

    const modelLoadedPromise = this.getModelLoadedPromise(model, this._cadManager, pointCloudManager);

    const boundingBox = this.getModelBoundingBox(model);

    const { position, target } = fitCameraToBoundingBox(this._perspectiveCamera, boundingBox, 1.5);
    this._perspectiveCamera.position.copy(position);

    this._controls.target.copy(target);
    this._perspectiveCamera.updateMatrixWorld();

    this._cadManager.updateCamera(this._perspectiveCamera, false);
    pointCloudManager.updateCamera(this._perspectiveCamera);

    this._controls.addEventListener('change', () => {
      this._cadManager.updateCamera(this._perspectiveCamera, true);
      pointCloudManager.updateCamera(this._perspectiveCamera);
      this.render();
    });

    await modelLoadedPromise;

    await this.setup({
      renderer: this._renderer,
      sceneHandler: this._sceneHandler,
      model: {
        geometryNode: model,
        boundingBox
      },
      camera: this._perspectiveCamera,
      cameraControls: this._controls,
      cadMaterialManager: this._materialManager,
      pcMaterialManager: this._pcMaterialManager,
      cadModelUpdateHandler,
      cadManager: this._cadManager,
      cogniteClient
    });

    this._gui.close();

    this.render();
  }

  private setupDatGui() {
    this._gui = new dat.GUI({ autoPlace: false });
    this._gui.domElement.style.position = 'absolute';
    this._gui.domElement.style.right = '0px';
    document.body.appendChild(this._gui.domElement);

    const statsJsState = { visible: false };
    this._frameStatsGUIFolder = this._gui.addFolder('frameStats');
    this._frameStatsGUIFolder.open();
    this._frameStatsGUIFolder.name = 'Frame Statistics';
    this._frameStatsGUIFolder.add(this._frameStatisticsGUIData, 'drawCalls').listen();
    this._frameStatsGUIFolder.add(this._frameStatisticsGUIData, 'pointCount').listen();
    this._frameStatsGUIFolder.add(this._frameStatisticsGUIData, 'triangleCount').listen();
    this._frameStatsGUIFolder
      .add(statsJsState, 'visible')
      .name('Show Stats.js')
      .onChange(() => {
        const { visible } = statsJsState;
        this._statsJs.dom.style.visibility = visible ? 'visible' : 'hidden';
      });
  }

  public abstract setup(testFixtureComponents: StreamingTestFixtureComponents): Promise<void>;

  public render(): void {
    this._statsJs.begin();
    this._pipelineExecutor.render(this._renderPipelineProvider, this._perspectiveCamera);
    this._statsJs.end();
    this._frameStatisticsGUIData.drawCalls = this._renderer.info.render.calls;
    this._frameStatisticsGUIData.triangleCount = this._renderer.info.render.triangles;
    this._frameStatisticsGUIData.pointCount = this._renderer.info.render.points;
  }

  protected updateRenderer(): void {
    const domElement = document.createElement('div');

    document.body.style.margin = '0px 0px 0px 0px';

    domElement.style.width = '100vw';
    domElement.style.height = '100vh';

    this._renderer.domElement.style.minHeight = '100%';
    this._renderer.domElement.style.minWidth = '100%';
    this._renderer.domElement.style.maxHeight = '100%';
    this._renderer.domElement.style.maxWidth = '100%';

    domElement.appendChild(this._renderer.domElement);
    document.body.appendChild(domElement);

    this._renderer.setSize(domElement.clientWidth, domElement.clientHeight);

    this._resizeObserver.observe(domElement);
  }

  private getModelLoadedPromise(
    model: CadNode | PointCloudNode,
    cadManager: CadManager,
    pointCloudManager: PointCloudManager
  ): Promise<void> {
    const modelLoadedPromise = new DeferredPromise<void>();

    if (model instanceof CadNode) {
      const subscriber = cadManager.getLoadingStateObserver().subscribe(onLoadingStateChange);
      modelLoadedPromise.then(() => subscriber.unsubscribe());
    } else if (model instanceof PointCloudNode) {
      const subscriber = pointCloudManager.getLoadingStateObserver().subscribe(onLoadingStateChange);
      modelLoadedPromise.then(() => subscriber.unsubscribe());

      // TODO: This is a workaround to deal with point cloud loading state currently not working as intended
      // remove this in the future
      setTimeout(() => modelLoadedPromise.resolve(), 1000);
    }

    return modelLoadedPromise;

    function onLoadingStateChange(loadingState: LoadingState) {
      if (loadingState.itemsRequested > 0 && loadingState.itemsRequested === loadingState.itemsLoaded) {
        modelLoadedPromise.resolve();
      }
    }
  }

  private getModelBoundingBox(model: CadNode | PointCloudNode): THREE.Box3 {
    if (model instanceof CadNode) {
      const boundingBox = model.sectorScene.getBoundsOfMostGeometry();
      const cadFromCdfToThreeMatrix = new THREE.Matrix4().set(1, 0, 0, 0, 0, 0, 1, 0, 0, -1, 0, 0, 0, 0, 0, 1);
      boundingBox.applyMatrix4(cadFromCdfToThreeMatrix);
      const unit = model.cadModelMetadata.scene.unit;
      const scaleFactor = getDistanceToMeterConversionFactor(unit);
      if (scaleFactor) {
        boundingBox.max.multiplyScalar(scaleFactor);
        boundingBox.min.multiplyScalar(scaleFactor);
      }
      return boundingBox;
    } else if (model instanceof PointCloudNode) {
      return model.getBoundingBox().clone();
    } else {
      throw new Error(`Unkown type of model(${model})`);
    }
  }

  private async addModel(
    modelIdentifier: ModelIdentifier,
    modelMetadataProvider: ModelMetadataProvider,
    cadManager: CadManager,
    pointCloudManager: PointCloudManager
  ): Promise<CadNode | PointCloudNode> {
    const modelOutputs = (await modelMetadataProvider.getModelOutputs(modelIdentifier)).map(outputs => outputs.format);

    if (modelOutputs.includes('gltf-directory') || modelOutputs.includes('reveal-directory')) {
      const cadModel = await cadManager.addModel(modelIdentifier);

      this._cadNodes.push(cadModel);

      this._sceneHandler.addCadModel(cadModel, cadModel.cadModelIdentifier);
      return cadModel;
    } else if (modelOutputs.includes('ept-pointcloud')) {
      const pointCloudNode = await pointCloudManager.addModel(modelIdentifier);
<<<<<<< HEAD
=======
      pointCloudNode.pointColorType = PointColorType.Height;

>>>>>>> b05857d6
      this._sceneHandler.addPointCloudModel(pointCloudNode, modelIdentifier.revealInternalId);
      return pointCloudNode;
    } else {
      throw Error(`Unknown output format ${modelOutputs}`);
    }
  }

  public dispose(): void {
    this._resizeObserver.disconnect();
    this._controls.dispose();
    this._cadNodes.forEach(cadNode => cadNode.dispose());
    this._sceneHandler.dispose();
    this._depthRenderPipeline.dispose();
    this.pipelineProvider.dispose();
    this.pipelineExecutor.dispose();
    this._cadManager.dispose();
    this._renderer.dispose();
    this._renderer.forceContextLoss();
  }
}<|MERGE_RESOLUTION|>--- conflicted
+++ resolved
@@ -15,10 +15,7 @@
   RenderMode,
   RenderPipelineExecutor,
   RenderPipelineProvider,
-<<<<<<< HEAD
-=======
   PointColorType,
->>>>>>> b05857d6
   PointCloudMaterialManager
 } from '../../packages/rendering';
 import { createDataProviders } from './utilities/createDataProviders';
@@ -370,11 +367,6 @@
       return cadModel;
     } else if (modelOutputs.includes('ept-pointcloud')) {
       const pointCloudNode = await pointCloudManager.addModel(modelIdentifier);
-<<<<<<< HEAD
-=======
-      pointCloudNode.pointColorType = PointColorType.Height;
-
->>>>>>> b05857d6
       this._sceneHandler.addPointCloudModel(pointCloudNode, modelIdentifier.revealInternalId);
       return pointCloudNode;
     } else {
