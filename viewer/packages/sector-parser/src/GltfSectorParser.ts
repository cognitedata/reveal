/*!
 * Copyright 2021 Cognite AS
 */
import * as THREE from 'three';
import assert from 'assert';

import { setPrimitiveTopology } from './reveal-glb-parser/primitiveGeometries';
import {
  RevealGeometryCollectionType,
  Node,
  GlbHeaderData,
  GeometryProcessingPayload,
  TypedArrayConstructor,
  Primitive,
  BufferView,
  GltfJson
} from './types';
import { GlbMetadataParser } from './reveal-glb-parser/GlbMetadataParser';

export class GltfSectorParser {
  private readonly _glbMetadataParser: GlbMetadataParser;

  // https://github.com/KhronosGroup/glTF/blob/master/specification/2.0/README.md#accessortype-white_check_mark
  private static readonly COLLECTION_TYPE_SIZES = new Map<string, number>([
    ['SCALAR', 1],
    ['VEC2', 2],
    ['VEC3', 3],
    ['VEC4', 4],
    ['MAT2', 4],
    ['MAT3', 9],
    ['MAT4', 16]
  ]);

  // https://github.com/KhronosGroup/glTF/blob/master/specification/2.0/README.md#accessorcomponenttype-white_check_mark
  private static readonly DATA_TYPE_BYTE_SIZES = new Map<number, TypedArrayConstructor>([
    [5120, Int8Array],
    [5121, Uint8Array],
    [5122, Int16Array],
    [5123, Uint16Array],
    [5125, Uint32Array],
    [5126, Float32Array]
  ]);

  constructor() {
    this._glbMetadataParser = new GlbMetadataParser();
  }

<<<<<<< HEAD
  public parseSector(data: ArrayBuffer) {
    const headers = this._glbMetadataParser.parseGlbMetadata(data);
    const json = headers.json;
    return this.traverseDefaultSceneNodes(json, headers, data);
  }
=======
  public parseSector(data: ArrayBuffer): { type: RevealGeometryCollectionType; buffer: THREE.BufferGeometry }[] {
    const document: Document = this._gltfReader.readBinary(data);
>>>>>>> 1d188b48

  private traverseDefaultSceneNodes(json: GltfJson, headers: GlbHeaderData, data: ArrayBuffer) {
    const typedGeometryBuffers: { type: RevealGeometryCollectionType; buffer: THREE.BufferGeometry }[] = [];

    const defaultSceneNodeIds = json.scenes[json.scene].nodes;

    defaultSceneNodeIds
      .map(nodeId => json.nodes[nodeId])
      .forEach(node => {
        const processedNode = this.processNode(node, headers, data)!;
        if (processedNode === undefined) {
          return;
        }

        typedGeometryBuffers.push(processedNode);
      });

    return typedGeometryBuffers;
  }

  private processNode(node: Node, glbHeaderData: GlbHeaderData, data: ArrayBuffer) {
    const instancingExtension = node.extensions?.EXT_mesh_gpu_instancing;
    const meshId = node.mesh;

    if (instancingExtension === undefined && meshId === undefined) return undefined;

    const bufferGeometry = instancingExtension ? new THREE.InstancedBufferGeometry() : new THREE.BufferGeometry();

    const geometryType = RevealGeometryCollectionType[node.name as keyof typeof RevealGeometryCollectionType];

    const payload: GeometryProcessingPayload = {
      bufferGeometry,
      geometryType,
      glbHeaderData,
      instancingExtension: instancingExtension,
      meshId,
      data
    };

    switch (geometryType) {
      case RevealGeometryCollectionType.InstanceMesh:
        assert(payload.instancingExtension !== undefined);
        this.processInstancedTriangleMesh(payload);
        break;
      case RevealGeometryCollectionType.TriangleMesh:
        assert(payload.instancingExtension === undefined);
        this.processTriangleMesh(payload);
        break;
      default:
        assert(payload.instancingExtension !== undefined);
        this.processPrimitiveCollection(payload);
        break;
    }

    return { type: geometryType, buffer: bufferGeometry };
  }
  processInstancedTriangleMesh(payload: GeometryProcessingPayload) {
    const { bufferGeometry, glbHeaderData, meshId, data } = payload;

    const json = glbHeaderData.json;

    assert(meshId !== undefined);

    const mesh = json.meshes[meshId];

    assert(mesh.primitives.length === 1);

    const primitive = mesh.primitives[0];

    this.setIndexBuffer(payload, primitive, data, bufferGeometry);

    this.setInterleavedBufferAttributes<THREE.InterleavedBuffer>(
      payload.glbHeaderData,
      primitive.attributes,
      payload.data,
      attributeNameTransformer,
      payload.bufferGeometry,
      THREE.InterleavedBuffer
    );

    const primitivesAttributeNameTransformer = (attributeName: string) => `a${attributeName}`;

    this.setInterleavedBufferAttributes<THREE.InstancedInterleavedBuffer>(
      payload.glbHeaderData,
      payload.instancingExtension!.attributes,
      payload.data,
      primitivesAttributeNameTransformer,
      payload.bufferGeometry,
      THREE.InstancedInterleavedBuffer
    );

    function attributeNameTransformer(attributeName: string) {
      switch (attributeName) {
        case 'POSITION':
          return 'position';
        default:
          throw new Error();
      }
    }
  }

  private processPrimitiveCollection(payload: GeometryProcessingPayload) {
    assert(payload.instancingExtension !== null, 'Primitive does not contain the instanced gltf extension');

    setPrimitiveTopology(payload.geometryType, payload.bufferGeometry);

    // Our shaders use an 'a' prefix for attribute names
    const primitivesAttributeNameTransformer = (attributeName: string) => `a${attributeName}`;

    this.setInterleavedBufferAttributes<THREE.InstancedInterleavedBuffer>(
      payload.glbHeaderData,
      payload.instancingExtension!.attributes!,
      payload.data,
      primitivesAttributeNameTransformer,
      payload.bufferGeometry,
      THREE.InstancedInterleavedBuffer
    );
  }

  private processTriangleMesh(payload: GeometryProcessingPayload) {
    const { bufferGeometry, glbHeaderData, meshId, data } = payload;

    const json = glbHeaderData.json;

    assert(meshId !== undefined);

    const mesh = json.meshes[meshId];

    assert(mesh.primitives.length === 1);

    const primitive = mesh.primitives[0];

    this.setIndexBuffer(payload, primitive, data, bufferGeometry);

    this.setInterleavedBufferAttributes<THREE.InterleavedBuffer>(
      payload.glbHeaderData,
      primitive.attributes,
      payload.data,
      attributeNameTransformer,
      payload.bufferGeometry,
      THREE.InterleavedBuffer
    );

    function attributeNameTransformer(attributeName: string) {
      switch (attributeName) {
        case 'COLOR_0':
          return 'color';
        case 'POSITION':
          return 'position';
        case '_treeIndex':
          return 'a_treeIndex';
        default:
          throw new Error();
      }
    }
  }

  private setIndexBuffer(
    payload: GeometryProcessingPayload,
    primitive: Primitive,
    data: ArrayBuffer,
    bufferGeometry: THREE.InstancedBufferGeometry | THREE.BufferGeometry
  ) {
    const json = payload.glbHeaderData.json;

    const offsetToBinChunk = payload.glbHeaderData.byteOffsetToBinContent;

    const indicesAccessor = json.accessors[primitive.indices];
    const indicesBufferView = json.bufferViews[indicesAccessor.bufferView];
    indicesBufferView.byteOffset = indicesBufferView.byteOffset ?? 0;

    const IndicesTypedArrayConstructor = GltfSectorParser.DATA_TYPE_BYTE_SIZES.get(indicesAccessor.componentType)!;

    const indicesTypedArray = new IndicesTypedArrayConstructor(
      data,
      offsetToBinChunk + indicesBufferView.byteOffset,
      indicesBufferView.byteLength / IndicesTypedArrayConstructor.BYTES_PER_ELEMENT
    );

    const elementSize = GltfSectorParser.COLLECTION_TYPE_SIZES.get(indicesAccessor.type)!;

    bufferGeometry.setIndex(new THREE.BufferAttribute(indicesTypedArray, elementSize));
  }

  private setInterleavedBufferAttributes<T extends THREE.InterleavedBuffer>(
    glbHeaderData: GlbHeaderData,
    attributes: {
      [key: string]: number;
    },
    data: ArrayBuffer,
    transformAttributeName: (attributeName: string) => string,
    bufferGeometry: THREE.BufferGeometry | THREE.InstancedBufferGeometry,
    bufferType: { new (array: ArrayLike<number>, stride: number): T }
  ) {
    const json = glbHeaderData.json;

    const bufferViewIds = Object.values(attributes).map(accessorId => json.accessors[accessorId].bufferView);

    assert(bufferViewIds.length > 0);

    const bufferViewId = bufferViewIds[0];

    for (let i = 1; i < bufferViewIds.length; i++) {
      assert(bufferViewIds[i] === bufferViewId, 'Unexpected number of unique buffer views');
    }

    const bufferView = json.bufferViews[bufferViewId];
    bufferView.byteOffset = bufferView.byteOffset ?? 0;

    const offsetToBinChunk = glbHeaderData.byteOffsetToBinContent;

    const componentTypes = Object.values(attributes).map(accessorId => json.accessors[accessorId].componentType);

    const typedArrayMap: { [key: string]: T } = this.getUniqueComponentViews<T>(
      componentTypes,
      data,
      offsetToBinChunk,
      bufferView,
      bufferType
    );

    this.setAttributes<T>(attributes, json, typedArrayMap, transformAttributeName, bufferGeometry);
  }

  private setAttributes<T extends THREE.InterleavedBuffer>(
    attributes: { [key: string]: number },
    json: GltfJson,
    typedArrayMap: { [key: string]: T },
    transformAttributeName: (attributeName: string) => string,
    bufferGeometry: THREE.InstancedBufferGeometry | THREE.BufferGeometry
  ) {
    Object.keys(attributes).forEach(attributeName => {
      const accessor = json.accessors[attributes[attributeName]];

      const byteOffset = accessor.byteOffset ?? 0;

      const interleavedBuffer = typedArrayMap[accessor.componentType];
      const size = GltfSectorParser.COLLECTION_TYPE_SIZES.get(accessor.type);

      assert(size !== undefined);

      const elementType = GltfSectorParser.DATA_TYPE_BYTE_SIZES.get(accessor.componentType);

      assert(elementType !== undefined);

      const elementSize = elementType.BYTES_PER_ELEMENT;

      assert(elementSize !== undefined);

      const interleavedBufferAttribute = new THREE.InterleavedBufferAttribute(
        interleavedBuffer,
        size,
        byteOffset / elementSize
      );
      const transformedAttributeName = transformAttributeName(attributeName);
      bufferGeometry.setAttribute(transformedAttributeName, interleavedBufferAttribute);
    });
  }

  private getUniqueComponentViews<T extends THREE.InterleavedBuffer>(
    componentTypes: number[],
    data: ArrayBuffer,
    offsetToBinChunk: number,
    bufferView: BufferView,
    bufferType: new (array: ArrayLike<number>, stride: number) => T
  ) {
    const byteOffset = bufferView.byteOffset ?? 0;

    const typedArrays = [...new Set(componentTypes)].map(componentType => {
      const TypedArray = GltfSectorParser.DATA_TYPE_BYTE_SIZES.get(componentType)!;
      const typedBuffer = new TypedArray(
        data,
        offsetToBinChunk + byteOffset,
        bufferView.byteLength / TypedArray.BYTES_PER_ELEMENT
      );
      const interleavedBuffer = new bufferType(typedBuffer, bufferView.byteStride / TypedArray.BYTES_PER_ELEMENT);
      return { componentType: componentType, interleavedBuffer: interleavedBuffer };
    });

    const typedArrayMap: { [key: string]: T } = Object.assign(
      {},
      ...typedArrays.map(p => ({ [p.componentType]: p.interleavedBuffer }))
    );
    return typedArrayMap;
  }
}<|MERGE_RESOLUTION|>--- conflicted
+++ resolved
@@ -45,16 +45,11 @@
     this._glbMetadataParser = new GlbMetadataParser();
   }
 
-<<<<<<< HEAD
-  public parseSector(data: ArrayBuffer) {
+  public parseSector(data: ArrayBuffer): { type: RevealGeometryCollectionType; buffer: THREE.BufferGeometry }[] {
     const headers = this._glbMetadataParser.parseGlbMetadata(data);
     const json = headers.json;
     return this.traverseDefaultSceneNodes(json, headers, data);
   }
-=======
-  public parseSector(data: ArrayBuffer): { type: RevealGeometryCollectionType; buffer: THREE.BufferGeometry }[] {
-    const document: Document = this._gltfReader.readBinary(data);
->>>>>>> 1d188b48
 
   private traverseDefaultSceneNodes(json: GltfJson, headers: GlbHeaderData, data: ArrayBuffer) {
     const typedGeometryBuffers: { type: RevealGeometryCollectionType; buffer: THREE.BufferGeometry }[] = [];
@@ -111,7 +106,8 @@
 
     return { type: geometryType, buffer: bufferGeometry };
   }
-  processInstancedTriangleMesh(payload: GeometryProcessingPayload) {
+
+  processInstancedTriangleMesh(payload: GeometryProcessingPayload): void {
     const { bufferGeometry, glbHeaderData, meshId, data } = payload;
 
     const json = glbHeaderData.json;
