/*!
 * Copyright 2021 Cognite AS
 */

import * as THREE from 'three';

import { CadMetadataParser } from './CadMetadataParser';

import { SectorScene, WellKnownDistanceToMeterConversionFactors } from '../utilities/types';
import { CadModelMetadata } from './CadModelMetadata';
import { MetadataRepository } from './MetadataRepository';
import { transformCameraConfiguration } from '@reveal/utilities';

<<<<<<< HEAD
import { ModelDataProvider, ModelMetadataProvider, ModelIdentifier } from '@reveal/modeldata-api';

export class CadModelMetadataRepository implements MetadataRepository<Promise<CadModelMetadata>> {
  private readonly _modelMetadataProvider: ModelMetadataProvider;
  private readonly _modelDataProvider: ModelDataProvider;
=======
import { File3dFormat, ModelDataClient, ModelMetadataProvider } from '@reveal/modeldata-api';

type ModelIdentifierWithFormat<T> = T & { format: File3dFormat };

export class CadModelMetadataRepository<TModelIdentifier>
  implements MetadataRepository<TModelIdentifier, Promise<CadModelMetadata>>
{
  private readonly _modelMetadataProvider: ModelMetadataProvider<ModelIdentifierWithFormat<TModelIdentifier>>;
  private readonly _modelDataClient: ModelDataClient;
>>>>>>> 35d515e7
  private readonly _cadSceneParser: CadMetadataParser;
  private readonly _blobFileName: string;
  private _currentModelIdentifier = 0;

  constructor(
<<<<<<< HEAD
    modelMetadataProvider: ModelMetadataProvider,
    modelDataProvider: ModelDataProvider,
=======
    modelMetadataProvider: ModelMetadataProvider<TModelIdentifier>,
    modelDataClient: ModelDataClient,
>>>>>>> 35d515e7
    cadMetadataParser: CadMetadataParser,
    blobFileName: string = 'scene.json'
  ) {
    this._modelMetadataProvider = modelMetadataProvider;
<<<<<<< HEAD
    this._modelDataProvider = modelDataProvider;
=======
    this._modelDataClient = modelDataClient;
>>>>>>> 35d515e7
    this._cadSceneParser = cadMetadataParser;
    this._blobFileName = blobFileName;
  }

<<<<<<< HEAD
  async loadData(modelIdentifier: ModelIdentifier): Promise<CadModelMetadata> {
    const blobBaseUrlPromise = this._modelMetadataProvider.getModelUrl(modelIdentifier);
    const modelMatrixPromise = this._modelMetadataProvider.getModelMatrix(modelIdentifier);
    const modelCameraPromise = this._modelMetadataProvider.getModelCamera(modelIdentifier);

    const blobBaseUrl = await blobBaseUrlPromise;
    const json = await this._modelDataProvider.getJsonFile(blobBaseUrl, this._blobFileName);
=======
  async loadData(model: TModelIdentifier): Promise<CadModelMetadata> {
    const identifierWithFormat = { format: File3dFormat.RevealCadModel, ...model };
    const modelUriPromise = this._modelMetadataProvider.getModelUri(identifierWithFormat);
    const modelMatrixPromise = this._modelMetadataProvider.getModelMatrix(identifierWithFormat);
    const modelCameraPromise = this._modelMetadataProvider.getModelCamera(identifierWithFormat);

    const blobBaseUrl = await modelUriPromise;
    const json = await this._modelDataClient.getJsonFile(blobBaseUrl, this._blobFileName);
    const modelIdentifier = `${this._currentModelIdentifier++}`;
>>>>>>> 35d515e7
    const scene: SectorScene = this._cadSceneParser.parse(json);
    const modelMatrix = createScaleToMetersModelMatrix(scene.unit, await modelMatrixPromise);
    const inverseModelMatrix = new THREE.Matrix4().copy(modelMatrix).invert();
    const cameraConfiguration = await modelCameraPromise;

    return {
      modelIdentifier: `${this._currentModelIdentifier++}`, // TODO 2021-10-03 larsmoa: Change to ModelIdentifier
      modelBaseUrl: blobBaseUrl,
      // Clip box is not loaded, it must be set elsewhere
      geometryClipBox: null,
      modelMatrix,
      inverseModelMatrix,
      cameraConfiguration: transformCameraConfiguration(cameraConfiguration, modelMatrix),
      scene
    };
  }
}

function createScaleToMetersModelMatrix(unit: string, modelMatrix: THREE.Matrix4): THREE.Matrix4 {
  const conversionFactor = WellKnownDistanceToMeterConversionFactors.get(unit);
  if (conversionFactor === undefined) {
    throw new Error(`Unknown model unit '${unit}'`);
  }

  const scaledModelMatrix = new THREE.Matrix4().makeScale(conversionFactor, conversionFactor, conversionFactor);
  return scaledModelMatrix.multiply(modelMatrix);
}<|MERGE_RESOLUTION|>--- conflicted
+++ resolved
@@ -11,67 +11,34 @@
 import { MetadataRepository } from './MetadataRepository';
 import { transformCameraConfiguration } from '@reveal/utilities';
 
-<<<<<<< HEAD
 import { ModelDataProvider, ModelMetadataProvider, ModelIdentifier } from '@reveal/modeldata-api';
 
 export class CadModelMetadataRepository implements MetadataRepository<Promise<CadModelMetadata>> {
   private readonly _modelMetadataProvider: ModelMetadataProvider;
   private readonly _modelDataProvider: ModelDataProvider;
-=======
-import { File3dFormat, ModelDataClient, ModelMetadataProvider } from '@reveal/modeldata-api';
-
-type ModelIdentifierWithFormat<T> = T & { format: File3dFormat };
-
-export class CadModelMetadataRepository<TModelIdentifier>
-  implements MetadataRepository<TModelIdentifier, Promise<CadModelMetadata>>
-{
-  private readonly _modelMetadataProvider: ModelMetadataProvider<ModelIdentifierWithFormat<TModelIdentifier>>;
-  private readonly _modelDataClient: ModelDataClient;
->>>>>>> 35d515e7
   private readonly _cadSceneParser: CadMetadataParser;
   private readonly _blobFileName: string;
   private _currentModelIdentifier = 0;
 
   constructor(
-<<<<<<< HEAD
     modelMetadataProvider: ModelMetadataProvider,
     modelDataProvider: ModelDataProvider,
-=======
-    modelMetadataProvider: ModelMetadataProvider<TModelIdentifier>,
-    modelDataClient: ModelDataClient,
->>>>>>> 35d515e7
     cadMetadataParser: CadMetadataParser,
     blobFileName: string = 'scene.json'
   ) {
     this._modelMetadataProvider = modelMetadataProvider;
-<<<<<<< HEAD
     this._modelDataProvider = modelDataProvider;
-=======
-    this._modelDataClient = modelDataClient;
->>>>>>> 35d515e7
     this._cadSceneParser = cadMetadataParser;
     this._blobFileName = blobFileName;
   }
 
-<<<<<<< HEAD
   async loadData(modelIdentifier: ModelIdentifier): Promise<CadModelMetadata> {
-    const blobBaseUrlPromise = this._modelMetadataProvider.getModelUrl(modelIdentifier);
+    const blobBaseUrlPromise = this._modelMetadataProvider.getModelUri(modelIdentifier);
     const modelMatrixPromise = this._modelMetadataProvider.getModelMatrix(modelIdentifier);
     const modelCameraPromise = this._modelMetadataProvider.getModelCamera(modelIdentifier);
 
     const blobBaseUrl = await blobBaseUrlPromise;
     const json = await this._modelDataProvider.getJsonFile(blobBaseUrl, this._blobFileName);
-=======
-  async loadData(model: TModelIdentifier): Promise<CadModelMetadata> {
-    const identifierWithFormat = { format: File3dFormat.RevealCadModel, ...model };
-    const modelUriPromise = this._modelMetadataProvider.getModelUri(identifierWithFormat);
-    const modelMatrixPromise = this._modelMetadataProvider.getModelMatrix(identifierWithFormat);
-    const modelCameraPromise = this._modelMetadataProvider.getModelCamera(identifierWithFormat);
-
-    const blobBaseUrl = await modelUriPromise;
-    const json = await this._modelDataClient.getJsonFile(blobBaseUrl, this._blobFileName);
-    const modelIdentifier = `${this._currentModelIdentifier++}`;
->>>>>>> 35d515e7
     const scene: SectorScene = this._cadSceneParser.parse(json);
     const modelMatrix = createScaleToMetersModelMatrix(scene.unit, await modelMatrixPromise);
     const inverseModelMatrix = new THREE.Matrix4().copy(modelMatrix).invert();
