import { beforeEach, describe, expect, test } from 'vitest';
import { Index2 } from '../../../base/utilities/geometry/Index2';
import { RegularGrid2 } from './RegularGrid2';
import { Vector2, Vector3 } from 'three';
import { Range1 } from '../../../base/utilities/geometry/Range1';
import { createFractalRegularGrid2 } from './createFractalRegularGrid2';
import { Range3 } from '../../../base/utilities/geometry/Range3';
import { expectEqualRange1, expectEqualRange2 } from '#test-utils/primitives/primitiveTestUtil';
import { Random } from '../../../base/utilities/misc/Random';

describe(RegularGrid2.name, () => {
<<<<<<< HEAD
  const random = new Random(234);
  beforeEach(() => {
    random.seed = 231;
=======
  let random: Random;
  beforeEach(() => {
    random = new Random(231);
>>>>>>> 58d1b5fe
  });

  test('Should create a flat terrain with and without rotation', () => {
    const nodeSize = new Index2(10, 12);
    const origin = new Vector2(2, 3);
    const increment = new Vector2(1, 1);

    for (const angle of [0, Math.PI / 10]) {
      const terrain = new RegularGrid2(nodeSize, origin, increment, angle);
      expect(terrain.rotationAngle).toEqual(angle);
      expect(terrain.origin).toEqual(origin);
      expect(terrain.increment).toEqual(increment);
      expect(terrain.zRange).toEqual(new Range1(0, 0));

      {
        // Testing node position at origin
        const actualPosition = new Vector3();
        expect(terrain.getNodePosition(0, 0, actualPosition)).toBe(true);
        expect(actualPosition.x).toEqual(origin.x);
        expect(actualPosition.y).toEqual(origin.y);
        expect(actualPosition.z).toEqual(0);

        terrain.getNodePosition2(0, 0, actualPosition);
        expect(actualPosition.x).toEqual(origin.x);
        expect(actualPosition.y).toEqual(origin.y);

        terrain.getRelativeNodePosition(0, 0, actualPosition);
        expect(actualPosition.x).toEqual(0);
        expect(actualPosition.y).toEqual(0);
      }

      // Testing each node
      const actualNormal = new Vector3();
      const expectedNormal = new Vector3(0, 0, 1);
      for (let i = 0; i < terrain.nodeSize.i; i++) {
        for (let j = 0; j < terrain.nodeSize.j; j++) {
          expect(terrain.isNodeDef(i, j)).toBe(true);
          expect(terrain.isNodeInsideDef(i, j)).toBe(true);
          expect(terrain.getZ(i, j)).toEqual(0);
          expect(terrain.getNormal(i, j, 0, true, actualNormal)).toEqual(expectedNormal);
        }
      }
    }
  });

  test('Should clone', () => {
    const initialRange = new Range3(new Vector3(0, 0, 20), new Vector3(1000, 1000, 40));
    const terrain = createFractalRegularGrid2(initialRange, random, 4, 0.7, 2);
    expect(terrain.clone()).toStrictEqual(terrain);
  });

  test('Should have bounding box', () => {
    const expectedRange = new Range3(new Vector3(0, 0, 20), new Vector3(100, 100, 40));
    const terrain = createFractalRegularGrid2(expectedRange, random, 4, 0.7);

    const cornerRange = terrain.getCornerRange();
    const boundingBox = terrain.boundingBox;

    expectEqualRange2(cornerRange, expectedRange);
    expectEqualRange2(boundingBox, expectedRange);
  });

  test('Should create a fractal surface', () => {
    const expectedRange = new Range3(new Vector3(0, 0, 20), new Vector3(100, 100, 40));
    const terrain = createFractalRegularGrid2(expectedRange, random, 4, 0.7);

    // Testing each node
    const actualPosition = new Vector3();

    const mean = new Mean();
    for (let i = 0; i < terrain.nodeSize.i; i++) {
      for (let j = 0; j < terrain.nodeSize.j; j++) {
        const z = terrain.getZ(i, j);
        mean.add(z);
        expect(terrain.isNodeDef(i, j)).toBe(true);
        expect(z).toBeGreaterThanOrEqual(expectedRange.min.z);
        expect(z).toBeLessThanOrEqual(expectedRange.max.z);

        terrain.getNodePosition(i, j, actualPosition);
        expect(actualPosition.z).toEqual(z);
        expect(expectedRange.isInside(actualPosition)).toBe(true);
      }
    }
    // Check average of z-values is somewhere the middle
    expect(mean.hasResult).toBe(true);
    const error = expectedRange.z.delta / 4;
    expect(mean.result).toBeGreaterThan(expectedRange.z.center - error);
    expect(mean.result).toBeLessThan(expectedRange.z.center + error);

    // Check min and max of z-values
    expectEqualRange1(terrain.boundingBox.z, expectedRange.z);
  });

  test('Should smooth a surface', () => {
    const initialRange = new Range3(new Vector3(0, 0, 20), new Vector3(1000, 1000, 40));
    const terrain = createFractalRegularGrid2(initialRange, random, 4, 0.7, 0);

    const oldRange = terrain.boundingBox.clone();
    terrain.smoothSimple(10);
    const newRange = terrain.boundingBox;

    expect(newRange.z.min).toBeGreaterThan(oldRange.z.min);
    expect(newRange.z.max).toBeLessThan(oldRange.z.max);
  });

  test('Should not smooth a surface', () => {
    const initialRange = new Range3(new Vector3(0, 0, 20), new Vector3(1000, 1000, 40));
    const terrain = createFractalRegularGrid2(initialRange, random, 4, 0.7, 0);

    terrain.smoothSimple(0);

    // Check if unchanged
    expectEqualRange1(terrain.boundingBox.z, initialRange.z);
  });

  test('Should normalize a surface', () => {
    const initialRange = new Range3(new Vector3(0, 0, 20), new Vector3(1000, 1000, 40));
    const terrain = createFractalRegularGrid2(initialRange, random, 4, 0.7);

    const expectedZRange = new Range1(100, 200);
    terrain.normalizeZ(expectedZRange);
    expectEqualRange1(terrain.boundingBox.z, expectedZRange);
  });
});

class Mean {
  private _sum = 0;
  private _count = 0;

  public add(value: number): void {
    this._sum += value;
    this._count++;
  }

  public get result(): number {
    return this._sum / this._count;
  }

  public get hasResult(): boolean {
    return this._count > 0;
  }
}<|MERGE_RESOLUTION|>--- conflicted
+++ resolved
@@ -9,15 +9,9 @@
 import { Random } from '../../../base/utilities/misc/Random';
 
 describe(RegularGrid2.name, () => {
-<<<<<<< HEAD
-  const random = new Random(234);
-  beforeEach(() => {
-    random.seed = 231;
-=======
   let random: Random;
   beforeEach(() => {
     random = new Random(231);
->>>>>>> 58d1b5fe
   });
 
   test('Should create a flat terrain with and without rotation', () => {
