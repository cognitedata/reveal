--- conflicted
+++ resolved
@@ -1,29 +1,11 @@
-<<<<<<< HEAD
 import React, { useMemo, useState } from 'react';
-import { Button, Dropdown, Icon, Input, Menu, Tabs } from '@cognite/cogs.js';
-import { Link } from 'react-router-dom';
+import { Button, Icon, Input, Tabs, ButtonGroup } from '@cognite/cogs.js';
 import { Chart } from 'reducers/charts/types';
-import thumb from 'assets/thumb.png';
-import {
-  useDeleteChart,
-  useMyCharts,
-  usePublicCharts,
-  useUpdateChart,
-} from 'hooks/firebase';
+import { useMyCharts, usePublicCharts, useUpdateChart } from 'hooks/firebase';
 import { nanoid } from 'nanoid';
 import { subDays } from 'date-fns';
 import { useLoginStatus } from 'hooks';
-=======
-import React, { useEffect, useState } from 'react';
-import { Button, ButtonGroup, Icon, Input, Tabs } from '@cognite/cogs.js';
-import useDispatch from 'hooks/useDispatch';
-import useSelector from 'hooks/useSelector';
-import { useHistory } from 'react-router-dom';
-import { Chart, chartSelectors } from 'reducers/charts';
-import { selectUser } from 'reducers/environment';
-import { fetchAllCharts, createNewChart } from 'reducers/charts/api';
 import ChartListItem, { ViewOption } from 'components/ChartListItem';
->>>>>>> 29f675ad
 
 type ActiveTabOption = 'mine' | 'public';
 
@@ -49,21 +31,7 @@
   const [viewOption, setViewOption] = useState<ViewOption>('list');
 
   const { mutate: updateChart } = useUpdateChart();
-  const { mutate: deleteChart } = useDeleteChart();
 
-<<<<<<< HEAD
-  const handleRenameChart = (chart: Chart) => {
-    // eslint-disable-next-line no-alert
-    const name = prompt('Rename chart', chart.name) || chart.name;
-    updateChart({ chart: { ...chart, name } });
-  };
-
-  const handleDeleteChart = (chart: Chart) => {
-    deleteChart(chart.id);
-  };
-
-=======
->>>>>>> 29f675ad
   const handleNewChart = async () => {
     if (!login?.user) {
       return;
@@ -85,23 +53,6 @@
     };
     updateChart({ chart: newChart });
   };
-
-<<<<<<< HEAD
-  const handleDuplicateChart = (chart: Chart) => {
-    const id = nanoid();
-    const newChart = {
-      ...chart,
-      name: `${chart.name} Copy`,
-      id,
-    };
-
-    updateChart({ chart: newChart });
-  };
-=======
-  const ownerFilter = (chart: Chart) => chart.user === user.email;
-
-  const publicFilter = (chart: Chart) => chart.public === true;
->>>>>>> 29f675ad
 
   const nameFilter = (chart: Chart) =>
     chart.name.toLocaleLowerCase().includes(filterText.toLocaleLowerCase());
