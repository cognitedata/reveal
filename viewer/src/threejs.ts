/*!
 * Copyright 2020 Cognite AS
 */

<<<<<<< HEAD
export { createSsaoPass, Pass, SsaoEffect, SsaoPassType } from './views/threejs/post-processing/ssao';
export { CadNode } from './views/threejs/cad/CadNode';
export { SectorNode } from './views/threejs/cad/SectorNode';
export { createThreeJsPointCloudNode } from './views/threejs/pointcloud/createThreeJsPointCloudNode';
export { createThreeJsSectorNode } from './views/threejs/cad/createThreeJsSectorNode';
export { toThreeVector3 } from './views/threejs/utilities';

// Internals
import * as internal from './threejs-internal';
export { internal };
=======
// This file is in place to ensure ThreeJS classes can be imported using '@cognite/reveal/threejs'

export * from './views/threejs';
>>>>>>> f3f866b1
<|MERGE_RESOLUTION|>--- conflicted
+++ resolved
@@ -2,19 +2,4 @@
  * Copyright 2020 Cognite AS
  */
 
-<<<<<<< HEAD
-export { createSsaoPass, Pass, SsaoEffect, SsaoPassType } from './views/threejs/post-processing/ssao';
-export { CadNode } from './views/threejs/cad/CadNode';
-export { SectorNode } from './views/threejs/cad/SectorNode';
-export { createThreeJsPointCloudNode } from './views/threejs/pointcloud/createThreeJsPointCloudNode';
-export { createThreeJsSectorNode } from './views/threejs/cad/createThreeJsSectorNode';
-export { toThreeVector3 } from './views/threejs/utilities';
-
-// Internals
-import * as internal from './threejs-internal';
-export { internal };
-=======
-// This file is in place to ensure ThreeJS classes can be imported using '@cognite/reveal/threejs'
-
-export * from './views/threejs';
->>>>>>> f3f866b1
+export * from './views/threejs';