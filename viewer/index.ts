--- conflicted
+++ resolved
@@ -54,16 +54,16 @@
 } from './packages/utilities';
 
 export { Cognite3DModel, BoundingBoxClipper, GeometryFilter, WellKnownUnit } from './packages/cad-model';
-<<<<<<< HEAD
+
+export { CognitePointCloudModel } from './packages/pointclouds';
+
 export {
-  CognitePointCloudModel,
   CompletePointCloudAppearance,
   PointCloudAppearance,
   PointCloudObjectCollection,
   AnnotationIdPointCloudObjectCollection,
-  DefaultPointCloudAppearance
-} from './packages/pointclouds';
-=======
-export { CognitePointCloudModel } from './packages/pointclouds';
-export { Image360Entity } from './packages/360-images';
->>>>>>> 9b6fc680
+  DefaultPointCloudAppearance,
+  StyledPointCloudObjectCollection
+} from './packages/rendering';
+
+export { Image360Entity } from './packages/360-images';