/*!
 * Copyright 2024 Cognite AS
 */

import { type TreeIndexNodeCollection, type NumericRange } from '@cognite/reveal';
import { type FdmNode, type EdgeItem } from '../../utilities/FdmSDK';
import { type AssetStylingGroup, type FdmPropertyType } from '../Reveal3DResources/types';
import { type Datapoints, type Asset, type Timeseries, type ExternalId } from '@cognite/sdk';

// =========== RULE BASED OUTPUT DATA MODEL

export type TriggerType = 'timeseries' | 'metadata';

export type TimeseriesRuleTrigger = {
  type: 'timeseries';
  externalId: string;
};

export type MetadataRuleTrigger = {
  type: 'metadata';
  key: string;
};

export type StringTrigger = MetadataRuleTrigger;

export type StringCondition = {
  type: 'equals' | 'notEquals' | 'contains' | 'startsWith' | 'endsWith';
  parameter: string;
};

export type NumericCondition =
  | {
      type:
        | 'equals'
        | 'notEquals'
        | 'lessThan'
        | 'greaterThan'
        | 'lessThanOrEquals'
        | 'greaterThanOrEquals';
      parameters: number[];
    }
  | {
      type: 'within';
      lowerBoundInclusive: number;
      upperBoundInclusive: number;
    }
  | {
      type: 'outside';
      lowerBoundExclusive: number;
      upperBoundExclusive: number;
    };

export type StringExpression = {
  type: 'stringExpression';
  trigger: StringTrigger;
  condition: StringCondition;
};

export type NumericExpression = {
  type: 'numericExpression';
  trigger: MetadataRuleTrigger | TimeseriesRuleTrigger;
  condition: NumericCondition;
};

export type ExpressionOperator =
  | {
      type: 'or';
      expressions: Expression[];
    }
  | {
      type: 'and';
      expressions: Expression[];
    }
  | {
      type: 'not';
      expression: Expression;
    };

export type ConcreteExpression = StringExpression | NumericExpression;

export type Expression = ConcreteExpression | ExpressionOperator;

export type Rule = {
  type: 'rule';
  id: string; // uuid
  name: string;
  expression: Expression | undefined;
};

export type BaseRuleOutput = {
  externalId: string; // comes from FDM
<<<<<<< HEAD
  label?: string;
=======
  name?: string;
>>>>>>> 07a6c742
  // ruleId: string | undefined; // Transiently it can be left undefined
};

export type ColorRuleOutput = BaseRuleOutput & {
  type: 'color';
  fill: string; // Transparent by default
  outline: string; // Transparent by default
};

export type CanvasRuleOutput = BaseRuleOutput & {
  type: 'canvasAnnotation';
  fill: string; // Transparent by default
  outline: string; // Transparent by default
  canvasAnnotationId: string;
};

export type EmailRuleOutput = BaseRuleOutput & {
  type: 'email';
  email: string;
};

export type NotificationRuleOutput = BaseRuleOutput & {
  type: 'notification';
  notification: string;
};

export type RuleOutput =
  | CanvasRuleOutput
  | ColorRuleOutput
  | EmailRuleOutput
  | NotificationRuleOutput;

export type RuleWithOutputs = {
  rule: Rule;
  outputs: RuleOutput[];
};

export type RuleOutputSet = {
  id: string; // (?)
  name: string;
  createdAt: number;
  createdBy: string;
  rulesWithOutputs: RuleWithOutputs[];
  // isEnabled: boolean; // The applications can be disabled on a per-rule basis, can be stored in the application storage, not part of rule set?
};

// FDM Datamodel
export type FdmRuleOutputSet = {
  id: string; // (?)
  name: string;
  createdAt: number;
  createdBy: string;
  rulesWithOutputs: RuleWithOutputs[]; // JSON Blob 40kb each
  // This is a hack to make it easier to query for the types of outputs in FDM.
  // Will be kept in sync by the implementation / the shared JS lib.
  // Might not be needed if DMS allows us to filter on the output types
  shamefulOutputTypes: Array<'color' | 'canvasAnnotation'>;
  // isEnabled: boolean; // The applications can be disabled on a per-rule basis, can be stored in the application storage, not part of rule set?
};

// =====================================

// ======== GENERAL TYPES ==============

export type ExpressionOperatorsTypes = 'and' | 'or' | 'not';

export type StringConditionTypes = 'equals' | 'notEquals' | 'contains' | 'startsWith' | 'endsWith';

export type NumericConditionTypes =
  | 'equals'
  | 'notEquals'
  | 'lessThan'
  | 'greaterThan'
  | 'lessThanOrEquals'
  | 'greaterThanOrEquals'
  | 'within'
  | 'outside';

export type NumericWithinConditionType = {
  type: 'within';
  lowerBoundInclusive: number;
  upperBoundInclusive: number;
};

export type NumericOutsideConditionType = {
  type: 'outside';
  lowerBoundExclusive: number;
  upperBoundExclusive: number;
};

export type CriteriaTypes =
  | string
  | number
  | NumericWithinConditionType
  | NumericOutsideConditionType;

export type RuleAndStyleIndex = {
  styleIndex: TreeIndexNodeCollection;
  ruleOutputParams: RuleOutput;
};

export type AssetStylingGroupAndStyleIndex = {
  styleIndex: TreeIndexNodeCollection;
  assetStylingGroup: AssetStylingGroup;
};

export type NodeAndRange = {
  treeIndex: number;
  nodeId: number;
  subtreeRange: NumericRange;
  assetId: number;
};

export type RuleAndEnabled = {
  isEnabled: boolean;
  rule: FdmNode<RuleOutputSet>;
};

export type RuleRecord = EdgeItem<Record<string, any>> | NodeItem<Record<string, any>>;

export type InstanceType = 'node' | 'edge';

export type Source = {
  type: 'view';
} & SimpleSource;

export type SimpleSource = {
  version: string;
} & DmsUniqueIdentifier;

export type DmsUniqueIdentifier = {
  space: Space;
  externalId: ExternalId;
};

export type ViewQueryFilter = {
  view: Source;
};

export type Space = string;

export type ExternalIdsResultList<PropertyType> = {
  items: Array<NodeItem<PropertyType>>;
  typing?: Record<
    string,
    Record<
      string,
      Record<
        string,
        {
          nullable?: boolean;
          autoIncrement?: boolean;
          defaultValue?: unknown;
          description?: string;
          name?: string;
          type: { type: string };
        }
      >
    >
  >;
};

export type NodeItem<PropertyType = Record<string, unknown>> = {
  instanceType: InstanceType;
  version: number;
  space: string;
  externalId: string;
  createdTime: number;
  lastUpdatedTime: number;
  deletedTime: number;
  properties: FdmPropertyType<PropertyType>;
};

<<<<<<< HEAD
export type EmptyRuleForSelection = {
  rule: {
    properties: EmptyRuleForSelectionProps;
  };
  isEnabled: boolean;
};

export type EmptyRuleForSelectionProps = {
  id: string | undefined;
  name: string;
  isNoSelection: boolean;
};
=======
export type TriggerTypeData = TriggerMetadataType | TriggerTimeseriesType;

export type TriggerMetadataType = {
  type: 'metadata';
  asset: Asset;
};

export type TriggerTimeseriesType = {
  type: 'timeseries';
  timeseries: {
    timeseriesWithDatapoints: TimeseriesAndDatapoints[];
    linkedAssets: Asset;
  };
};

export type TimeseriesAndDatapoints = Timeseries & Datapoints;
>>>>>>> 07a6c742
<|MERGE_RESOLUTION|>--- conflicted
+++ resolved
@@ -89,11 +89,7 @@
 
 export type BaseRuleOutput = {
   externalId: string; // comes from FDM
-<<<<<<< HEAD
   label?: string;
-=======
-  name?: string;
->>>>>>> 07a6c742
   // ruleId: string | undefined; // Transiently it can be left undefined
 };
 
@@ -267,7 +263,6 @@
   properties: FdmPropertyType<PropertyType>;
 };
 
-<<<<<<< HEAD
 export type EmptyRuleForSelection = {
   rule: {
     properties: EmptyRuleForSelectionProps;
@@ -280,7 +275,7 @@
   name: string;
   isNoSelection: boolean;
 };
-=======
+
 export type TriggerTypeData = TriggerMetadataType | TriggerTimeseriesType;
 
 export type TriggerMetadataType = {
@@ -296,5 +291,4 @@
   };
 };
 
-export type TimeseriesAndDatapoints = Timeseries & Datapoints;
->>>>>>> 07a6c742
+export type TimeseriesAndDatapoints = Timeseries & Datapoints;