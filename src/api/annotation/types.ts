--- conflicted
+++ resolved
@@ -123,14 +123,8 @@
 };
 
 export type ImageObjectDetection =
-<<<<<<< HEAD
-  | ImageObjectDetectionBoundingBox
-  | ImageObjectDetectionPolygon
-  | ImageKeypointCollection;
-=======
   | (ImageObjectDetectionBoundingBox & Not<ImageObjectDetectionPolygon>)
   | (ImageObjectDetectionPolygon & Not<ImageObjectDetectionBoundingBox>);
->>>>>>> 8805e8ba
 
 export type CDFAnnotationStatus =
   | `${Status.Suggested}`
@@ -142,10 +136,7 @@
   ImagesClassification = 'images.Classification',
   ImagesTextRegion = 'images.TextRegion',
   ImagesAssetLink = 'images.AssetLink',
-<<<<<<< HEAD
-=======
   ImagesKeypointCollection = 'images.KeypointCollection',
->>>>>>> 8805e8ba
 }
 
 export type CDFAnnotationType<Type> = Type extends ImageObjectDetection
@@ -158,13 +149,6 @@
   ? CDFAnnotationTypeEnum.ImagesKeypointCollection
   : Type extends ImageClassification
   ? CDFAnnotationTypeEnum.ImagesClassification
-<<<<<<< HEAD
-  : Type extends ImageExtractedText
-  ? CDFAnnotationTypeEnum.ImagesTextRegion
-  : Type extends ImageAssetLink
-  ? CDFAnnotationTypeEnum.ImagesAssetLink
-=======
->>>>>>> 8805e8ba
   : never;
 
 export type CDFAnnotationV2<Type> = AnnotatedResourceId & {
