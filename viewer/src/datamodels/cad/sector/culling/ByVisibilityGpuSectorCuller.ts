/*!
 * Copyright 2020 Cognite AS
 */

// Note! We introduce ThreeJS as a dependency here, but it's not exposed.
// If we add other rendering engines, we should consider to implement this in 'pure'
// WebGL.
import * as THREE from 'three';
import { mat4 } from 'gl-matrix';

import {
  GpuOrderSectorsByVisibilityCoverage,
  OrderSectorsByVisibilityCoverage
} from './OrderSectorsByVisibilityCoverage';
import { SectorCuller } from './SectorCuller';
import { TakenSectorTree } from './TakenSectorTree';
import { PrioritizedWantedSector, DetermineSectorCostDelegate, DetermineSectorsInput } from './types';
import { LevelOfDetail } from '../LevelOfDetail';
import { CadModelMetadata } from '../../CadModelMetadata';
import { SectorMetadata, WantedSector } from '../types';
import { fromThreeMatrix, toThreeVector3, ModelTransformation } from '@/utilities';

/**
 * Options for creating GpuBasedSectorCuller.
 */
export type ByVisibilityGpuSectorCullerOptions = {
  /**
   * Limit of how much data to load for a given view point. By default cost is measured in
   * downloaded bytes per sector.
   */
  costLimit?: number;

  /**
   * Optional callback for determining the cost of a sector. The default unit of the cost
   * function is bytes downloaded.
   */
  determineSectorCost?: DetermineSectorCostDelegate;

  /**
   * Sectors within this distance from the camera will always be loaded in high details.
   */
  highDetailProximityThreshold?: number;

  /**
   * Use a custom coverage utility to determine how "visible" each sector is.
   */
  coverageUtil?: OrderSectorsByVisibilityCoverage;

  /**
   * Logging function for debugging.
   */
  logCallback?: (message?: any, ...optionalParameters: any[]) => void;
};

function assert(condition: boolean, message: string = 'assertion hit') {
  console.assert(condition, message);
}

class TakenSectorMap {
  get totalCost() {
    let totalCost = 0;
    this.maps.forEach(tree => {
      totalCost += tree.totalCost;
    });
    return totalCost;
  }
  private readonly maps: Map<CadModelMetadata, TakenSectorTree> = new Map();
  private readonly determineSectorCost: DetermineSectorCostDelegate;

  // TODO 2020-04-21 larsmoa: Unit test TakenSectorMap
  constructor(determineSectorCost: DetermineSectorCostDelegate) {
    this.determineSectorCost = determineSectorCost;
  }

  initializeScene(modelMetadata: CadModelMetadata) {
    this.maps.set(modelMetadata, new TakenSectorTree(modelMetadata.scene.root, this.determineSectorCost));
  }

  getWantedSectorCount(): number {
    let count = 0;
    this.maps.forEach(tree => {
      count += tree.determineWantedSectorCount();
    });
    return count;
  }

  markSectorDetailed(model: CadModelMetadata, sectorId: number, priority: number) {
    const tree = this.maps.get(model);
    assert(!!tree);
    tree!.markSectorDetailed(sectorId, priority);
  }

  collectWantedSectors(): PrioritizedWantedSector[] {
    // Count sectors to pre-allocate array of sectors
    // let sectorCount = 0;
    // for (const tree of this.maps.values()) {
    //   sectorCount += tree.determineWantedSectorCount();
    // }
    const allWanted = new Array<PrioritizedWantedSector>();

    // Collect sectors
    for (const entry of this.maps) {
      const model = entry[0];
      const tree = entry[1];
      allWanted.push(...tree.toWantedSectors(model));
    }

    // Sort by priority
    allWanted.sort((l, r) => r.priority - l.priority);
    return allWanted;
  }

  clear() {
    this.maps.clear();
  }
}

/**
 * SectorCuller that uses the GPU to determine an approximation
 * of how "visible" each sector is to get a priority for each sector
 * and loads sectors based on priority within a budget.
 */
export class ByVisibilityGpuSectorCuller implements SectorCuller {
  public static readonly DefaultCostLimit = 50 * 1024 * 1024;
  public static readonly DefaultHighDetailProximityThreshold = 10;

  private readonly options: Required<ByVisibilityGpuSectorCullerOptions>;
  private readonly takenSectors: TakenSectorMap;

  constructor(options?: ByVisibilityGpuSectorCullerOptions) {
    this.options = {
      costLimit: options && options.costLimit ? options.costLimit : ByVisibilityGpuSectorCuller.DefaultCostLimit,
      determineSectorCost:
        options && options.determineSectorCost ? options.determineSectorCost : computeSectorCostAsDownloadSize,
      highDetailProximityThreshold:
        options && options.highDetailProximityThreshold
          ? options.highDetailProximityThreshold
          : ByVisibilityGpuSectorCuller.DefaultHighDetailProximityThreshold,
      logCallback:
        options && options.logCallback
          ? options.logCallback
          : // No logging
            () => {},

      coverageUtil: options && options.coverageUtil ? options.coverageUtil : new GpuOrderSectorsByVisibilityCoverage()
    };
    this.takenSectors = new TakenSectorMap(this.options.determineSectorCost);
  }

  determineSectors(input: DetermineSectorsInput): WantedSector[] {
    const takenSectors = this.update(
      input.camera,
      input.cadModelsMetadata,
      input.clippingPlanes,
      input.clipIntersection
    );
    const wanted = takenSectors.collectWantedSectors();

    const totalSectorCount = input.cadModelsMetadata.reduce((sum, x) => sum + x.scene.sectorCount, 0);
    const takenSectorCount = wanted.filter(x => x.levelOfDetail !== LevelOfDetail.Discarded).length;
<<<<<<< HEAD
    const takenDetailedCount = wanted.filter(x => x.levelOfDetail === LevelOfDetail.Detailed).length;
    const takenDetailedPercent = ((100.0 * takenDetailedCount) / totalSectorCount).toPrecision(3);
=======
    const takenSimpleCount = wanted.filter(x => x.levelOfDetail === LevelOfDetail.Simple).length;
    const takenDetailedPercent = ((100.0 * (takenSectorCount - takenSimpleCount)) / totalSectorCount).toPrecision(3);
>>>>>>> 1ba1f328
    const takenPercent = ((100.0 * takenSectorCount) / totalSectorCount).toPrecision(3);

    this.log(
      `Scene: ${wanted.length} (${
        wanted.filter(x => !Number.isFinite(x.priority)).length
      } required, ${totalSectorCount} sectors, ${takenPercent}% of all sectors - ${takenDetailedPercent}% detailed)`
    );
    return wanted;
  }

  get lastWantedSectors(): PrioritizedWantedSector[] {
    return this.takenSectors.collectWantedSectors();
  }

  private update(
    camera: THREE.PerspectiveCamera,
    models: CadModelMetadata[],
    clippingPlanes: THREE.Plane[] | null,
    clipIntersection: boolean
  ): TakenSectorMap {
    const { coverageUtil } = this.options;
    const takenSectors = this.takenSectors;
    takenSectors.clear();
    models.forEach(x => takenSectors.initializeScene(x));

    // Update wanted sectors
    coverageUtil.setModels(models);
    coverageUtil.setClipping(clippingPlanes, clipIntersection);
    const prioritized = coverageUtil.orderSectorsByVisibility(camera);
    const costLimit = this.options.costLimit;

    // Add high details for all sectors the camera is inside or near
    const proximityThreshold = this.options.highDetailProximityThreshold;
    this.addHighDetailsForNearSectors(
      camera,
      models,
      proximityThreshold,
      takenSectors,
      clippingPlanes,
      clipIntersection
    );

    let debugAccumulatedPriority = 0.0;
    const prioritizedLength = prioritized.length;

    let i = 0;
    for (i = 0; i < prioritizedLength && takenSectors.totalCost < costLimit; i++) {
      const x = prioritized[i];
      takenSectors.markSectorDetailed(x.model, x.sectorId, x.priority);
      debugAccumulatedPriority += x.priority;
    }

    this.log(`Retrieving ${i} of ${prioritizedLength} (last: ${prioritized.length > 0 ? prioritized[i - 1] : null})`);
    this.log(
      `Total scheduled: ${takenSectors.getWantedSectorCount()} of ${prioritizedLength} (cost: ${
        takenSectors.totalCost / 1024 / 1024
      }/${costLimit / 1024 / 1024}, priority: ${debugAccumulatedPriority})`
    );

    return takenSectors;
  }

  private addHighDetailsForNearSectors(
    camera: THREE.PerspectiveCamera,
    models: CadModelMetadata[],
    proximityThreshold: number,
    takenSectors: TakenSectorMap,
    clippingPlanes: THREE.Plane[] | null,
    clipIntersection: boolean
  ) {
    const shortRangeCamera = camera.clone(true);
    shortRangeCamera.far = proximityThreshold;
    shortRangeCamera.updateProjectionMatrix();
    const cameraMatrixWorldInverse = fromThreeMatrix(mat4.create(), shortRangeCamera.matrixWorldInverse);
    const cameraProjectionMatrix = fromThreeMatrix(mat4.create(), shortRangeCamera.projectionMatrix);

    const transformedCameraMatrixWorldInverse = mat4.create();
    models.forEach(model => {
      // Apply model transformation to camera matrix
      mat4.multiply(
        transformedCameraMatrixWorldInverse,
        cameraMatrixWorldInverse,
        model.modelTransformation.modelMatrix
      );

      let intersectingSectors = model.scene.getSectorsIntersectingFrustum(
        cameraProjectionMatrix,
        transformedCameraMatrixWorldInverse
      );

      if (clippingPlanes != null && clippingPlanes.length > 0) {
        intersectingSectors = this.testForClippingOcclusion(
          intersectingSectors,
          clippingPlanes,
          model.modelTransformation,
          clipIntersection
        );
      }

      this.markSectorsAsDetailed(intersectingSectors, takenSectors, model);
    });
  }

  private testForClippingOcclusion(
    intersectingSectors: SectorMetadata[],
    clippingPlanes: THREE.Plane[],
    modelTransform: ModelTransformation,
    clipIntersection: boolean
  ): SectorMetadata[] {
    const passingSectors = [];

    for (let i = 0; i < intersectingSectors.length; i++) {
      const boundPoints = intersectingSectors[i].bounds.getCornerPoints().map(p => {
        const outvec = new THREE.Vector3();

        toThreeVector3(outvec, p, modelTransform);

        return outvec;
      });

      let shouldKeep = !clipIntersection;
      for (let k = 0; k < clippingPlanes.length; k++) {
        let planeAccepts = false;

        for (let j = 0; j < boundPoints.length; j++) {
          planeAccepts = clippingPlanes[k].distanceToPoint(boundPoints[j]) >= 0 || planeAccepts;
        }

        if (clipIntersection) {
          shouldKeep = shouldKeep || planeAccepts;
        } else {
          shouldKeep = shouldKeep && planeAccepts;
        }
      }

      if (shouldKeep) {
        passingSectors.push(intersectingSectors[i]);
      }
    }
    return passingSectors;
  }

  private markSectorsAsDetailed(
    intersectingSectors: SectorMetadata[],
    takenSectors: TakenSectorMap,
    model: CadModelMetadata
  ) {
    for (let i = 0; i < intersectingSectors.length; i++) {
      takenSectors.markSectorDetailed(model, intersectingSectors[i].id, Infinity);
    }
  }

  private log(message?: any, ...optionalParameters: any[]) {
    this.options.logCallback(message, ...optionalParameters);
  }
}

function computeSectorCostAsDownloadSize(metadata: SectorMetadata, lod: LevelOfDetail): number {
  switch (lod) {
    case LevelOfDetail.Detailed:
      return metadata.indexFile.downloadSize;
    case LevelOfDetail.Simple:
      return metadata.facesFile.downloadSize;
    default:
      throw new Error(`Can't compute cost for lod ${lod}`);
  }
}<|MERGE_RESOLUTION|>--- conflicted
+++ resolved
@@ -158,13 +158,8 @@
 
     const totalSectorCount = input.cadModelsMetadata.reduce((sum, x) => sum + x.scene.sectorCount, 0);
     const takenSectorCount = wanted.filter(x => x.levelOfDetail !== LevelOfDetail.Discarded).length;
-<<<<<<< HEAD
-    const takenDetailedCount = wanted.filter(x => x.levelOfDetail === LevelOfDetail.Detailed).length;
-    const takenDetailedPercent = ((100.0 * takenDetailedCount) / totalSectorCount).toPrecision(3);
-=======
     const takenSimpleCount = wanted.filter(x => x.levelOfDetail === LevelOfDetail.Simple).length;
     const takenDetailedPercent = ((100.0 * (takenSectorCount - takenSimpleCount)) / totalSectorCount).toPrecision(3);
->>>>>>> 1ba1f328
     const takenPercent = ((100.0 * takenSectorCount) / totalSectorCount).toPrecision(3);
 
     this.log(
