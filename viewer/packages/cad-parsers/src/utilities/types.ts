--- conflicted
+++ resolved
@@ -2,14 +2,9 @@
  * Copyright 2021 Cognite AS
  */
 
-import { InstancedMeshFile, TriangleMesh } from '@reveal/cad-parsers';
-import { ParsedPrimitives } from '@cognite/reveal-parser-worker';
+import { SectorMetadata } from '../metadata/types';
 
-import { SectorMetadata } from '../metadata/types';
-<<<<<<< HEAD
 import * as THREE from 'three';
-=======
->>>>>>> 289caa8a
 
 /**
  * Conversion factors from a given unit to meters.
@@ -80,17 +75,6 @@
   // readonly subRevisionId: number;
   // readonly unit: string | null;
 }
-
-<<<<<<< HEAD
-export interface SectorGeometry {
-  readonly nodeIdToTreeIndexMap: Map<number, number>;
-  readonly treeIndexToNodeIdMap: Map<number, number>;
-
-  readonly primitives: ParsedPrimitives;
-
-  readonly instanceMeshes: InstancedMeshFile[];
-  readonly triangleMeshes: TriangleMesh[];
-=======
 export interface SectorMetadataIndexFileSection {
   readonly fileName: string;
   readonly peripheralFiles: string[];
@@ -117,5 +101,4 @@
   };
   readonly fileName: string | null;
   readonly downloadSize: number;
->>>>>>> 289caa8a
 }