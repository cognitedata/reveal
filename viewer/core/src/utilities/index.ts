/*!
 * Copyright 2021 Cognite AS
 */

export { LocalModelIdentifier, CdfModelIdentifier } from './networking/types';
<<<<<<< HEAD
export { worldToViewportCoordinates, worldToNormalizedViewportCoordinates } from './worldToViewport';
export { BoundingBoxClipper } from './BoundingBoxClipper';

export { assertNever, EventTrigger } from '@reveal/utilities';
=======
export { createOffsetsArray } from './arrays';
export { worldToViewportCoordinates, worldToNormalizedViewportCoordinates } from './worldToViewport';
export { BoundingBoxClipper } from './BoundingBoxClipper';
export { isMobileOrTablet } from './isMobileOrTablet';
export { emissionLastMillis } from './rxOperations';
export { NumericRange } from './NumericRange';
export { assertNever } from './assertNever';

export * from './events';
>>>>>>> a643e16c
<|MERGE_RESOLUTION|>--- conflicted
+++ resolved
@@ -3,19 +3,8 @@
  */
 
 export { LocalModelIdentifier, CdfModelIdentifier } from './networking/types';
-<<<<<<< HEAD
+
 export { worldToViewportCoordinates, worldToNormalizedViewportCoordinates } from './worldToViewport';
 export { BoundingBoxClipper } from './BoundingBoxClipper';
 
-export { assertNever, EventTrigger } from '@reveal/utilities';
-=======
-export { createOffsetsArray } from './arrays';
-export { worldToViewportCoordinates, worldToNormalizedViewportCoordinates } from './worldToViewport';
-export { BoundingBoxClipper } from './BoundingBoxClipper';
-export { isMobileOrTablet } from './isMobileOrTablet';
-export { emissionLastMillis } from './rxOperations';
-export { NumericRange } from './NumericRange';
-export { assertNever } from './assertNever';
-
-export * from './events';
->>>>>>> a643e16c
+export { assertNever, EventTrigger } from '@reveal/utilities';