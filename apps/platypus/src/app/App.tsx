--- conflicted
+++ resolved
@@ -3,62 +3,29 @@
 import styled from 'styled-components/macro';
 import { GlobalStyle } from './AppGlobalStyles';
 import { AuthContainer } from './AuthContainer';
-<<<<<<< HEAD
 import { ToastContainer } from '@cognite/cogs.js';
+
+import Routes from './Routes';
+import sidecar from './utils/sidecar';
+import store from './redux/store';
 
 function App() {
   return (
     <>
       <ToastContainer />
-      <Container sidecar={sidecar}>
+      <Container sidecar={sidecar} store={store}>
         <AuthContainer>
           <GlobalStyle />
           <StyledWrapper>
             <Router basename="platypus">
               <StyledPage>
-                <Switch>
-                  <Route
-                    exact
-                    path={[
-                      '/',
-                      '/solutions/:solutionId?/:tabKey?/:solutionPage?',
-                    ]}
-                  >
-                    <SolutionsPage />
-                  </Route>
-                  <Route exact path="/guidetools">
-                    <GuideToolsPage />
-                  </Route>
-                  <Route exact path="/statusboard">
-                    <StatusPage />
-                  </Route>
-                </Switch>
+                <Routes />
               </StyledPage>
             </Router>
           </StyledWrapper>
         </AuthContainer>
       </Container>
     </>
-=======
-import Routes from './Routes';
-import sidecar from './utils/sidecar';
-import store from './redux/store';
-
-function App() {
-  return (
-    <Container sidecar={sidecar} store={store}>
-      <AuthContainer>
-        <GlobalStyle />
-        <StyledWrapper>
-          <Router basename="platypus">
-            <StyledPage>
-              <Routes />
-            </StyledPage>
-          </Router>
-        </StyledWrapper>
-      </AuthContainer>
-    </Container>
->>>>>>> fa453287
   );
 }
 
