--- conflicted
+++ resolved
@@ -128,10 +128,9 @@
   }
 
   return (
-<<<<<<< HEAD
     <Menu
       placement="right-start"
-      disabled={isAssetMappingsLoading}
+      disabled={disabled}
       style={{
         maxHeight: 300,
         overflow: 'auto',
@@ -140,54 +139,13 @@
       floatingProps={{ middleware: [offset(TOOLBAR_HORIZONTAL_PANEL_OFFSET)] }}
       disableCloseOnClickInside
       renderTrigger={(props: any) => (
-=======
-    <>
-      <Dropdown
-        placement="right-start"
-        disabled={disabled}
-        content={
-          <Menu
-            style={{
-              maxHeight: 300,
-              overflow: 'auto',
-              marginBottom: '20px'
-            }}>
-            <Menu.Header>{t('RULESET_SELECT_HEADER', 'Select color overlay')}</Menu.Header>
-            <RuleBasedSelectionItem
-              key="no-rule-selected"
-              id="no-rule-selected"
-              label={t('RULESET_NO_SELECTION', 'No RuleSet selected')}
-              checked={currentRuleSetEnabled === undefined || emptyRuleSelected?.isEnabled}
-              onChange={onChange}
-              isLoading={isRuleLoading}
-              isEmptyRuleItem={true}
-            />
-            {ruleInstances?.map((item) => (
-              <RuleBasedSelectionItem
-                key={item?.rule?.properties.id}
-                id={item?.rule?.properties.id}
-                label={item?.rule?.properties.name}
-                checked={item?.isEnabled}
-                onChange={onChange}
-                isLoading={isRuleLoading}
-                isEmptyRuleItem={false}
-              />
-            ))}
-          </Menu>
-        }>
->>>>>>> 1dc99caf
         <CogsTooltip
           content={t('RULESET_SELECT_HEADER', 'Select color overlay')}
           placement="right"
           appendTo={document.body}>
           <Button
-<<<<<<< HEAD
             icon=<ColorPaletteIcon />
-            disabled={isAssetMappingsLoading}
-=======
             disabled={disabled}
-            icon="ColorPalette"
->>>>>>> 1dc99caf
             aria-label="Select RuleSet"
             type="ghost"
             {...props}
