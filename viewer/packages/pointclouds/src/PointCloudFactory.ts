--- conflicted
+++ resolved
@@ -4,16 +4,10 @@
 
 import { PotreeNodeWrapper } from './PotreeNodeWrapper';
 import { PointCloudMetadata } from './PointCloudMetadata';
-<<<<<<< HEAD
 import { Potree } from './potree-three-loader';
 import { DEFAULT_POINT_CLOUD_METADATA_FILE } from './constants';
 import { IAnnotationProvider } from './styling/IAnnotationProvider';
-=======
 
-import { ModelDataProvider } from '@reveal/data-providers';
-
-import { PointCloudOctree, Potree } from './potree-three-loader';
->>>>>>> 22fd033c
 
 export class PointCloudFactory {
   private readonly _potreeInstance: Potree;
@@ -30,7 +24,6 @@
 
   async createModel(modelMetadata: PointCloudMetadata): Promise<PotreeNodeWrapper> {
     const { modelBaseUrl, modelIdentifier } = modelMetadata;
-<<<<<<< HEAD
 
     const annotationInfo = await this._annotationProvider.getAnnotations(modelIdentifier);
 
@@ -42,12 +35,5 @@
 
     pointCloudOctree.name = `PointCloudOctree: ${modelBaseUrl}`;
     return new PotreeNodeWrapper(pointCloudOctree, annotationInfo.annotations, modelIdentifier.revealInternalId);
-=======
-
-    return this._potreeInstance.loadPointCloud(modelBaseUrl, 'ept.json').then((pco: PointCloudOctree) => {
-      pco.name = `PointCloudOctree: ${modelBaseUrl}`;
-      return new PotreeNodeWrapper(pco, modelIdentifier);
-    });
->>>>>>> 22fd033c
   }
 }