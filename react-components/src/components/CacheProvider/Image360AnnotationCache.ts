--- conflicted
+++ resolved
@@ -13,16 +13,14 @@
 import { fetchAssetsForAssetReferences } from './annotationModelUtils';
 import { isDefined } from '../../utilities/isDefined';
 import { isInternalId, type InstanceReference } from '../../utilities/instanceIds';
-<<<<<<< HEAD
+
 import {
   createInstanceReferenceKey,
   InstanceReferenceKey
 } from '../../utilities/instanceIds/toKey';
-import { chunk, uniqBy } from 'lodash';
-=======
-import { createInstanceReferenceKey } from '../../utilities/instanceIds/toKey';
+
 import { chunk, uniqBy } from 'lodash-es';
->>>>>>> 6b60b494
+
 import { type AssetInstance } from '../../utilities/instances';
 
 export class Image360AnnotationCache {
