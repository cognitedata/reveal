import React from 'react';

import { Body, Colors, Detail, Flex, Icon } from '@cognite/cogs.js';
import moment from 'moment';
import styled from 'styled-components';

import Tooltip from 'components/Tooltip/Tooltip';
import { useTranslation } from 'common/i18n';

type TableLastUpdatedTimeProps = {
  isTableLastUpdatedTimeFetched?: boolean;
  tableLastUpdatedTime?: Date;
};

const TableLastUpdatedTime = ({
  isTableLastUpdatedTimeFetched,
  tableLastUpdatedTime,
}: TableLastUpdatedTimeProps): JSX.Element => {
  const { t } = useTranslation();

  if (!isTableLastUpdatedTimeFetched) {
    <StyledLastUpdatedTimeLoaderIcon type="Loader" />;
  }

  if (!tableLastUpdatedTime) {
    return <></>;
  }

  return (
    <Wrapper alignItems="center" direction="column">
      <Tooltip
        content={moment(tableLastUpdatedTime).format(
          'DD/MM/YYYY hh:mm:ss A (Z)'
        )}
        delay={[300, 0]}
      >
<<<<<<< HEAD
        {t('last-updated-time', {
          time: moment(tableLastUpdatedTime).format('DD/MM/YYYY'),
        })}
      </StyledLastUpdatedTimeBody>
    </Tooltip>
=======
        <StyledLastUpdatedTimeBody
          level={2}
          strong
          style={{ display: 'flex', alignItems: 'center' }}
        >
          Last updated: {moment(tableLastUpdatedTime).format('DD/MM/YYYY')}
        </StyledLastUpdatedTimeBody>
      </Tooltip>
      <Detail className="detail--last-update-info" strong>
        (Based on current displayed rows)
      </Detail>
    </Wrapper>
>>>>>>> 3c8c414b
  );
};

const Wrapper = styled(Flex)`
  white-space: nowrap;
  margin-top: 18px;
  .detail--last-update-info {
    color: ${Colors['greyscale-grey6'].hex()};
  }
`;

const StyledLastUpdatedTimeBody = styled(Body)`
  white-space: nowrap;
`;

const StyledLastUpdatedTimeLoaderIcon = styled(Icon)`
  color: ${Colors['greyscale-grey4'].hex()};
  margin: 0 5px;
`;

export default TableLastUpdatedTime;<|MERGE_RESOLUTION|>--- conflicted
+++ resolved
@@ -34,26 +34,20 @@
         )}
         delay={[300, 0]}
       >
-<<<<<<< HEAD
-        {t('last-updated-time', {
-          time: moment(tableLastUpdatedTime).format('DD/MM/YYYY'),
-        })}
-      </StyledLastUpdatedTimeBody>
-    </Tooltip>
-=======
         <StyledLastUpdatedTimeBody
           level={2}
           strong
           style={{ display: 'flex', alignItems: 'center' }}
         >
-          Last updated: {moment(tableLastUpdatedTime).format('DD/MM/YYYY')}
+          {t('spreadsheet-table-last-updated-time', {
+            time: moment(tableLastUpdatedTime).format('DD/MM/YYYY'),
+          })}
         </StyledLastUpdatedTimeBody>
       </Tooltip>
       <Detail className="detail--last-update-info" strong>
-        (Based on current displayed rows)
+        {t('spreadsheet-table-last-updated-time-note')}
       </Detail>
     </Wrapper>
->>>>>>> 3c8c414b
   );
 };
 
