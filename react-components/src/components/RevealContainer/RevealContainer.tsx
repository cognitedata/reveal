--- conflicted
+++ resolved
@@ -7,10 +7,7 @@
 import { RevealContext } from './RevealContext';
 import { type Color } from 'three';
 import { ModelsLoadingStateContext } from '../Reveal3DResources/ModelsLoadingContext';
-<<<<<<< HEAD
 import { SDKProvider } from './SDKProvider';
-=======
->>>>>>> 15a43891
 
 type RevealContainerProps = {
   color?: Color;
@@ -52,7 +49,6 @@
     if (viewer === undefined) return <></>;
     return (
       <>
-<<<<<<< HEAD
         <SDKProvider sdk={sdk}>
           <RevealContext.Provider value={viewer}>
             <ModelsLoadingProvider>
@@ -60,11 +56,6 @@
             </ModelsLoadingProvider>
           </RevealContext.Provider>
         </SDKProvider>
-=======
-        <RevealContext.Provider value={viewer}>
-          <ModelsLoadingProvider>{children}</ModelsLoadingProvider>
-        </RevealContext.Provider>
->>>>>>> 15a43891
       </>
     );
   }
