--- conflicted
+++ resolved
@@ -10,13 +10,9 @@
   Rule,
   UNIX_TIMESTAMP_FACTOR,
 } from 'typings/interfaces';
-<<<<<<< HEAD
-import { Badge } from '@cognite/cogs.js';
+import { Badge, Tooltip } from '@cognite/cogs.js';
 import APIErrorContext from '../../contexts/APIErrorContext';
 import ErrorMessage from '../../components/Molecules/ErrorMessage';
-=======
-import { Badge, Tooltip } from '@cognite/cogs.js';
->>>>>>> a19547ed
 
 // noinspection HtmlUnknownTarget
 const rules: Rule[] = [
