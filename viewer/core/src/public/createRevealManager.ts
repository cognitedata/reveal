/*!
 * Copyright 2021 Cognite AS
 */
import * as THREE from 'three';

import { RevealOptions } from './types';
import { RevealManager } from './RevealManager';

import { MetricsLogger } from '@reveal/metrics';
import {
  RenderOptions,
  CadMaterialManager,
  BasicPipelineExecutor,
  DefaultRenderPipeline,
  IdentifiedModel,
  GeometryDepthRenderPipeline,
  RenderMode
} from '@reveal/rendering';
import { createCadManager } from '@reveal/cad-model';
import { createPointCloudManager } from '@reveal/pointclouds';
import {
  ModelMetadataProvider,
  CdfModelMetadataProvider,
  LocalModelMetadataProvider,
  LocalModelDataProvider,
  ModelDataProvider,
  CdfModelDataProvider
} from '@reveal/modeldata-api';

import { CogniteClient } from '@cognite/sdk';

/**
 * Used to create an instance of reveal manager that works with localhost.
 * @param renderer
 * @param scene
 * @param renderables
 * @param renderables.cadModels
 * @param renderables.customObjects
 * @param revealOptions
 * @returns RevealManager instance.
 */
export function createLocalRevealManager(
  renderer: THREE.WebGLRenderer,
  scene: THREE.Scene,
  renderables: { cadModels: IdentifiedModel[]; customObjects: THREE.Object3D[] },
  revealOptions: RevealOptions = {}
): RevealManager {
  const modelMetadataProvider = new LocalModelMetadataProvider();
  const modelDataProvider = new LocalModelDataProvider();
  return createRevealManager(
    'local',
    'local-dataSource-appId',
    modelMetadataProvider,
    modelDataProvider,
    renderer,
    scene,
    renderables,
    revealOptions
  );
}

/**
 * Used to create an instance of reveal manager that works with the CDF.
 * @param client
 * @param renderer
 * @param scene
 * @param renderables
 * @param renderables.cadModels
 * @param renderables.customObjects
 * @param revealOptions
 */
export function createCdfRevealManager(
  client: CogniteClient,
  renderer: THREE.WebGLRenderer,
  scene: THREE.Scene,
  renderables: { cadModels: IdentifiedModel[]; customObjects: THREE.Object3D[] },
  revealOptions: RevealOptions = {}
): RevealManager {
  const applicationId = getSdkApplicationId(client);
  const modelMetadataProvider = new CdfModelMetadataProvider(client);
  const modelDataProvider = new CdfModelDataProvider(client);
  return createRevealManager(
    client.project,
    applicationId,
    modelMetadataProvider,
    modelDataProvider,
    renderer,
    scene,
    renderables,
    revealOptions
  );
}

/**
 * Used to create an instance of reveal manager.
 * @internal
 * @param project
 * @param applicationId
 * @param modelMetadataProvider
 * @param modelDataProvider
 * @param renderer
 * @param scene
 * @param renderables
 * @param renderables.cadModels
 * @param renderables.customObjects
 * @param revealOptions
 */
export function createRevealManager(
  project: string,
  applicationId: string,
  modelMetadataProvider: ModelMetadataProvider,
  modelDataProvider: ModelDataProvider,
  renderer: THREE.WebGLRenderer,
  scene: THREE.Scene,
  renderables: { cadModels: IdentifiedModel[]; customObjects: THREE.Object3D[] },
  revealOptions: RevealOptions = {}
): RevealManager {
  MetricsLogger.init(revealOptions.logMetrics !== false, project, applicationId, {
    constructorOptions: revealOptions
  });

  const renderOptions: RenderOptions = revealOptions.renderOptions || {};
  const materialManager = new CadMaterialManager();
<<<<<<< HEAD
  const pipelineExecutor = new BasicPipelineExecutor(renderer);
  const defaultRenderPipeline = new DefaultRenderPipeline(
    materialManager,
    scene,
    renderOptions,
    renderables.cadModels,
    renderables.customObjects
  );
  const depthRenderPipeline = new GeometryDepthRenderPipeline(
    RenderMode.DepthBufferOnly,
    materialManager,
    scene,
    renderables.cadModels
  );
=======
  const renderManager = new EffectRenderManager(renderer, scene, materialManager, renderOptions);
  const pointCloudManager = createPointCloudManager(modelMetadataProvider, modelDataProvider, scene, renderer);
>>>>>>> ee5c3807
  const cadManager = createCadManager(
    modelMetadataProvider,
    modelDataProvider,
    renderer,
    materialManager,
    depthRenderPipeline,
    {
      ...revealOptions.internal?.cad,
      continuousModelStreaming: revealOptions.continuousModelStreaming
    }
  );
<<<<<<< HEAD
  const pointCloudManager = createPointCloudManager(modelMetadataProvider, modelDataProvider);
  return new RevealManager(cadManager, pointCloudManager, pipelineExecutor, defaultRenderPipeline, materialManager);
=======
  return new RevealManager(cadManager, renderManager, pointCloudManager);
>>>>>>> ee5c3807
}

/**
 * Determines the `appId` of the `CogniteClient` provided.
 * @param sdk Instance of `CogniteClient`.
 * @returns Application ID or 'unknown' if not found.
 */
function getSdkApplicationId(sdk: CogniteClient): string {
  const headers = sdk.getDefaultRequestHeaders();
  return headers['x-cdp-app'] || 'unknown';
}<|MERGE_RESOLUTION|>--- conflicted
+++ resolved
@@ -121,7 +121,6 @@
 
   const renderOptions: RenderOptions = revealOptions.renderOptions || {};
   const materialManager = new CadMaterialManager();
-<<<<<<< HEAD
   const pipelineExecutor = new BasicPipelineExecutor(renderer);
   const defaultRenderPipeline = new DefaultRenderPipeline(
     materialManager,
@@ -136,10 +135,7 @@
     scene,
     renderables.cadModels
   );
-=======
-  const renderManager = new EffectRenderManager(renderer, scene, materialManager, renderOptions);
   const pointCloudManager = createPointCloudManager(modelMetadataProvider, modelDataProvider, scene, renderer);
->>>>>>> ee5c3807
   const cadManager = createCadManager(
     modelMetadataProvider,
     modelDataProvider,
@@ -151,12 +147,7 @@
       continuousModelStreaming: revealOptions.continuousModelStreaming
     }
   );
-<<<<<<< HEAD
-  const pointCloudManager = createPointCloudManager(modelMetadataProvider, modelDataProvider);
   return new RevealManager(cadManager, pointCloudManager, pipelineExecutor, defaultRenderPipeline, materialManager);
-=======
-  return new RevealManager(cadManager, renderManager, pointCloudManager);
->>>>>>> ee5c3807
 }
 
 /**
