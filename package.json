--- conflicted
+++ resolved
@@ -26,20 +26,12 @@
     "@cognite/react-errors": "^0.0.4",
     "@cognite/react-i18n": "0.1.2",
     "@cognite/react-loop-detector": "^0.0.1",
-<<<<<<< HEAD
-    "@cognite/sdk": "^3.3.0",
     "@cognite/z-index": "^0.1.0",
-=======
     "@cognite/sdk": "^3.3.2",
->>>>>>> 0613f21b
     "@reduxjs/toolkit": "^1.5.0",
     "@sentry/browser": "^5.29.0",
-<<<<<<< HEAD
     "@types/react-datepicker": "^3.1.2",
-    "firebase": "^8.1.2",
-=======
     "firebase": "^8.2.1",
->>>>>>> 0613f21b
     "highcharts": "^8.2.2",
     "highcharts-react-official": "^3.0.0",
     "jszip": "^3.5.0",
