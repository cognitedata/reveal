/*!
 * Copyright 2022 Cognite AS
 */
import * as THREE from 'three';
import first from 'lodash/first';

import { Image360Entity } from './entity/Image360Entity';
import { Image360LoadingCache } from './cache/Image360LoadingCache';
import { Image360CollectionFactory } from './collection/Image360CollectionFactory';
import { DefaultImage360Collection } from './collection/DefaultImage360Collection';
import pullAll from 'lodash/pullAll';

export class Image360Facade<T> {
  private readonly _image360Collections: DefaultImage360Collection[];
  private readonly _rayCaster: THREE.Raycaster;
  private readonly _image360Cache: Image360LoadingCache;

  get collections(): DefaultImage360Collection[] {
    return this._image360Collections;
  }

  set allIconsVisibility(visible: boolean) {
    this._image360Collections.forEach(collection => collection.setIconsVisibility(visible));
  }

  set allHoverIconsVisibility(visible: boolean) {
    this._image360Collections.forEach(collection => collection.setSelectedVisibility(visible));
  }

  constructor(private readonly _entityFactory: Image360CollectionFactory<T>) {
    this._image360Collections = [];
    this._rayCaster = new THREE.Raycaster();
    this._image360Cache = new Image360LoadingCache();
  }

  public async create(
    dataProviderFilter: T,
    postTransform = new THREE.Matrix4(),
    preComputedRotation = true
  ): Promise<DefaultImage360Collection> {
    const image360Collection = await this._entityFactory.create(dataProviderFilter, postTransform, preComputedRotation);
    this._image360Collections.push(image360Collection);
    return image360Collection;
  }

  public async delete(entity: Image360Entity): Promise<void> {
    await this._image360Cache.purge(entity);
    const collectionContainingEntity = this._image360Collections.filter(collection =>
      collection.image360Entities.includes(entity)
    );
    collectionContainingEntity.forEach(collection => {
      collection.remove(entity);
    });
    const disposeableCollections = collectionContainingEntity.filter(
      collection => collection.image360Entities.length === 0
    );
    disposeableCollections.forEach(collection => collection.dispose());
    pullAll(this._image360Collections, disposeableCollections);
  }

<<<<<<< HEAD
  public preload(entity: Image360Entity, requestRedraw?: () => void): Promise<void> {
    return this._image360Cache.cachedPreload(entity, requestRedraw);
=======
  public preload(entity: Image360Entity, lockDownload?: boolean): Promise<void> {
    return this._image360Cache.cachedPreload(entity, lockDownload);
>>>>>>> ae46cbb3
  }

  public intersect(
    coords: {
      x: number;
      y: number;
    },
    camera: THREE.Camera
  ): Image360Entity | undefined {
    this._rayCaster.setFromCamera(coords, camera);
    const cameraDirection = camera.getWorldDirection(new THREE.Vector3());
    const cameraPosition = camera.position.clone();

    const intersections = this._image360Collections
      .flatMap(getImage360Entities)
      .filter(hasVisibleIcon)
      .map(entity => getIntersection(entity, this._rayCaster.ray))
      .filter(hasIntersection)
      .map(intersectionToCameraSpace)
      .filter(isInFrontOfCamera)
      .sort(byDistanceToCamera)
      .map(selectEntity);

    return first(intersections);

    function getImage360Entities(collection: DefaultImage360Collection): Image360Entity[] {
      return collection.image360Entities;
    }

    function hasVisibleIcon(entity: Image360Entity) {
      return entity.icon.visible && !entity.image360Visualization.visible;
    }

    function getIntersection(entity: Image360Entity, ray: THREE.Ray): [Image360Entity, THREE.Vector3 | null] {
      return [entity, entity.icon.intersect(ray)];
    }

    function hasIntersection(
      entityIntersection: [Image360Entity, THREE.Vector3 | null]
    ): entityIntersection is [Image360Entity, THREE.Vector3] {
      const intersection = entityIntersection[1];
      return intersection !== null;
    }

    function intersectionToCameraSpace([entity, intersectionPoint]: [Image360Entity, THREE.Vector3 | null]): [
      Image360Entity,
      THREE.Vector3
    ] {
      return [entity, intersectionPoint!.sub(cameraPosition)];
    }

    function isInFrontOfCamera([_, intersectionPoint]: [Image360Entity, THREE.Vector3]): boolean {
      return intersectionPoint.dot(cameraDirection) > 0;
    }

    function byDistanceToCamera(
      [_0, a]: [Image360Entity, THREE.Vector3],
      [_1, b]: [Image360Entity, THREE.Vector3]
    ): number {
      return a.length() - b.length();
    }

    function selectEntity([entity, _]: [Image360Entity, THREE.Vector3]): Image360Entity {
      return entity;
    }
  }

  public dispose(): void {
    this._image360Collections.forEach(imageCollection => imageCollection.dispose());
    this._image360Collections.splice(0);
  }
}<|MERGE_RESOLUTION|>--- conflicted
+++ resolved
@@ -58,13 +58,8 @@
     pullAll(this._image360Collections, disposeableCollections);
   }
 
-<<<<<<< HEAD
-  public preload(entity: Image360Entity, requestRedraw?: () => void): Promise<void> {
-    return this._image360Cache.cachedPreload(entity, requestRedraw);
-=======
   public preload(entity: Image360Entity, lockDownload?: boolean): Promise<void> {
     return this._image360Cache.cachedPreload(entity, lockDownload);
->>>>>>> ae46cbb3
   }
 
   public intersect(
