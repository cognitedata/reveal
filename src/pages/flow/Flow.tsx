--- conflicted
+++ resolved
@@ -32,33 +32,15 @@
 };
 
 function FlowContainer() {
-<<<<<<< HEAD
-=======
-  const {
-    isComponentsPanelVisible,
-    setIsComponentsPanelVisible,
-    isHistoryVisible,
-    previewHash,
-  } = useWorkflowBuilderContext();
+  const { isHistoryVisible, previewHash } = useWorkflowBuilderContext();
 
->>>>>>> 85caf4f9
   return (
     <StyledFlowContainer>
       <CanvasTopBar />
 
       <Content>
-<<<<<<< HEAD
-=======
-        {isComponentsPanelVisible ? (
-          <FloatingComponentsPanel />
-        ) : (
-          <FloatingPlusButton
-            onClick={() => setIsComponentsPanelVisible(true)}
-          />
-        )}
         {previewHash && <PreviewFeedback />}
         {isHistoryVisible && <FloatingHistoryPanel />}
->>>>>>> 85caf4f9
         <Canvas />
       </Content>
     </StyledFlowContainer>
