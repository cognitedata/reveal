--- conflicted
+++ resolved
@@ -1,15 +1,7 @@
 import {
   AnnotatedResourceId,
-<<<<<<< HEAD
   CDFAnnotationTypeEnum,
   CDFAnnotationV2,
-  Status,
-} from 'src/api/annotation/types';
-import {
-  VisionAnnotation,
-  VisionAnnotationDataType,
-} from 'src/modules/Common/types';
-=======
   ImageAssetLink,
   ImageClassification,
   ImageExtractedText,
@@ -31,7 +23,6 @@
   isImageObjectDetectionPolygonData,
   isImageKeypointCollectionData,
 } from 'src/modules/Common/types/typeGuards';
->>>>>>> 82463575
 
 export const createVisionAnnotationStub = <T>({
   id,
@@ -56,14 +47,13 @@
   ...data,
 });
 
-<<<<<<< HEAD
 export const convertToVisionAnnotations = (
   ann: CDFAnnotationV2<CDFAnnotationTypeEnum>[]
 ): VisionAnnotation<VisionAnnotationDataType>[] => {
   console.warn('havent finished yet');
 
   return [] as VisionAnnotation<VisionAnnotationDataType>[];
-=======
+};
 export const getAnnotationLabelOrText = (
   annotation: VisionAnnotation<VisionAnnotationDataType>
 ): string =>
@@ -170,5 +160,4 @@
   }
 
   return annotationsBadgeProps;
->>>>>>> 82463575
 };