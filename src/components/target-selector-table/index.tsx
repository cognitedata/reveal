--- conflicted
+++ resolved
@@ -38,57 +38,10 @@
   const onClose = () => setTargetsList([]);
 
   return (
-<<<<<<< HEAD
-    <Flex direction="column">
-      <Flex justifyContent="space-between">
-        <Flex gap={12} alignItems="center">
-          <DataSetSelect
-            api="assets"
-            onChange={(id?: number) => {
-              setTargetFilter({
-                ...targetFilter,
-                dataSetIds: !!id ? [{ id }] : undefined,
-              });
-            }}
-            selected={targetFilter.dataSetIds?.[0]?.id}
-          />
-          <RootAssetSelect
-            onChange={(id) => {
-              setTargetFilter({
-                ...targetFilter,
-                assetSubtreeIds: !!id ? [{ id }] : undefined,
-              });
-            }}
-          />
-          <SearchInput
-            disabled={allTargets}
-            value={query || ''}
-            placeholder={t('filter-by-name-placeholder')}
-            onChange={(e) => {
-              searchParams.set(TARGET_TABLE_QUERY_KEY, e.target.value);
-              setSearchParams(searchParams);
-            }}
-            icon="Search"
-          />
-        </Flex>
-        <Flex alignItems="center" gap={12}>
-          <ResourceCount
-            type="assets"
-            filter={targetFilter}
-            advancedFilter={advancedFilter}
-          />
-          <Checkbox
-            checked={!query && allTargets}
-            disabled={!!query}
-            onChange={(e) => setAllTargets(e.target.checked)}
-            label="Select all"
-          />
-=======
     <Container $isActionBarVisible={!!targetsList.length}>
       <Flex direction="column">
         <Flex justifyContent="space-between">
           <Flex gap={12} alignItems="center">
-            <Overline>{t('filter', { count: 0 })}</Overline>
             <DataSetSelect
               api="assets"
               onChange={(id?: number) => {
@@ -110,11 +63,12 @@
             <SearchInput
               disabled={allTargets}
               value={query || ''}
-              placeholder={t('search-placeholder')}
+              placeholder={t('filter-by-name-placeholder')}
               onChange={(e) => {
                 searchParams.set(TARGET_TABLE_QUERY_KEY, e.target.value);
                 setSearchParams(searchParams);
               }}
+              icon="Search"
             />
           </Flex>
           <Flex alignItems="center" gap={12}>
@@ -130,21 +84,20 @@
               label="Select all"
             />
           </Flex>
->>>>>>> ba86e03b
+          <AssetTable
+            filter={targetFilter}
+            selected={targetsList}
+            setSelected={setTargetsList}
+            advancedFilter={advancedFilter}
+            allSources={allTargets}
+          />
         </Flex>
-        <AssetTable
-          filter={targetFilter}
-          selected={targetsList}
-          setSelected={setTargetsList}
-          advancedFilter={advancedFilter}
-          allSources={allTargets}
+        <QuickMatchActionBar
+          selectedRows={targetsList}
+          sourceType={sourceType}
+          onClose={onClose}
         />
       </Flex>
-      <QuickMatchActionBar
-        selectedRows={targetsList}
-        sourceType={sourceType}
-        onClose={onClose}
-      />
     </Container>
   );
 }
