/*!
 * Copyright 2020 Cognite AS
 */

import 'jest-extended';
import { WantedSector } from '../data/model/WantedSector';
import { LevelOfDetail } from '../data/model/LevelOfDetail';

interface Matrix4 {
  elements: Float32Array;
}

interface Vector3 {
  x: number;
  y: number;
  z: number;
}

interface Color {
  r: number;
  g: number;
  b: number;
}

interface BoundingBox {
  min: Vector3;
  max: Vector3;
}

export function expectVector3Equal(a: Vector3, b: Vector3) {
  expect(a.x).toBeCloseTo(b.x);
  expect(a.y).toBeCloseTo(b.y);
  expect(a.z).toBeCloseTo(b.z);
}

export function expectMatrix4Equal(a: Matrix4, b: Matrix4) {
  for (let i = 0; i < 16; i++) {
    expect(a.elements[i]).toBeCloseTo(b.elements[i]);
  }
}

export function expectVector3Valid(a: Vector3) {
  expect(a.x).toBeDefined();
  expect(a.y).toBeDefined();
  expect(a.z).toBeDefined();
}

export function expectColorEqual(a: Color, b: Color) {
  expect(a.r).toBeCloseTo(b.r);
  expect(a.g).toBeCloseTo(b.g);
  expect(a.b).toBeCloseTo(b.b);
}

export function expectColorValid(a: Color) {
  expect(a.r).toBeDefined();
  expect(a.g).toBeDefined();
  expect(a.b).toBeDefined();
}

export function expectBoundingBoxEqual(a: BoundingBox, b: BoundingBox) {
  expectVector3Equal(a.min, b.min);
  expectVector3Equal(a.max, b.max);
}

export function expectSetEqual<T>(actual: Set<T>, expected: T[]) {
  expect([...actual]).toIncludeSameMembers(expected);
}

export function expectContainsSectorsWithLevelOfDetail(
  sectors: WantedSector[],
  expectedSimple: number[],
  expectedDetailed: number[]
) {
  for (const sectorId of expectedSimple) {
    expect(sectors).toEqual(
      expect.arrayContaining([
<<<<<<< HEAD
        expect.objectContaining({ metadata: expect.objectContaining({ id }), levelOfDetail: LevelOfDetail.Simple })
=======
        expect.objectContaining({
          sectorId,
          levelOfDetail: LevelOfDetail.Simple,
          metadata: expect.anything()
        })
>>>>>>> bb1f2052
      ])
    );
  }
  for (const sectorId of expectedDetailed) {
    expect(sectors).toEqual(
      expect.arrayContaining([
<<<<<<< HEAD
        expect.objectContaining({ metadata: expect.objectContaining({ id }), levelOfDetail: LevelOfDetail.Detailed })
=======
        expect.objectContaining({
          sectorId,
          levelOfDetail: LevelOfDetail.Detailed,
          metadata: expect.anything()
        })
>>>>>>> bb1f2052
      ])
    );
  }
}<|MERGE_RESOLUTION|>--- conflicted
+++ resolved
@@ -71,33 +71,17 @@
   expectedSimple: number[],
   expectedDetailed: number[]
 ) {
-  for (const sectorId of expectedSimple) {
+  for (const id of expectedSimple) {
     expect(sectors).toEqual(
       expect.arrayContaining([
-<<<<<<< HEAD
         expect.objectContaining({ metadata: expect.objectContaining({ id }), levelOfDetail: LevelOfDetail.Simple })
-=======
-        expect.objectContaining({
-          sectorId,
-          levelOfDetail: LevelOfDetail.Simple,
-          metadata: expect.anything()
-        })
->>>>>>> bb1f2052
       ])
     );
   }
-  for (const sectorId of expectedDetailed) {
+  for (const id of expectedDetailed) {
     expect(sectors).toEqual(
       expect.arrayContaining([
-<<<<<<< HEAD
         expect.objectContaining({ metadata: expect.objectContaining({ id }), levelOfDetail: LevelOfDetail.Detailed })
-=======
-        expect.objectContaining({
-          sectorId,
-          levelOfDetail: LevelOfDetail.Detailed,
-          metadata: expect.anything()
-        })
->>>>>>> bb1f2052
       ])
     );
   }
