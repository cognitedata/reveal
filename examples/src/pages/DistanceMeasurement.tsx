/*
 * Copyright 2020 Cognite AS
 */

import React, { useEffect, useRef, useState } from 'react';
import { CogniteClient } from '@cognite/sdk';
import * as THREE from 'three';
import {
  CadNode,
  intersectCadNodes,
  RevealManager,
  utilities,
  createCdfRevealManager,
  createLocalRevealManager,
} from '@cognite/reveal/experimental';
import CameraControls from 'camera-controls';
import { Scene, WebGLRenderer } from 'three';
import { addWASDHandling } from '../utils/cameraControls';
import { getParamsFromURL } from '../utils/example-helpers';
import dat from 'dat.gui';
import { CanvasWrapper, Container } from '../components/styled';
import { resizeRendererToDisplaySize } from '../utils/sceneHelpers';
import { AnimationLoopHandler } from '../utils/AnimationLoopHandler';

CameraControls.install({ THREE });

function getNormalizedCoords(
  event: MouseEvent | TouchEvent,
  domElement: HTMLCanvasElement
): { x: number; y: number } {
  const e = 'clientX' in event ? event : event.touches[0];
  const rect = domElement.getBoundingClientRect();
  const x = ((e.clientX - rect.left) / domElement.clientWidth) * 2 - 1;
  const y = ((e.clientY - rect.top) / domElement.clientHeight) * -2 + 1;
  return { x, y };
}

function createSphere(point: THREE.Vector3, color: string): THREE.Mesh {
  const sphere = new THREE.Mesh(
    new THREE.SphereGeometry(0.1),
    new THREE.MeshPhongMaterial({ color })
  );
  sphere.position.copy(point);
  return sphere;
}

function getMiddlePoint(p1: THREE.Vector3, p2: THREE.Vector3) {
  const x = (p2.x + p1.x) / 2;
  const y = (p2.y + p1.y) / 2;
  const z = (p2.z + p1.z) / 2;
  return new THREE.Vector3(x, y, z);
}

export function DistanceMeasurement() {
  const canvas = useRef<HTMLCanvasElement>(null);
  const distanceLabel = useRef<HTMLDivElement>(null);
  const [measuredDistance, setMeasuredDistance] = useState<any>();

  useEffect(() => {
    let scene: Scene | undefined;
    let renderer: WebGLRenderer | undefined;
<<<<<<< HEAD
    let revealManager: RevealManager<unknown>;
=======
    const animationLoopHandler: AnimationLoopHandler = new AnimationLoopHandler();
>>>>>>> 33bc17a4
    const gui = new dat.GUI();

    (async () => {
      if (!canvas.current || !distanceLabel.current) {
        return;
      }
      const { project, modelUrl, modelRevision } = getParamsFromURL({
        project: 'publicdata',
        modelUrl: 'primitives',
      });

      const client = new CogniteClient({ appId: 'reveal.example.measurement' });
      client.loginWithOAuth({ project });

      const scene = new THREE.Scene();
      let isRenderRequired = true;

      let model: CadNode;
      if(modelRevision) {
        revealManager = createCdfRevealManager(client);
        model = await revealManager.addModel('cad', modelRevision);
      } else {
        revealManager = createLocalRevealManager();
        model = await revealManager.addModel('cad', modelUrl);
      }

      scene.add(model);

      // without light there is no colors for custom geometry (like our spheres)
      var light = new THREE.AmbientLight(0xffffff);
      scene.add(light);

      const renderer = new THREE.WebGLRenderer({
        canvas: canvas.current,
      });

      renderer.setPixelRatio(window.devicePixelRatio);
      renderer.setClearColor('#444');

      const { position, target, near, far } = model.suggestCameraConfig();
      const camera = new THREE.PerspectiveCamera(75, 2, near, far);
      const controls = new CameraControls(camera, renderer.domElement);
      controls.setLookAt(
        position.x,
        position.y,
        position.z,
        target.x,
        target.y,
        target.z
      );

      addWASDHandling(controls);

      const htmlOverlayHelper = new utilities.HtmlOverlayHelper();


      animationLoopHandler.setOnAnimationFrameListener((deltaTime) => {
        if (resizeRendererToDisplaySize(renderer, camera)) {
          isRenderRequired = true;
        }

        const controlsNeedUpdate = controls.update(deltaTime);

        if (controlsNeedUpdate) {
          isRenderRequired = true;
          revealManager.update(camera);
        }
        if (isRenderRequired || revealManager.needsRedraw) {
          renderer.render(scene, camera);
          htmlOverlayHelper.updatePositions(renderer, camera);
          revealManager.resetRedraw();
          isRenderRequired = false;
        }
      });
      revealManager.update(camera);
      animationLoopHandler.start();

      let points: Array<THREE.Mesh> = [];
      let line: THREE.Line | null = null;

      const removeMeasures = () => {
        if (line) {
          scene.remove(line);
          line = null;
        }
        scene.remove(...points);
        points = [];
        htmlOverlayHelper.removeOverlayElement(distanceLabel.current!);
        setMeasuredDistance(0);
        isRenderRequired = true;
      };

      let measureMode = false;
      const guiState = {
        measure() {
          if (!measureMode) {
            renderer.domElement.style.cursor = 'pointer';
          } else {
            removeMeasures();
            renderer.domElement.style.cursor = 'default';
          }
          measureMode = !measureMode;
        },
        removeMeasures,
      };

      gui.add(guiState, 'measure');
      gui.add(guiState, 'removeMeasures');

      const addMeasurePoint = (event: MouseEvent | TouchEvent) => {
        if (
          !measureMode ||
          ('button' in event && event.button !== THREE.MOUSE.LEFT)
        ) {
          return;
        }
        const coords = getNormalizedCoords(event, renderer.domElement);

        // Pick in Reveal
        const revealPickResult = (() => {
          const intersections = intersectCadNodes([model], {
            renderer,
            camera,
            coords,
          });
          return intersections[0];
        })();

        if (revealPickResult) {
          const pointMesh = createSphere(revealPickResult.point, '#f5f500');
          scene.add(pointMesh);
          model.requestNodeUpdate([revealPickResult.treeIndex]);
          isRenderRequired = true;

          if (line) {
            removeMeasures();
          }

          points.push(pointMesh);

          if (points.length === 2) {
            const material = new THREE.LineBasicMaterial({ color: 0xffff00 });
            const geometry = new THREE.BufferGeometry().setFromPoints(
              points.map((p) => p.position)
            );
            line = new THREE.Line(geometry, material);
            scene.add(line);

            htmlOverlayHelper.addOverlayElement(
              distanceLabel.current!,
              getMiddlePoint(points[0].position, points[1].position)
            );
            setMeasuredDistance(
              points[0].position.distanceTo(points[1].position).toFixed(4)
            );

            measureMode = false;
            renderer.domElement.style.cursor = 'default';
            isRenderRequired = true;
          }
        }
      };
      renderer.domElement.addEventListener('mousedown', addMeasurePoint);
      renderer.domElement.addEventListener('touchstart', addMeasurePoint);
    })();

    return () => {
      scene?.dispose();
      renderer?.dispose();
      animationLoopHandler.dispose();
      gui.destroy();
      revealManager.dispose();
    };
  }, []);

  return (
    <Container>
      <h4>Click "Measure" then click any 2 points</h4>
      <CanvasWrapper>
        <canvas ref={canvas} />
        <div
          ref={distanceLabel}
          style={{
            padding: '3px',
            position: 'absolute',
            pointerEvents: 'none',
            color: 'rgb(255, 255, 255)',
            background: 'rgba(35, 35, 35, 0.855)',
            borderRadius: '15%',
            display: measuredDistance ? 'block' : 'none',
          }}
        >
          {measuredDistance} m
        </div>
      </CanvasWrapper>
    </Container>
  );
}<|MERGE_RESOLUTION|>--- conflicted
+++ resolved
@@ -59,11 +59,8 @@
   useEffect(() => {
     let scene: Scene | undefined;
     let renderer: WebGLRenderer | undefined;
-<<<<<<< HEAD
     let revealManager: RevealManager<unknown>;
-=======
     const animationLoopHandler: AnimationLoopHandler = new AnimationLoopHandler();
->>>>>>> 33bc17a4
     const gui = new dat.GUI();
 
     (async () => {
@@ -85,9 +82,13 @@
       if(modelRevision) {
         revealManager = createCdfRevealManager(client);
         model = await revealManager.addModel('cad', modelRevision);
-      } else {
+      } else if (modelUrl) {
         revealManager = createLocalRevealManager();
         model = await revealManager.addModel('cad', modelUrl);
+      } else {
+        throw new Error(
+          'Need to provide either project & model OR modelUrl as query parameters'
+        );
       }
 
       scene.add(model);
