import queryString from 'query-string';
import { useHistory } from 'react-router-dom';

import { useTableSelection } from 'hooks/table-selection';

const opts: { arrayFormat: 'comma' } = { arrayFormat: 'comma' };
const getSetItems =
  <T>(key: string, push: boolean, history: ReturnType<typeof useHistory>) =>
  (newItems: T) => {
    const search = queryString.parse(history?.location?.search, opts);
    history[push ? 'push' : 'replace']({
      pathname: history?.location?.pathname,
      search: queryString.stringify(
        {
          ...search,
          [key]: JSON.stringify(newItems),
        },
        opts
      ),
    });
  };

function useQueryParam<T>(
  key: string,
  push = false
): [T | undefined, (_: T | undefined) => void] {
  const history = useHistory();

  const search = queryString.parse(history?.location?.search, opts);
  const item = (() => {
    try {
      const itemStr = (search[key] || '') as string;
      return itemStr
        ? (JSON.parse(decodeURIComponent(itemStr)) as T)
        : undefined;
    } catch {
      return undefined;
    }
  })();

  return [item, getSetItems<T | undefined>(key, push, history)];
}

export type SpecificTable = [database: string, table: string, view?: string];

function useUrlTable() {
  return useQueryParam<SpecificTable>('activeTable');
}
function useUrlTabList() {
  return useQueryParam<SpecificTable[]>('tableTabs');
}

<<<<<<< HEAD
export function useOpenTable() {
  const [, setActive] = useActiveTable();
  const [tabs, setTabs] = useTableTabList();
  const { deselectCell } = useTableSelection();

  return ([newDb, newTable]: SpecificTable) => {
    deselectCell();
    if (!tabs) {
      setTabs([[newDb, newTable]]);
    } else if (
      !tabs?.find(
        ([tabDb, tabTable]) => tabDb === newDb && newTable === tabTable
      )
    ) {
      setTabs([...tabs, [newDb, newTable]]);
    }
    setActive([newDb, newTable]);
  };
=======
export function useTableTabList() {
  return useUrlTabList()[0];
}
export function useActiveTable(): [
  SpecificTable | undefined,
  (_: SpecificTable) => void
] {
  const [active, setActive] = useUrlTable();
  const [tabs, setTabs] = useUrlTabList();
  return [
    active,
    ([newDb, newTable, newView]: SpecificTable) => {
      let view = newView;
      if (!tabs) {
        setTabs([[newDb, newTable, view]]);
      } else {
        const tabIndex = tabs.findIndex(
          ([tabDb, tabTable]) => tabDb === newDb && newTable === tabTable
        );

        if (tabIndex >= 0) {
          if (!view) {
            view = tabs[tabIndex][2];
          }
          tabs[tabIndex] = [newDb, newTable, view];
          setTabs(tabs);
        } else {
          setTabs([...tabs, [newDb, newTable, newView]]);
        }
      }
      setActive([newDb, newTable, view]);
    },
  ];
>>>>>>> 34fd15bf
}

export function useCloseDatabase() {
  const [[activeDb] = [], setActive] = useUrlTable();
  const [tabs, setTabs] = useUrlTabList();
  return ([closeDb]: [database: string]) => {
    if (tabs) {
      const firstIndex = tabs.findIndex(([db]) => db === closeDb);
      if (firstIndex) {
        const filteredTabs = tabs.filter(([db]) => db !== closeDb);
        setTabs(filteredTabs);
        if (activeDb === closeDb) {
          if (filteredTabs.length > 0) {
            setActive(filteredTabs[Math.max(0, firstIndex - 1)]);
          } else {
            setActive(undefined);
          }
        }
      }
    }
  };
}

export function useCloseTable() {
  const [[activeDb, activeTable] = [], setActive] = useUrlTable();
  const [tabs, setTabs] = useUrlTabList();
  return ([closeDb, closeTable]: SpecificTable) => {
    let closeIndex = tabs
      ? tabs.findIndex(([db, table]) => db === closeDb && table === closeTable)
      : -1;
    if (tabs && closeIndex > -1) {
      const newTabs = [
        ...tabs.slice(0, closeIndex),
        ...tabs.slice(closeIndex + 1),
      ];
      setTabs(newTabs);

      if (activeDb === closeDb && activeTable === closeTable) {
        if (newTabs.length > 0) {
          setActive(newTabs[Math.max(0, closeIndex - 1)]);
        } else {
          setActive(undefined);
        }
      }
    }
  };
}<|MERGE_RESOLUTION|>--- conflicted
+++ resolved
@@ -50,39 +50,22 @@
   return useQueryParam<SpecificTable[]>('tableTabs');
 }
 
-<<<<<<< HEAD
-export function useOpenTable() {
-  const [, setActive] = useActiveTable();
-  const [tabs, setTabs] = useTableTabList();
-  const { deselectCell } = useTableSelection();
-
-  return ([newDb, newTable]: SpecificTable) => {
-    deselectCell();
-    if (!tabs) {
-      setTabs([[newDb, newTable]]);
-    } else if (
-      !tabs?.find(
-        ([tabDb, tabTable]) => tabDb === newDb && newTable === tabTable
-      )
-    ) {
-      setTabs([...tabs, [newDb, newTable]]);
-    }
-    setActive([newDb, newTable]);
-  };
-=======
 export function useTableTabList() {
   return useUrlTabList()[0];
 }
+
 export function useActiveTable(): [
   SpecificTable | undefined,
   (_: SpecificTable) => void
 ] {
   const [active, setActive] = useUrlTable();
   const [tabs, setTabs] = useUrlTabList();
+  const { deselectCell } = useTableSelection();
   return [
     active,
     ([newDb, newTable, newView]: SpecificTable) => {
       let view = newView;
+      deselectCell();
       if (!tabs) {
         setTabs([[newDb, newTable, view]]);
       } else {
@@ -103,7 +86,6 @@
       setActive([newDb, newTable, view]);
     },
   ];
->>>>>>> 34fd15bf
 }
 
 export function useCloseDatabase() {
