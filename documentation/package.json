--- conflicted
+++ resolved
@@ -26,19 +26,11 @@
   "dependencies": {
     "@azure/msal-browser": "2.34.0",
     "@codemirror/lang-javascript": "6.1.4",
-<<<<<<< HEAD
-    "@docusaurus/core": "2.3.1",
-    "@docusaurus/preset-classic": "2.3.1",
-    "@docusaurus/remark-plugin-npm2yarn": "2.3.1",
-    "@uiw/codemirror-theme-material": "4.19.9",
-    "@uiw/react-codemirror": "4.19.10",
-=======
     "@docusaurus/core": "2.4.0",
     "@docusaurus/preset-classic": "2.4.0",
     "@docusaurus/remark-plugin-npm2yarn": "2.4.0",
     "@uiw/codemirror-theme-material": "4.19.10",
-    "@uiw/react-codemirror": "4.19.9",
->>>>>>> 8db74776
+    "@uiw/react-codemirror": "4.19.10",
     "clsx": "1.2.1",
     "cross-env": "7.0.3",
     "ieee754": "1.2.1",
