/*!
 * Copyright 2022 Cognite AS
 */

import * as THREE from 'three';
import { LineGeometry } from 'three/examples/jsm/lines/LineGeometry';
import { LineMaterial } from 'three/examples/jsm/lines/LineMaterial';
import { MeasurementLineOptions } from './types';

export class MeasurementLine {
  private _geometry: LineGeometry | null;
  private _material: LineMaterial | null;
  private _position: Float32Array;
<<<<<<< HEAD
  private _distanceToCamera: number;
  private _axisDistance: THREE.Vector3;
  private _xAxisMidPoint: THREE.Vector3;
  private _yAxisMidPoint: THREE.Vector3;
  private _zAxisMidPoint: THREE.Vector3;
=======
  private _distanceToCamera: number = 0;
>>>>>>> e62b47b5

  private readonly _options: MeasurementLineOptions = {
    lineWidth: 0.01,
    color: 0x00ffff
  };

  constructor() {
    this._position = new Float32Array(6);
<<<<<<< HEAD
    this._axisDistance = new THREE.Vector3();
    this._xAxisMidPoint = new THREE.Vector3();
    this._yAxisMidPoint = new THREE.Vector3();
    this._zAxisMidPoint = new THREE.Vector3();
=======
    this._geometry = null;
    this._material = null;
>>>>>>> e62b47b5
  }

  /**
   * Generating Line geometry and create the mesh.
   * @param point Point from where the line will be generated.
   * @param distanceToCamera Distance to camera from the @point
   */
  startLine(point: THREE.Vector3, distanceToCamera: number): THREE.Mesh {
    this._position[0] = this._position[3] = point.x;
    this._position[1] = this._position[4] = point.y;
    this._position[2] = this._position[5] = point.z;

    this._distanceToCamera = distanceToCamera;

    this._geometry = new LineGeometry();
    this._geometry.setPositions(this._position);

    this._material = new LineMaterial({
      color: this._options.color,
      linewidth: this._options.lineWidth,
      depthTest: false,
      worldUnits: true
    });

    const mesh = new THREE.Mesh(this._geometry as THREE.BufferGeometry, this._material);
    //Make sure line are rendered in-front of other objects
    mesh.renderOrder = 1;

    return mesh;
  }

  /**
   * Update the measuring line end point.
   * @param offsetX X Coordinate of the mouse pointer.
   * @param offsetY Y Coordinate of the mouse pointer.
   * @param domElement HTML canvas element.
   * @param camera Reveal camera.
   * @param endPoint Second point of the line to end the measurement.
   */
  updateLine(
    offsetX: number,
    offsetY: number,
    domElement: HTMLElement,
    camera: THREE.Camera,
    endPoint?: THREE.Vector3
  ): void {
    const position = new THREE.Vector3();
    //Check if measurement is ended.
    if (endPoint) {
      position.copy(endPoint);
    } else {
      //Get position based on the mouse pointer X and Y value.
      const mouse = new THREE.Vector2();
      mouse.x = (offsetX / domElement.clientWidth) * 2 - 1;
      mouse.y = -(offsetY / domElement.clientHeight) * 2 + 1;

      const direction = new THREE.Vector3();
      const ray = new THREE.Ray();
      const origin = new THREE.Vector3();

      //Set the origin of the Ray to camera.
      origin.setFromMatrixPosition(camera.matrixWorld);
      ray.origin.copy(origin);
      //Calculate the camera direction.
      direction.set(mouse.x, mouse.y, 0.5).unproject(camera).sub(ray.origin).normalize();
      ray.direction.copy(direction);
      //Note: Using the initial/start point as reference for ray to emit till that distance from camera.
      ray.at(this._distanceToCamera, position);
    }

    this._position[3] = position.x;
    this._position[4] = position.y;
    this._position[5] = position.z;
    //Update the line geometry end point.
    this._geometry?.setPositions(this._position);
  }

  /**
   * Sets Measurement line width and color with @options value.
   * @param options MeasurementLineOptions to set line width and color.
   */
  setOptions(options: MeasurementLineOptions): void {
    this._options.lineWidth = options?.lineWidth ?? this._options.lineWidth;
    this._options.color = options?.color ?? this._options.color;
  }

  /**
   * Get the distance between the measuring line start point & end point.
   * @returns Return distance between start & end point of the line.
   */
  getMeasuredDistance(): number {
    const startPoint = new THREE.Vector3(this._position[0], this._position[1], this._position[2]);
    const endPoint = new THREE.Vector3(this._position[3], this._position[4], this._position[5]);
    return endPoint.distanceTo(startPoint);
  }

  /**
   * Calculate mid point betwen in the Line.
   * @returns Returns mid point between two points.
   */
  getMidPointOnLine(): THREE.Vector3 {
    const startPoint = new THREE.Vector3(this._position[0], this._position[1], this._position[2]);
    const endPoint = new THREE.Vector3(this._position[3], this._position[4], this._position[5]);
    let direction = endPoint.clone().sub(startPoint);
    const length = direction.length();
    direction = direction.normalize().multiplyScalar(length * 0.5);

    return startPoint.clone().add(direction);
  }

  /**
   * Clear all line objects mesh, geometry & material.
   */
  clearObjects(): void {
    if (this._geometry) {
      this._geometry.dispose();
      this._geometry = null;
    }
    if (this._material) {
      this._material.dispose();
      this._material = null;
    }
  }

  /**
   * Create X, Y, Z axis line distance meshes.
   * @returns Returns axis line mesh.
   */
  getAxisLines(): THREE.Mesh[] {
    this._axisDistance.y = this._position[0] - this._position[3];
    this._axisDistance.x = this._position[1] - this._position[4];
    this._axisDistance.z = this._position[2] - this._position[5];

    //Vertical distance line
    let yAxisLinePosition = new Float32Array(6);
    yAxisLinePosition = this._position.slice();
    yAxisLinePosition[3] += this._axisDistance.y;
    yAxisLinePosition[5] += this._axisDistance.z;
    const verticalLine = this.addLine(yAxisLinePosition, 0x00ff00);
    this._yAxisMidPoint = this.setAxisMidPosition(yAxisLinePosition);

    //Horizontal distance line
    const xAxisLinePosition = new Float32Array(6);
    xAxisLinePosition.set(yAxisLinePosition.slice(3, 6), 0);
    xAxisLinePosition[3] = yAxisLinePosition[3];
    xAxisLinePosition[4] = yAxisLinePosition[4];
    xAxisLinePosition[5] = yAxisLinePosition[5] - this._axisDistance.z;
    const horizontalLine = this.addLine(xAxisLinePosition, 0xff0000);
    this._xAxisMidPoint = this.setAxisMidPosition(xAxisLinePosition);

    //Depth distance line
    const zAxisLinePosition = new Float32Array(6);
    zAxisLinePosition[4] += this._axisDistance.y;
    zAxisLinePosition.set(xAxisLinePosition.slice(3, 6), 0);
    zAxisLinePosition[3] = xAxisLinePosition[3] - this._axisDistance.y;
    zAxisLinePosition[4] = xAxisLinePosition[4];
    zAxisLinePosition[5] = xAxisLinePosition[5];
    const depthLine = this.addLine(zAxisLinePosition, 0x0000ff);
    this._zAxisMidPoint = this.setAxisMidPosition(zAxisLinePosition);

    return [verticalLine, horizontalLine, depthLine];
  }

  getAxisDistances(): THREE.Vector3 {
    return this._axisDistance;
  }

  getAxisMidPoints(): THREE.Vector3[] {
    return [this._yAxisMidPoint, this._zAxisMidPoint, this._xAxisMidPoint];
  }

  private addLine(position: Float32Array, color: number): THREE.Mesh {
    const axesLine = new LineGeometry();
    axesLine.setPositions(position);
    const axesLineMaterial = new LineMaterial({
      color: color,
      linewidth: this._options.lineWidth / 2,
      depthTest: false,
      worldUnits: true
    });
    const axesLineMesh = new THREE.Mesh(axesLine, axesLineMaterial);
    axesLineMesh.renderOrder = 1;

    return axesLineMesh;
  }

  private setAxisMidPosition(position: Float32Array): THREE.Vector3 {
    const tempPosition = this._position;
    this._position = position;
    const midPoint = this.getMidPointOnLine();
    this._position = tempPosition;

    return midPoint;
  }
}<|MERGE_RESOLUTION|>--- conflicted
+++ resolved
@@ -11,15 +11,11 @@
   private _geometry: LineGeometry | null;
   private _material: LineMaterial | null;
   private _position: Float32Array;
-<<<<<<< HEAD
-  private _distanceToCamera: number;
   private _axisDistance: THREE.Vector3;
   private _xAxisMidPoint: THREE.Vector3;
   private _yAxisMidPoint: THREE.Vector3;
   private _zAxisMidPoint: THREE.Vector3;
-=======
   private _distanceToCamera: number = 0;
->>>>>>> e62b47b5
 
   private readonly _options: MeasurementLineOptions = {
     lineWidth: 0.01,
@@ -28,15 +24,12 @@
 
   constructor() {
     this._position = new Float32Array(6);
-<<<<<<< HEAD
     this._axisDistance = new THREE.Vector3();
     this._xAxisMidPoint = new THREE.Vector3();
     this._yAxisMidPoint = new THREE.Vector3();
     this._zAxisMidPoint = new THREE.Vector3();
-=======
     this._geometry = null;
     this._material = null;
->>>>>>> e62b47b5
   }
 
   /**
