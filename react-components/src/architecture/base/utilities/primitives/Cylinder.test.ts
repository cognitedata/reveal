--- conflicted
+++ resolved
@@ -73,15 +73,9 @@
     expect(primitive.isPointInside(point, new Matrix4())).toBe(false);
   });
 
-<<<<<<< HEAD
-  test('should filter out points inside cylinder', () => {
-    const points = [];
-    const random = new Random();
-=======
   test('should only return points inside cylinder', () => {
     const points = [];
     const random = new Random(42);
->>>>>>> 58d1b5fe
 
     const cylinder = new Cylinder();
     cylinder.radius = 2;
