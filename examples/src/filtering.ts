--- conflicted
+++ resolved
@@ -26,10 +26,6 @@
     }
   };
 
-  const scene = new THREE.Scene();
-  const cadModel = await loadCadModelFromCdfOrUrl(modelId);
-  const cadNode = new CadNode(cadModel, { nodeAppearance });
-
   const gui = new dat.GUI();
   gui.add(settings, 'treeIndices').onChange(() => {
     const indices = settings.treeIndices
@@ -45,13 +41,10 @@
     shadingNeedsUpdate = true;
   });
 
-<<<<<<< HEAD
-=======
   const scene = new THREE.Scene();
   const cadModel = await loadCadModelFromCdfOrUrl(modelId, await createClientIfNecessary(modelId));
-  const cadNode = new reveal_threejs.CadNode(cadModel, { shading });
+  const cadNode = new CadNode(cadModel, { nodeAppearance });
 
->>>>>>> ac1eab65
   scene.add(cadNode);
 
   const renderer = new THREE.WebGLRenderer();
