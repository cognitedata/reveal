--- conflicted
+++ resolved
@@ -7,22 +7,12 @@
 import { DemoWrapper } from '../../src/components/DemoWrapper';
 import { Cognite3DModel, Cognite3DViewer } from '@cognite/reveal';
 
-<<<<<<< HEAD
 Reveal supports updating the color of individual objects by providing [tree indices to identify 3D nodes](../concepts.md).
 
 <DemoWrapper modelId={4715379429968321} revisionId={5688854005909501} name="Cognite3DViewerDemo" />
 
 ## Update all node colors
 
-=======
-Reveal supports updating the color of individual objects by providing [tree indices to identify 3D nodes](../concepts.md). 
-
-# Examples
-
-<DemoWrapper modelId={4715379429968321} revisionId={5688854005909501} name="Cognite3DViewerDemo" />
-
-## Update all node colors
->>>>>>> f6513622
 To update the colors of all nodes, loop over all tree indices in the model and update the colors
 accordingly:
 
@@ -52,19 +42,17 @@
 model.resetAllNodeColors();
 `}
 </LiveCodeSnippet>
+
 <!-- TODO 2020-08-25 larsmoa: Add example for subtree when endpoints for mapping treeIndex <> nodeId are ready
+
 ## Update the colors of a subtree
 
-<<<<<<< HEAD
-=======
-## Update the colors of a subtree
->>>>>>> f6513622
 The 3D nodes are organized in a tree structure, where e.g. equipment will have many sub-components. In 
 order to update the colors of equipment it's typically necessary to apply the same color to the entire
 subtree. Reveal supports this through the use of `Cognite3DModel.setNodesColorsByTreeIndex` with `applyToChildren`
 set to `true`:
 <LiveCodeSnippet>
 {`
-model.setNodeColorByTreeIndex(122, 240, 100, 60, true /* apply to children */);
+model.setNodeColorByTreeIndex(122, 240, 100, 60, applyToChildren=true);
 `}
 </LiveCodeSnippet> -->