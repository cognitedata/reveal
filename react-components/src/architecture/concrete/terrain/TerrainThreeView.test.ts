import { beforeEach, describe, expect, test } from 'vitest';
import { createFractalRegularGrid2 } from './geometry/createFractalRegularGrid2';
import { Range3 } from '../../base/utilities/geometry/Range3';
import { TerrainDomainObject } from './TerrainDomainObject';
import { LineSegments, Mesh, Object3D, Vector3 } from 'three';
import { TerrainThreeView } from './TerrainThreeView';
import {
  addView,
  expectVisibleChildren,
  expectVisibleChildrenOfType
} from '#test-utils/architecture/viewUtil';
import { DomainObjectChange } from '../../base/domainObjectsHelpers/DomainObjectChange';
import { Changes } from '../../base/domainObjectsHelpers/Changes';
import { CDF_TO_VIEWER_TRANSFORMATION } from '@cognite/reveal';
import { Random } from '../../base/utilities/misc/Random';

describe(TerrainThreeView.name, () => {
  let domainObject: TerrainDomainObject;
  let view: TerrainThreeView;

  beforeEach(() => {
    domainObject = createTerrainDomainObject();
    view = new TerrainThreeView();
    addView(domainObject, view);
  });

  test('should have initial state', () => {
    checkVisibleChildren(view, 1, 1);
  });

  test('should have correct bounding box', () => {
    const range = domainObject.grid?.boundingBox;
    expect(range).toBeDefined();
    if (range === undefined) {
      return;
    }
    const boundingBoxOfGrid = range.getBox();
    boundingBoxOfGrid.applyMatrix4(CDF_TO_VIEWER_TRANSFORMATION);
    const boundingBoxOfView = view.boundingBox;
    expect(boundingBoxOfView).toStrictEqual(boundingBoxOfGrid);
  });

  test('children of the view should changed when toggle showContours', () => {
    const renderStyle = domainObject.renderStyle;
    expect(renderStyle).toBeDefined();
    if (renderStyle === undefined) {
      return;
    }
    renderStyle.showContours = false;
    view.update(new DomainObjectChange(Changes.renderStyle));
    checkVisibleChildren(view, 0, 1);

    renderStyle.showContours = true;
    view.update(new DomainObjectChange(Changes.renderStyle));
    checkVisibleChildren(view, 1, 1);
  });

  test('children of the view should changed when toggle showSolid', () => {
    const renderStyle = domainObject.renderStyle;
    expect(renderStyle).toBeDefined();
    if (renderStyle === undefined) {
      return;
    }
    renderStyle.showSolid = false;
    view.update(new DomainObjectChange(Changes.renderStyle));
    checkVisibleChildren(view, 1, 0);

    renderStyle.showSolid = true;
    view.update(new DomainObjectChange(Changes.renderStyle));
    checkVisibleChildren(view, 1, 1);
  });
});

export function createTerrainDomainObject(): TerrainDomainObject {
<<<<<<< HEAD
  const random = new Random();
=======
  const random = new Random(42);
>>>>>>> 58d1b5fe
  const domainObject = new TerrainDomainObject();
  const range = new Range3(new Vector3(0, 0, 0), new Vector3(1000, 1000, 200));
  domainObject.grid = createFractalRegularGrid2(range, random, 4, 0.3);
  return domainObject;
}

function checkVisibleChildren(
  view: TerrainThreeView,
  lineSegmentCount: number,
  meshCount: number
): void {
  expect(view.object).toBeInstanceOf(Object3D);
  expectVisibleChildrenOfType(view, LineSegments, lineSegmentCount);
  expectVisibleChildrenOfType(view, Mesh, meshCount);
  expectVisibleChildren(view, lineSegmentCount + meshCount);
}<|MERGE_RESOLUTION|>--- conflicted
+++ resolved
@@ -72,11 +72,7 @@
 });
 
 export function createTerrainDomainObject(): TerrainDomainObject {
-<<<<<<< HEAD
-  const random = new Random();
-=======
   const random = new Random(42);
->>>>>>> 58d1b5fe
   const domainObject = new TerrainDomainObject();
   const range = new Range3(new Vector3(0, 0, 0), new Vector3(1000, 1000, 200));
   domainObject.grid = createFractalRegularGrid2(range, random, 4, 0.3);
