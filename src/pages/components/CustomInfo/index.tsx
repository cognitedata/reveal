import React, { useState } from 'react';
import { Button, Colors, Icon, Tooltip, Infobox } from '@cognite/cogs.js';
import styled from 'styled-components';
import DeleteConfirmModal from '../DeleteConfirmModal';
import { useTranslation } from 'common/i18n';

const CustomInfo = (props: any) => {
  const { t } = useTranslation();
  const {
    type,
    alertTitle,
    alertMessage,
    alertBtnType,
    alertBtnLabel,
    alertBtnDisabled,
    helpEnabled,
    helpTooltipMessage,
    confirmTitle,
    confirmMessage,
    confirmLabel,
    onClickConfirm,
    hideModal = false,
  } = props;

  const [isModalVisible, setIsModalVisible] = useState(false);

  const closeConfirmModal = () => {
    setIsModalVisible(false);
  };

  const showConfirmModal = () => {
    setIsModalVisible(true);
  };

  const handleSubmit = () => {
    onClickConfirm();
    closeConfirmModal();
  };

  return (
    <StyledInfoboxContainer>
      <Infobox type={type || 'neutral'} title={alertTitle || t('info')}>
        {alertMessage}
        <StyledDisableButtonSection>
          {alertBtnLabel && (
            <Button
              disabled={alertBtnDisabled}
              onClick={showConfirmModal}
              type={alertBtnType || 'normal'}
            >
              {alertBtnLabel}
            </Button>
          )}
          {helpEnabled && (
            <Tooltip content={helpTooltipMessage}>
              <StyledHelpIcon size={20} type="HelpFilled" />
            </Tooltip>
          )}
        </StyledDisableButtonSection>
<<<<<<< HEAD
        {!hideModal && (
          <DeleteConfirmModal
            isOpen={isModalVisible}
            confirmTitle={confirmTitle || alertTitle || CONFIRM}
            confirmMessage={confirmMessage}
            confirmLabel={confirmLabel || DELETE}
            onCancel={closeConfirmModal}
            onConfirm={handleSubmit}
          />
        )}
=======
        <DeleteConfirmModal
          isOpen={isModalVisible}
          confirmTitle={confirmTitle || alertTitle || t('confirm')}
          confirmMessage={confirmMessage}
          confirmLabel={confirmLabel || t('delete')}
          onCancel={closeConfirmModal}
          onConfirm={handleSubmit}
        />
>>>>>>> 43ca2640
      </Infobox>
    </StyledInfoboxContainer>
  );
};

const StyledInfoboxContainer = styled.div`
  margin-bottom: 18px;
`;

const StyledDisableButtonSection = styled.div`
  align-items: center;
  display: flex;
`;

export const StyledHelpIcon = styled(Icon)`
  color: ${Colors['text-hint']};
  margin: 4px 0 0 8px;
`;

export default CustomInfo;<|MERGE_RESOLUTION|>--- conflicted
+++ resolved
@@ -57,27 +57,16 @@
             </Tooltip>
           )}
         </StyledDisableButtonSection>
-<<<<<<< HEAD
         {!hideModal && (
           <DeleteConfirmModal
             isOpen={isModalVisible}
-            confirmTitle={confirmTitle || alertTitle || CONFIRM}
+            confirmTitle={confirmTitle || alertTitle || t('confirm')}
             confirmMessage={confirmMessage}
-            confirmLabel={confirmLabel || DELETE}
+            confirmLabel={confirmLabel || t('delete')}
             onCancel={closeConfirmModal}
             onConfirm={handleSubmit}
           />
         )}
-=======
-        <DeleteConfirmModal
-          isOpen={isModalVisible}
-          confirmTitle={confirmTitle || alertTitle || t('confirm')}
-          confirmMessage={confirmMessage}
-          confirmLabel={confirmLabel || t('delete')}
-          onCancel={closeConfirmModal}
-          onConfirm={handleSubmit}
-        />
->>>>>>> 43ca2640
       </Infobox>
     </StyledInfoboxContainer>
   );
