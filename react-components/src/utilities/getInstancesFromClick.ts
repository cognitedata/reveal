--- conflicted
+++ resolved
@@ -98,28 +98,7 @@
   ) {
     instanceReferences.push(intersection.volumeMetadata.assetRef);
   }
-
-<<<<<<< HEAD
-  const annotations = await fetchAnnotationsForModel(
-    intersection.model.modelIdentifier.modelId,
-    intersection.model.modelIdentifier.revisionId,
-    [assetExternalId],
-    caches.pointCloudAnnotationCache
-  );
-
-  return (
-    annotations
-      ?.map((annotation) => {
-        if ('id' in annotation.asset) {
-          return { id: annotation.asset.id };
-        }
-        return undefined;
-      })
-      .filter((ref) => ref !== undefined) ?? EMPTY_ARRAY
-  );
-=======
   return instanceReferences;
->>>>>>> 6b60b494
 }
 
 function getPointCloudFdmInstancesFromIntersection(
