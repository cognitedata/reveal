--- conflicted
+++ resolved
@@ -185,16 +185,10 @@
 
     this.set360CameraManager();
 
-<<<<<<< HEAD
-    revisionToEnter.image360Visualization.visible = true;
-=======
     const imageCollection = this._image360Facade.getCollectionContainingEntity(image360Entity);
     lastEntered360ImageEntity?.icon.setVisibility(imageCollection.isCollectionVisible);
     image360Entity.icon.setVisibility(false);
-
-    const image360Visualization = image360Entity.image360Visualization;
-    image360Visualization.visible = true;
->>>>>>> 1b26cde6
+    revisionToEnter.image360Visualization.visible = true;
     this._image360Facade.allIconCullingScheme = 'proximity';
     this._image360Facade.allHoverIconsVisibility = false;
 
@@ -341,22 +335,13 @@
   public exit360Image(): void {
     this._image360Facade.allIconCullingScheme = 'clustered';
     if (this._interactionState.currentImage360Entered !== undefined) {
-<<<<<<< HEAD
-      this._image360Facade.collections
-        .filter(imageCollection =>
-          imageCollection.image360Entities.includes(this._interactionState.currentImage360Entered!)
-        )
-        .forEach(imageCollection => imageCollection.events.image360Exited.fire());
-      this._interactionState.currentImage360Entered.getActiveRevision().image360Visualization.visible = false;
-=======
       const imageCollection = this._image360Facade.getCollectionContainingEntity(
         this._interactionState.currentImage360Entered
       );
       this._interactionState.currentImage360Entered.icon.setVisibility(imageCollection.isCollectionVisible);
       imageCollection.events.image360Exited.fire();
 
-      this._interactionState.currentImage360Entered.image360Visualization.visible = false;
->>>>>>> 1b26cde6
+      this._interactionState.currentImage360Entered.getActiveRevision().image360Visualization.visible = false;
       this._interactionState.currentImage360Entered = undefined;
       this._interactionState.revisionSelectedForEntry = undefined;
       MetricsLogger.trackEvent('360ImageExited', {});
