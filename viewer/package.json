--- conflicted
+++ resolved
@@ -42,12 +42,7 @@
     ]
   },
   "devDependencies": {
-<<<<<<< HEAD
-    "@cognite/sdk": "^2.29.0",
-=======
     "@cognite/sdk": "^2.32.0",
-    "@cognite/tslint-config-cognite-3d": "^1.0.4",
->>>>>>> 3ef5539d
     "@types/gl-matrix": "^2.4.5",
     "@types/jest": "^26.0.3",
     "@types/node": "^14.0.14",
