/*!
 * Copyright 2020 Cognite AS
 */

import * as THREE from 'three';
import * as TWEEN from '@tweenjs/tween.js';
<<<<<<< HEAD
=======
import * as reveal from '@cognite/reveal/experimental';
>>>>>>> b49c2ab5

import CameraControls from 'camera-controls';
import { createPathNode, createTextSpriteNode } from './utils/scene-elements';
import { getParamsFromURL, createRenderManager } from './utils/example-helpers';
import { CogniteClient } from '@cognite/sdk';
import { RenderManager, LocalHostRevealManager, CadNode, RevealManager } from '@cognite/reveal';

CameraControls.install({ THREE });

/**
 * This example combines uses html2canvas (https://html2canvas.hertzen.com/) to embed a
 * DOM element through a Canvas in ThreeJS.
 */
async function main() {
  const { project, modelUrl, modelRevision } = getParamsFromURL({ project: 'publicdata', modelUrl: 'primitives' });
  const client = new CogniteClient({ appId: 'reveal.example.custom-scene' });
  client.loginWithOAuth({ project });

  const scene = new THREE.Scene();
  const revealManager: RenderManager = createRenderManager(modelRevision !== undefined ? 'cdf' : 'local', client);

  let model: CadNode;
  if (revealManager instanceof LocalHostRevealManager && modelUrl !== undefined) {
    model = await revealManager.addModel('cad', modelUrl);
  } else if (revealManager instanceof RevealManager && modelRevision !== undefined) {
    model = await revealManager.addModel('cad', modelRevision);
  } else {
    throw new Error('Need to provide either project & model OR modelUrl as query parameters');
  }
  scene.add(model);

  const camera = new THREE.PerspectiveCamera(75, window.innerWidth / window.innerHeight, 0.5, 10000);
  const renderer = new THREE.WebGLRenderer();
  renderer.setClearColor('#000000');
  renderer.setSize(window.innerWidth, window.innerHeight);

  const controls = new CameraControls(camera, renderer.domElement);
  const pos = new THREE.Vector3(100, 100, 100);
  const target = new THREE.Vector3(0, 0, 0);
  controls.setLookAt(pos.x, pos.y, pos.z, target.x, target.y, target.z);
  controls.update(0.0);

  // Some custom content
  const path = [
    new THREE.Vector3(8.58, 0.62, -2.32),
    new THREE.Vector3(7.96, 0.62, -9.86),
    new THREE.Vector3(10.62, 0.62, -9.86),
    new THREE.Vector3(11.06, 0.62, -7.2)
  ];
  const pathNode = createPathNode(path);
  scene.add(pathNode);

  const spriteDefinitions = [
    { pos: new THREE.Vector3(8.58, 0.62, -2.32), text: 'R-AB-98' },
    { pos: new THREE.Vector3(10.62, 0.62, -9.86), text: 'K-CC-12' },
    { pos: new THREE.Vector3(11.06, 0.62, -7.2), text: 'R-MN-42' }
  ];
  const textSpritesNdoe = createTextSpriteNode(spriteDefinitions);
  scene.add(textSpritesNdoe);

  // Render loop
  const clock = new THREE.Clock();
  const render = () => {
    const delta = clock.getDelta();
    const controlsNeedUpdate = controls.update(delta);

    if (controlsNeedUpdate) {
      revealManager.update(camera);
    }

    if (controlsNeedUpdate || revealManager.needsRedraw) {
      renderer.render(scene, camera);
      revealManager.resetRedraw();
    }

    TWEEN.update();

    requestAnimationFrame(render);
  };
  render();

  document.body.appendChild(renderer.domElement);
  (window as any).scene = scene;
  (window as any).THREE = THREE;
  (window as any).camera = camera;
  (window as any).controls = controls;
}

main();<|MERGE_RESOLUTION|>--- conflicted
+++ resolved
@@ -4,16 +4,12 @@
 
 import * as THREE from 'three';
 import * as TWEEN from '@tweenjs/tween.js';
-<<<<<<< HEAD
-=======
 import * as reveal from '@cognite/reveal/experimental';
->>>>>>> b49c2ab5
 
 import CameraControls from 'camera-controls';
 import { createPathNode, createTextSpriteNode } from './utils/scene-elements';
 import { getParamsFromURL, createRenderManager } from './utils/example-helpers';
 import { CogniteClient } from '@cognite/sdk';
-import { RenderManager, LocalHostRevealManager, CadNode, RevealManager } from '@cognite/reveal';
 
 CameraControls.install({ THREE });
 
@@ -27,12 +23,15 @@
   client.loginWithOAuth({ project });
 
   const scene = new THREE.Scene();
-  const revealManager: RenderManager = createRenderManager(modelRevision !== undefined ? 'cdf' : 'local', client);
+  const revealManager: reveal.RenderManager = createRenderManager(
+    modelRevision !== undefined ? 'cdf' : 'local',
+    client
+  );
 
-  let model: CadNode;
-  if (revealManager instanceof LocalHostRevealManager && modelUrl !== undefined) {
+  let model: reveal.CadNode;
+  if (revealManager instanceof reveal.LocalHostRevealManager && modelUrl !== undefined) {
     model = await revealManager.addModel('cad', modelUrl);
-  } else if (revealManager instanceof RevealManager && modelRevision !== undefined) {
+  } else if (revealManager instanceof reveal.RevealManager && modelRevision !== undefined) {
     model = await revealManager.addModel('cad', modelRevision);
   } else {
     throw new Error('Need to provide either project & model OR modelUrl as query parameters');
