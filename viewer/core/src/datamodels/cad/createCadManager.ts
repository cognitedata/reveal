--- conflicted
+++ resolved
@@ -17,39 +17,15 @@
 
 import { ModelDataProvider, ModelMetadataProvider } from '@reveal/modeldata-api';
 
-<<<<<<< HEAD
-export function createCadManager<TModelIdentifier>(
-  modelMetadataProvider: ModelMetadataProvider<TModelIdentifier>,
-  modelDataClient: ModelDataClient,
-=======
 export function createCadManager(
   modelMetadataProvider: ModelMetadataProvider,
   modelDataProvider: ModelDataProvider,
->>>>>>> 64a7344f
   renderer: THREE.WebGLRenderer,
   materialManager: CadMaterialManager,
   occludingGeometryProvider: OccludingGeometryProvider,
   options: RevealOptions
-<<<<<<< HEAD
-): CadManager<TModelIdentifier> {
-  const cadModelFactory = new CadModelFactory<TModelIdentifier>(
-    materialManager,
-    modelMetadataProvider,
-    modelDataClient
-  );
-=======
 ): CadManager {
-  const cadMetadataParser = new CadMetadataParser();
-  const cadModelMetadataRepository = new CadModelMetadataRepository(
-    modelMetadataProvider,
-    modelDataProvider,
-    cadMetadataParser
-  );
-  const cadModelFactory = new CadModelFactory(materialManager);
-  const modelDataParser = new CadSectorParser();
-  const modelDataTransformer = new SimpleAndDetailedToSector3D(materialManager);
-  const cachedSectorRepository = new CachedRepository(modelDataProvider, modelDataParser, modelDataTransformer);
->>>>>>> 64a7344f
+  const cadModelFactory = new CadModelFactory(materialManager, modelMetadataProvider, modelDataProvider);
   const { internal } = options;
   const sectorCuller =
     internal && internal.sectorCuller
