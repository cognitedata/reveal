--- conflicted
+++ resolved
@@ -55,8 +55,7 @@
       p[2] <= this.max[2]
     );
   }
-<<<<<<< HEAD
-
+  
   intersectsBox(b: Box3): boolean {
     const a = this;
     return (
@@ -68,6 +67,4 @@
       a.max[2] >= b.min[2]
     );
   }
-=======
->>>>>>> ab762ca9
 }