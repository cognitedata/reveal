import React, { useMemo, useState } from 'react';

import { Flex, Loader, Title, Colors } from '@cognite/cogs.js';
import { Alert } from 'antd';
import { sortBy } from 'lodash';
import { AutoResizer } from 'react-base-table';
import styled from 'styled-components';

import { useActiveTableContext } from 'contexts';
import { useFilteredColumns } from 'hooks/table-filters';
import {
  useQuickProfile,
  useFullProfile,
  useColumnType,
  useProfileResultType,
  ColumnProfile,
} from 'hooks/profiling-service';

<<<<<<< HEAD
import ProfileRow, { TableData } from './ProfileRow';
import {
  ProfileStatusMessage,
  ProfileCoverageLabel,
} from 'components/ProfileStatus';
=======
import { FilterBar } from 'containers/Spreadsheet/FilterBar';
import ProfileRow from './ProfileRow';
import ProfileTableHeader from './ProfileTableHeader';
import ProfileCoverageLabel, {
  ProfileResultType,
} from './ProfileCoverageLabel';
import ProfileStatusMessage from './ProfileStatusMessage';
>>>>>>> 6d3cb87b

export type SortableColumn = keyof ColumnProfile;

export const Profiling = (): JSX.Element => {
  const { database, table } = useActiveTableContext();
  const { isFetched: areTypesFetched } = useColumnType(database, table);

  const fullProfile = useFullProfile({
    database,
    table,
  });

  const limitProfile = useQuickProfile({
    database,
    table,
  });

  const {
    data = { columns: [], rowCount: 0 },
    isLoading,
    isError,
    error,
  } = fullProfile.isFetched ? fullProfile : limitProfile;

<<<<<<< HEAD
  const profileResultType = useProfileResultType(database, table);
=======
  const [sortKey, _setSortKey] = useState<SortableColumn>('label');
  const [sortReversed, _setSortReversed] = useState(false);

  let profileResultType: ProfileResultType = 'running';
  if (fullProfile.data?.rowCount === FULL_PROFILE_LIMIT) {
    profileResultType = 'partial';
  } else if (fullProfile.isFetched) {
    profileResultType = 'complete';
  }
>>>>>>> 6d3cb87b

  const setSortKey = (key: SortableColumn) => {
    const reverse = sortKey === key;
    _setSortKey(key);
    if (reverse) {
      _setSortReversed(!sortReversed);
    }
  };

  const filteredColumns = useFilteredColumns(data.columns);

  const columnList = useMemo(() => {
    const columns = sortBy(filteredColumns, sortKey);
    if (sortReversed) {
      return columns.reverse();
    }
    return columns;
  }, [filteredColumns, sortKey, sortReversed]);

  if (isLoading) {
    return <Loader />;
  }

  if (isError) {
    return (
      <div>
        <Alert
          type="error"
          message="Profiling service error"
          description={JSON.stringify(error, null, 2)}
        />
      </div>
    );
  }

  return (
    <RootFlex direction="column">
      <ProfileStatusMessage resultType={profileResultType} />
      <Title level={4}>Table summary</Title>
      <CardsFlex direction="row">
        <Card className="z-2">
          <header>Rows profiled</header>
          <Flex direction="row" justifyContent="space-between">
            <StyledCount $isRunning={!fullProfile.isFetched}>
              {data.rowCount}
            </StyledCount>
            <ProfileCoverageLabel
              coverageType="rows"
              resultType={profileResultType}
            />
          </Flex>
        </Card>
        <Card className="z-2">
          <header>Columns profiled</header>
          <Flex direction="row" justifyContent="space-between">
            <StyledCount $isRunning={!fullProfile.isFetched}>
              {Object.values(data.columns).length}
            </StyledCount>
            <ProfileCoverageLabel
              coverageType="columns"
              resultType={profileResultType}
            />
          </Flex>
        </Card>
      </CardsFlex>
      <Flex style={{ width: '100%', paddingBottom: '8px' }}>
        <FilterBar areTypesFetched={areTypesFetched} />
      </Flex>
      <Flex style={{ width: '100%', height: '100%' }}>
        <AutoResizer>
          {({ width, height }) => (
            <div style={{ width, height }}>
              <Table>
                <ProfileTableHeader
                  sortKey={sortKey}
                  setSortKey={setSortKey}
                  sortReversed={sortReversed}
                  setSortReversed={_setSortReversed}
                />
                <tbody>
                  {columnList.map((column) => (
                    <ProfileRow
                      key={column.label}
                      allCount={data.rowCount}
                      profile={column}
                    />
                  ))}
                </tbody>
              </Table>
              <div style={{ height: '24px' }} />
            </div>
          )}
        </AutoResizer>
      </Flex>
    </RootFlex>
  );
};

const Card = styled.div`
  padding: 16px;
  margin: 10px 10px 20px 0;
  border: 1px solid ${Colors['greyscale-grey3'].hex()};
  border-radius: 8px;
  min-width: 277px;
  header {
    display: block;
    font-size: 16px;
    line-height: 20px;
    font-weight: 600;
    margin-bottom: 20px;
  }
  .count {
    color: ${Colors['greyscale-grey9'].hex()};
    font-weight: 900;
    font-size: 24px;
    line-height: 32px;
  }
  .coverage {
    padding: 8px 12px;
    color: #22633c;
    background: rgba(57, 162, 99, 0.12);
    border-radius: 6px;
  }
  .coverage.running {
    color: black;
    background: rgb(247 97 97 / 12%);
  }
`;

const RootFlex = styled(Flex)`
  padding: 36px 24px 24px;
  height: 100%;
`;

const CardsFlex = styled(Flex)`
  padding: 24px 0;
`;
const Table = styled.table`
  margin: 0;
  width: 100%;
  border-radius: 8px;
  border-collapse: separate;
  border-spacing: 0;
  overflow: hidden;
  border: 1px solid ${Colors['greyscale-grey4'].hex()};
`;

const StyledCount = styled.div<{ $isRunning?: boolean }>`
  color: ${({ $isRunning }) =>
    $isRunning ? Colors['text-hint'].hex() : Colors['greyscale-grey9'].hex()};
  font-weight: 900;
  font-size: 24px;
  line-height: 32px;
  margin-bottom: 0;
`;<|MERGE_RESOLUTION|>--- conflicted
+++ resolved
@@ -16,21 +16,13 @@
   ColumnProfile,
 } from 'hooks/profiling-service';
 
-<<<<<<< HEAD
-import ProfileRow, { TableData } from './ProfileRow';
+import { FilterBar } from 'containers/Spreadsheet/FilterBar';
 import {
   ProfileStatusMessage,
   ProfileCoverageLabel,
 } from 'components/ProfileStatus';
-=======
-import { FilterBar } from 'containers/Spreadsheet/FilterBar';
+import ProfileTableHeader from './ProfileTableHeader';
 import ProfileRow from './ProfileRow';
-import ProfileTableHeader from './ProfileTableHeader';
-import ProfileCoverageLabel, {
-  ProfileResultType,
-} from './ProfileCoverageLabel';
-import ProfileStatusMessage from './ProfileStatusMessage';
->>>>>>> 6d3cb87b
 
 export type SortableColumn = keyof ColumnProfile;
 
@@ -55,19 +47,9 @@
     error,
   } = fullProfile.isFetched ? fullProfile : limitProfile;
 
-<<<<<<< HEAD
   const profileResultType = useProfileResultType(database, table);
-=======
   const [sortKey, _setSortKey] = useState<SortableColumn>('label');
   const [sortReversed, _setSortReversed] = useState(false);
-
-  let profileResultType: ProfileResultType = 'running';
-  if (fullProfile.data?.rowCount === FULL_PROFILE_LIMIT) {
-    profileResultType = 'partial';
-  } else if (fullProfile.isFetched) {
-    profileResultType = 'complete';
-  }
->>>>>>> 6d3cb87b
 
   const setSortKey = (key: SortableColumn) => {
     const reverse = sortKey === key;
