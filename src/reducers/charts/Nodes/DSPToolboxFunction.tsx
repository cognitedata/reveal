--- conflicted
+++ resolved
@@ -214,7 +214,8 @@
             ) : (
               <Input
                 id={param}
-                value={functionData[param] || _default || ''}
+                defaultValue={_default || ''}
+                value={functionData[param] || ''}
                 onChange={({ target }: React.ChangeEvent<HTMLInputElement>) => {
                   onUpdateNode({
                     functionData: {
@@ -231,48 +232,6 @@
     );
   };
 
-<<<<<<< HEAD
-      {functionData?.toolFunction?.parameters?.length > 0 &&
-        (functionData?.toolFunction?.parameters || []).map(
-          ({ param, type, default: _default }: DSPFunctionParameter) => {
-            return (
-              <div style={{ marginTop: 8 }}>
-                <h4>{param}</h4>
-                {type === DSPFunctionParameterType.boolean ? (
-                  <Checkbox
-                    onChange={(nextState: boolean) => {
-                      onUpdateNode({
-                        functionData: {
-                          ...node.functionData,
-                          [param]: nextState,
-                        },
-                      });
-                    }}
-                    name={param}
-                    value={functionData[param]}
-                  />
-                ) : (
-                  <Input
-                    id={param}
-                    defaultValue={_default || ''}
-                    value={functionData[param] || ''}
-                    onChange={({
-                      target,
-                    }: React.ChangeEvent<HTMLInputElement>) => {
-                      onUpdateNode({
-                        functionData: {
-                          ...node.functionData,
-                          [param]: transformParamInput(type, target.value),
-                        },
-                      });
-                    }}
-                  />
-                )}
-              </div>
-            );
-          }
-        )}
-=======
   const hasParameters = functionData?.toolFunction?.parameters?.length > 0;
 
   const parameters = hasParameters
@@ -286,7 +245,6 @@
       {isLoading && <Icon style={{ color: 'white' }} type="Loading" />}
       {operations && renderAvailableOperations(operations)}
       {hasParameters && renderParameter(parameters)}
->>>>>>> d7b22299
     </ToolFunctionWrapper>
   );
 };
