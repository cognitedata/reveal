--- conflicted
+++ resolved
@@ -30,13 +30,8 @@
 export default meta;
 type Story = StoryObj<typeof meta>;
 
-<<<<<<< HEAD
-const MyCustomToolbar = styled(withSuppressRevealEvents(withCameraStateUrlParam(ToolBar)))`
-  position: absolute !important;
-=======
 const MyCustomToolbar = styled(withSuppressRevealEvents(ToolBar))`
   position: absolute;
->>>>>>> 273458cc
   right: 20px;
   top: 70px;
 `;
