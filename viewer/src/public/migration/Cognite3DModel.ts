--- conflicted
+++ resolved
@@ -46,17 +46,9 @@
   readonly revisionId: number;
   /** @internal */
   readonly cadNode: CadNode;
-<<<<<<< HEAD
-  readonly nodeColors: Map<number, [number, number, number]>;
-  readonly selectedNodes: Set<number>;
-  readonly hiddenNodes: Set<number>;
-  readonly client: CogniteClient;
-  readonly nodeIdAndTreeIndexMaps: NodeIdAndTreeIndexMaps;
-=======
->>>>>>> b85e0a88
 
   private readonly cadModel: CadModelMetadata;
-  private readonly nodeColors: Map<number, [number, number, number, number]>;
+  private readonly nodeColors: Map<number, [number, number, number]>;
   private readonly selectedNodes: Set<number>;
   private readonly hiddenNodes: Set<number>;
   private readonly client: CogniteClient;
