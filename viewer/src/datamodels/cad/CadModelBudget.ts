/*!
 * Copyright 2020 Cognite AS
 */

import { isMobileOrTablet } from '@/utilities';

/**
 * Represents a measurement of how much geometry can be loaded.
 */
export type CadModelSectorBudget = {
  /**
   * Sectors within this distance from the camera will always be loaded in high details.
   */
  readonly highDetailProximityThreshold: number;

  /**
   * Number of bytes of the geometry that must be downloaded.
   */
  readonly geometryDownloadSizeBytes: number;

  /**
   * Maximum number of estimated drawcalls of geometry to load.
   */
  readonly maximumNumberOfDrawCalls: number;
};

<<<<<<< HEAD
export const defaultCadModelSectorBudget = isMobileOrTablet()
  ? // Mobile/tablet
    {
      highDetailProximityThreshold: 5 * 1000,
      geometryDownloadSizeBytes: 10 * 1024 * 1024
    }
  : // Desktop
    {
      highDetailProximityThreshold: 10 * 1000,
      geometryDownloadSizeBytes: 35 * 1024 * 1024
    };
=======
export const defaultCadModelSectorBudget = {
  highDetailProximityThreshold: 10,
  geometryDownloadSizeBytes: 35 * 1024 * 1024,
  maximumNumberOfDrawCalls: 1000
};
>>>>>>> 69103ba6
<|MERGE_RESOLUTION|>--- conflicted
+++ resolved
@@ -24,22 +24,16 @@
   readonly maximumNumberOfDrawCalls: number;
 };
 
-<<<<<<< HEAD
 export const defaultCadModelSectorBudget = isMobileOrTablet()
   ? // Mobile/tablet
     {
       highDetailProximityThreshold: 5 * 1000,
-      geometryDownloadSizeBytes: 10 * 1024 * 1024
+      geometryDownloadSizeBytes: 10 * 1024 * 1024,
+      maximumNumberOfDrawCalls: 1000
     }
   : // Desktop
     {
       highDetailProximityThreshold: 10 * 1000,
-      geometryDownloadSizeBytes: 35 * 1024 * 1024
-    };
-=======
-export const defaultCadModelSectorBudget = {
-  highDetailProximityThreshold: 10,
-  geometryDownloadSizeBytes: 35 * 1024 * 1024,
-  maximumNumberOfDrawCalls: 1000
-};
->>>>>>> 69103ba6
+      geometryDownloadSizeBytes: 35 * 1024 * 1024,
+      maximumNumberOfDrawCalls: 2000
+    };