--- conflicted
+++ resolved
@@ -23,13 +23,9 @@
   }
 
   // The settings
-<<<<<<< HEAD
-  private readonly _renderQuality = signal<QualitySettings>(DEFAULT_REVEAL_QUALITY_SETTINGS);
+  private readonly _qualitySettings = signal<QualitySettings>(DEFAULT_REVEAL_QUALITY_SETTINGS);
 
   // Settings for the camera
-=======
-  private readonly _qualitySettings = signal<QualitySettings>(DEFAULT_REVEAL_QUALITY_SETTINGS);
->>>>>>> 67c7dec2
   private readonly _cameraKeyBoardSpeed = signal<number>(1);
   private readonly _cameraControlsType = signal<FlexibleControlsType>(FlexibleControlsType.Orbit);
 
@@ -49,8 +45,7 @@
     this.copyDefaultValuesFromViewer();
 
     this.addEffect(() => {
-<<<<<<< HEAD
-      setQualityOnViewer(this.renderQuality(), this._viewer);
+      setQualityOnViewer(this._qualitySettings(), this._viewer);
     });
     this.addEffect(() => {
       setCameraKeyBoardSpeedOnViewer(this.cameraKeyBoardSpeed(), this._viewer);
@@ -60,9 +55,6 @@
     });
     this.addEffect(() => {
       setPointSizeOnViewer(this.pointSize(), this._root);
-=======
-      setQualityOnViewer(this._qualitySettings(), this._viewer);
->>>>>>> 67c7dec2
     });
     this.addEffect(() => {
       setPointShapeOnViewer(this.pointShape(), this._root);
@@ -72,13 +64,8 @@
     });
   }
 
-<<<<<<< HEAD
-  public get renderQuality(): Signal<QualitySettings> {
-    return this._renderQuality;
-=======
   public get qualitySettings(): Signal<QualitySettings> {
     return this._qualitySettings;
->>>>>>> 67c7dec2
   }
 
   public get cameraKeyBoardSpeed(): Signal<number> {
