--- conflicted
+++ resolved
@@ -95,8 +95,6 @@
       sceneSpaceId: mockProps.sceneSpaceId
     });
   });
-<<<<<<< HEAD
-=======
 
   test('should render null when hasResources is false', () => {
     sceneContainerDependencies.useSceneContainerViewModel.mockReturnValue({
@@ -108,5 +106,4 @@
 
     expect(container.firstChild).toBeNull();
   });
->>>>>>> 9ace4546
 });