/*!
 * Copyright 2023 Cognite AS
 */

import { type ReactElement, type JSX } from 'react';
import { Button, ToolBar, type ToolBarProps } from '@cognite/cogs.js';
import { FitModelsButton } from './FitModelsButton';
<<<<<<< HEAD
import { LayersButton } from './LayersButton';
=======
import { SlicerButton } from './SlicerButton';
>>>>>>> ac23907b

const defaultStyle: ToolBarProps = {
  style: {
    position: 'absolute',
    left: '20px',
    top: '70px'
  }
};

<<<<<<< HEAD
export const RevealToolbar = (toolBarProps: ToolBarProps): ReactElement => {
  if (toolBarProps.className === undefined && toolBarProps.style === undefined) {
    toolBarProps = { ...toolBarProps, ...defaultStyle };
  }
  return (
    <ToolBar {...toolBarProps}>
      <>
        <LayersButton />
=======
const defaultContent = (
  <>
    <Button type="ghost" icon="Layers" aria-label="3D Resource layers" />

    <div className="cogs-toolbar-divider" />
>>>>>>> ac23907b

    <FitModelsButton />
    <Button type="ghost" icon="Collapse" aria-label="Focus asset" />

    <div className="cogs-toolbar-divider" />

    <SlicerButton />
    <Button type="ghost" icon="Ruler" aria-label="Make measurements" />

    <div className="cogs-toolbar-divider" />

    <Button type="ghost" icon="Settings" aria-label="Show settings" />
    <Button type="ghost" icon="Help" aria-label="Display help" />
  </>
);

export const RevealToolbar = (
  props: ToolBarProps & { toolBarContent?: JSX.Element }
): ReactElement => {
  if (props.className === undefined && props.style === undefined) {
    props = { ...props, ...defaultStyle };
  }
  return <ToolBar {...props}>{props.toolBarContent ?? defaultContent}</ToolBar>;
};

RevealToolbar.FitModelsButton = FitModelsButton;<|MERGE_RESOLUTION|>--- conflicted
+++ resolved
@@ -5,11 +5,8 @@
 import { type ReactElement, type JSX } from 'react';
 import { Button, ToolBar, type ToolBarProps } from '@cognite/cogs.js';
 import { FitModelsButton } from './FitModelsButton';
-<<<<<<< HEAD
 import { LayersButton } from './LayersButton';
-=======
 import { SlicerButton } from './SlicerButton';
->>>>>>> ac23907b
 
 const defaultStyle: ToolBarProps = {
   style: {
@@ -19,22 +16,9 @@
   }
 };
 
-<<<<<<< HEAD
-export const RevealToolbar = (toolBarProps: ToolBarProps): ReactElement => {
-  if (toolBarProps.className === undefined && toolBarProps.style === undefined) {
-    toolBarProps = { ...toolBarProps, ...defaultStyle };
-  }
-  return (
-    <ToolBar {...toolBarProps}>
-      <>
-        <LayersButton />
-=======
 const defaultContent = (
   <>
-    <Button type="ghost" icon="Layers" aria-label="3D Resource layers" />
-
-    <div className="cogs-toolbar-divider" />
->>>>>>> ac23907b
+    <LayersButton />
 
     <FitModelsButton />
     <Button type="ghost" icon="Collapse" aria-label="Focus asset" />
