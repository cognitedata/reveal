import { useQuery, type UseQueryResult } from '@tanstack/react-query';
import { type ModelRevisionToConnectionMap } from '../../components/CacheProvider/types';
import { useFdmCadNodeCache } from '../../components/CacheProvider/CacheProvider';

export const useMappedEdgesForRevisions = (
  modelRevisionIds: Array<{ modelId: number; revisionId: number }>,
  fetchViews = false,
  enabled = true
): UseQueryResult<ModelRevisionToConnectionMap> => {
<<<<<<< HEAD
  const fdmNodeCache = useFdmNodeCache();
=======
  const content = useFdmCadNodeCache();
>>>>>>> 6cf3b892

  return useQuery({
    queryKey: [
      'reveal',
      'react-components',
      ...modelRevisionIds.map((modelRevisionId) => modelRevisionId.revisionId.toString()).sort(),
      fetchViews
    ],
    queryFn: async () => {
      if (fdmNodeCache === undefined) {
        return new Map();
      }
      return await fdmNodeCache.getAllMappingExternalIds(modelRevisionIds, fetchViews);
    },
    staleTime: Infinity,
    enabled: enabled && modelRevisionIds.length > 0
  });
};<|MERGE_RESOLUTION|>--- conflicted
+++ resolved
@@ -7,11 +7,7 @@
   fetchViews = false,
   enabled = true
 ): UseQueryResult<ModelRevisionToConnectionMap> => {
-<<<<<<< HEAD
-  const fdmNodeCache = useFdmNodeCache();
-=======
-  const content = useFdmCadNodeCache();
->>>>>>> 6cf3b892
+  const fdmNodeCache = useFdmCadNodeCache();
 
   return useQuery({
     queryKey: [
