/*!
 * Copyright 2021 Cognite AS
 */

import { Repository } from './Repository';
import { WantedSector, SectorGeometry, ConsumedSector } from './types';
import { LevelOfDetail } from './LevelOfDetail';
import {
  OperatorFunction,
  Observable,
  from,
  zip,
  onErrorResumeNext,
  defer,
  scheduled,
  asyncScheduler,
<<<<<<< HEAD
  NextObserver
=======
  merge
>>>>>>> 14a3df4a
} from 'rxjs';
import {
  mergeMap,
  map,
  tap,
  shareReplay,
  take,
  retry,
  reduce,
  catchError,
  throttleTime,
  startWith
} from 'rxjs/operators';
import { CadSectorParser } from './CadSectorParser';
import { SimpleAndDetailedToSector3D } from './SimpleAndDetailedToSector3D';
import { MemoryRequestCache } from '../../../utilities/cache/MemoryRequestCache';
import { ParseCtmResult, ParseSectorResult } from '@cognite/reveal-parser-worker';
<<<<<<< HEAD
import { TriangleMesh, InstancedMeshFile, InstancedMesh, SectorQuads } from '../rendering/types';
import { assertNever, createOffsetsArray, LoadingState } from '../../../utilities';
=======
import { TriangleMesh, InstancedMeshFile, InstancedMesh } from '../rendering/types';
import { createOffsetsArray, LoadingState } from '../../../utilities';
>>>>>>> 14a3df4a
import { trackError } from '../../../utilities/metrics';
import { BinaryFileProvider } from '../../../utilities/networking/types';
import { Group } from 'three';
import { RxTaskTracker } from '../../../utilities/RxTaskTracker';
import { groupMeshesByNumber } from './groupMeshesByNumber';
import { MostFrequentlyUsedCache } from '../../../utilities/MostFrequentlyUsedCache';

type CtmFileRequest = { blobUrl: string; fileName: string };
type CtmFileResult = { fileName: string; data: ParseCtmResult };

// TODO: j-bjorne 16-04-2020: REFACTOR FINALIZE INTO SOME OTHER FILE PLEZ!
export class CachedRepository implements Repository {
  private readonly _consumedSectorCache: MemoryRequestCache<string, Promise<ConsumedSector>> = new MemoryRequestCache({
    maxElementsInCache: 50
  });
  private readonly _ctmFileCache: MostFrequentlyUsedCache<
    string,
    Observable<CtmFileResult>
  > = new MostFrequentlyUsedCache(10);
  private readonly _modelSectorProvider: BinaryFileProvider;
  private readonly _modelDataParser: CadSectorParser;
  private readonly _modelDataTransformer: SimpleAndDetailedToSector3D;
  private readonly _taskTracker: RxTaskTracker = new RxTaskTracker();
<<<<<<< HEAD

  // Adding this to support parse map for migration wrapper. Should be removed later.
  private readonly _parsedDataSubject: Subject<{
    blobUrl: string;
    sectorId: number;
    lod: string;
    data: SectorGeometry | SectorQuads;
  }> = new Subject();

=======
  private readonly _concurrentNetworkOperations: number;
>>>>>>> 14a3df4a
  private readonly _concurrentCtmRequests: number;

  constructor(
    modelSectorProvider: BinaryFileProvider,
    modelDataParser: CadSectorParser,
    modelDataTransformer: SimpleAndDetailedToSector3D,
    concurrentCtmRequest: number = 10
  ) {
    this._modelSectorProvider = modelSectorProvider;
    this._modelDataParser = modelDataParser;
    this._modelDataTransformer = modelDataTransformer;
    this._concurrentCtmRequests = concurrentCtmRequest;
  }

  clear() {
    this._consumedSectorCache.clear();
    this._ctmFileCache.clear();
  }

  getLoadingStateObserver(): Observable<LoadingState> {
    return this._taskTracker.getTaskTrackerObservable().pipe(
      throttleTime(30, asyncScheduler, { leading: true, trailing: true }), // Take 1 emission every 30ms
      map(
        ({ taskCount, taskCompleted }) =>
          ({
            isLoading: taskCount != taskCompleted,
            itemsRequested: taskCount,
            itemsLoaded: taskCompleted
          } as LoadingState)
      ),
      startWith({ isLoading: false, itemsRequested: 0, itemsLoaded: 0 })
    );
  }

  // TODO j-bjorne 16-04-2020: Should look into ways of not sending in discarded sectors,
  // unless we want them to eventually set their priority to lower in the cache.

<<<<<<< HEAD
  async loadSector(sector: WantedSector): Promise<ConsumedSector> {
    const cacheKey = this.wantedSectorCacheKey(sector);
    if (this._consumedSectorCache.has(cacheKey)) {
      return this._consumedSectorCache.get(cacheKey);
    }

    switch (sector.levelOfDetail) {
      case LevelOfDetail.Detailed:
        const loadOperation = this.loadDetailedSectorFromNetwork(sector).toPromise();
        this._consumedSectorCache.forceInsert(cacheKey, loadOperation);
        return loadOperation;

      case LevelOfDetail.Simple: {
        const loadOperation = this.loadSimpleSectorFromNetwork(sector).toPromise();
        this._consumedSectorCache.forceInsert(cacheKey, loadOperation);
        return loadOperation;
      }
=======
  loadSector(): OperatorFunction<WantedSector, ConsumedSector> {
    return publish((source$: Observable<WantedSector>) => {
      /* Split wantedSectors into a pipe of discarded wantedSectors and a pipe of simple and detailed wantedSectors.
       * ----------- wantedSectors -----------------------
       * \---------- discarded wantedSectors -------------
       *  \--------- simple and detailed wantedSectors ---
       */
      const discarded$ = source$.pipe(filter(wantedSector => wantedSector.levelOfDetail === LevelOfDetail.Discarded));
      const simpleAndDetailed$ = source$.pipe(
        filter(
          wantedSector =>
            wantedSector.levelOfDetail === LevelOfDetail.Simple || wantedSector.levelOfDetail === LevelOfDetail.Detailed
        ),
        map(wantedSector => ({ key: this.wantedSectorCacheKey(wantedSector), wantedSector }))
      );

      /* Split simple and detailed wanted sectors into a pipe of cached request and uncached requests.
       * ----------- simple and detailed wantedSectors ---
       * \---------- cached wantedSectors ----------------
       *  \--------- uncached wantedSectors --------------
       */
      const existsInCache = ({ key }: KeyedWantedSector) => {
        return this._consumedSectorCache.has(key);
      };
      const cached$ = simpleAndDetailed$.pipe(filter(existsInCache));
      const uncached$ = simpleAndDetailed$.pipe(
        filter((keyedWantedSector: KeyedWantedSector) => !existsInCache(keyedWantedSector))
      );

      /* Merge simple and detailed pipeline, save observable to cache, and decrease loadcount
       */
      const getSimpleSectorFromNetwork = ({ key, wantedSector }: { key: string; wantedSector: WantedSector }) => ({
        key,
        wantedSector,
        observable: this.loadSimpleSectorFromNetwork(wantedSector)
      });

      /* Split uncached wanted sectors into a pipe of simple wantedSectors and detailed wantedSectors. Increase load count
       * ----------- uncached wantedSectors --------------
       * \---------- simple wantedSectors ----------------
       *  \--------- detailed wantedSectors --------------
       */
      const simple$ = uncached$.pipe(
        subscribeOn(asyncScheduler),
        filter(({ wantedSector }) => wantedSector.levelOfDetail == LevelOfDetail.Simple),
        this._taskTracker.incrementTaskCountOnNext(),
        map(getSimpleSectorFromNetwork)
      );

      const getDetailedSectorFromNetwork = ({ key, wantedSector }: { key: string; wantedSector: WantedSector }) => ({
        key,
        wantedSector,
        observable: this.loadDetailedSectorFromNetwork(wantedSector)
      });

      const detailed$ = uncached$.pipe(
        subscribeOn(asyncScheduler),
        filter(({ wantedSector }) => wantedSector.levelOfDetail == LevelOfDetail.Detailed),
        this._taskTracker.incrementTaskCountOnNext(),
        map(getDetailedSectorFromNetwork)
      );
>>>>>>> 14a3df4a

      case LevelOfDetail.Discarded:
        return {
          blobUrl: sector.blobUrl,
          metadata: sector.metadata,
          levelOfDetail: sector.levelOfDetail,
          group: undefined
        };

      default:
        assertNever(sector.levelOfDetail);
    }
  }

  private catchWantedSectorError<T>(wantedSector: WantedSector, methodName: string) {
    return catchError<T, Observable<T>>(error => {
      trackError(error, { moduleName: 'CachedRepository', methodName });
      this._consumedSectorCache.remove(this.wantedSectorCacheKey(wantedSector));
      throw error;
    });
  }

  private catchCtmFileError<T>(ctmRequest: CtmFileRequest, methodName: string) {
    return catchError<T, Observable<T>>(error => {
      trackError(error, {
        moduleName: 'CachedRepository',
        methodName
      });
      this._ctmFileCache.remove(this.ctmFileCacheKey(ctmRequest));
      throw error;
    });
  }

  private nameGroup(wantedSector: WantedSector): OperatorFunction<Group, Group> {
    return tap(group => {
      group.name = `Quads ${wantedSector.metadata.id}`;
    });
  }

  private loadSimpleSectorFromNetwork(wantedSector: WantedSector): Observable<ConsumedSector> {
    const networkObservable: Observable<ConsumedSector> = onErrorResumeNext(
      defer(() =>
        this._modelSectorProvider.getBinaryFile(wantedSector.blobUrl, wantedSector.metadata.facesFile.fileName!)
      ).pipe(
        this.catchWantedSectorError(wantedSector, 'loadSimpleSectorFromNetwork'),
        mergeMap(buffer => this._modelDataParser.parseF3D(new Uint8Array(buffer))),
        map(sectorQuads => ({ ...wantedSector, data: sectorQuads })),
        this._modelDataTransformer.transform(),
        this.nameGroup(wantedSector),
        map(group => ({ ...wantedSector, group })),
        shareReplay(1),
        take(1)
      )
    );
    return networkObservable;
  }

  private loadDetailedSectorFromNetwork(wantedSector: WantedSector): Observable<ConsumedSector> {
    const networkObservable = onErrorResumeNext(
      scheduled(
        defer(() => {
          const indexFile = wantedSector.metadata.indexFile;
          const i3dFileObservable = from(
            this._modelSectorProvider.getBinaryFile(wantedSector.blobUrl, indexFile.fileName)
          ).pipe(
            retry(3),
            mergeMap(buffer => this._modelDataParser.parseI3D(new Uint8Array(buffer)))
          );
          const ctmFilesObservable = from(indexFile.peripheralFiles).pipe(
            map(fileName => ({
              blobUrl: wantedSector.blobUrl,
              fileName
            })),
            this.loadCtmFile(),
            reduce((accumulator, value) => {
              accumulator.set(value.fileName, value.data);
              return accumulator;
            }, new Map())
          );
          return zip(i3dFileObservable, ctmFilesObservable).pipe(
            this.catchWantedSectorError(wantedSector, 'loadDetailedSectorFromNetwork'),
            map(([i3dFile, ctmFiles]) => this.finalizeDetailed(i3dFile as ParseSectorResult, ctmFiles)),
            map(data => {
              return { ...wantedSector, data };
            }),
            this._modelDataTransformer.transform(),
            map(group => ({ ...wantedSector, group })),
            shareReplay(1),
            take(1)
          );
        }),
        asyncScheduler
      )
    );
    return networkObservable;
  }

  private loadCtmFile(): OperatorFunction<CtmFileRequest, CtmFileResult> {
    return mergeMap(ctmRequest => {
      const key = this.ctmFileCacheKey(ctmRequest);
      const ctmFile = this._ctmFileCache.get(key);
      if (ctmFile !== undefined) {
        return ctmFile;
      } else {
        return this.loadCtmFileFromNetwork(ctmRequest);
      }
    }, this._concurrentCtmRequests);
  }

  private loadCtmFileFromNetwork(ctmRequest: CtmFileRequest): Observable<CtmFileResult> {
    const networkObservable: Observable<{ fileName: string; data: ParseCtmResult }> = onErrorResumeNext(
      defer(() => this._modelSectorProvider.getBinaryFile(ctmRequest.blobUrl, ctmRequest.fileName)).pipe(
        this.catchCtmFileError(ctmRequest, 'loadCtmFileFromNetwork'),
        retry(3),
        mergeMap(buffer => this._modelDataParser.parseCTM(new Uint8Array(buffer))),
        map(data => ({ fileName: ctmRequest.fileName, data: data as ParseCtmResult })),
        shareReplay(1),
        take(1)
      )
    );
    this._ctmFileCache.set(this.ctmFileCacheKey(ctmRequest), networkObservable);
    return networkObservable;
  }

  private finalizeDetailed(i3dFile: ParseSectorResult, ctmFiles: Map<string, ParseCtmResult>): SectorGeometry {
    const { instanceMeshes, triangleMeshes } = i3dFile;

    const finalTriangleMeshes = (() => {
      const { fileIds, colors, triangleCounts, treeIndices } = triangleMeshes;

      const finalMeshes = [];

      for (const { id: fileId, meshIndices } of groupMeshesByNumber(fileIds)) {
        const fileTriangleCounts = meshIndices.map(i => triangleCounts[i]);
        const offsets = createOffsetsArray(fileTriangleCounts);
        // Load CTM (geometry)
        const fileName = `mesh_${fileId}.ctm`;
        const { indices, vertices, normals } = ctmFiles.get(fileName)!; // TODO: j-bjorne 16-04-2020: try catch error???

        const sharedColors = new Uint8Array(3 * indices.length);
        const sharedTreeIndices = new Float32Array(indices.length);

        for (let i = 0; i < meshIndices.length; i++) {
          const meshIdx = meshIndices[i];
          const treeIndex = treeIndices[meshIdx];
          const triOffset = offsets[i];
          const triCount = fileTriangleCounts[i];
          const [r, g, b] = [colors[4 * meshIdx + 0], colors[4 * meshIdx + 1], colors[4 * meshIdx + 2]];
          for (let triIdx = triOffset; triIdx < triOffset + triCount; triIdx++) {
            for (let j = 0; j < 3; j++) {
              const vIdx = indices[3 * triIdx + j];

              sharedTreeIndices[vIdx] = treeIndex;

              sharedColors[3 * vIdx] = r;
              sharedColors[3 * vIdx + 1] = g;
              sharedColors[3 * vIdx + 2] = b;
            }
          }
        }

        const mesh: TriangleMesh = {
          colors: sharedColors,
          fileId,
          treeIndices: sharedTreeIndices,
          indices,
          vertices,
          normals
        };
        finalMeshes.push(mesh);
      }
      return finalMeshes;
    })();

    const finalInstanceMeshes = (() => {
      const { fileIds, colors, treeIndices, triangleCounts, triangleOffsets, instanceMatrices } = instanceMeshes;

      const finalMeshes: InstancedMeshFile[] = [];
      // Merge meshes by file
      // TODO do this in Rust instead
      // TODO de-duplicate this with the merged meshes above
      for (const { id: fileId, meshIndices } of groupMeshesByNumber(fileIds)) {
        const fileName = `mesh_${fileId}.ctm`;
        const ctm = ctmFiles.get(fileName)!;

        const indices = ctm.indices;
        const vertices = ctm.vertices;
        const normals = ctm.normals;
        const instancedMeshes: InstancedMesh[] = [];

        const fileTriangleOffsets = new Float64Array(meshIndices.map(i => triangleOffsets[i]));
        const fileTriangleCounts = new Float64Array(meshIndices.map(i => triangleCounts[i]));

        for (const { id: triangleOffset, meshIndices: fileMeshIndices } of groupMeshesByNumber(fileTriangleOffsets)) {
          // NOTE the triangle counts should be the same for all meshes with the same offset,
          const triangleCount = fileTriangleCounts[fileMeshIndices[0]];
          const instanceMatrixBuffer = new Float32Array(16 * fileMeshIndices.length);
          const treeIndicesBuffer = new Float32Array(fileMeshIndices.length);
          const colorBuffer = new Uint8Array(4 * fileMeshIndices.length);
          for (let i = 0; i < fileMeshIndices.length; i++) {
            const meshIdx = meshIndices[fileMeshIndices[i]];
            const treeIndex = treeIndices[meshIdx];
            const instanceMatrix = instanceMatrices.slice(meshIdx * 16, meshIdx * 16 + 16);
            instanceMatrixBuffer.set(instanceMatrix, i * 16);
            treeIndicesBuffer[i] = treeIndex;
            const color = colors.slice(meshIdx * 4, meshIdx * 4 + 4);
            colorBuffer.set(color, i * 4);
          }
          instancedMeshes.push({
            triangleCount,
            triangleOffset,
            instanceMatrices: instanceMatrixBuffer,
            colors: colorBuffer,
            treeIndices: treeIndicesBuffer
          });
        }

        const mesh: InstancedMeshFile = {
          fileId,
          indices,
          vertices,
          normals,
          instances: instancedMeshes
        };
        finalMeshes.push(mesh);
      }

      return finalMeshes;
    })();

    const sector: SectorGeometry = {
      treeIndexToNodeIdMap: i3dFile.treeIndexToNodeIdMap,
      nodeIdToTreeIndexMap: i3dFile.nodeIdToTreeIndexMap,
      primitives: i3dFile.primitives,
      instanceMeshes: finalInstanceMeshes,
      triangleMeshes: finalTriangleMeshes
    };

    return sector;
  }

  private wantedSectorCacheKey(wantedSector: WantedSector) {
    return '' + wantedSector.blobUrl + '.' + wantedSector.metadata.id + '.' + wantedSector.levelOfDetail;
  }

  private ctmFileCacheKey(request: { blobUrl: string; fileName: string }) {
    return '' + request.blobUrl + '.' + request.fileName;
  }
}<|MERGE_RESOLUTION|>--- conflicted
+++ resolved
@@ -5,21 +5,7 @@
 import { Repository } from './Repository';
 import { WantedSector, SectorGeometry, ConsumedSector } from './types';
 import { LevelOfDetail } from './LevelOfDetail';
-import {
-  OperatorFunction,
-  Observable,
-  from,
-  zip,
-  onErrorResumeNext,
-  defer,
-  scheduled,
-  asyncScheduler,
-<<<<<<< HEAD
-  NextObserver
-=======
-  merge
->>>>>>> 14a3df4a
-} from 'rxjs';
+import { OperatorFunction, Observable, from, zip, onErrorResumeNext, defer, scheduled, asyncScheduler } from 'rxjs';
 import {
   mergeMap,
   map,
@@ -36,13 +22,8 @@
 import { SimpleAndDetailedToSector3D } from './SimpleAndDetailedToSector3D';
 import { MemoryRequestCache } from '../../../utilities/cache/MemoryRequestCache';
 import { ParseCtmResult, ParseSectorResult } from '@cognite/reveal-parser-worker';
-<<<<<<< HEAD
-import { TriangleMesh, InstancedMeshFile, InstancedMesh, SectorQuads } from '../rendering/types';
+import { TriangleMesh, InstancedMeshFile, InstancedMesh } from '../rendering/types';
 import { assertNever, createOffsetsArray, LoadingState } from '../../../utilities';
-=======
-import { TriangleMesh, InstancedMeshFile, InstancedMesh } from '../rendering/types';
-import { createOffsetsArray, LoadingState } from '../../../utilities';
->>>>>>> 14a3df4a
 import { trackError } from '../../../utilities/metrics';
 import { BinaryFileProvider } from '../../../utilities/networking/types';
 import { Group } from 'three';
@@ -66,19 +47,6 @@
   private readonly _modelDataParser: CadSectorParser;
   private readonly _modelDataTransformer: SimpleAndDetailedToSector3D;
   private readonly _taskTracker: RxTaskTracker = new RxTaskTracker();
-<<<<<<< HEAD
-
-  // Adding this to support parse map for migration wrapper. Should be removed later.
-  private readonly _parsedDataSubject: Subject<{
-    blobUrl: string;
-    sectorId: number;
-    lod: string;
-    data: SectorGeometry | SectorQuads;
-  }> = new Subject();
-
-=======
-  private readonly _concurrentNetworkOperations: number;
->>>>>>> 14a3df4a
   private readonly _concurrentCtmRequests: number;
 
   constructor(
@@ -116,7 +84,6 @@
   // TODO j-bjorne 16-04-2020: Should look into ways of not sending in discarded sectors,
   // unless we want them to eventually set their priority to lower in the cache.
 
-<<<<<<< HEAD
   async loadSector(sector: WantedSector): Promise<ConsumedSector> {
     const cacheKey = this.wantedSectorCacheKey(sector);
     if (this._consumedSectorCache.has(cacheKey)) {
@@ -134,69 +101,6 @@
         this._consumedSectorCache.forceInsert(cacheKey, loadOperation);
         return loadOperation;
       }
-=======
-  loadSector(): OperatorFunction<WantedSector, ConsumedSector> {
-    return publish((source$: Observable<WantedSector>) => {
-      /* Split wantedSectors into a pipe of discarded wantedSectors and a pipe of simple and detailed wantedSectors.
-       * ----------- wantedSectors -----------------------
-       * \---------- discarded wantedSectors -------------
-       *  \--------- simple and detailed wantedSectors ---
-       */
-      const discarded$ = source$.pipe(filter(wantedSector => wantedSector.levelOfDetail === LevelOfDetail.Discarded));
-      const simpleAndDetailed$ = source$.pipe(
-        filter(
-          wantedSector =>
-            wantedSector.levelOfDetail === LevelOfDetail.Simple || wantedSector.levelOfDetail === LevelOfDetail.Detailed
-        ),
-        map(wantedSector => ({ key: this.wantedSectorCacheKey(wantedSector), wantedSector }))
-      );
-
-      /* Split simple and detailed wanted sectors into a pipe of cached request and uncached requests.
-       * ----------- simple and detailed wantedSectors ---
-       * \---------- cached wantedSectors ----------------
-       *  \--------- uncached wantedSectors --------------
-       */
-      const existsInCache = ({ key }: KeyedWantedSector) => {
-        return this._consumedSectorCache.has(key);
-      };
-      const cached$ = simpleAndDetailed$.pipe(filter(existsInCache));
-      const uncached$ = simpleAndDetailed$.pipe(
-        filter((keyedWantedSector: KeyedWantedSector) => !existsInCache(keyedWantedSector))
-      );
-
-      /* Merge simple and detailed pipeline, save observable to cache, and decrease loadcount
-       */
-      const getSimpleSectorFromNetwork = ({ key, wantedSector }: { key: string; wantedSector: WantedSector }) => ({
-        key,
-        wantedSector,
-        observable: this.loadSimpleSectorFromNetwork(wantedSector)
-      });
-
-      /* Split uncached wanted sectors into a pipe of simple wantedSectors and detailed wantedSectors. Increase load count
-       * ----------- uncached wantedSectors --------------
-       * \---------- simple wantedSectors ----------------
-       *  \--------- detailed wantedSectors --------------
-       */
-      const simple$ = uncached$.pipe(
-        subscribeOn(asyncScheduler),
-        filter(({ wantedSector }) => wantedSector.levelOfDetail == LevelOfDetail.Simple),
-        this._taskTracker.incrementTaskCountOnNext(),
-        map(getSimpleSectorFromNetwork)
-      );
-
-      const getDetailedSectorFromNetwork = ({ key, wantedSector }: { key: string; wantedSector: WantedSector }) => ({
-        key,
-        wantedSector,
-        observable: this.loadDetailedSectorFromNetwork(wantedSector)
-      });
-
-      const detailed$ = uncached$.pipe(
-        subscribeOn(asyncScheduler),
-        filter(({ wantedSector }) => wantedSector.levelOfDetail == LevelOfDetail.Detailed),
-        this._taskTracker.incrementTaskCountOnNext(),
-        map(getDetailedSectorFromNetwork)
-      );
->>>>>>> 14a3df4a
 
       case LevelOfDetail.Discarded:
         return {
