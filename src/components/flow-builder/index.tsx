import { ComponentType, useCallback, useMemo, useRef, useState } from 'react';
import { Extend as AutomergeExtend } from '@automerge/automerge';
import { Colors } from '@cognite/cogs.js';
import ReactFlow, {
  Background,
  MarkerType,
  OnConnect,
  ReactFlowInstance,
  OnEdgesChange,
  Controls,
  BackgroundVariant,
  NodeChange,
  Edge,
  SelectionMode,
  EdgeChange,
  NodeProps,
  MiniMap,
  EdgeSelectionChange,
  NodeSelectionChange,
  NodePositionChange,
} from 'reactflow';
import styled from 'styled-components';

import {
  CANVAS_DRAG_AND_DROP_DATA_TRANSFER_IDENTIFIER,
  DELETE_KEY_CODES,
  Z_INDEXES,
} from 'common';
import { ProcessNodeRenderer } from 'components/process-node/ProcessNodeRenderer';
import { useWorkflowBuilderContext } from 'contexts/WorkflowContext';
import { v4 } from 'uuid';
import ContextMenu, {
  WorkflowContextMenu,
} from 'components/context-menu/ContextMenu';
import { ParentNodeRenderer } from 'components/parent-node/ParentNodeRenderer';
import {
  CanvasNode,
  ProcessNode,
  WorkflowBuilderNode,
  WorkflowBuilderNodeType,
  isProcessType,
  ProcessNodeData,
} from 'types';
import { CustomEdge } from 'components/custom-edge';
import { useUserInfo } from 'utils/user';

const NODE_TYPES: Record<WorkflowBuilderNodeType, ComponentType<NodeProps>> = {
  process: ProcessNodeRenderer,
  parent: ParentNodeRenderer,
};

export const FlowBuilder = (): JSX.Element => {
<<<<<<< HEAD
  const {
    flow: flowState,
    changeFlow,
    setIsNodeConfigurationPanelOpen,
    setSelectedNodeId,
    setSelectedNodeComponent,
    setSelectedNodeDescription,
    setSelectedNodeItem,
=======
  const { data: userInfo } = useUserInfo();
  const {
    flow: flowState,
    changeFlow,
    setSelectedObject,
    selectedObject,
>>>>>>> 85caf4f9
  } = useWorkflowBuilderContext();

  const reactFlowContainer = useRef<HTMLDivElement>(null);

  const [contextMenu, setContextMenu] = useState<
    WorkflowContextMenu | undefined
  >(undefined);

  const [reactFlowInstance, setReactFlowInstance] =
    useState<ReactFlowInstance>();

  const edgeTypes = useMemo(
    () => ({
      customEdge: CustomEdge,
    }),
    []
  );

  const onEdgesChange: OnEdgesChange = (changes: EdgeChange[]) => {
    const selectedEdgeChange = changes.find((c) => c.type === 'select');
    if (selectedEdgeChange) {
      setSelectedObject((selectedEdgeChange as EdgeSelectionChange).id);
    }

    const amChanges = changes.filter((c) => ['remove'].includes(c.type));

    if (amChanges.length > 0) {
      changeFlow((f) => {
        amChanges.forEach((change) => {
          switch (change.type) {
            case 'remove': {
              const eIndex = f.canvas.edges.findIndex(
                (e) => e.id === change.id
              );
              if (eIndex !== -1) {
                f.canvas.edges.deleteAt(eIndex);
              }
              break;
            }
            default: {
              break;
            }
          }
        });
      });
    }
  };

  const onNodesChange = (changes: NodeChange[]) => {
<<<<<<< HEAD
    changeFlow((f) => {
      changes.forEach((change) => {
        switch (change.type) {
          case 'position': {
            const n = f.canvas.nodes.find((n) => n.id === change.id);
            if (n && change.position) {
              n.position.x = change.position.x;
              n.position.y = change.position.y;
            }
            break;
          }
          case 'select': {
            const n = f.canvas.nodes.find((n) => n.id === change.id);
            const selectedNodes = changes.filter((change) => {
              return change.type === 'select' && change.selected;
            });
            if (n) {
              n.selected = change.selected;
              if (change.selected) {
                setIsNodeConfigurationPanelOpen(true);
                setSelectedNodeId(n.id);
                const nodeData = n.data as ProcessNodeData;
                setSelectedNodeComponent(nodeData.processType);
                setSelectedNodeDescription(
                  nodeData.processDescription ? nodeData.processDescription : ''
                );
                setSelectedNodeItem(
                  nodeData.processItem ? nodeData.processItem : ''
                );
              } else if (!change.selected && selectedNodes.length === 0) {
                setIsNodeConfigurationPanelOpen(false);
=======
    const selectedNodeChange = changes.find((c) => c.type === 'select');
    if (selectedNodeChange) {
      setSelectedObject((selectedNodeChange as NodeSelectionChange).id);
    }
    const amChanges = changes.filter(
      (c) => c.type === 'remove' || (c.type === 'position' && c.position)
    );
    if (amChanges.length > 0) {
      changeFlow(
        (flowDoc) => {
          amChanges.forEach((change) => {
            switch (change.type) {
              case 'position': {
                const node = flowDoc.canvas.nodes.find(
                  (n) => n.id === change.id
                );
                if (!node) {
                  break;
                }
                if (change.position && change.position.x !== node.position.x) {
                  node.position.x = change.position.x;
                }
                if (change.position && change.position.y !== node.position.y) {
                  node.position.y = change.position.y;
                }
                if (node.dragging !== change.dragging) {
                  node.dragging = change.dragging;
                }
                break;
              }
              case 'remove': {
                const nIndex = flowDoc.canvas.nodes.findIndex(
                  (n) => n.id === change.id
                );
                if (nIndex !== -1) {
                  flowDoc.canvas.nodes.deleteAt(nIndex);
                }
                break;
              }
              default: {
                break;
>>>>>>> 85caf4f9
              }
            }
          });
        },
        () => {
          const messages = amChanges.reduce((accl, change) => {
            if (change.type === 'position' && !change.dragging) {
              return [
                ...accl,
                `Node ${(change as NodePositionChange).id} moved`,
              ];
            }
            return accl;
          }, [] as string[]);

          if (messages.length > 0) {
            return {
              message: JSON.stringify({
                message: messages.join('\n * '),
                user: userInfo?.displayName,
              }),
              time: Date.now(),
            };
          }
        }
      );
    }
  };

  const onConnect: OnConnect = useCallback(
    (connection) => {
      if (!!connection.source && !!connection.target) {
        changeFlow(
          (f) => {
            const newEdge: Edge<any> = {
              source: connection.source!,
              target: connection.target!,
              type: 'customEdge',
              id: v4(),
            };
            // TODO: figure out this type issue
            // @ts-ignore
            f.canvas.edges.push(newEdge);
          },
          () => ({
            time: Date.now(),
            message: JSON.stringify({
              message: `${connection.source} connected to ${connection.target}`,
              user: userInfo?.displayName,
            }),
          })
        );
      }
    },
    [changeFlow, userInfo?.displayName]
  );

  const onDragOver: React.DragEventHandler = useCallback((event) => {
    event.preventDefault();
    event.dataTransfer.dropEffect = 'move';
  }, []);

  const onDrop: React.DragEventHandler = useCallback(
    (event) => {
      event.preventDefault();

      if (reactFlowContainer.current && reactFlowInstance) {
        const reactFlowBounds =
          reactFlowContainer.current.getBoundingClientRect();
        const type = event.dataTransfer.getData(
          CANVAS_DRAG_AND_DROP_DATA_TRANSFER_IDENTIFIER
        );

        if (!isProcessType(type)) {
          return;
        }

        changeFlow(
          (f) => {
            const position = reactFlowInstance.project({
              x: event.clientX - reactFlowBounds.left,
              y: event.clientY - reactFlowBounds.top,
            });

<<<<<<< HEAD
          const node: AutomergeExtend<ProcessNode> = {
            id: `${new Date().getTime()}`,
            type: 'process',
            position,
            data: {
              processType: type,
              processDescription: '',
              processItem: '',
              processProps: {},
            },
          };
          f.canvas.nodes.push(node);
        });
=======
            const node: AutomergeExtend<ProcessNode> = {
              id: `${new Date().getTime()}`,
              type: 'process',
              position,
              data: {
                processType: type,
                processProps: {},
              },
            };
            f.canvas.nodes.push(node);
          },
          () => ({
            message: JSON.stringify({
              message: 'Node added',
              user: userInfo?.displayName,
            }),
            time: Date.now(),
          })
        );
>>>>>>> 85caf4f9
      }
    },
    [reactFlowInstance, changeFlow, userInfo?.displayName]
  );

  const nodes = useMemo(
    () =>
      flowState.canvas.nodes.map((n) => ({
        ...n,
        selected: n.id === selectedObject,
        // FIXME: can we remove as
      })) as WorkflowBuilderNode[],
    [flowState.canvas.nodes, selectedObject]
  );

  const edges = useMemo(
    () =>
      flowState.canvas.edges.map((e) => ({
        ...e,
        selected: e.id === selectedObject,
        animated: true,
        markerEnd: {
          type: MarkerType.ArrowClosed,
          height: 16,
          width: 16,
        },
        style: {
          strokeWidth: 1,
        },
      })) as Edge[],
    [flowState.canvas.edges, selectedObject]
  );

  if (!flowState) {
    return <></>;
  }

  return (
    <Container
      ref={reactFlowContainer}
      onContextMenu={(e) => {
        e.preventDefault();
      }}
    >
      <ReactFlow
        panOnDrag={false}
        selectionOnDrag
        panOnScroll
        deleteKeyCode={DELETE_KEY_CODES}
        edges={edges}
        nodes={nodes}
        multiSelectionKeyCode={null}
        selectionMode={SelectionMode.Partial}
        nodeTypes={NODE_TYPES}
        edgeTypes={edgeTypes}
        onConnect={onConnect}
        onDragOver={onDragOver}
        onDrop={onDrop}
        onEdgesChange={onEdgesChange}
        onInit={setReactFlowInstance}
        onNodesChange={onNodesChange}
        onEdgeContextMenu={(e, edge) => {
          setContextMenu({
            position: { x: e.clientX, y: e.clientY },
            items: [edge],
            type: 'edge',
          });
        }}
        onNodeContextMenu={(e, node) => {
          setContextMenu({
            position: { x: e.clientX, y: e.clientY },
            items: [node as CanvasNode],
            type: 'node',
          });
        }}
        onSelectionContextMenu={(e, nodes) => {
          setContextMenu({
            position: { x: e.clientX, y: e.clientY },
            items: nodes as CanvasNode[],
            type: 'node',
          });
        }}
      >
        <Controls />
        <Background variant={BackgroundVariant.Dots} gap={12} size={1} />
        <MiniMap />
      </ReactFlow>
      <ContextMenu
        containerRef={reactFlowContainer}
        contextMenu={contextMenu}
        onClose={() => setContextMenu(undefined)}
      />
    </Container>
  );
};

const Container = styled.div`
  background-color: ${Colors['surface--strong']};
  height: 100%;
  position: relative;
  width: 100%;

  .react-flow__nodes {
    z-index: ${Z_INDEXES.REACT_FLOW_CANVAS_NODES};
  }
`;<|MERGE_RESOLUTION|>--- conflicted
+++ resolved
@@ -50,23 +50,17 @@
 };
 
 export const FlowBuilder = (): JSX.Element => {
-<<<<<<< HEAD
-  const {
-    flow: flowState,
-    changeFlow,
-    setIsNodeConfigurationPanelOpen,
-    setSelectedNodeId,
-    setSelectedNodeComponent,
-    setSelectedNodeDescription,
-    setSelectedNodeItem,
-=======
   const { data: userInfo } = useUserInfo();
   const {
     flow: flowState,
     changeFlow,
     setSelectedObject,
     selectedObject,
->>>>>>> 85caf4f9
+    setIsNodeConfigurationPanelOpen,
+    setSelectedNodeId,
+    setSelectedNodeComponent,
+    setSelectedNodeDescription,
+    setSelectedNodeItem,
   } = useWorkflowBuilderContext();
 
   const reactFlowContainer = useRef<HTMLDivElement>(null);
@@ -116,39 +110,6 @@
   };
 
   const onNodesChange = (changes: NodeChange[]) => {
-<<<<<<< HEAD
-    changeFlow((f) => {
-      changes.forEach((change) => {
-        switch (change.type) {
-          case 'position': {
-            const n = f.canvas.nodes.find((n) => n.id === change.id);
-            if (n && change.position) {
-              n.position.x = change.position.x;
-              n.position.y = change.position.y;
-            }
-            break;
-          }
-          case 'select': {
-            const n = f.canvas.nodes.find((n) => n.id === change.id);
-            const selectedNodes = changes.filter((change) => {
-              return change.type === 'select' && change.selected;
-            });
-            if (n) {
-              n.selected = change.selected;
-              if (change.selected) {
-                setIsNodeConfigurationPanelOpen(true);
-                setSelectedNodeId(n.id);
-                const nodeData = n.data as ProcessNodeData;
-                setSelectedNodeComponent(nodeData.processType);
-                setSelectedNodeDescription(
-                  nodeData.processDescription ? nodeData.processDescription : ''
-                );
-                setSelectedNodeItem(
-                  nodeData.processItem ? nodeData.processItem : ''
-                );
-              } else if (!change.selected && selectedNodes.length === 0) {
-                setIsNodeConfigurationPanelOpen(false);
-=======
     const selectedNodeChange = changes.find((c) => c.type === 'select');
     if (selectedNodeChange) {
       setSelectedObject((selectedNodeChange as NodeSelectionChange).id);
@@ -190,7 +151,6 @@
               }
               default: {
                 break;
->>>>>>> 85caf4f9
               }
             }
           });
@@ -275,21 +235,6 @@
               y: event.clientY - reactFlowBounds.top,
             });
 
-<<<<<<< HEAD
-          const node: AutomergeExtend<ProcessNode> = {
-            id: `${new Date().getTime()}`,
-            type: 'process',
-            position,
-            data: {
-              processType: type,
-              processDescription: '',
-              processItem: '',
-              processProps: {},
-            },
-          };
-          f.canvas.nodes.push(node);
-        });
-=======
             const node: AutomergeExtend<ProcessNode> = {
               id: `${new Date().getTime()}`,
               type: 'process',
@@ -309,7 +254,6 @@
             time: Date.now(),
           })
         );
->>>>>>> 85caf4f9
       }
     },
     [reactFlowInstance, changeFlow, userInfo?.displayName]
