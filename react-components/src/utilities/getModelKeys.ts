--- conflicted
+++ resolved
@@ -2,15 +2,12 @@
  * Copyright 2024 Cognite AS
  */
 import { type AddModelOptions, type DataSourceType } from '@cognite/reveal';
-<<<<<<< HEAD
+
 import {
   type AddImage360CollectionDatamodelsOptions,
   isClassicIdentifier,
   isDM3DModelIdentifier
 } from '../components';
-=======
-import { isClassicIdentifier, isDMIdentifier } from '../components/Reveal3DResources/typeGuards';
->>>>>>> ec2a68a2
 
 export const getModelKeys = (
   models: Array<AddModelOptions<DataSourceType> | AddImage360CollectionDatamodelsOptions>
