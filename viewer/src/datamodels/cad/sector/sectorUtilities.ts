/*!
 * Copyright 2020 Cognite AS
 */

import { SectorGeometry, SectorMetadata, WantedSector, ConsumedSector } from './types';
import { Materials } from '../rendering/materials';
import { toThreeJsBox3 } from '@/utilities';
import * as THREE from 'three';
import { createPrimitives } from '../rendering/primitives';
import { createTriangleMeshes } from '../rendering/triangleMeshes';
import { createInstancedMeshes } from '../rendering/instancedMeshes';
import { SectorQuads } from '../rendering/types';
import { disposeAttributeArrayOnUpload } from '@/utilities/disposeAttributeArrayOnUpload';
import { pipe, GroupedObservable, Observable, OperatorFunction, of, empty } from 'rxjs';
<<<<<<< HEAD
import { groupBy, mergeMap, distinctUntilKeyChanged, withLatestFrom, flatMap, publish } from 'rxjs/operators';
import { traverseDepthFirst } from '@/utilities/traversal';
=======
import { groupBy, mergeMap, distinctUntilKeyChanged, withLatestFrom, flatMap } from 'rxjs/operators';
import { traverseDepthFirst } from '@/utilities/objectTraversal';
>>>>>>> 86d043dd

const emptyGeometry = new THREE.Geometry();

const quadVertexData = new Float32Array([
  // tslint:disable: prettier
  -0.5, -0.5, 0.0,
  0.5, -0.5, 0.0,
  0.5, 0.5, 0.0,

  0.5, 0.5, 0.0,
  -0.5, 0.5, 0.0,
  -0.5, -0.5, 0.0,
  // tslint:enable: prettier
]);

const quadVertexBufferAttribute = new THREE.Float32BufferAttribute(quadVertexData.buffer, 3);

export function consumeSectorSimple(sector: SectorQuads, materials: Materials): THREE.Group {
  const group = new THREE.Group();
  const stride = 3 + 1 + 3 + 16;
  if (sector.buffer.byteLength === 0) {
    // No data, just skip
    return new THREE.Group();
  }
  if (sector.buffer.byteLength % stride !== 0) {
    throw new Error(`Expected buffer size to be multiple of ${stride}, but got ${sector.buffer.byteLength}`);
  }

  // TODO j-bjorne 16-04-2020: Should move this to some debug utils and attach it to pipe
  // const bounds = toThreeJsBox3(new THREE.Box3(), metadata.bounds);
  // const boundsRenderer = new THREE.Box3Helper(bounds.expandByScalar(0.1), new THREE.Color(0xff00ff));
  // boundsRenderer.name = `Bounding box ${sectorId}`;

  const geometry = new THREE.InstancedBufferGeometry();

  const interleavedBuffer32 = new THREE.InstancedInterleavedBuffer(sector.buffer, 3 + 1 + 3 + 16);
  const color = new THREE.InterleavedBufferAttribute(interleavedBuffer32, 3, 0, true);
  const treeIndex = new THREE.InterleavedBufferAttribute(interleavedBuffer32, 1, 3, false);
  const normal = new THREE.InterleavedBufferAttribute(interleavedBuffer32, 3, 4, true);
  const matrix0 = new THREE.InterleavedBufferAttribute(interleavedBuffer32, 4, 7, false);
  const matrix1 = new THREE.InterleavedBufferAttribute(interleavedBuffer32, 4, 11, false);
  const matrix2 = new THREE.InterleavedBufferAttribute(interleavedBuffer32, 4, 15, false);
  const matrix3 = new THREE.InterleavedBufferAttribute(interleavedBuffer32, 4, 19, false);

  geometry.setAttribute('position', quadVertexBufferAttribute);
  geometry.setAttribute('color', color);
  geometry.setAttribute('treeIndex', treeIndex);
  geometry.setAttribute('normal', normal);
  geometry.setAttribute('matrix0', matrix0);
  geometry.setAttribute('matrix1', matrix1);
  geometry.setAttribute('matrix2', matrix2);
  geometry.setAttribute('matrix3', matrix3);

  const obj = new THREE.Mesh(geometry, materials.simple);
  obj.onAfterRender = () => {
    disposeAttributeArrayOnUpload.bind(interleavedBuffer32)();
    obj.onAfterRender = () => {};
  };

  // obj.name = `Quads ${sectorId}`;
  // TODO 20191028 dragly figure out why the quads are being culled wrongly and if we
  // can avoid disabling it entirely
  obj.frustumCulled = false;
  group.add(obj);
  return group;
}

export function consumeSectorDetailed(sector: SectorGeometry, metadata: SectorMetadata, materials: Materials) {
  const bounds = toThreeJsBox3(new THREE.Box3(), metadata.bounds);
  const obj = new THREE.Group();
  for (const primtiveRoot of createPrimitives(sector, materials)) {
    obj.add(primtiveRoot);
  }

  const triangleMeshes = createTriangleMeshes(sector.triangleMeshes, bounds, materials.triangleMesh);
  for (const triangleMesh of triangleMeshes) {
    obj.add(triangleMesh);
  }
  const instanceMeshes = createInstancedMeshes(sector.instanceMeshes, bounds, materials.instancedMesh);
  for (const instanceMesh of instanceMeshes) {
    obj.add(instanceMesh);
  }

  return obj;
}

export function discardSector(group: THREE.Group) {
  const meshes: THREE.Mesh[] = group.children.filter(x => x instanceof THREE.Mesh).map(x => x as THREE.Mesh);
  for (const mesh of meshes) {
    if (mesh.geometry) {
      mesh.geometry.dispose();
      // NOTE: Forcefully creating a new reference here to make sure
      // there are no lingering references to the large geometry buffer
      mesh.geometry = emptyGeometry;
    }
  }
}

export function distinctUntilLevelOfDetailChanged() {
  return pipe(
    groupBy((sector: ConsumedSector) => sector.blobUrl),
    mergeMap((modelGroup: GroupedObservable<string, ConsumedSector>) => {
      return modelGroup.pipe(
        groupBy((sector: ConsumedSector) => sector.metadata.id),
        mergeMap((group: GroupedObservable<number, ConsumedSector>) =>
          group.pipe(distinctUntilKeyChanged('levelOfDetail'))
        )
      );
    })
  );
}

export function filterCurrentWantedSectors(
  wantedObservable: Observable<WantedSector[]>
): OperatorFunction<ConsumedSector, ConsumedSector> {
  return pipe(
    withLatestFrom(wantedObservable),
    flatMap(([loaded, wanted]) => {
      for (const wantedSector of wanted) {
        try {
          if (loaded.metadata.id === wantedSector.metadata.id && loaded.levelOfDetail === wantedSector.levelOfDetail) {
            return of(loaded);
          }
        } catch (error) {
          // tslint:disable-next-line: no-console
          console.log(error);
        }
      }
      return empty();
    })
  );
}

export function findSectorMetadata(root: SectorMetadata, sectorId: number): SectorMetadata {
  let foundSector: SectorMetadata | null = null;
  traverseDepthFirst(root, sector => {
    if (sector.id === sectorId) {
      foundSector = sector;
    }
    return !foundSector;
  });
  if (!foundSector) {
    throw new Error(`Could not find metadata for sector ${sectorId} - invalid id?`);
  }
  return foundSector;
}<|MERGE_RESOLUTION|>--- conflicted
+++ resolved
@@ -12,13 +12,8 @@
 import { SectorQuads } from '../rendering/types';
 import { disposeAttributeArrayOnUpload } from '@/utilities/disposeAttributeArrayOnUpload';
 import { pipe, GroupedObservable, Observable, OperatorFunction, of, empty } from 'rxjs';
-<<<<<<< HEAD
-import { groupBy, mergeMap, distinctUntilKeyChanged, withLatestFrom, flatMap, publish } from 'rxjs/operators';
-import { traverseDepthFirst } from '@/utilities/traversal';
-=======
 import { groupBy, mergeMap, distinctUntilKeyChanged, withLatestFrom, flatMap } from 'rxjs/operators';
 import { traverseDepthFirst } from '@/utilities/objectTraversal';
->>>>>>> 86d043dd
 
 const emptyGeometry = new THREE.Geometry();
 
