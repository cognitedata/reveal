--- conflicted
+++ resolved
@@ -573,7 +573,6 @@
 
     _reusableCamera.position.setFromSpherical(_sphericalEnd).add(_targetEnd);
     _reusableCamera.lookAt(_targetEnd);
-<<<<<<< HEAD
 
     _reusableCamera.rotateX(firstPersonRotationFactor * polarAngle);
     _reusableCamera.rotateY(firstPersonRotationFactor * azimuthAngle);
@@ -583,17 +582,6 @@
     _targetEnd.addVectors(_reusableCamera.position, _reusableVector3.multiplyScalar(distToTarget));
     _sphericalEnd.setFromVector3(_reusableVector3.subVectors(_reusableCamera.position, _targetEnd));
 
-=======
-
-    _reusableCamera.rotateX(firstPersonRotationFactor * polarAngle);
-    _reusableCamera.rotateY(firstPersonRotationFactor * azimuthAngle);
-
-    const distToTarget = _targetEnd.distanceTo(_reusableCamera.position);
-    _reusableCamera.getWorldDirection(_reusableVector3);
-    _targetEnd.addVectors(_reusableCamera.position, _reusableVector3.multiplyScalar(distToTarget));
-    _sphericalEnd.setFromVector3(_reusableVector3.subVectors(_reusableCamera.position, _targetEnd));
-
->>>>>>> c250d55a
     _sphericalEnd.makeSafe();
   };
 
@@ -616,30 +604,18 @@
 
   private readonly dollyOrthographicCamera = (_x: number, _y: number, deltaDistance: number) => {
     const camera = this._camera as OrthographicCamera;
-<<<<<<< HEAD
-
-=======
->>>>>>> c250d55a
     camera.zoom *= 1 - deltaDistance;
     camera.zoom = MathUtils.clamp(camera.zoom, this.minZoom, this.maxZoom);
     camera.updateProjectionMatrix();
   };
 
-<<<<<<< HEAD
-  private readonly calculateTargetOfssetLerp = (
-=======
   private readonly calculateNewRadiusAndTargetOffsetLerp = (
->>>>>>> c250d55a
     x: number,
     y: number,
     deltaDistance: number,
     cameraDirection: THREE.Vector3
   ) => {
-<<<<<<< HEAD
-    const { dynamicTarget, minDistance, _sphericalEnd, _raycaster, _targetEnd, _reusableCamera } = this;
-=======
     const { dynamicTarget, minDistance, _raycaster, _targetEnd, _reusableCamera } = this;
->>>>>>> c250d55a
 
     const distFromCameraToScreenCenter = Math.tan(
       MathUtils.degToRad(90 - (this._camera as PerspectiveCamera).fov * 0.5)
@@ -669,21 +645,12 @@
 
     const distFromRayOrigin = -deltaDistance * ratio;
 
-<<<<<<< HEAD
-    _sphericalEnd.radius = radius;
-
-=======
->>>>>>> c250d55a
     _reusableCamera.getWorldDirection(cameraDirection);
     cameraDirection.normalize().multiplyScalar(deltaDistance);
     const rayDirection = _raycaster.ray.direction.normalize().multiplyScalar(distFromRayOrigin);
     const targetOffset = rayDirection.add(cameraDirection);
 
-<<<<<<< HEAD
-    return targetOffset;
-=======
     return { targetOffset, radius };
->>>>>>> c250d55a
   };
 
   // Function almost equal to mapLinear except it is behaving the same as clamp outside of specifed range
@@ -695,13 +662,6 @@
     return value;
   };
 
-<<<<<<< HEAD
-  private readonly calculateTargetOfssetScrollTarget = (deltaDistance: number, cameraDirection: THREE.Vector3) => {
-    const {
-      minDistance,
-      _reusableVector3,
-      _sphericalEnd,
-=======
   private readonly calculateNewRadiusAndTargetOffsetScrollTarget = (
     deltaDistance: number,
     cameraDirection: THREE.Vector3
@@ -709,7 +669,6 @@
     const {
       minDistance,
       _reusableVector3,
->>>>>>> c250d55a
       _target,
       _scrollTarget,
       _camera,
@@ -764,33 +723,6 @@
       }
     }
 
-<<<<<<< HEAD
-    _sphericalEnd.radius = radius;
-
-    // if we scroll out, we don't change the target
-    const targetOffset = targetToScrollTargetVec.multiplyScalar(!isDollyOut ? deltaTargetOffsetDistance : 0);
-
-    return targetOffset;
-  };
-
-  private readonly dollyWithWheelScroll = (
-    x: number,
-    y: number,
-    deltaDistance: number,
-    cameraDirection: THREE.Vector3
-  ) => {
-    const { _targetEnd, useScrollTarget, zoomToCursor } = this;
-
-    const targetOffset = zoomToCursor
-      ? useScrollTarget
-        ? this.calculateTargetOfssetScrollTarget(deltaDistance, cameraDirection)
-        : this.calculateTargetOfssetLerp(x, y, deltaDistance, cameraDirection)
-      : this.calculateTargetOfssetLerp(0, 0, deltaDistance, cameraDirection);
-
-    _targetEnd.add(targetOffset);
-  };
-
-=======
     // if we scroll out, we don't change the target
     const targetOffset = targetToScrollTargetVec.multiplyScalar(!isDollyOut ? deltaTargetOffsetDistance : 0);
 
@@ -840,7 +772,6 @@
     _sphericalEnd.radius = newRadius;
   };
 
->>>>>>> c250d55a
   private readonly dollyPerspectiveCamera = (
     x: number,
     y: number,
@@ -865,10 +796,6 @@
 
   private readonly dolly = (x: number, y: number, deltaDistance: number, moveTarget: boolean) => {
     const { _camera } = this;
-<<<<<<< HEAD
-
-=======
->>>>>>> c250d55a
     // @ts-ignore
     if (_camera.isOrthographicCamera) {
       this.dollyOrthographicCamera(x, y, deltaDistance);
