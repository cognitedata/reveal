--- conflicted
+++ resolved
@@ -3,12 +3,8 @@
  */
 
 import * as THREE from 'three';
-<<<<<<< HEAD
 
-import { SectorMetadata, V8SectorMetadata } from '../../packages/cad-parsers/src/metadata/types';
-=======
 import { SectorMetadata, V8SectorMetadata, V9SectorMetadata } from '../../packages/cad-parsers/src/metadata/types';
->>>>>>> 359bc54b
 
 export type SectorTree = [id: number, subtree: SectorTree[], bounds?: THREE.Box3];
 
