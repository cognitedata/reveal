/*!
 * Copyright 2022 Cognite AS
 */

import { DeferredPromise } from '@reveal/utilities';
import { It, Mock } from 'moq.ts';
import { Image360LoadingCache } from '../src/cache/Image360LoadingCache';
<<<<<<< HEAD
=======
import { Image360Entity } from '../src/entity/Image360Entity';
>>>>>>> fcaff1a1
import { Image360RevisionEntity } from '../src/entity/Image360RevisionEntity';

describe(Image360LoadingCache.name, () => {
  test('preloading entites should properly queue file loading', async () => {
    const cacheSize = 5;
    const entityLoadingCache = new Image360LoadingCache(cacheSize);

    const deferredPromise = {
      firstCompleted: new DeferredPromise<void>(),
      fullResolutionCompleted: new DeferredPromise<void>()
    };
    new DeferredPromise<{ fullResolutionCompleted: Promise<void> }>();

    const revisionMock1 = new Mock<Image360RevisionEntity>()
<<<<<<< HEAD
      .setup(p => p.load360Image(It.IsAny()))
=======
      .setup(p => p.loadTextures(It.IsAny()))
>>>>>>> fcaff1a1
      .returns(deferredPromise)
      .object();
    const entityMock1 = new Mock<Image360Entity>().object();

<<<<<<< HEAD
    entityLoadingCache.cachedPreload(revisionMock1);

    expect(entityLoadingCache.getDownloadInProgress(revisionMock1)).not.toBe(undefined);
    expect(entityLoadingCache.cachedEntities.includes(revisionMock1)).toBeFalsy();
=======
    entityLoadingCache.cachedPreload(entityMock1, revisionMock1);

    expect(entityLoadingCache.getDownloadInProgress(revisionMock1)).not.toBe(undefined);
    expect(entityLoadingCache.cachedRevisions.includes(revisionMock1)).toBeFalsy();
>>>>>>> fcaff1a1

    deferredPromise.fullResolutionCompleted.resolve();
    await deferredPromise.fullResolutionCompleted;

    expect(entityLoadingCache.getDownloadInProgress(revisionMock1)).toBe(undefined);
<<<<<<< HEAD
    expect(entityLoadingCache.cachedEntities.includes(revisionMock1)).toBeTruthy();
=======
    expect(entityLoadingCache.cachedRevisions.includes(revisionMock1)).toBeTruthy();
>>>>>>> fcaff1a1
  });

  test('preloading when cache is full should purge stale entity', async () => {
    const cacheSize = 1;
    const entityLoadingCache = new Image360LoadingCache(cacheSize);

    const deferredPromise1 = {
      firstCompleted: new DeferredPromise<void>(),
      fullResolutionCompleted: new DeferredPromise<void>()
    };
    const revisionMock1 = new Mock<Image360RevisionEntity>()
<<<<<<< HEAD
      .setup(p => p.load360Image(It.IsAny()))
=======
      .setup(p => p.loadTextures(It.IsAny()))
>>>>>>> fcaff1a1
      .returns(deferredPromise1)
      .setup(p => p.clearTextures())
      .returns()
      .object();

    const entityMock1 = new Mock<Image360Entity>()
      .setup(p => p.image360Visualization.visible)
      .returns(false)
<<<<<<< HEAD
      .setup(p => p.unload360Image())
=======
      .setup(p => p.getActiveRevision())
      .returns(revisionMock1)
      .setup(p => p.unloadImage())
>>>>>>> fcaff1a1
      .returns()
      .object();

    const deferredPromise2 = {
      firstCompleted: new DeferredPromise<void>(),
      fullResolutionCompleted: new DeferredPromise<void>()
    };

    const revisionMock2 = new Mock<Image360RevisionEntity>()
<<<<<<< HEAD
      .setup(p => p.load360Image(It.IsAny()))
=======
      .setup(p => p.loadTextures(It.IsAny()))
>>>>>>> fcaff1a1
      .returns(deferredPromise2)
      .object();

    const entityMock2 = new Mock<Image360Entity>()
      .setup(p => p.image360Visualization.visible)
      .returns(false)
      .object();

<<<<<<< HEAD
    const preLoad1 = entityLoadingCache.cachedPreload(revisionMock1);
=======
    const preLoad1 = entityLoadingCache.cachedPreload(entityMock1, revisionMock1);
>>>>>>> fcaff1a1

    deferredPromise1.firstCompleted.resolve();
    deferredPromise1.fullResolutionCompleted.resolve();
    await preLoad1;

<<<<<<< HEAD
    const preLoad2 = entityLoadingCache.cachedPreload(revisionMock2);

    expect(entityLoadingCache.getDownloadInProgress(revisionMock2)).not.toBe(undefined);
    expect(entityLoadingCache.cachedEntities.includes(revisionMock1)).toBeTruthy();
=======
    const preLoad2 = entityLoadingCache.cachedPreload(entityMock2, revisionMock2);

    expect(entityLoadingCache.getDownloadInProgress(revisionMock2)).not.toBe(undefined);
    expect(entityLoadingCache.cachedRevisions.includes(revisionMock1)).toBeTruthy();
>>>>>>> fcaff1a1

    deferredPromise2.firstCompleted.resolve();
    deferredPromise2.fullResolutionCompleted.resolve();
    await preLoad2;

    expect(entityLoadingCache.currentlyLoadingEntities.length).toBe(0);
<<<<<<< HEAD
    expect(entityLoadingCache.cachedEntities.length).toBe(1);
    expect(entityLoadingCache.cachedEntities.includes(revisionMock2)).toBeTruthy();
=======
    expect(entityLoadingCache.cachedRevisions.length).toBe(1);
    expect(entityLoadingCache.cachedRevisions.includes(revisionMock2)).toBeTruthy();
>>>>>>> fcaff1a1
  });

  test('cache should not purge visible 360 images', async () => {
    const cacheSize = 2;
    const entityLoadingCache = new Image360LoadingCache(cacheSize);

    const deferredPromise1 = {
      firstCompleted: new DeferredPromise<void>(),
      fullResolutionCompleted: new DeferredPromise<void>()
    };

    const revisionMock1 = new Mock<Image360RevisionEntity>()
<<<<<<< HEAD
      .setup(p => p.load360Image(It.IsAny()))
      .returns(deferredPromise1)
=======
      .setup(p => p.loadTextures(It.IsAny()))
      .returns(deferredPromise1)
      .object();

    const entityMock1 = new Mock<Image360Entity>()
>>>>>>> fcaff1a1
      .setup(p => p.image360Visualization.visible)
      .returns(true)
      .setup(p => p.getActiveRevision())
      .returns(revisionMock1)
      .setup(p => p.unloadImage())
      .returns()
      .object();

    const deferredPromise2 = {
      firstCompleted: new DeferredPromise<void>(),
      fullResolutionCompleted: new DeferredPromise<void>()
    };
<<<<<<< HEAD
    const revisionMock2 = new Mock<Image360RevisionEntity>()
      .setup(p => p.load360Image(It.IsAny()))
      .returns(deferredPromise2)
=======

    const revisionMock2 = new Mock<Image360RevisionEntity>()
      .setup(p => p.loadTextures(It.IsAny()))
      .returns(deferredPromise2)
      .setup(p => p.clearTextures())
      .returns()
      .object();

    const entityMock2 = new Mock<Image360Entity>()
>>>>>>> fcaff1a1
      .setup(p => p.image360Visualization.visible)
      .returns(false)
      .setup(p => p.getActiveRevision())
      .returns(revisionMock2)
      .setup(p => p.unloadImage())
      .returns()
      .object();

    const deferredPromise3 = {
      firstCompleted: new DeferredPromise<void>(),
      fullResolutionCompleted: new DeferredPromise<void>()
    };
<<<<<<< HEAD
    const revisionMock3 = new Mock<Image360RevisionEntity>()
      .setup(p => p.load360Image(It.IsAny()))
      .returns(deferredPromise3)
      .object();

    const preLoad1 = entityLoadingCache.cachedPreload(revisionMock1);
    const preLoad2 = entityLoadingCache.cachedPreload(revisionMock2);
=======
    const entityMock3 = new Mock<Image360Entity>().object();

    const revisionMock3 = new Mock<Image360RevisionEntity>()
      .setup(p => p.loadTextures(It.IsAny()))
      .returns(deferredPromise3)
      .object();

    const preLoad1 = entityLoadingCache.cachedPreload(entityMock1, revisionMock1);
    const preLoad2 = entityLoadingCache.cachedPreload(entityMock2, revisionMock2);
>>>>>>> fcaff1a1

    deferredPromise1.fullResolutionCompleted.resolve();
    deferredPromise1.firstCompleted.resolve();

    deferredPromise2.fullResolutionCompleted.resolve();
    deferredPromise2.firstCompleted.resolve();
    await Promise.all([preLoad1, preLoad2]);

<<<<<<< HEAD
    const preLoad3 = entityLoadingCache.cachedPreload(revisionMock3);
=======
    const preLoad3 = entityLoadingCache.cachedPreload(entityMock3, revisionMock3);
>>>>>>> fcaff1a1
    deferredPromise3.fullResolutionCompleted.resolve();
    deferredPromise3.firstCompleted.resolve();
    await preLoad3;

    expect(entityLoadingCache.cachedRevisions.length).toBe(2);

<<<<<<< HEAD
    expect(entityLoadingCache.cachedEntities.includes(revisionMock1)).toBeTruthy();
    expect(entityLoadingCache.cachedEntities.includes(revisionMock3)).toBeTruthy();
=======
    expect(entityLoadingCache.cachedRevisions.includes(revisionMock1)).toBeTruthy();
    expect(entityLoadingCache.cachedRevisions.includes(revisionMock3)).toBeTruthy();
>>>>>>> fcaff1a1
  });

  test('cache should handle failed downloads', async () => {
    const cacheSize = 3;
    const loadingCache = new Image360LoadingCache(cacheSize, cacheSize);
    const entity = new Mock<Image360Entity>().object();

    const promiseToFail = {
      firstCompleted: new DeferredPromise<void>(),
      fullResolutionCompleted: new DeferredPromise<void>()
    };
    const revisionMockToFail = new Mock<Image360RevisionEntity>()
<<<<<<< HEAD
      .setup(p => p.load360Image(It.IsAny()))
=======
      .setup(p => p.loadTextures(It.IsAny()))
>>>>>>> fcaff1a1
      .returns(promiseToFail)
      .object();

    const promiseToAbort = {
      firstCompleted: new DeferredPromise<void>(),
      fullResolutionCompleted: new DeferredPromise<void>()
    };
    const revisionMockToAbort = new Mock<Image360RevisionEntity>()
<<<<<<< HEAD
      .setup(p => p.load360Image(It.IsAny()))
=======
      .setup(p => p.loadTextures(It.IsAny()))
>>>>>>> fcaff1a1
      .returns(promiseToAbort)
      .object();

    const promiseToResolve = {
      firstCompleted: new DeferredPromise<void>(),
      fullResolutionCompleted: new DeferredPromise<void>()
    };
    const revisionMockToResolve = new Mock<Image360RevisionEntity>()
<<<<<<< HEAD
      .setup(p => p.load360Image(It.IsAny()))
      .returns(promiseToResolve)
      .object();

    const downloadToFail = loadingCache.cachedPreload(revisionMockToFail);
    const downloadToAbort = loadingCache.cachedPreload(revisionMockToAbort);
    const downloadToResolve = loadingCache.cachedPreload(revisionMockToResolve);
=======
      .setup(p => p.loadTextures(It.IsAny()))
      .returns(promiseToResolve)
      .object();

    const downloadToFail = loadingCache.cachedPreload(entity, revisionMockToFail);
    const downloadToAbort = loadingCache.cachedPreload(entity, revisionMockToAbort);
    const downloadToResolve = loadingCache.cachedPreload(entity, revisionMockToResolve);
>>>>>>> fcaff1a1

    expect(loadingCache.currentlyLoadingEntities.length).toBe(3);

    promiseToFail.firstCompleted.reject('Some other error');
    promiseToFail.fullResolutionCompleted.reject();

    promiseToAbort.firstCompleted.reject('Aborted');
    promiseToAbort.fullResolutionCompleted.reject();

    promiseToResolve.firstCompleted.resolve();
    promiseToResolve.fullResolutionCompleted.resolve();

    await expect(downloadToFail).rejects.toThrow();
    await expect(downloadToAbort).resolves.not.toThrow();
    await expect(downloadToResolve).resolves.not.toThrow();

<<<<<<< HEAD
    expect(loadingCache.cachedEntities.length).toBe(1);
    expect(loadingCache.cachedEntities[0]).toBe(revisionMockToResolve);
=======
    expect(loadingCache.cachedRevisions.length).toBe(1);
    expect(loadingCache.cachedRevisions[0]).toBe(revisionMockToResolve);
>>>>>>> fcaff1a1
    expect(loadingCache.currentlyLoadingEntities.length).toBe(0);
  });

  test('cache should abort oldest fetch requests when cacheSize is exceeded', async () => {
    const cacheSize = 2;
    const loadingCache = new Image360LoadingCache(cacheSize, cacheSize);

    const createMockRevision = (deferredPromise: {
      firstCompleted: DeferredPromise<void>;
      fullResolutionCompleted: DeferredPromise<void>;
    }) => {
      return new Mock<Image360RevisionEntity>()
<<<<<<< HEAD
        .setup(p => p.load360Image(It.IsAny()))
        .returns(deferredPromise)
        .setup(p => p.image360Visualization.visible)
        .returns(false)
        .setup(p => p.unload360Image())
=======
        .setup(p => p.loadTextures(It.IsAny()))
        .returns(deferredPromise)
        .setup(p => p.clearTextures())
>>>>>>> fcaff1a1
        .returns()
        .object();
    };

    const deferredPromise1 = {
      firstCompleted: new DeferredPromise<void>(),
      fullResolutionCompleted: new DeferredPromise<void>()
    };
    const revision360Mock1 = createMockRevision(deferredPromise1);

    const deferredPromise2 = {
      firstCompleted: new DeferredPromise<void>(),
      fullResolutionCompleted: new DeferredPromise<void>()
    };
    const revision360Mock2 = createMockRevision(deferredPromise2);

    const deferredPromise3 = {
      firstCompleted: new DeferredPromise<void>(),
      fullResolutionCompleted: new DeferredPromise<void>()
    };
    const revision360Mock3 = createMockRevision(deferredPromise3);
<<<<<<< HEAD

    const download1 = loadingCache.cachedPreload(revision360Mock1);
    const download2 = loadingCache.cachedPreload(revision360Mock2);
=======

    const entity = new Mock<Image360Entity>()
      .setup(p => p.image360Visualization.visible)
      .returns(false)
      .setup(p => p.getActiveRevision())
      .returns(revision360Mock3)
      .setup(p => p.unloadImage())
      .returns()
      .object();

    const download1 = loadingCache.cachedPreload(entity, revision360Mock1);
    const download2 = loadingCache.cachedPreload(entity, revision360Mock2);
>>>>>>> fcaff1a1
    expect(loadingCache.currentlyLoadingEntities.length).toBe(2);
    expect(loadingCache.getDownloadInProgress(revision360Mock1)).not.toBe(undefined);
    expect(loadingCache.getDownloadInProgress(revision360Mock2)).not.toBe(undefined);

<<<<<<< HEAD
    const download3 = loadingCache.cachedPreload(revision360Mock3);
=======
    const download3 = loadingCache.cachedPreload(entity, revision360Mock3);
>>>>>>> fcaff1a1
    expect(loadingCache.currentlyLoadingEntities.length).toBe(2);
    expect(loadingCache.getDownloadInProgress(revision360Mock2)).not.toBe(undefined);
    expect(loadingCache.getDownloadInProgress(revision360Mock3)).not.toBe(undefined);

    deferredPromise1.firstCompleted.resolve();
    deferredPromise1.fullResolutionCompleted.resolve();

    deferredPromise2.firstCompleted.resolve();
    deferredPromise2.fullResolutionCompleted.resolve();

    deferredPromise3.firstCompleted.resolve();
    deferredPromise3.fullResolutionCompleted.resolve();

    await download1;
    await download2;
    await download3;

    expect(loadingCache.currentlyLoadingEntities.length).toBe(0);
<<<<<<< HEAD
    expect(loadingCache.cachedEntities.length).toBe(cacheSize);
    expect(loadingCache.cachedEntities[0]).toBe(revision360Mock3);
    expect(loadingCache.cachedEntities[1]).toBe(revision360Mock2);
=======
    expect(loadingCache.cachedRevisions.length).toBe(cacheSize);
    expect(loadingCache.cachedRevisions[0]).toBe(revision360Mock3);
    expect(loadingCache.cachedRevisions[1]).toBe(revision360Mock2);
>>>>>>> fcaff1a1
  });
});<|MERGE_RESOLUTION|>--- conflicted
+++ resolved
@@ -5,10 +5,7 @@
 import { DeferredPromise } from '@reveal/utilities';
 import { It, Mock } from 'moq.ts';
 import { Image360LoadingCache } from '../src/cache/Image360LoadingCache';
-<<<<<<< HEAD
-=======
 import { Image360Entity } from '../src/entity/Image360Entity';
->>>>>>> fcaff1a1
 import { Image360RevisionEntity } from '../src/entity/Image360RevisionEntity';
 
 describe(Image360LoadingCache.name, () => {
@@ -23,36 +20,21 @@
     new DeferredPromise<{ fullResolutionCompleted: Promise<void> }>();
 
     const revisionMock1 = new Mock<Image360RevisionEntity>()
-<<<<<<< HEAD
-      .setup(p => p.load360Image(It.IsAny()))
-=======
-      .setup(p => p.loadTextures(It.IsAny()))
->>>>>>> fcaff1a1
+      .setup(p => p.loadTextures(It.IsAny()))
       .returns(deferredPromise)
       .object();
     const entityMock1 = new Mock<Image360Entity>().object();
 
-<<<<<<< HEAD
-    entityLoadingCache.cachedPreload(revisionMock1);
-
-    expect(entityLoadingCache.getDownloadInProgress(revisionMock1)).not.toBe(undefined);
-    expect(entityLoadingCache.cachedEntities.includes(revisionMock1)).toBeFalsy();
-=======
     entityLoadingCache.cachedPreload(entityMock1, revisionMock1);
 
     expect(entityLoadingCache.getDownloadInProgress(revisionMock1)).not.toBe(undefined);
     expect(entityLoadingCache.cachedRevisions.includes(revisionMock1)).toBeFalsy();
->>>>>>> fcaff1a1
 
     deferredPromise.fullResolutionCompleted.resolve();
     await deferredPromise.fullResolutionCompleted;
 
     expect(entityLoadingCache.getDownloadInProgress(revisionMock1)).toBe(undefined);
-<<<<<<< HEAD
-    expect(entityLoadingCache.cachedEntities.includes(revisionMock1)).toBeTruthy();
-=======
     expect(entityLoadingCache.cachedRevisions.includes(revisionMock1)).toBeTruthy();
->>>>>>> fcaff1a1
   });
 
   test('preloading when cache is full should purge stale entity', async () => {
@@ -64,11 +46,7 @@
       fullResolutionCompleted: new DeferredPromise<void>()
     };
     const revisionMock1 = new Mock<Image360RevisionEntity>()
-<<<<<<< HEAD
-      .setup(p => p.load360Image(It.IsAny()))
-=======
-      .setup(p => p.loadTextures(It.IsAny()))
->>>>>>> fcaff1a1
+      .setup(p => p.loadTextures(It.IsAny()))
       .returns(deferredPromise1)
       .setup(p => p.clearTextures())
       .returns()
@@ -77,13 +55,9 @@
     const entityMock1 = new Mock<Image360Entity>()
       .setup(p => p.image360Visualization.visible)
       .returns(false)
-<<<<<<< HEAD
-      .setup(p => p.unload360Image())
-=======
       .setup(p => p.getActiveRevision())
       .returns(revisionMock1)
       .setup(p => p.unloadImage())
->>>>>>> fcaff1a1
       .returns()
       .object();
 
@@ -93,11 +67,7 @@
     };
 
     const revisionMock2 = new Mock<Image360RevisionEntity>()
-<<<<<<< HEAD
-      .setup(p => p.load360Image(It.IsAny()))
-=======
-      .setup(p => p.loadTextures(It.IsAny()))
->>>>>>> fcaff1a1
+      .setup(p => p.loadTextures(It.IsAny()))
       .returns(deferredPromise2)
       .object();
 
@@ -106,40 +76,24 @@
       .returns(false)
       .object();
 
-<<<<<<< HEAD
-    const preLoad1 = entityLoadingCache.cachedPreload(revisionMock1);
-=======
     const preLoad1 = entityLoadingCache.cachedPreload(entityMock1, revisionMock1);
->>>>>>> fcaff1a1
 
     deferredPromise1.firstCompleted.resolve();
     deferredPromise1.fullResolutionCompleted.resolve();
     await preLoad1;
 
-<<<<<<< HEAD
-    const preLoad2 = entityLoadingCache.cachedPreload(revisionMock2);
-
-    expect(entityLoadingCache.getDownloadInProgress(revisionMock2)).not.toBe(undefined);
-    expect(entityLoadingCache.cachedEntities.includes(revisionMock1)).toBeTruthy();
-=======
     const preLoad2 = entityLoadingCache.cachedPreload(entityMock2, revisionMock2);
 
     expect(entityLoadingCache.getDownloadInProgress(revisionMock2)).not.toBe(undefined);
     expect(entityLoadingCache.cachedRevisions.includes(revisionMock1)).toBeTruthy();
->>>>>>> fcaff1a1
 
     deferredPromise2.firstCompleted.resolve();
     deferredPromise2.fullResolutionCompleted.resolve();
     await preLoad2;
 
     expect(entityLoadingCache.currentlyLoadingEntities.length).toBe(0);
-<<<<<<< HEAD
-    expect(entityLoadingCache.cachedEntities.length).toBe(1);
-    expect(entityLoadingCache.cachedEntities.includes(revisionMock2)).toBeTruthy();
-=======
     expect(entityLoadingCache.cachedRevisions.length).toBe(1);
     expect(entityLoadingCache.cachedRevisions.includes(revisionMock2)).toBeTruthy();
->>>>>>> fcaff1a1
   });
 
   test('cache should not purge visible 360 images', async () => {
@@ -152,16 +106,11 @@
     };
 
     const revisionMock1 = new Mock<Image360RevisionEntity>()
-<<<<<<< HEAD
-      .setup(p => p.load360Image(It.IsAny()))
+      .setup(p => p.loadTextures(It.IsAny()))
       .returns(deferredPromise1)
-=======
-      .setup(p => p.loadTextures(It.IsAny()))
-      .returns(deferredPromise1)
       .object();
 
     const entityMock1 = new Mock<Image360Entity>()
->>>>>>> fcaff1a1
       .setup(p => p.image360Visualization.visible)
       .returns(true)
       .setup(p => p.getActiveRevision())
@@ -174,11 +123,6 @@
       firstCompleted: new DeferredPromise<void>(),
       fullResolutionCompleted: new DeferredPromise<void>()
     };
-<<<<<<< HEAD
-    const revisionMock2 = new Mock<Image360RevisionEntity>()
-      .setup(p => p.load360Image(It.IsAny()))
-      .returns(deferredPromise2)
-=======
 
     const revisionMock2 = new Mock<Image360RevisionEntity>()
       .setup(p => p.loadTextures(It.IsAny()))
@@ -188,7 +132,6 @@
       .object();
 
     const entityMock2 = new Mock<Image360Entity>()
->>>>>>> fcaff1a1
       .setup(p => p.image360Visualization.visible)
       .returns(false)
       .setup(p => p.getActiveRevision())
@@ -201,15 +144,6 @@
       firstCompleted: new DeferredPromise<void>(),
       fullResolutionCompleted: new DeferredPromise<void>()
     };
-<<<<<<< HEAD
-    const revisionMock3 = new Mock<Image360RevisionEntity>()
-      .setup(p => p.load360Image(It.IsAny()))
-      .returns(deferredPromise3)
-      .object();
-
-    const preLoad1 = entityLoadingCache.cachedPreload(revisionMock1);
-    const preLoad2 = entityLoadingCache.cachedPreload(revisionMock2);
-=======
     const entityMock3 = new Mock<Image360Entity>().object();
 
     const revisionMock3 = new Mock<Image360RevisionEntity>()
@@ -219,7 +153,6 @@
 
     const preLoad1 = entityLoadingCache.cachedPreload(entityMock1, revisionMock1);
     const preLoad2 = entityLoadingCache.cachedPreload(entityMock2, revisionMock2);
->>>>>>> fcaff1a1
 
     deferredPromise1.fullResolutionCompleted.resolve();
     deferredPromise1.firstCompleted.resolve();
@@ -228,24 +161,15 @@
     deferredPromise2.firstCompleted.resolve();
     await Promise.all([preLoad1, preLoad2]);
 
-<<<<<<< HEAD
-    const preLoad3 = entityLoadingCache.cachedPreload(revisionMock3);
-=======
     const preLoad3 = entityLoadingCache.cachedPreload(entityMock3, revisionMock3);
->>>>>>> fcaff1a1
     deferredPromise3.fullResolutionCompleted.resolve();
     deferredPromise3.firstCompleted.resolve();
     await preLoad3;
 
     expect(entityLoadingCache.cachedRevisions.length).toBe(2);
 
-<<<<<<< HEAD
-    expect(entityLoadingCache.cachedEntities.includes(revisionMock1)).toBeTruthy();
-    expect(entityLoadingCache.cachedEntities.includes(revisionMock3)).toBeTruthy();
-=======
     expect(entityLoadingCache.cachedRevisions.includes(revisionMock1)).toBeTruthy();
     expect(entityLoadingCache.cachedRevisions.includes(revisionMock3)).toBeTruthy();
->>>>>>> fcaff1a1
   });
 
   test('cache should handle failed downloads', async () => {
@@ -258,11 +182,7 @@
       fullResolutionCompleted: new DeferredPromise<void>()
     };
     const revisionMockToFail = new Mock<Image360RevisionEntity>()
-<<<<<<< HEAD
-      .setup(p => p.load360Image(It.IsAny()))
-=======
-      .setup(p => p.loadTextures(It.IsAny()))
->>>>>>> fcaff1a1
+      .setup(p => p.loadTextures(It.IsAny()))
       .returns(promiseToFail)
       .object();
 
@@ -271,11 +191,7 @@
       fullResolutionCompleted: new DeferredPromise<void>()
     };
     const revisionMockToAbort = new Mock<Image360RevisionEntity>()
-<<<<<<< HEAD
-      .setup(p => p.load360Image(It.IsAny()))
-=======
-      .setup(p => p.loadTextures(It.IsAny()))
->>>>>>> fcaff1a1
+      .setup(p => p.loadTextures(It.IsAny()))
       .returns(promiseToAbort)
       .object();
 
@@ -284,15 +200,6 @@
       fullResolutionCompleted: new DeferredPromise<void>()
     };
     const revisionMockToResolve = new Mock<Image360RevisionEntity>()
-<<<<<<< HEAD
-      .setup(p => p.load360Image(It.IsAny()))
-      .returns(promiseToResolve)
-      .object();
-
-    const downloadToFail = loadingCache.cachedPreload(revisionMockToFail);
-    const downloadToAbort = loadingCache.cachedPreload(revisionMockToAbort);
-    const downloadToResolve = loadingCache.cachedPreload(revisionMockToResolve);
-=======
       .setup(p => p.loadTextures(It.IsAny()))
       .returns(promiseToResolve)
       .object();
@@ -300,7 +207,6 @@
     const downloadToFail = loadingCache.cachedPreload(entity, revisionMockToFail);
     const downloadToAbort = loadingCache.cachedPreload(entity, revisionMockToAbort);
     const downloadToResolve = loadingCache.cachedPreload(entity, revisionMockToResolve);
->>>>>>> fcaff1a1
 
     expect(loadingCache.currentlyLoadingEntities.length).toBe(3);
 
@@ -317,13 +223,8 @@
     await expect(downloadToAbort).resolves.not.toThrow();
     await expect(downloadToResolve).resolves.not.toThrow();
 
-<<<<<<< HEAD
-    expect(loadingCache.cachedEntities.length).toBe(1);
-    expect(loadingCache.cachedEntities[0]).toBe(revisionMockToResolve);
-=======
     expect(loadingCache.cachedRevisions.length).toBe(1);
     expect(loadingCache.cachedRevisions[0]).toBe(revisionMockToResolve);
->>>>>>> fcaff1a1
     expect(loadingCache.currentlyLoadingEntities.length).toBe(0);
   });
 
@@ -336,17 +237,9 @@
       fullResolutionCompleted: DeferredPromise<void>;
     }) => {
       return new Mock<Image360RevisionEntity>()
-<<<<<<< HEAD
-        .setup(p => p.load360Image(It.IsAny()))
-        .returns(deferredPromise)
-        .setup(p => p.image360Visualization.visible)
-        .returns(false)
-        .setup(p => p.unload360Image())
-=======
         .setup(p => p.loadTextures(It.IsAny()))
         .returns(deferredPromise)
         .setup(p => p.clearTextures())
->>>>>>> fcaff1a1
         .returns()
         .object();
     };
@@ -368,11 +261,6 @@
       fullResolutionCompleted: new DeferredPromise<void>()
     };
     const revision360Mock3 = createMockRevision(deferredPromise3);
-<<<<<<< HEAD
-
-    const download1 = loadingCache.cachedPreload(revision360Mock1);
-    const download2 = loadingCache.cachedPreload(revision360Mock2);
-=======
 
     const entity = new Mock<Image360Entity>()
       .setup(p => p.image360Visualization.visible)
@@ -385,16 +273,11 @@
 
     const download1 = loadingCache.cachedPreload(entity, revision360Mock1);
     const download2 = loadingCache.cachedPreload(entity, revision360Mock2);
->>>>>>> fcaff1a1
     expect(loadingCache.currentlyLoadingEntities.length).toBe(2);
     expect(loadingCache.getDownloadInProgress(revision360Mock1)).not.toBe(undefined);
     expect(loadingCache.getDownloadInProgress(revision360Mock2)).not.toBe(undefined);
 
-<<<<<<< HEAD
-    const download3 = loadingCache.cachedPreload(revision360Mock3);
-=======
     const download3 = loadingCache.cachedPreload(entity, revision360Mock3);
->>>>>>> fcaff1a1
     expect(loadingCache.currentlyLoadingEntities.length).toBe(2);
     expect(loadingCache.getDownloadInProgress(revision360Mock2)).not.toBe(undefined);
     expect(loadingCache.getDownloadInProgress(revision360Mock3)).not.toBe(undefined);
@@ -413,14 +296,8 @@
     await download3;
 
     expect(loadingCache.currentlyLoadingEntities.length).toBe(0);
-<<<<<<< HEAD
-    expect(loadingCache.cachedEntities.length).toBe(cacheSize);
-    expect(loadingCache.cachedEntities[0]).toBe(revision360Mock3);
-    expect(loadingCache.cachedEntities[1]).toBe(revision360Mock2);
-=======
     expect(loadingCache.cachedRevisions.length).toBe(cacheSize);
     expect(loadingCache.cachedRevisions[0]).toBe(revision360Mock3);
     expect(loadingCache.cachedRevisions[1]).toBe(revision360Mock2);
->>>>>>> fcaff1a1
   });
 });