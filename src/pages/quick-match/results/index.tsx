--- conflicted
+++ resolved
@@ -4,22 +4,14 @@
 import Page from 'components/page';
 import { useEMModelPredictResults } from 'hooks/contextualization-api';
 import { INFINITE_Q_OPTIONS } from 'hooks/infiniteList';
-<<<<<<< HEAD
-import { useState } from 'react';
-import { useParams } from 'react-router-dom';
-
-const QuickMatchResults = (): JSX.Element => {
-  const [sourceIds, setSourceIds] = useState<number[]>([]);
-  const { jobId } = useParams<{
-=======
-import { Navigate, useParams } from 'react-router-dom';
+import { Navigate, useParams, useState } from 'react-router-dom';
 import { SourceType } from 'types/api';
 import { sessionStorageKey } from 'utils';
 
 const QuickMatchResults = (): JSX.Element => {
+  const [sourceIds, setSourceIds] = useState<number[]>([]);
   const { subAppPath, jobId, sourceType } = useParams<{
     subAppPath: string;
->>>>>>> 28ea8589
     jobId: string;
     sourceType: SourceType;
   }>();
@@ -37,7 +29,6 @@
   }
 
   return (
-<<<<<<< HEAD
     <>
       {!!predictions?.items && (
         <Page
@@ -54,20 +45,13 @@
         >
           {predictions?.status === 'Completed' && (
             <EntityMatchingResult
+              sourceType={sourceType}
               predictions={predictions.items}
               sourceIdsSecondaryTopBar={sourceIds}
               setSourceIdsSecondaryTopBar={setSourceIds}
             />
           )}
         </Page>
-=======
-    <Page subtitle={t('results')} title={t('quick-match')}>
-      {predictions?.status === 'Completed' && !!predictions?.items && (
-        <EntityMatchingResult
-          sourceType={sourceType}
-          predictions={predictions.items}
-        />
->>>>>>> 28ea8589
       )}
     </>
   );
