--- conflicted
+++ resolved
@@ -9,21 +9,8 @@
 import { type IconName } from '../../base/utilities/IconName';
 
 export class DeleteDomainObjectCommand extends DomainObjectCommand<DomainObject> {
-<<<<<<< HEAD
-  public override get tooltip(): TranslateKey {
-    return { key: 'DELETE', fallback: 'Delete' };
-=======
-  // ==================================================
-  // INSTANCE PROPERTIES
-  // ==================================================
-
-  // ==================================================
-  // OVERRIDES
-  // ==================================================
-
   public override get tooltip(): TranslationInput {
     return { key: 'DELETE' };
->>>>>>> c7eca847
   }
 
   public override get icon(): IconName {
