--- conflicted
+++ resolved
@@ -1,6 +1,4 @@
 import { createLink } from '@cognite/cdf-utilities';
-<<<<<<< HEAD
-=======
 import { PredictionObject } from 'hooks/contextualization-api';
 import {
   Dispatch,
@@ -8,7 +6,6 @@
   useDebugValue,
   useState as reactUseState,
 } from 'react';
->>>>>>> 652a467b
 import { styleScope } from 'styles/styleScope';
 
 export const getContainer = () => {
@@ -16,7 +13,6 @@
   const el = els.item(0)! as HTMLElement;
   return el;
 };
-
 
 export const createInternalLink = (path?: string | number) => {
   const mountPoint = window.location.pathname.split('/')[2];
