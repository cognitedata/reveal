--- conflicted
+++ resolved
@@ -38,8 +38,9 @@
   pointCloudModel.setModelTransformation(modelTransformation);
 
   viewer.fitCameraToModel(pointCloudModel);
-<<<<<<< HEAD
-});
+}
+
+updateModelTransformation();
 ```
 
 ## Use geometry filters to extract parts of a model
@@ -87,10 +88,4 @@
 :::note 
 Geometry filters should not overlap as this will cause the same geometry to be loaded and 
 visualized more than once.
-:::
-=======
-}
-
-updateModelTransformation();
-```
->>>>>>> 837a44c5
+:::