/*!
 * Copyright 2024 Cognite AS
 */
import { type Vector3 } from 'three';
import { PointsOfInterestDomainObject } from './PointsOfInterestDomainObject';
import { type TranslationInput } from '../../base/utilities/TranslateInput';
import { createPointsOfInterestPropertiesFromPointAndTitle } from './types';
<<<<<<< HEAD
import { type InstanceReference, type DmsUniqueIdentifier } from '../../../data-providers';
=======
import { type DmsUniqueIdentifier } from '../../../data-providers';
import {
  CustomBaseInputCommand,
  type FieldContent
} from '../../base/commands/CustomBaseInputCommand';
>>>>>>> cfc58e48

export class CreatePointsOfInterestWithDescriptionCommand extends CustomBaseInputCommand {
  private readonly _point: Vector3;
  private readonly _scene: DmsUniqueIdentifier;

<<<<<<< HEAD
  private _associatedInstance: InstanceReference | undefined;
=======
  private readonly poisPlaceholders: TranslationInput[] = [
    { key: 'NAME' },
    { key: 'POINT_OF_INTEREST_DESCRIPTION_PLACEHOLDER' }
  ];

  private readonly poiContents: FieldContent[] = [
    { type: 'text', content: '' },
    { type: 'commentWithButtons', content: '' }
  ];
>>>>>>> cfc58e48

  constructor(position: Vector3, scene: DmsUniqueIdentifier) {
    super();

    this._point = position;
    this._scene = scene;
    this._placeholders = this.poisPlaceholders;
    this._contents = this.poiContents;
  }

  public get associatedInstance(): InstanceReference | undefined {
    return this._associatedInstance;
  }

  public set associatedInstance(instance: InstanceReference | undefined) {
    this._associatedInstance = instance;
  }

  public override getPostButtonLabel(): TranslationInput {
    return { key: 'CREATE' };
  }

  public override getCancelButtonLabel(): TranslationInput {
    return { key: 'CANCEL' };
  }

  public override getPlaceholderByIndex(index: number): TranslationInput | undefined {
    return this._placeholders?.[index] ?? undefined;
  }

  public override getAllPlaceholders(): TranslationInput[] {
    return this._placeholders ?? [];
  }

  public override get hasData(): true {
    return true;
  }

  public override invokeCore(): boolean {
    if (this._contents === undefined) {
      return false;
    }

    const domainObject = this.renderTarget.rootDomainObject.getDescendantByType(
      PointsOfInterestDomainObject
    );

    if (domainObject === undefined) {
      return false;
    }

    const poi = domainObject.addPendingPointsOfInterest(
      createPointsOfInterestPropertiesFromPointAndTitle(
        this._point,
        this._scene,
<<<<<<< HEAD
        this._content,
        this._associatedInstance
=======
        this._contents.map((content) => content.content)
>>>>>>> cfc58e48
      )
    );

    void domainObject.save().then(() => {
      this.onFinish?.();
      domainObject.setSelectedPointOfInterest(poi);
    });

    return true;
  }
}<|MERGE_RESOLUTION|>--- conflicted
+++ resolved
@@ -5,23 +5,19 @@
 import { PointsOfInterestDomainObject } from './PointsOfInterestDomainObject';
 import { type TranslationInput } from '../../base/utilities/TranslateInput';
 import { createPointsOfInterestPropertiesFromPointAndTitle } from './types';
-<<<<<<< HEAD
 import { type InstanceReference, type DmsUniqueIdentifier } from '../../../data-providers';
-=======
-import { type DmsUniqueIdentifier } from '../../../data-providers';
+
 import {
   CustomBaseInputCommand,
   type FieldContent
 } from '../../base/commands/CustomBaseInputCommand';
->>>>>>> cfc58e48
 
 export class CreatePointsOfInterestWithDescriptionCommand extends CustomBaseInputCommand {
   private readonly _point: Vector3;
   private readonly _scene: DmsUniqueIdentifier;
 
-<<<<<<< HEAD
   private _associatedInstance: InstanceReference | undefined;
-=======
+
   private readonly poisPlaceholders: TranslationInput[] = [
     { key: 'NAME' },
     { key: 'POINT_OF_INTEREST_DESCRIPTION_PLACEHOLDER' }
@@ -31,7 +27,6 @@
     { type: 'text', content: '' },
     { type: 'commentWithButtons', content: '' }
   ];
->>>>>>> cfc58e48
 
   constructor(position: Vector3, scene: DmsUniqueIdentifier) {
     super();
@@ -87,12 +82,8 @@
       createPointsOfInterestPropertiesFromPointAndTitle(
         this._point,
         this._scene,
-<<<<<<< HEAD
-        this._content,
+        this._contents.map((content) => content.content),
         this._associatedInstance
-=======
-        this._contents.map((content) => content.content)
->>>>>>> cfc58e48
       )
     );
 
