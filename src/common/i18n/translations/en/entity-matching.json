{
  "entity-matching-pipelines": "Entity Matching pipelines",
  "quick-match": "Quick match",
  "create-pipeline": "Create pipeline",
<<<<<<< HEAD
  "pipeline-list-table-column-title-description": "Description",
  "pipeline-list-table-column-title-name": "Name",
  "pipeline-list-table-column-title-owner": "Owner"
=======
  "pipeline-list-empty-description": "Use this section to create pipelines and tune entity matching models to match CDF resources with assets.",
  "pipeline-list-empty-title": "No pipelines have been added."
>>>>>>> b89b4537
}<|MERGE_RESOLUTION|>--- conflicted
+++ resolved
@@ -2,12 +2,9 @@
   "entity-matching-pipelines": "Entity Matching pipelines",
   "quick-match": "Quick match",
   "create-pipeline": "Create pipeline",
-<<<<<<< HEAD
   "pipeline-list-table-column-title-description": "Description",
   "pipeline-list-table-column-title-name": "Name",
-  "pipeline-list-table-column-title-owner": "Owner"
-=======
+  "pipeline-list-table-column-title-owner": "Owner",
   "pipeline-list-empty-description": "Use this section to create pipelines and tune entity matching models to match CDF resources with assets.",
   "pipeline-list-empty-title": "No pipelines have been added."
->>>>>>> b89b4537
 }