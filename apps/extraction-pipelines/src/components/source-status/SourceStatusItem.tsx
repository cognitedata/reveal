import React from 'react';

import styled from 'styled-components';

<<<<<<< HEAD
import { Colors } from '@cognite/cogs.js';

import { UptimeAggregation } from '../../utils/hostedExtractors';
=======
import {
  UptimeAggregation,
  doesLogHavePauseType,
} from 'utils/hostedExtractors';
>>>>>>> aaaea038

import SourceStatusItemTooltip from './SourceStatusItemTooltip';
import { MQTTSourceWithJobMetrics } from 'hooks/hostedExtractors';

type SourceStatusItemProps = {
  aggregation: UptimeAggregation;
  source: MQTTSourceWithJobMetrics;
};

const renderItem = (uptimePercentage: number) => {
  if (uptimePercentage === 100) {
    return <AggregationItemSuccess />;
  }

  if (uptimePercentage >= 99.5) {
    return <AggregationItemWarning />;
  }

  if (uptimePercentage === -1) {
    return <AggregationItemNoData />;
  }

  return <AggregationItemError />;
};

export const SourceStatusItem = ({
  aggregation,
  source,
}: SourceStatusItemProps): JSX.Element => {
  const isPausedEntireTime = aggregation.logs.every((log) => {
    return doesLogHavePauseType(log);
  });

  return (
    <div style={{ flex: 1 }}>
      <SourceStatusItemTooltip aggregation={aggregation} source={source}>
        {isPausedEntireTime ? (
          <AggregationItemAllPaused />
        ) : (
          renderItem(aggregation.uptimePercentage)
        )}
      </SourceStatusItemTooltip>
    </div>
  );
};

const AggregationItemBase = styled.button`
  border: none;
  border-radius: 4px;
  cursor: pointer;
  display: block;
  height: 32px;
  padding: 0;
  width: 100%;
`;

const AggregationItemNoData = styled(AggregationItemBase)`
  background-color: ${Colors['surface--status-undefined--muted--default']};
  cursor: unset;

  :hover {
    background-color: ${Colors['surface--status-undefined--muted--hover']};
  }
`;

const AggregationItemError = styled(AggregationItemBase)`
  background-color: ${Colors['surface--status-critical--strong--default']};

  :hover {
    background-color: ${Colors['surface--status-critical--strong--hover']};
  }

  :active {
    background-color: ${Colors['surface--status-critical--strong--pressed']};
  }
`;

const AggregationItemSuccess = styled(AggregationItemBase)`
  background-color: ${Colors['decorative--green--400']};

  :hover {
    background-color: ${Colors['decorative--green--500']};
  }

  :active {
    background-color: ${Colors['decorative--green--600']};
  }
`;

const AggregationItemWarning = styled(AggregationItemBase)`
  background-color: ${Colors['decorative--yellow--500']};

  :hover {
    background-color: ${Colors['decorative--yellow--600']};
  }

  :active {
    background-color: ${Colors['decorative--yellow--700']};
  }
`;

const AggregationItemAllPaused = styled(AggregationItemBase)`
  background-color: ${Colors['surface--status-undefined--strong--default']};

  :hover {
    background-color: ${Colors['surface--status-undefined--strong--hover']};
  }

  :active {
    background-color: ${Colors['surface--status-undefined--strong--pressed']};
  }
`;<|MERGE_RESOLUTION|>--- conflicted
+++ resolved
@@ -2,19 +2,15 @@
 
 import styled from 'styled-components';
 
-<<<<<<< HEAD
 import { Colors } from '@cognite/cogs.js';
 
-import { UptimeAggregation } from '../../utils/hostedExtractors';
-=======
+import { MQTTSourceWithJobMetrics } from '../../hooks/hostedExtractors';
 import {
   UptimeAggregation,
   doesLogHavePauseType,
-} from 'utils/hostedExtractors';
->>>>>>> aaaea038
+} from '../../utils/hostedExtractors';
 
 import SourceStatusItemTooltip from './SourceStatusItemTooltip';
-import { MQTTSourceWithJobMetrics } from 'hooks/hostedExtractors';
 
 type SourceStatusItemProps = {
   aggregation: UptimeAggregation;
