--- conflicted
+++ resolved
@@ -21,11 +21,7 @@
   const groundPlaneUrls = useQuery(
     ['reveal', 'react-components', 'groundplaneUrls', scene.data ?? ''],
     async () => {
-<<<<<<< HEAD
       if (scene.data?.skybox === undefined || scene.data === null) {
-=======
-      if (scene.data === undefined || scene.data.skybox !== undefined) {
->>>>>>> dff30d71
         return [];
       }
 
@@ -34,12 +30,8 @@
           externalId: groundPlaneProperties.file
         }))
       );
-<<<<<<< HEAD
     },
     { staleTime: Infinity }
-=======
-    }
->>>>>>> dff30d71
   );
 
   useEffect(() => {
@@ -51,32 +43,18 @@
       return;
     }
 
-<<<<<<< HEAD
-    if (groundPlaneUrls.data === undefined || groundPlaneUrls.data === null) {
-      return;
-    }
-
-    scene.data.groundPlanes.forEach((groundPlane, index) => {
-      if (groundPlaneUrls.data === undefined || groundPlaneUrls.data === null) {
-=======
     scene.data.groundPlanes.forEach((groundPlane, index) => {
       if (groundPlaneUrls.data === undefined) {
->>>>>>> dff30d71
         return;
       }
       const textureUrl = groundPlaneUrls.data[index].downloadUrl;
       const textureLoader = new THREE.TextureLoader();
       textureLoader.load(textureUrl, function (texture) {
-<<<<<<< HEAD
         const material = new THREE.MeshBasicMaterial({ map: texture, side: THREE.DoubleSide });
-        const geometry = new THREE.PlaneGeometry(100000, 100000);
-=======
-        const material = new THREE.MeshBasicMaterial({ map: texture });
         const geometry = new THREE.PlaneGeometry(
           10000 * groundPlane.scaleX,
           10000 * groundPlane.scaleY
         );
->>>>>>> dff30d71
         const mesh = new THREE.Mesh(geometry, material);
         mesh.position.set(
           groundPlane.translationX,
