import {
  Dispatch,
  FunctionComponent,
  PropsWithChildren,
  SetStateAction,
  useState,
} from 'react';
import Tag from 'antd/lib/tag';
import sdk, { getFlow } from '@cognite/cdf-sdk-singleton';
import {
  FieldLabel,
  BlockedInformationWrapper,
  MiniInfoTitle,
} from 'utils/styledComponents';
import RawSelector from 'components/RawSelector';
import { RawTable } from 'utils/types';
import { getContainer } from 'utils/shared';
import Row from 'antd/lib/row';
import Col from 'antd/lib/col';
import Input from 'antd/lib/input';
import Modal from 'antd/lib/modal';
import { notification } from 'antd';
import { useRawList } from 'actions';
import { useQueryClient } from 'react-query';
import Spin from 'antd/lib/spin';
import { usePermissions } from '@cognite/sdk-react-query-hooks';
import { listRawDatabasesKey, listRawTablesKey } from '../../../actions/keys';

interface RawSectionProps {
  selectedDb: string;
  setSelectedDb: Dispatch<SetStateAction<string>>;
  selectedTables: RawTable[];
  setSelectedTables: Dispatch<SetStateAction<RawTable[]>>;
  setChangesSaved(value: boolean): void;
}
export const RawSection: FunctionComponent<RawSectionProps> = ({
  selectedDb,
  setSelectedDb,
  selectedTables,
  setSelectedTables,
  setChangesSaved,
}: PropsWithChildren<RawSectionProps>) => {
  const [createModal, setCreateModal] = useState<string>('');
  const [createVisible, setCreateVisible] = useState<boolean>(false);
  const [nameField, setNameField] = useState<string>('');

  const { flow } = getFlow();
  const { data: hasRawList } = usePermissions(flow, 'rawAcl', 'LIST');
  const { data: hasRawRead } = usePermissions(flow, 'rawAcl', 'READ');

  const hasRawPermissions = hasRawList && hasRawRead;

  const { databases, tables, isLoading } = useRawList();

  const client = useQueryClient();

  const invalidateList = () => {
    client.invalidateQueries(listRawDatabasesKey);
    client.invalidateQueries(listRawTablesKey);
  };

  const createItem = () => {
    if (createModal === 'database') {
      sdk.raw
        .createDatabases([{ name: nameField }])
        .then((res: any) => {
          setNameField('');
          setCreateModal('');
          setCreateVisible(false);
          notification.success({
            message: `Database ${res[0].name} has been created!`,
          });
          setSelectedDb(nameField);
          invalidateList();
        })
        .catch((err) => {
          notification.error({
            message:
              err.message ||
              'Database could not be created, a database with the same name already exists.',
          });
        });
    } else {
      sdk.raw
        .createTables(selectedDb, [{ name: nameField }])
        .then((res: any) => {
          setNameField('');
          setCreateModal('');
          setCreateVisible(false);
          setSelectedTables([
            ...selectedTables,
            { databaseName: selectedDb, tableName: nameField },
          ]);
          notification.success({
            message: `Table ${res[0].name} has been created!`,
          });
          invalidateList();
        })
        .catch((err) => {
<<<<<<< HEAD
          notification.error({
            message:
              err.message ||
              'Database could not be created, a database with the same name already exists.',
          });
=======
          message.error(
            err.message ||
              'Table could not be created, a table with the same name already exists.'
          );
>>>>>>> cd7a96a9
        });
    }
  };

  if (isLoading) {
    return <Spin />;
  }

  return (
    <>
      <Modal
        title={`Create ${createModal}`}
        visible={createVisible}
        onOk={() => createItem()}
        onCancel={() => setCreateVisible(false)}
        getContainer={getContainer}
      >
        <Row>
          <Col span={6}> Unique name </Col>
          <Col span={16}>
            <Input
              autoFocus
              value={nameField}
              onChange={(e) => setNameField(e.currentTarget.value)}
              placeholder="Please enter database name"
            />
          </Col>
        </Row>
      </Modal>
      <FieldLabel>
        If your data already exists in the RAW staging area, document the tables
        that you use in your new data set
      </FieldLabel>
      {!hasRawPermissions ? (
        <BlockedInformationWrapper style={{ marginTop: '20px' }}>
          <p>
            You have insufficient rights to view RAW tables in this project.
            <br /> Please request the following from your project administrator:
            <br />
            <Tag>raw:read</Tag>
            <Tag>raw:list</Tag>
          </p>
        </BlockedInformationWrapper>
      ) : (
        <RawSelector
          databaseList={databases ?? []}
          tableList={tables ?? []}
          setCreateModal={setCreateModal}
          setCreateVisible={setCreateVisible}
          setSelectedDb={setSelectedDb}
          selectedTables={selectedTables}
          setSelectedTables={setSelectedTables}
          setChangesSaved={setChangesSaved}
          selectedDb={selectedDb}
        />
      )}
      <MiniInfoTitle>
        Learn more on how to ingest data to your RAW tables{' '}
        <a
          href="https://docs.cognite.com/cdf/integration/"
          target="_blank"
          rel="noopener noreferrer"
        >
          here
        </a>
        .{' '}
      </MiniInfoTitle>
    </>
  );
};<|MERGE_RESOLUTION|>--- conflicted
+++ resolved
@@ -97,18 +97,11 @@
           invalidateList();
         })
         .catch((err) => {
-<<<<<<< HEAD
           notification.error({
             message:
               err.message ||
-              'Database could not be created, a database with the same name already exists.',
+              'Table could not be created, a database with the same name already exists.',
           });
-=======
-          message.error(
-            err.message ||
-              'Table could not be created, a table with the same name already exists.'
-          );
->>>>>>> cd7a96a9
         });
     }
   };
