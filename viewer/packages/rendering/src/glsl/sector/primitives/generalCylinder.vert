#define texture2D texture

#pragma glslify: mul3 = require('../../math/mul3.glsl')
#pragma glslify: determineMatrixOverride = require('../../base/determineMatrixOverride.glsl')

uniform mat4 inverseModelMatrix;
uniform mat4 modelMatrix;
uniform mat4 viewMatrix;
uniform mat4 projectionMatrix;
uniform mat3 normalMatrix;
uniform vec3 cameraPosition;

in vec3 position;
in vec3 normal;

in float a_treeIndex;
<<<<<<< HEAD

in vec3 a_centerA;
in vec3 a_centerB;

=======

in vec3 a_centerA;
in vec3 a_centerB;

>>>>>>> 7527deb5
in float a_radius;

in vec3 a_color;
// slicing plane attributes
in vec4 a_planeA;
in vec4 a_planeB;
// segment attributes
in vec3 a_localXAxis;
in float a_angle;
in float a_arcAngle;

out float v_treeIndex;
// We pack the radii into w-components
out vec4 v_centerB;

// U, V, axis represent the 3x3 cone basis.
// They are vec4 to pack extra data into the w-component
// since Safari on iOS only supports 8 varying vec4 registers.
out vec4 v_U;
out vec4 v_W;
<<<<<<< HEAD

out vec4 v_planeA;
out vec4 v_planeB;

out float v_surfacePointY;

out float v_angle;
out float v_arcAngle;

out vec3 v_color;
=======

out vec4 v_planeA;
out vec4 v_planeB;

out float v_surfacePointY;

out float v_angle;
out float v_arcAngle;

out vec3 v_color;

>>>>>>> 7527deb5
out vec3 v_normal;

uniform vec2 treeIndexTextureSize;

uniform sampler2D transformOverrideIndexTexture;

uniform vec2 transformOverrideTextureSize; 
uniform sampler2D transformOverrideTexture;

void main() {

    mat4 modelViewMatrix = viewMatrix * modelMatrix;

    mat4 treeIndexWorldTransform = determineMatrixOverride(
      a_treeIndex, 
      treeIndexTextureSize, 
      transformOverrideIndexTexture, 
      transformOverrideTextureSize, 
      transformOverrideTexture
    );
    
    mat4 modelTransformOffset = inverseModelMatrix * treeIndexWorldTransform * modelMatrix;

    vec3 centerA = mul3(modelTransformOffset, a_centerA);
    vec3 centerB = mul3(modelTransformOffset, a_centerB);

    vec3 center = 0.5 * (centerA + centerB);
    float halfHeight = 0.5 * length(centerA - centerB);
    vec3 dir = normalize(centerA - centerB);
    vec3 newPosition = position;

    vec3 rayOrigin = (inverseModelMatrix * vec4(cameraPosition, 1.0)).xyz;
    vec3 objectToCameraModelSpace = rayOrigin - center;

    float leftUpScale = a_radius;

    vec3 lDir = dir;
    if (dot(objectToCameraModelSpace, dir) < 0.0) { // direction vector looks away, flip it
        lDir = -lDir;
    }

    vec3 left = normalize(cross(objectToCameraModelSpace, lDir));
    vec3 up = normalize(cross(left, lDir));

#ifndef GL_EXT_frag_depth
    // make sure the billboard will not overlap with cap geometry (flickering effect), not important if we write to depth buffer
    newPosition.x *= 1.0 - (a_radius * (position.x + 1.0) * 0.0025 / halfHeight);
#endif

    vec3 surfacePoint = center + mat3(halfHeight*lDir, leftUpScale*left, leftUpScale*up) * newPosition;
    vec3 transformed = surfacePoint;
    surfacePoint = mul3(modelViewMatrix, surfacePoint);

    // varying data
    v_treeIndex = a_treeIndex;
    v_angle = a_angle;
    v_arcAngle = a_arcAngle;

    // compute basis for cone
    v_W.xyz = dir;
    v_U.xyz = (modelTransformOffset * vec4(a_localXAxis, 0)).xyz;
    v_W.xyz = normalize(normalMatrix * v_W.xyz);
    v_U.xyz = normalize(normalMatrix * v_U.xyz);
    // We pack surfacePoint as w-components of U and W
    v_W.w = surfacePoint.z;
    v_U.w = surfacePoint.x;

    // We pack radii as w-components of v_centerB
    mat4 modelToTransformOffset = modelMatrix * modelTransformOffset;
    float radius = length((modelToTransformOffset * vec4(a_localXAxis * a_radius, 0.0)).xyz);

    centerB = centerB - dir;
    v_centerB.xyz = mul3(modelViewMatrix, centerB);
    v_centerB.w = radius;

    vec4 planeA = a_planeA;
    planeA.w = length((modelToTransformOffset * vec4(planeA.xyz * planeA.w, 0.0)).xyz);

    vec4 planeB = a_planeB;
    planeB.w = length((modelToTransformOffset * vec4(planeB.xyz * planeB.w, 0.0)).xyz);

    v_planeA = planeA;
    v_planeB = planeB;
    v_surfacePointY = surfacePoint.y;
    v_centerB.w = radius;

    v_color = a_color;
    v_normal = normalMatrix * normal;

    vec4 mvPosition = modelViewMatrix * vec4( transformed, 1.0 );
    gl_Position = projectionMatrix * mvPosition;
}<|MERGE_RESOLUTION|>--- conflicted
+++ resolved
@@ -14,17 +14,9 @@
 in vec3 normal;
 
 in float a_treeIndex;
-<<<<<<< HEAD
-
 in vec3 a_centerA;
 in vec3 a_centerB;
 
-=======
-
-in vec3 a_centerA;
-in vec3 a_centerB;
-
->>>>>>> 7527deb5
 in float a_radius;
 
 in vec3 a_color;
@@ -45,7 +37,6 @@
 // since Safari on iOS only supports 8 varying vec4 registers.
 out vec4 v_U;
 out vec4 v_W;
-<<<<<<< HEAD
 
 out vec4 v_planeA;
 out vec4 v_planeB;
@@ -56,19 +47,6 @@
 out float v_arcAngle;
 
 out vec3 v_color;
-=======
-
-out vec4 v_planeA;
-out vec4 v_planeB;
-
-out float v_surfacePointY;
-
-out float v_angle;
-out float v_arcAngle;
-
-out vec3 v_color;
-
->>>>>>> 7527deb5
 out vec3 v_normal;
 
 uniform vec2 treeIndexTextureSize;
