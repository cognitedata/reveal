/*!
 * Copyright 2022 Cognite AS
 */

<<<<<<< HEAD
import { DeviceDescriptor, SceneHandler } from '@reveal/utilities';
import { Image360FileProvider } from '@reveal/data-providers';
=======
import { SceneHandler } from '@reveal/utilities';
import { Image360DataProvider } from '@reveal/data-providers';
>>>>>>> 6f52b318
import { Image360Icon } from '../icons/Image360Icon';
import { Image360, Image360Metadata } from './Image360';
import { Historical360ImageSet, Image360EventDescriptor } from '@reveal/data-providers/src/types';
import { Image360RevisionEntity } from './Image360RevisionEntity';
import minBy from 'lodash/minBy';
import { Image360VisualizationBox } from './Image360VisualizationBox';
import { ImageAnnotationObject } from '../annotation/ImageAnnotationObject';

export class Image360Entity implements Image360 {
  private readonly _revisions: Image360RevisionEntity[];
  private readonly _imageMetadata: Image360EventDescriptor;
  private readonly _transform: THREE.Matrix4;
  private readonly _image360Icon: Image360Icon;
  private readonly _image360VisualzationBox: Image360VisualizationBox;
  private _activeRevision: Image360RevisionEntity;

  /**
   * Get a copy of the model-to-world transformation matrix
   * of the given 360 image.
   * @returns model-to-world transform of the 360 Image
   */
  get transform(): THREE.Matrix4 {
    return this._transform.clone();
  }

  /**
   * Get the icon that represents the 360
   * image during normal visualization.
   * @returns Image360Icon
   */
  get icon(): Image360Icon {
    return this._image360Icon;
  }

  /**
   * The object containing the unit cube with the 360 images.
   * @returns Image360Visualization
   */
  get image360Visualization(): Image360VisualizationBox {
    return this._image360VisualzationBox;
  }

  constructor(
    image360Metadata: Historical360ImageSet,
    sceneHandler: SceneHandler,
    imageProvider: Image360DataProvider,
    transform: THREE.Matrix4,
    icon: Image360Icon,
    device: DeviceDescriptor
  ) {
    this._transform = transform;
    this._image360Icon = icon;
    this._imageMetadata = image360Metadata;

    this._image360VisualzationBox = new Image360VisualizationBox(this._transform, sceneHandler, device);
    this._image360VisualzationBox.visible = false;

    this._revisions = image360Metadata.imageRevisions.map(
      descriptor => new Image360RevisionEntity(imageProvider, descriptor, this._image360VisualzationBox)
    );
    this._activeRevision = this.getMostRecentRevision();
  }

  /**
   * List all historical images for this entity.
   * @returns A list of available revisions.
   */
  public getRevisions(): Image360RevisionEntity[] {
    return this._revisions;
  }

  /**
   * Get the revision that is currently loaded for this entry.
   * @returns Returns the active revision.
   */
  public getActiveRevision(): Image360RevisionEntity {
    return this._activeRevision;
  }

  public setActiveRevision(revision: Image360RevisionEntity): void {
    this._activeRevision = revision;
    this._activeRevision.applyTextures();
  }

  public getMostRecentRevision(): Image360RevisionEntity {
    return this._revisions[0];
  }

  /**
   * Get the revision closest to the provided date.
   * If all revisions are undated the first available revison is returned.
   */
  public getRevisionClosestToDate(date: Date): Image360RevisionEntity {
    const dateAsNumber = date.getTime();
    const datedRevisions = this._revisions.filter(revision => revision.date !== undefined);
    const closestDatedRevision = minBy(datedRevisions, revision => Math.abs(revision.date!.getTime() - dateAsNumber));
    return closestDatedRevision ?? this.getMostRecentRevision();
  }

  public intersectAnnotations(raycaster: THREE.Raycaster): ImageAnnotationObject | undefined {
    return this._activeRevision.intersectAnnotations(raycaster);
  }

  /**
   * Drops the GPU resources for the 360 image
   */
  public unloadImage(): void {
    this._image360VisualzationBox.unloadImages();
  }

  public getImageMetadata(): Image360Metadata {
    return {
      station: this._imageMetadata.label,
      collection: this._imageMetadata.collectionLabel,
      date: this._activeRevision.date
    };
  }

  /**
   * @obvious
   */
  public dispose(): void {
    this.unloadImage();
    this._revisions.forEach(revision => revision.clearTextures());
    this._image360Icon.dispose();
  }
}<|MERGE_RESOLUTION|>--- conflicted
+++ resolved
@@ -2,13 +2,8 @@
  * Copyright 2022 Cognite AS
  */
 
-<<<<<<< HEAD
 import { DeviceDescriptor, SceneHandler } from '@reveal/utilities';
-import { Image360FileProvider } from '@reveal/data-providers';
-=======
-import { SceneHandler } from '@reveal/utilities';
 import { Image360DataProvider } from '@reveal/data-providers';
->>>>>>> 6f52b318
 import { Image360Icon } from '../icons/Image360Icon';
 import { Image360, Image360Metadata } from './Image360';
 import { Historical360ImageSet, Image360EventDescriptor } from '@reveal/data-providers/src/types';
