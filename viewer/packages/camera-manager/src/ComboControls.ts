--- conflicted
+++ resolved
@@ -165,30 +165,17 @@
       this._accumulatedMouseMove.set(0, 0);
     }
 
-<<<<<<< HEAD
-    _sphericalEnd.theta = Math.sign(_sphericalEnd.theta) * Math.min(Math.abs(_sphericalEnd.theta), 2.0 * Math.PI);
-
-    let deltaTheta = _sphericalEnd.theta - _spherical.theta;
-
-    if (Math.abs(deltaTheta) > Math.PI) {
-      deltaTheta -= 2.0 * Math.PI * Math.sign(deltaTheta);
-    }
+    let deltaTheta = 0;
+
+    if (this._firstPersonMode) {
+      deltaTheta += this.calculateShortestDeltaTheta(_sphericalEnd.theta, _spherical.theta);
+    } else {
+      deltaTheta = _sphericalEnd.theta - _spherical.theta;
+    }
+
     const deltaPhi = _sphericalEnd.phi - _spherical.phi;
     const deltaRadius = _sphericalEnd.radius - _spherical.radius;
     _deltaTarget.subVectors(_targetEnd, _target);
-=======
-    let deltaTheta = 0;
-
-    if (this.firstPersonMode) {
-      deltaTheta += this.calculateShortestDeltaTheta(sphericalEnd.theta, spherical.theta);
-    } else {
-      deltaTheta = sphericalEnd.theta - spherical.theta;
-    }
-
-    const deltaPhi = sphericalEnd.phi - spherical.phi;
-    const deltaRadius = sphericalEnd.radius - spherical.radius;
-    deltaTarget.subVectors(targetEnd, target);
->>>>>>> 04dc4465
 
     let changed = false;
 
@@ -209,20 +196,12 @@
         _spherical.phi + deltaPhi * deltaFactor,
         _spherical.theta + deltaTheta * deltaFactor
       );
-<<<<<<< HEAD
-      _spherical.theta = _spherical.theta % (2.0 * Math.PI);
+
       _target.add(_deltaTarget.multiplyScalar(deltaFactor));
       changed = true;
     } else {
-      _spherical.copy(_sphericalEnd);
+      _sphericalEnd.copy(_spherical);
       _target.copy(_targetEnd);
-=======
-      target.add(deltaTarget.multiplyScalar(deltaFactor));
-      changed = true;
-    } else {
-      sphericalEnd.copy(spherical);
-      target.copy(targetEnd);
->>>>>>> 04dc4465
     }
 
     _spherical.makeSafe();
@@ -541,7 +520,7 @@
       this.keyboardRotationSpeedPolar * (Number(_keyboard.isPressed('up')) - Number(_keyboard.isPressed('down')));
 
     if (azimuthAngle !== 0 || polarAngle !== 0) {
-<<<<<<< HEAD
+      this._firstPersonMode = true;
       const { _sphericalEnd } = this;
       const oldPhi = _sphericalEnd.phi;
       _sphericalEnd.phi += polarAngle;
@@ -551,44 +530,20 @@
       this.rotateFirstPersonMode(azimuthAngle, polarAngle);
     }
 
-    this._firstPersonMode = false;
-
     const speedFactor = _keyboard.isPressed('shift') ? keyboardSpeedFactor : 1;
     const moveForward = _keyboard.isPressed('w') ? true : _keyboard.isPressed('s') ? false : undefined;
 
     if (moveForward !== undefined) {
       this.dolly(0, 0, this.getDollyDeltaDistance(moveForward, keyboardDollySpeed * speedFactor), true);
       this._firstPersonMode = true;
-=======
-      this.firstPersonMode = true;
-      const { sphericalEnd } = this;
-      const oldPhi = sphericalEnd.phi;
-      sphericalEnd.phi += polarAngle;
-      sphericalEnd.makeSafe();
-      polarAngle = sphericalEnd.phi - oldPhi;
-      sphericalEnd.phi = oldPhi;
-      this.rotateFirstPersonMode(azimuthAngle, polarAngle);
-    }
-
-    const speedFactor = keyboard.isPressed('shift') ? keyboardSpeedFactor : 1;
-    const moveForward = keyboard.isPressed('w') ? true : keyboard.isPressed('s') ? false : undefined;
-    if (moveForward !== undefined) {
-      this.firstPersonMode = true;
-      this.dolly(0, 0, this.getDollyDeltaDistance(moveForward, keyboardDollySpeed * speedFactor));
->>>>>>> 04dc4465
     }
 
     // pan
     const horizontalMovement = Number(_keyboard.isPressed('a')) - Number(_keyboard.isPressed('d'));
     const verticalMovement = Number(_keyboard.isPressed('e')) - Number(_keyboard.isPressed('q'));
     if (horizontalMovement !== 0 || verticalMovement !== 0) {
-<<<<<<< HEAD
+      this._firstPersonMode = true;
       this.pan(speedFactor * keyboardPanSpeed * horizontalMovement, speedFactor * keyboardPanSpeed * verticalMovement);
-      this._firstPersonMode = true;
-=======
-      this.firstPersonMode = true;
-      this.pan(speedFactor * keyboardPanSpeed * horizontalMovement, speedFactor * keyboardPanSpeed * verticalMovement);
->>>>>>> 04dc4465
     }
   };
 
