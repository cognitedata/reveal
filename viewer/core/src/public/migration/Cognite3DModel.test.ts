/*!
 * Copyright 2021 Cognite AS
 */

import { Cognite3DModel } from './Cognite3DModel';

import { DefaultNodeAppearance, TreeIndexNodeCollection } from '@reveal/cad-styling';
<<<<<<< HEAD

import { createCadModel } from '../../../../test-utilities/src/createCadModel';

import { initMetrics } from '@reveal/metrics';
=======
import { CadMaterialManager, CadNode } from '@reveal/rendering';
import { CadModelMetadata } from '@reveal/cad-parsers';
import { MetricsLogger } from '@reveal/metrics';
import { createCadModelMetadata, generateSectorTree } from '../../../../test-utilities';
>>>>>>> c2ef232e

describe(Cognite3DModel.name, () => {
  let model: Cognite3DModel;

  beforeAll(() => {
<<<<<<< HEAD
    initMetrics(false, '', '', {});
  });
=======
    MetricsLogger.init(false, '', '', {});
  });

  beforeEach(() => {
    const materialManager = new CadMaterialManager();
    const cadRoot = generateSectorTree(3, 3);
    const cadMetadata: CadModelMetadata = createCadModelMetadata(cadRoot);
    materialManager.addModelMaterials(cadMetadata.modelIdentifier, cadMetadata.scene.maxTreeIndex);

    const cadNode = new CadNode(cadMetadata, materialManager);
    const apiClient = new NodesLocalClient();
>>>>>>> c2ef232e

  beforeEach(() => {
    model = createCadModel(1, 2, 3, 3);
  });

  test('(un)assignStyledNodeCollection maintains list of collections correctly', () => {
    const collection = new TreeIndexNodeCollection();
    const collection2 = new TreeIndexNodeCollection();

    model.assignStyledNodeCollection(collection, DefaultNodeAppearance.InFront);
    model.assignStyledNodeCollection(collection2, DefaultNodeAppearance.Ghosted);

    expect(model.styledNodeCollections).not.toBeEmpty();

    model.unassignStyledNodeCollection(collection2);

    expect(model.styledNodeCollections).not.toBeEmpty();

    model.unassignStyledNodeCollection(collection);

    expect(model.styledNodeCollections).toBeEmpty();
  });

  test('assignStyledNodeCollection same collection twice throws', () => {
    const collection = new TreeIndexNodeCollection();
    model.assignStyledNodeCollection(collection, { renderGhosted: true });
    expect(() => model.assignStyledNodeCollection(collection, { renderInFront: false })).toThrowError();
  });

  test('updateStyledNodeCollection throw is collection has not been added', () => {
    const collection = new TreeIndexNodeCollection();

    expect(() => model.updateStyledNodeCollection(collection, { renderInFront: false })).toThrowError();

    model.assignStyledNodeCollection(collection, { renderGhosted: true });
    expect(() => model.updateStyledNodeCollection(collection, { renderInFront: false })).not.toThrowError();

    model.unassignStyledNodeCollection(collection);
    expect(() => model.updateStyledNodeCollection(collection, { renderInFront: false })).toThrowError();
  });

  test('removeAllStyledNodeCollections removes all styled node collections', () => {
    const collection = new TreeIndexNodeCollection();
    const collection2 = new TreeIndexNodeCollection();

    model.assignStyledNodeCollection(collection, DefaultNodeAppearance.InFront);
    model.assignStyledNodeCollection(collection2, DefaultNodeAppearance.Ghosted);

    model.removeAllStyledNodeCollections();

    expect(model.styledNodeCollections).toBeEmpty();
  });
});<|MERGE_RESOLUTION|>--- conflicted
+++ resolved
@@ -5,38 +5,17 @@
 import { Cognite3DModel } from './Cognite3DModel';
 
 import { DefaultNodeAppearance, TreeIndexNodeCollection } from '@reveal/cad-styling';
-<<<<<<< HEAD
 
 import { createCadModel } from '../../../../test-utilities/src/createCadModel';
 
-import { initMetrics } from '@reveal/metrics';
-=======
-import { CadMaterialManager, CadNode } from '@reveal/rendering';
-import { CadModelMetadata } from '@reveal/cad-parsers';
 import { MetricsLogger } from '@reveal/metrics';
-import { createCadModelMetadata, generateSectorTree } from '../../../../test-utilities';
->>>>>>> c2ef232e
 
 describe(Cognite3DModel.name, () => {
   let model: Cognite3DModel;
 
   beforeAll(() => {
-<<<<<<< HEAD
-    initMetrics(false, '', '', {});
-  });
-=======
     MetricsLogger.init(false, '', '', {});
   });
-
-  beforeEach(() => {
-    const materialManager = new CadMaterialManager();
-    const cadRoot = generateSectorTree(3, 3);
-    const cadMetadata: CadModelMetadata = createCadModelMetadata(cadRoot);
-    materialManager.addModelMaterials(cadMetadata.modelIdentifier, cadMetadata.scene.maxTreeIndex);
-
-    const cadNode = new CadNode(cadMetadata, materialManager);
-    const apiClient = new NodesLocalClient();
->>>>>>> c2ef232e
 
   beforeEach(() => {
     model = createCadModel(1, 2, 3, 3);
