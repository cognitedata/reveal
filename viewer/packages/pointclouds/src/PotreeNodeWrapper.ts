--- conflicted
+++ resolved
@@ -32,31 +32,23 @@
   private static readonly pickingWindowSize = 20;
 
   private readonly _annotations: PointCloudObjectAnnotation[];
-  private static readonly pickingWindowSize = 20;
 
   get needsRedraw(): boolean {
     return this._needsRedraw;
   }
 
-<<<<<<< HEAD
-  constructor(octree: PointCloudOctree, annotations: PointCloudObjectAnnotation[]) {
-=======
-  constructor(octree: PointCloudOctree, modelIdentifier: symbol) {
->>>>>>> 8fe889cb
+  constructor(octree: PointCloudOctree, annotations: PointCloudObjectAnnotation[], modelIdentifier: symbol) {
     this.octree = octree;
     this.pointSize = 2;
     this.pointColorType = PotreePointColorType.Rgb;
     this.pointShape = PotreePointShape.Circle;
     this._classification = octree.material.classification;
-<<<<<<< HEAD
     this._annotations = annotations;
-=======
     this._modelIdentifier = modelIdentifier;
   }
 
   get modelIdentifier(): symbol {
     return this._modelIdentifier;
->>>>>>> 8fe889cb
   }
 
   get pointSize(): number {
@@ -121,14 +113,11 @@
 
   pick(renderer: THREE.WebGLRenderer, camera: THREE.Camera, ray: THREE.Ray): PickPoint | null {
     return this.octree.pick(renderer, camera, ray, { pickWindowSize: PotreeNodeWrapper.pickingWindowSize });
-<<<<<<< HEAD
   }
 
   assignObjectStyle(styledCollection: StyledPointCloudObjectCollection): void {
     this.octree.material.objectAppearanceTexture.assignStyledObjectSet(styledCollection);
     this._needsRedraw = true;
-=======
->>>>>>> 8fe889cb
   }
 
   setClassificationAndRecompute(pointClass: number | WellKnownAsprsPointClassCodes, visible: boolean): void {
