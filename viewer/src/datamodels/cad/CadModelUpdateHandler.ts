--- conflicted
+++ resolved
@@ -37,12 +37,9 @@
 
 export class CadModelUpdateHandler {
   private readonly _sectorRepository: Repository;
-<<<<<<< HEAD
   private readonly _sectorCuller: SectorCuller;
-=======
   private _budget: CadModelSectorBudget;
 
->>>>>>> 68447f11
   private readonly _cameraSubject: Subject<THREE.PerspectiveCamera> = new Subject();
   private readonly _clippingPlaneSubject: Subject<THREE.Plane[]> = new Subject();
   private readonly _clipIntersectionSubject: Subject<boolean> = new Subject();
@@ -54,11 +51,8 @@
 
   constructor(sectorRepository: Repository, sectorCuller: SectorCuller) {
     this._sectorRepository = sectorRepository;
-<<<<<<< HEAD
     this._sectorCuller = sectorCuller;
-=======
     this._budget = defaultCadModelSectorBudget;
->>>>>>> 68447f11
 
     /* Creates and observable that emits an event when either of the observables emitts an item.
      * ------- new camera ---------\
