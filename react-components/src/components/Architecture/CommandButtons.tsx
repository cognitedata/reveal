--- conflicted
+++ resolved
@@ -17,10 +17,6 @@
 import { SectionCommand } from '../../architecture/base/commands/SectionCommand';
 import { type PlacementType } from './types';
 import { type ButtonProp } from './RevealButtons';
-<<<<<<< HEAD
-=======
-import { getDividerDirection } from './utilities';
->>>>>>> eb8a8d1e
 
 export function createButton(command: BaseCommand, placement: PlacementType): ReactElement {
   if (command instanceof BaseFilterCommand) {
@@ -91,11 +87,7 @@
     command instanceof SectionCommand ||
     command === undefined
   ) {
-<<<<<<< HEAD
-    const direction = placement === 'left' || placement === 'right' ? 'horizontal' : 'vertical';
-=======
     const direction = getDividerDirection(placement);
->>>>>>> eb8a8d1e
     return <Divider weight="2px" length="24px" direction={direction} />;
   }
   return createButton(command, placement);
