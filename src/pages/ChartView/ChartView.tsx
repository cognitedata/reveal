import React, { useEffect, useState } from 'react';
import debounce from 'lodash/debounce';
import { Button, Dropdown, Icon, Menu, toast } from '@cognite/cogs.js';
import { useHistory, useParams } from 'react-router-dom';
import NodeEditor from 'components/NodeEditor';
import SplitPaneLayout from 'components/Layout/SplitPaneLayout';
import DataQualityReport from 'components/DataQualityReport';
import PlotlyChartComponent from 'components/PlotlyChart/PlotlyChart';
import DateRangeSelector from 'components/DateRangeSelector';
import { AxisUpdate } from 'components/PlotlyChart';
import Search from 'components/Search';
import { Toolbar } from 'components/Toolbar';
import SharingDropdown from 'components/SharingDropdown/SharingDropdown';
import EditableText from 'components/EditableText';
import {
  charts,
  useChart,
  useUpdateChart,
  useDeleteChart,
} from 'hooks/firebase';
import { nanoid } from 'nanoid';
import { Chart, ChartTimeSeries, ChartWorkflow } from 'reducers/charts/types';
import { getEntryColor } from 'utils/colors';
import { useLoginStatus, useQueryString } from 'hooks';
import { useQueryClient } from 'react-query';
<<<<<<< HEAD
import { duplicate, updateSourceAxisForChart } from 'utils/charts';
=======
import { duplicate } from 'utils/charts';
import { SEARCH_KEY } from 'utils/constants';
>>>>>>> c4c0cb27
import { Modes } from 'pages/types';
import { ContextMenu } from 'components/ContextMenu';
import TimeSeriesRows from './TimeSeriesRows';
import WorkflowRows from './WorkflowRows';
import RunWorkflows from './RunWorkflowsButton';
import {
  BottomPaneWrapper,
  BottombarItem,
  BottombarWrapper,
  ChartContainer,
  ChartViewContainer,
  ChartWrapper,
  ContentWrapper,
  Header,
  SourceItem,
  SourceName,
  SourceTable,
  SourceTableWrapper,
  ToolbarIcon,
  TopPaneWrapper,
} from './elements';

type ChartViewProps = {
  chartId: string;
};

const ChartView = ({ chartId: chartIdProp }: ChartViewProps) => {
  const history = useHistory();
  const { item: query, setItem: setQuery } = useQueryString(SEARCH_KEY);

  const cache = useQueryClient();
  const { data: login } = useLoginStatus();

  const { chartId = chartIdProp } = useParams<{ chartId: string }>();
  const { data: chart, isError, isFetched } = useChart(chartId);
  const [showContextMenu, setShowContextMenu] = useState(false);

  const {
    mutateAsync,
    isError: updateError,
    error: updateErrorMsg,
  } = useUpdateChart();

  const updateChart = (updatedChart: Chart) =>
    mutateAsync({
      chart: updatedChart,
      skipPersist: login?.user !== updatedChart.user,
    });

  const { mutate: deleteChart } = useDeleteChart();

  useEffect(() => {
    if (updateError) {
      toast.error('Chart could not be saved!');
    }
    if (updateError && updateErrorMsg) {
      toast.error(JSON.stringify(updateErrorMsg, null, 2));
    }
  }, [updateError, updateErrorMsg]);

  useEffect(() => {
    const doc = charts().doc(chartId);
    return doc.onSnapshot({
      next(snap) {
        const key = ['chart', chartId];
        const newChart = snap.data() as Chart;
        const cacheChart = cache.getQueryData<Chart>(key);
        if (cacheChart?.dirty && newChart.user !== login?.user) {
          toast.warn('Chart have been changed by owner');
        } else {
          cache.setQueryData(key, newChart);
        }
      },
    });
  }, [chartId, login, cache]);

  const [selectedSourceId, setSelectedSourceId] = useState<
    string | undefined
  >();

  const [showSearch, setShowSearch] = useState(false);
  const [workspaceMode, setWorkspaceMode] = useState<Modes>('workspace');
  const isWorkspaceMode = workspaceMode === 'workspace';
  const isDataQualityMode = workspaceMode === 'report';

  /**
   * Open search drawer if query is present in the url
   */
  useEffect(() => {
    if (query !== '' && !showSearch) {
      setShowSearch(true);
    }
  }, [query, showSearch]);

  const [dataQualityReport, setDataQualityReport] = useState<{
    timeSeriesId?: string;
    reportType?: string;
  }>({});

  const handleClickNewWorkflow = () => {
    if (chart) {
      updateChart({
        ...chart,
        workflowCollection: [
          ...(chart.workflowCollection || []),
          {
            id: nanoid(),
            name: 'New Calculation',
            color: getEntryColor(),
            lineWeight: 2,
            lineStyle: 'solid',
            enabled: true,
            nodes: [],
            connections: [],
          },
        ],
      });
    }
  };

  if (!isFetched) {
    return <Icon type="Loading" />;
  }

  if (isError) {
    return (
      <div>
        <p>Could not load chart</p>
      </div>
    );
  }

  if (!chart) {
    return (
      <div>This chart does not seem to exist. You might not have access</div>
    );
  }

  const handleCloseDataQualityReport = () => {
    setDataQualityReport({});
  };

  const handleChangeSourceAxis = debounce(
    ({ x, y }: { x: string[]; y: AxisUpdate[] }) => {
      if (chart) {
        const updatedChart = updateSourceAxisForChart(chart, { x, y });
        updateChart(updatedChart);
      }
    },
    500
  );

  const onDeleteSuccess = () => {
    history.push('/');
  };

  const onDeleteError = () => {
    toast.error('There was a problem deleting the chart. Try again!');
  };

  const handleDeleteChart = async () => {
    deleteChart(chart.id, {
      onSuccess: onDeleteSuccess,
      onError: onDeleteError,
    });
  };

  const handleDuplicateChart = async () => {
    if (login?.user) {
      const newChart = duplicate(chart, login.user);
      await updateChart(newChart);
      history.push(`/${newChart.id}`);
    }
  };

  const handleSourceClick = async (sourceId?: string) => {
    const isSameSource = sourceId === selectedSourceId;
    const showMenu = isSameSource ? !showContextMenu : true;
    setSelectedSourceId(sourceId);
    setShowContextMenu(showMenu);
    setTimeout(() => window.dispatchEvent(new Event('resize')), 200);
  };

  const handleCloseContextMenu = async () => {
    setShowContextMenu(false);
    setTimeout(() => window.dispatchEvent(new Event('resize')), 200);
  };

  const handleOpenSearch = async () => {
    setShowSearch(true);
    setTimeout(() => window.dispatchEvent(new Event('resize')), 200);
  };

  const handleCloseSearch = async () => {
    setShowSearch(false);
    setQuery('');
    setTimeout(() => window.dispatchEvent(new Event('resize')), 200);
  };

  const selectedSourceItem = [
    ...(chart.timeSeriesCollection || []).map(
      (ts) =>
        ({
          type: 'timeseries',
          ...ts,
        } as ChartTimeSeries)
    ),
    ...(chart.workflowCollection || []).map(
      (wf) =>
        ({
          type: 'workflow',
          ...wf,
        } as ChartWorkflow)
    ),
  ].find(({ id }) => id === selectedSourceId);

  const sourceTableHeaderRow = (
    <tr>
      <th style={{ width: 350 }}>
        <SourceItem>
          <SourceName>Name</SourceName>
        </SourceItem>
      </th>
      {isWorkspaceMode && (
        <>
          <th style={{ width: 110 }}>
            <SourceItem>
              <SourceName>Unit (input)</SourceName>
            </SourceItem>
          </th>
          <th style={{ width: 110 }}>
            <SourceItem>
              <SourceName>Unit (output)</SourceName>
            </SourceItem>
          </th>
          <th style={{ width: 300 }}>
            <SourceItem>
              <SourceName>Source</SourceName>
            </SourceItem>
          </th>
          <th>
            <SourceItem>
              <SourceName>Description</SourceName>
            </SourceItem>
          </th>
<<<<<<< HEAD
          <th>
            <SourceItem>
              <SourceName>Actions</SourceName>
=======
          <th style={{ width: 100 }}>
            <SourceItem>
              <SourceName>P&amp;IDs</SourceName>
>>>>>>> c4c0cb27
            </SourceItem>
          </th>
        </>
      )}
      {isDataQualityMode && (
        <>
          <th style={{ width: 200 }}>
            <SourceItem>
              <SourceName>Data Quality Reports</SourceName>
            </SourceItem>
          </th>
          <th>
            <SourceItem>
              <SourceName>Warnings</SourceName>
            </SourceItem>
          </th>
        </>
      )}
    </tr>
  );

  return (
    <ChartViewContainer id="chart-view">
      {!showSearch && (
        <Toolbar
          onSearchClick={handleOpenSearch}
          onNewWorkflowClick={handleClickNewWorkflow}
        />
      )}
      {showSearch && (
        <Search visible={showSearch} onClose={handleCloseSearch} />
      )}
      <ContentWrapper showSearch={showSearch}>
        <Header>
          <hgroup>
            <h1>
              <EditableText
                value={chart.name}
                onChange={(value) => {
                  if (chart) {
                    updateChart({ ...chart, name: value });
                  }
                }}
              />
            </h1>
            <h4>by {chart?.user}</h4>
          </hgroup>
          <section className="daterange">
            <DateRangeSelector chart={chart} />
          </section>
          {!showSearch && (
            <section className="actions">
              <RunWorkflows chart={chart} update={updateChart} />
              <SharingDropdown chart={chart} />
              <Dropdown
                content={
                  <Menu>
                    <Menu.Item onClick={() => handleDuplicateChart()}>
                      <Icon type="Duplicate" />
                      <span>Duplicate</span>
                    </Menu.Item>
                    {login?.user === chart.user && (
                      <Menu.Item onClick={() => handleDeleteChart()}>
                        <Icon type="Delete" />
                        <span>Delete</span>
                      </Menu.Item>
                    )}
                    <Menu.Item disabled>
                      {/* disabled doesn't change the color */}
                      <span style={{ color: 'var(--cogs-greyscale-grey5)' }}>
                        <Icon type="Download" />
                        Export
                      </span>
                    </Menu.Item>
                  </Menu>
                }
              >
                <Button icon="Down" iconPlacement="right">
                  Actions
                </Button>
              </Dropdown>
            </section>
          )}
        </Header>
        <ChartContainer>
          <SplitPaneLayout defaultSize={200}>
            <TopPaneWrapper className="chart">
              <ChartWrapper>
                <PlotlyChartComponent
                  chart={chart}
                  onAxisChange={(update) => handleChangeSourceAxis(update)}
                  isInSearch={showSearch}
                />
              </ChartWrapper>
            </TopPaneWrapper>
            <BottomPaneWrapper className="table">
              <div style={{ display: 'flex', height: '100%' }}>
                <SourceTableWrapper>
                  <SourceTable>
                    <thead>{sourceTableHeaderRow}</thead>
                    <tbody>
                      <TimeSeriesRows
                        chart={chart}
                        updateChart={updateChart}
                        mode={workspaceMode}
                        selectedSourceId={selectedSourceId}
                        onRowClick={handleSourceClick}
                        setDataQualityReport={setDataQualityReport}
                      />
                      <WorkflowRows
                        chart={chart}
                        updateChart={updateChart}
                        mode={workspaceMode}
                        setMode={setWorkspaceMode}
                        selectedSourceId={selectedSourceId}
                        onRowClick={handleSourceClick}
                      />
                    </tbody>
                  </SourceTable>
                </SourceTableWrapper>
                {workspaceMode === 'editor' && !!selectedSourceId && (
                  <NodeEditor
                    mutate={mutateAsync}
                    workflowId={selectedSourceId}
                    setWorkspaceMode={setWorkspaceMode}
                    chart={chart}
                  />
                )}
              </div>
            </BottomPaneWrapper>
          </SplitPaneLayout>
        </ChartContainer>
        <BottombarWrapper>
          <BottombarItem
            isActive={workspaceMode === 'workspace'}
            onClick={() => setWorkspaceMode('workspace')}
          >
            <ToolbarIcon type="Timeseries" />
            <span style={{ paddingLeft: 10, paddingRight: 10 }}>Workspace</span>
          </BottombarItem>
          <BottombarItem
            isActive={workspaceMode === 'editor'}
            onClick={() => setWorkspaceMode('editor')}
          >
            <ToolbarIcon type="Edit" />
            <span style={{ paddingLeft: 10, paddingRight: 10 }}>
              Calculations
            </span>
          </BottombarItem>
          <BottombarItem
            isActive={workspaceMode === 'report'}
            onClick={() => setWorkspaceMode('report')}
          >
            <ToolbarIcon type="BarChart" />
            <span style={{ paddingLeft: 10, paddingRight: 10 }}>
              Data Quality Report
            </span>
          </BottombarItem>
        </BottombarWrapper>
        <DataQualityReport
          handleClose={handleCloseDataQualityReport}
          {...dataQualityReport}
        />
      </ContentWrapper>
      <ContextMenu
        chart={chart}
        visible={showContextMenu}
        onClose={handleCloseContextMenu}
        sourceItem={selectedSourceItem}
      />
    </ChartViewContainer>
  );
};

export default ChartView;<|MERGE_RESOLUTION|>--- conflicted
+++ resolved
@@ -23,12 +23,8 @@
 import { getEntryColor } from 'utils/colors';
 import { useLoginStatus, useQueryString } from 'hooks';
 import { useQueryClient } from 'react-query';
-<<<<<<< HEAD
 import { duplicate, updateSourceAxisForChart } from 'utils/charts';
-=======
-import { duplicate } from 'utils/charts';
 import { SEARCH_KEY } from 'utils/constants';
->>>>>>> c4c0cb27
 import { Modes } from 'pages/types';
 import { ContextMenu } from 'components/ContextMenu';
 import TimeSeriesRows from './TimeSeriesRows';
@@ -274,15 +270,14 @@
               <SourceName>Description</SourceName>
             </SourceItem>
           </th>
-<<<<<<< HEAD
+          <th style={{ width: 100 }}>
+            <SourceItem>
+              <SourceName>P&amp;IDs</SourceName>
+            </SourceItem>
+          </th>
           <th>
             <SourceItem>
               <SourceName>Actions</SourceName>
-=======
-          <th style={{ width: 100 }}>
-            <SourceItem>
-              <SourceName>P&amp;IDs</SourceName>
->>>>>>> c4c0cb27
             </SourceItem>
           </th>
         </>
