{
  "name": "@cognite/cdf-cli",
<<<<<<< HEAD
  "version": "2.0.2--alpha2",
=======
  "version": "2.0.2",
>>>>>>> 4eb9b8c9
  "description": "A CLI for Cognite Data Fusion",
  "repository": {
    "type": "git",
    "url": "https://github.com/cognitedata/platypus.git",
    "directory": "apps/platypus-cdf-cli"
  },
  "author": "Cognite",
  "license": "Apache-2.0",
  "main": "./main.js",
  "engines": {
    "node": ">=16"
  },
  "bin": {
    "cdf": "./main.js"
  },
  "dependencies": {
    "@cognite/sdk": "5.4.0",
    "tslib": "^2.0.0",
    "locate-path": "^3.0.0",
    "lowercase-keys": "^3.0.0",
    "typescript": "^4.8.4"
  },
  "resolutions": {
    "graphql": "^15.6.1"
  }
}<|MERGE_RESOLUTION|>--- conflicted
+++ resolved
@@ -1,10 +1,6 @@
 {
   "name": "@cognite/cdf-cli",
-<<<<<<< HEAD
-  "version": "2.0.2--alpha2",
-=======
-  "version": "2.0.2",
->>>>>>> 4eb9b8c9
+  "version": "2.0.2--alpha3",
   "description": "A CLI for Cognite Data Fusion",
   "repository": {
     "type": "git",
