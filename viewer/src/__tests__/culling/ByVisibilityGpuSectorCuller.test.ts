--- conflicted
+++ resolved
@@ -3,27 +3,14 @@
  */
 import * as THREE from 'three';
 
-<<<<<<< HEAD
-import { OrderSectorsByVisibilityCoverage } from '@/dataModels/cad/internal/sector/culling/OrderSectorsByVisibilityCoverage';
-import { ByVisibilityGpuSectorCuller } from '@/dataModels/cad/internal/sector/culling/ByVisibilityGpuSectorCuller';
-import { CadModelMetadata } from '@/dataModels/cad/internal';
-import { SectorMetadata } from '@/dataModels/cad/internal/sector/types';
-import { LevelOfDetail } from '@/dataModels/cad/internal/sector/LevelOfDetail';
-import { MaterialManager } from '@/dataModels/cad/internal/MaterialManager';
-import { CadNode } from '@/dataModels/cad/internal/CadNode';
-import { DetermineSectorsInput } from '@/dataModels/cad/internal/sector/culling/types';
-
-import { generateSectorTree } from '../testUtils/createSectorMetadata';
-import { createCadModelMetadata } from '../testUtils/createCadModelMetadata';
-=======
-import { generateSectorTree } from '../testUtils/createSectorMetadata';
 import { DetermineSectorsInput } from '@/datamodels/cad/sector/culling/types';
 import { MaterialManager } from '@/datamodels/cad/MaterialManager';
 import { OrderSectorsByVisibilityCoverage } from '@/datamodels/cad/sector/culling/OrderSectorsByVisibilityCoverage';
 import { ByVisibilityGpuSectorCuller, LevelOfDetail } from '@/internal';
 import { SectorMetadata, CadNode, CadModelMetadata } from '@/experimental';
-import { SectorSceneImpl } from '@/datamodels/cad/sector/SectorScene';
->>>>>>> 544f8831
+
+import { generateSectorTree } from '../testUtils/createSectorMetadata';
+import { createCadModelMetadata } from '../testUtils/createCadModelMetadata';
 
 type PropType<TObj, TProp extends keyof TObj> = TObj[TProp];
 
@@ -37,8 +24,8 @@
 
   const coverageUtil: OrderSectorsByVisibilityCoverage = {
     setModels: setModelsMock,
-    orderSectorsByVisibility: c => {
-      orderSectorsByVisibilityMock(c);
+    orderSectorsByVisibility: (camera, clippingPlanes) => {
+      orderSectorsByVisibilityMock(camera, clippingPlanes);
       return [];
     }
   };
@@ -113,23 +100,6 @@
   });
 });
 
-<<<<<<< HEAD
-=======
-function createModel(root: SectorMetadata): CadModelMetadata {
-  const scene = SectorSceneImpl.createFromRootSector(8, 1, root);
-
-  const model: CadModelMetadata = {
-    blobUrl: `test_${Math.random()}`,
-    modelTransformation: {
-      inverseModelMatrix: mat4.identity(mat4.create()),
-      modelMatrix: mat4.identity(mat4.create())
-    },
-    scene
-  };
-  return model;
-}
-
->>>>>>> 544f8831
 function createDetermineSectorInput(
   camera: THREE.PerspectiveCamera,
   models: CadModelMetadata | CadModelMetadata[]
