--- conflicted
+++ resolved
@@ -101,20 +101,6 @@
     v_U.w = surfacePoint.x;
 
     // We pack radii as w-components of v_centerB
-<<<<<<< HEAD
-
-    mat4 modelToTransformOffset = modelMatrix * modelTransformOffset;
-    float radius = length(mul3(modelToTransformOffset, (a_localXAxis * a_radius)));
-
-    v_centerB.xyz = mul3(modelViewMatrix, centerB);
-    v_centerB.w = radius; //displaceScalar(centerB, a_radius, a_treeIndex, cameraPosition, inverseModelMatrix);
-
-    vec4 planeA = a_planeA;
-    planeA.w = length(mul3(modelToTransformOffset, (planeA.xyz * planeA.w)));
-
-    vec4 planeB = a_planeB;
-    planeB.w = length(mul3(modelToTransformOffset, (planeB.xyz * planeB.w)));
-=======
     mat4 modelToTransformOffset = modelMatrix * modelTransformOffset;
     float radius = length((modelToTransformOffset * vec4(a_localXAxis * a_radius, 0.0)).xyz);
 
@@ -126,7 +112,6 @@
 
     vec4 planeB = a_planeB;
     planeB.w = length((modelToTransformOffset * vec4(planeB.xyz * planeB.w, 0.0)).xyz);
->>>>>>> 8397d600
 
     v_planeA = planeA;
     v_planeB = planeB;
