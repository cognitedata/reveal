/*!
 * Copyright 2019 Cognite AS
 */

import * as THREE from 'three';
<<<<<<< HEAD
=======
import * as reveal from '@cognite/reveal/experimental';
>>>>>>> b49c2ab5
import CameraControls from 'camera-controls';
import dat from 'dat.gui';
import { getParamsFromURL, createRenderManager } from './utils/example-helpers';
import { CogniteClient } from '@cognite/sdk';
import { RenderManager, CadNode, LocalHostRevealManager, RevealManager } from '@cognite/reveal';
import * as reveal from '@cognite/reveal';

CameraControls.install({ THREE });

async function main() {
  const { project, modelUrl, modelRevision } = getParamsFromURL({ project: 'publicdata', modelUrl: 'primitives' });
  const client = new CogniteClient({ appId: 'reveal.example.simple' });
  client.loginWithOAuth({ project });

  const scene = new THREE.Scene();
  const renderer = new THREE.WebGLRenderer();
  renderer.setClearColor('#444');
  renderer.setSize(window.innerWidth, window.innerHeight);
  document.body.appendChild(renderer.domElement);

  const revealManager: RenderManager = createRenderManager(modelRevision !== undefined ? 'cdf' : 'local', client);

  let model: CadNode;
  if (revealManager instanceof LocalHostRevealManager && modelUrl !== undefined) {
    model = await revealManager.addModel('cad', modelUrl);
  } else if (revealManager instanceof RevealManager && modelRevision !== undefined) {
    model = await revealManager.addModel('cad', modelRevision);
  } else {
    throw new Error('Need to provide either project & model OR modelUrl as query parameters');
  }
  scene.add(model);

  const { position, target, near, far } = model.suggestCameraConfig();
  const camera = new THREE.PerspectiveCamera(75, window.innerWidth / window.innerHeight, near, far);
  const controls = new CameraControls(camera, renderer.domElement);
  controls.setLookAt(position.x, position.y, position.z, target.x, target.y, target.z);
  controls.update(0.0);
  camera.updateMatrixWorld();
  revealManager.update(camera);

  const params = {
    clipIntersection: true,
    width: 10,
    height: 10,
    depth: 10,
    x: 0,
    y: 0,
    z: 0,
    showHelpers: false
  };

  let planesNeedUpdate = true;

  const boxClipper = new reveal.utilities.BoundingBoxClipper(
    new THREE.Box3(
      new THREE.Vector3(params.x - params.width / 2, params.y - params.height / 2, params.z - params.depth / 2),
      new THREE.Vector3(params.x + params.width / 2, params.y + params.height / 2, params.z + params.depth / 2)
    ),
    params.clipIntersection
  );

  revealManager.clippingPlanes = boxClipper.clippingPlanes;
  revealManager.clipIntersection = boxClipper.intersection;
  renderer.localClippingEnabled = true;
  // renderer.clippingPlanes = [new THREE.Plane(new THREE.Vector3(0, -1, 0), 0.0)];

  const helpers = new THREE.Group();
  helpers.add(new THREE.PlaneHelper(boxClipper.clippingPlanes[0], 2, 0xff0000));
  helpers.add(new THREE.PlaneHelper(boxClipper.clippingPlanes[1], 2, 0xff0000));
  helpers.add(new THREE.PlaneHelper(boxClipper.clippingPlanes[2], 2, 0x00ff00));
  helpers.add(new THREE.PlaneHelper(boxClipper.clippingPlanes[3], 2, 0x00ff00));
  helpers.add(new THREE.PlaneHelper(boxClipper.clippingPlanes[4], 2, 0x0000ff));
  helpers.add(new THREE.PlaneHelper(boxClipper.clippingPlanes[5], 2, 0x0000ff));
  // helpers.visible = false;
  scene.add(helpers);

  const clock = new THREE.Clock();
  const render = async () => {
    const delta = clock.getDelta();
    const controlsNeedUpdate = controls.update(delta);
    if (controlsNeedUpdate) {
      revealManager.update(camera);
    }

    if (controlsNeedUpdate || revealManager.needsRedraw || planesNeedUpdate) {
      renderer.render(scene, camera);
      planesNeedUpdate = false;
      revealManager.resetRedraw();
    }

    requestAnimationFrame(render);
  };
  render();

  const gui = new dat.GUI();

  gui
    .add(params, 'clipIntersection')
    .name('clip intersection')
    .onChange(value => {
      revealManager.clipIntersection = value;
      boxClipper.intersection = value;
      planesNeedUpdate = true;
    });

  gui
    .add(params, 'x', -600, 600)
    .step(0.1)
    .name('x')
    .onChange(_ => {
      boxClipper.minX = params.x - params.width / 2;
      boxClipper.maxX = params.x + params.width / 2;
      planesNeedUpdate = true;
    });

  gui
    .add(params, 'y', -600, 600)
    .step(0.1)
    .name('y')
    .onChange(_ => {
      boxClipper.minY = params.y - params.height / 2;
      boxClipper.maxY = params.y + params.height / 2;
      planesNeedUpdate = true;
    });

  gui
    .add(params, 'z', -600, 600)
    .step(0.1)
    .name('z')
    .onChange(_ => {
      boxClipper.minZ = params.z - params.depth / 2;
      boxClipper.maxZ = params.z + params.depth / 2;
      planesNeedUpdate = true;
    });

  gui
    .add(params, 'width', 0, 100)
    .step(0.1)
    .name('width')
    .onChange(_ => {
      boxClipper.minX = params.x - params.width / 2;
      boxClipper.maxX = params.x + params.width / 2;
      planesNeedUpdate = true;
    });

  gui
    .add(params, 'height', 0, 100)
    .step(0.1)
    .name('height')
    .onChange(_ => {
      boxClipper.minY = params.y - params.height / 2;
      boxClipper.maxY = params.y + params.height / 2;
      planesNeedUpdate = true;
    });

  gui
    .add(params, 'depth', 0, 100)
    .step(0.1)
    .name('depth')
    .onChange(_ => {
      boxClipper.minZ = params.z - params.depth / 2;
      boxClipper.maxZ = params.z + params.depth / 2;
      planesNeedUpdate = true;
    });

  gui
    .add(params, 'showHelpers')
    .name('show helpers')
    .onChange(_ => {
      // helpers.visible = value;
      planesNeedUpdate = true;
    });

  (window as any).scene = scene;
  (window as any).THREE = THREE;
  (window as any).camera = camera;
  (window as any).controls = controls;
}

main();<|MERGE_RESOLUTION|>--- conflicted
+++ resolved
@@ -3,16 +3,12 @@
  */
 
 import * as THREE from 'three';
-<<<<<<< HEAD
-=======
 import * as reveal from '@cognite/reveal/experimental';
->>>>>>> b49c2ab5
 import CameraControls from 'camera-controls';
 import dat from 'dat.gui';
 import { getParamsFromURL, createRenderManager } from './utils/example-helpers';
 import { CogniteClient } from '@cognite/sdk';
-import { RenderManager, CadNode, LocalHostRevealManager, RevealManager } from '@cognite/reveal';
-import * as reveal from '@cognite/reveal';
+import { BoundingBoxClipper } from '@cognite/reveal';
 
 CameraControls.install({ THREE });
 
@@ -27,12 +23,15 @@
   renderer.setSize(window.innerWidth, window.innerHeight);
   document.body.appendChild(renderer.domElement);
 
-  const revealManager: RenderManager = createRenderManager(modelRevision !== undefined ? 'cdf' : 'local', client);
+  const revealManager: reveal.RevealManager = createRenderManager(
+    modelRevision !== undefined ? 'cdf' : 'local',
+    client
+  );
 
-  let model: CadNode;
-  if (revealManager instanceof LocalHostRevealManager && modelUrl !== undefined) {
+  let model: reveal.CadNode;
+  if (revealManager instanceof reveal.LocalHostRevealManager && modelUrl !== undefined) {
     model = await revealManager.addModel('cad', modelUrl);
-  } else if (revealManager instanceof RevealManager && modelRevision !== undefined) {
+  } else if (revealManager instanceof reveal.RevealManager && modelRevision !== undefined) {
     model = await revealManager.addModel('cad', modelRevision);
   } else {
     throw new Error('Need to provide either project & model OR modelUrl as query parameters');
@@ -60,7 +59,7 @@
 
   let planesNeedUpdate = true;
 
-  const boxClipper = new reveal.utilities.BoundingBoxClipper(
+  const boxClipper = new BoundingBoxClipper(
     new THREE.Box3(
       new THREE.Vector3(params.x - params.width / 2, params.y - params.height / 2, params.z - params.depth / 2),
       new THREE.Vector3(params.x + params.width / 2, params.y + params.height / 2, params.z + params.depth / 2)
