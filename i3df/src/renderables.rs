<<<<<<< HEAD
use crate::{Matrix4, Rotation3, Texture, Translation3, Vector3, Vector4};
=======
use crate::{Matrix4, Rotation3, Translation3, Vector3, Vector4};
>>>>>>> 4b7050a5
use inflector::cases::camelcase::to_camel_case;
use js_sys::{Float32Array, Float64Array, Map, Uint8Array};
use serde_derive::{Deserialize, Serialize};
use std::f32::consts::PI;

use serde_wasm_bindgen;
use wasm_bindgen::prelude::*;
use wasm_bindgen::JsValue;

pub mod box3d;
pub mod circle;
pub mod common;
pub mod cone;
pub mod cylinder;
pub mod ellipsoid;
pub mod mesh;
pub mod nut;
pub mod ring;
pub mod sphere;
pub mod torus;

pub use box3d::*;
pub use circle::*;
pub use cone::*;
pub use cylinder::*;
pub use ellipsoid::*;
pub use mesh::*;
pub use nut::*;
pub use ring::*;
pub use sphere::*;
pub use torus::*;

// TODO remember to normalize arc_angles

#[wasm_bindgen]
#[derive(Clone, Debug, Deserialize, Serialize)]
pub struct Scene {
    pub root_sector_id: usize,
    #[wasm_bindgen(skip)]
    pub sectors: Vec<Sector>,
}

use crate::generated_renderables::*;

#[wasm_bindgen]
impl Scene {
    pub fn sector_count(&self) -> usize {
        self.sectors.len()
    }
    pub fn sector_id(&self, index: usize) -> usize {
        self.sectors[index].id
    }
    pub fn sector_parent_id(&self, index: usize) -> JsValue {
        serde_wasm_bindgen::to_value(&self.sectors[index].parent_id).unwrap()
    }
    pub fn sector_bbox_min(&self, index: usize) -> JsValue {
        serde_wasm_bindgen::to_value(&self.sectors[index].bbox_min).unwrap()
    }
    pub fn sector_bbox_max(&self, index: usize) -> JsValue {
        serde_wasm_bindgen::to_value(&self.sectors[index].bbox_max).unwrap()
    }
    pub fn sector(&mut self, index: usize) -> Sector {
        // NOTE the user can only get the sector once
        let dummy_sector = Sector {
            id: 0,
            parent_id: None,
            bbox_min: Vector3::new(0.0, 0.0, 0.0),
            bbox_max: Vector3::new(0.0, 0.0, 0.0),
            primitive_collections: PrimitiveCollections::with_capacity(0),
        };
        std::mem::replace(&mut self.sectors[index], dummy_sector)
    }
}

pub trait Geometry {}

pub trait GeometryCollection<G: Geometry> {
    fn with_capacity(capacity: usize) -> Self;
    fn push(&mut self, geometry: G);
    fn count(&self) -> usize;
}

macro_rules! make_func_vec {
    ($self:ident, $field_name:ident, u64, f64) => {{
        let data: Vec<f64> = $self
            .$field_name
            .iter()
            .map(|value| *value as f64)
            .collect();
        data
    }};

    ($self:ident, $field_name:ident, [u8; 4], u8) => {{
        let color_flat: Vec<u8> = $self
            .$field_name
            .iter()
            .flat_map(|a| vec![a[0], a[1], a[2], a[3]])
            .collect();
        color_flat
    }};

    ($self:ident, $field_name:ident, f32, f32) => {{
        $self.$field_name.clone()
    }};

    ($self:ident, $field_name:ident, u32, u32) => {{
        $self.$field_name.clone()
    }};

    ($self:ident, $field_name:ident, Texture, JsValue) => {{
        $self.$field_name.iter().map(JsValue::from_serde).filter_map(Result::ok).collect()
    }};

    // TODO re-evaluate safety of this
    ($self:ident, $field_name:ident, Vector3, f32) => {{
        let data_as_vector3 = &$self.$field_name;
        let data_as_f32 = unsafe {
            std::slice::from_raw_parts(
                data_as_vector3.as_ptr() as *const f32,
                data_as_vector3.len() * 3,
            )
        };
        data_as_f32.to_vec()
    }};

    ($self:ident, $field_name:ident, Vector4, f32) => {{
        let data_as_vector4 = &$self.$field_name;
        let data_as_f32 = unsafe {
            std::slice::from_raw_parts(
                data_as_vector4.as_ptr() as *const f32,
                data_as_vector4.len() * 4,
            )
        };
        data_as_f32.to_vec()
    }};

    ($self:ident, $field_name:ident, Matrix4, f32) => {{
        let data_as_matrix4 = &$self.$field_name;
        let data_as_f32 = unsafe {
            std::slice::from_raw_parts(
                data_as_matrix4.as_ptr() as *const f32,
                data_as_matrix4.len() * 16,
            )
        };
        data_as_f32.to_vec()
<<<<<<< HEAD
=======
    }};

    ($self:ident, $field_name:ident, Texture, Texture) => {{
        $self.$field_name.clone()
>>>>>>> 4b7050a5
    }};
}

macro_rules! new_geometry_types {
    (
        $(
            {
                $struct_name:ident,
                $vec_struct_name:ident,
                $collection_name:ident,
                [
                    $( $field_name:ident : $field_type:ty => $wasm_vec_result:ident ),* $(,)?
                ]
            }
        )*
    ) => {

        $(
            #[wasm_bindgen]
            #[derive(Clone, Debug, Deserialize, Serialize)]
            #[serde(rename_all="camelCase")]
            pub struct $struct_name {
                $(
                #[wasm_bindgen(skip)]
                pub $field_name : $field_type,
                )*
            }

            #[wasm_bindgen]
            #[derive(Clone, Debug, Default, Deserialize, Serialize)]
            #[serde(rename_all="camelCase")]
            pub struct $vec_struct_name {
                $(
                #[wasm_bindgen(skip)]
                pub $field_name : Vec<$field_type>,
                )*
            }

            #[wasm_bindgen]
            impl $vec_struct_name {
                $(
                pub fn $field_name(&self) -> Vec<$wasm_vec_result> {
                    make_func_vec!(self, $field_name, $field_type, $wasm_vec_result)
                }
                )*

                pub fn attributes(&self) -> PrimitiveAttributes {
                    let attributes = PrimitiveAttributes {
                        f32_attributes: Map::new(),
                        f64_attributes: Map::new(),
                        u8_attributes: Map::new(),
                        vec3_attributes: Map::new(),
                        vec4_attributes: Map::new(),
                        mat4_attributes: Map::new(),
                    };
                    $( //fields
                    insert_attribute!(self, attributes, $field_name, $field_type, $wasm_vec_result );
                    )*
                    attributes
                }
            }

            impl Geometry for $struct_name { }

            impl GeometryCollection<$struct_name> for Vec<$struct_name> {
                fn with_capacity(capacity: usize) -> Vec<$struct_name> {
                    Vec::with_capacity(capacity)
                }

                fn push(&mut self, geometry: $struct_name) {
                    self.push(geometry);
                }

                fn count(&self) -> usize {
                    self.len()
                }
            }

            impl GeometryCollection<$struct_name> for $vec_struct_name {
                fn with_capacity(capacity: usize) -> $vec_struct_name {
                    $vec_struct_name {
                        $( $field_name : Vec::with_capacity(capacity) ),*
                    }
                }

                fn push(&mut self, geometry: $struct_name) {
                    $(
                        self.$field_name.push(geometry.$field_name);
                    )*
                }

                fn count(&self) -> usize {
                    // TODO they should all be the same
                    //let lengths = [$(self.$field_name.len(),)*];
                    //let max = lengths.iter().max().unwrap();
                    //*max
                    self.tree_index.len()
                }
            }
        )*

        #[derive(Clone, Debug, Deserialize, Serialize)]
        pub struct PrimitiveCollections {
            $(
                pub $collection_name: $vec_struct_name,
            )*
        }

        #[wasm_bindgen]
        #[derive(Clone, Debug)]
        pub struct PrimitiveAttributes {
            f64_attributes: Map,
            u8_attributes: Map,
            f32_attributes: Map,
            vec3_attributes: Map,
            vec4_attributes: Map,
            mat4_attributes: Map,
        }

        #[wasm_bindgen]
        impl PrimitiveAttributes {
            pub fn f64_attributes(&self) -> Map {
                self.f64_attributes.clone()
            }
            pub fn u8_attributes(&self) -> Map {
                self.u8_attributes.clone()
            }
            pub fn f32_attributes(&self) -> Map {
                self.f32_attributes.clone()
            }
            pub fn vec3_attributes(&self) -> Map {
                self.vec3_attributes.clone()
            }
            pub fn vec4_attributes(&self) -> Map {
                self.vec4_attributes.clone()
            }
            pub fn mat4_attributes(&self) -> Map {
                self.mat4_attributes.clone()
            }
        }

        impl PrimitiveCollections {
            pub fn with_capacity(capacity: usize) -> PrimitiveCollections {
                PrimitiveCollections {
                    $(
                        $collection_name: $vec_struct_name::with_capacity(capacity),
                    )*
                }
            }
        }

        #[wasm_bindgen]
        #[derive(Copy, Clone, Debug, Deserialize, Serialize)]
        pub struct CollectionStatistics {
            $(
            pub $collection_name: usize,
            )*
        }

        // TODO move statistics out of here - rather create a macro that can be used to create
        // other macros that iterate over all the different renderable types, so that for instance
        // a statistics class can be made in the dump program
        #[wasm_bindgen]
        #[derive(Copy, Clone, Debug, Deserialize, Serialize)]
        pub struct SectorStatistics {
            pub id: usize,
            pub collections: CollectionStatistics,
        }

        #[wasm_bindgen]
        #[derive(Copy, Clone, Debug, Deserialize, Serialize)]
        pub struct SceneStatistics {
            pub sectors: usize,
            pub collections: CollectionStatistics,
        }

        #[wasm_bindgen]
        impl Scene {
            pub fn statistics(&self) -> SceneStatistics {
                SceneStatistics {
                    sectors: self.sectors.len(),
                    collections: CollectionStatistics {
                    $(
                        $collection_name: self.sectors.iter().fold(0, |acc, sector| { acc + sector.primitive_collections.$collection_name.count() } ),
                    )*
                    },
                }
            }
        }

        #[wasm_bindgen]
        #[derive(Clone, Debug, Deserialize, Serialize)]
        pub struct Sector {
            pub id: usize,

            pub parent_id: Option<usize>,
            #[wasm_bindgen(skip)]
            pub bbox_min: Vector3,
            #[wasm_bindgen(skip)]
            pub bbox_max: Vector3,

            #[wasm_bindgen(skip)]
            pub primitive_collections: PrimitiveCollections,
        }

        #[wasm_bindgen]
        impl Sector {
            $(
            pub fn $collection_name(&self) -> $vec_struct_name {
                std::mem::replace(&mut self.primitive_collections.$collection_name.clone(), $vec_struct_name::default())
            }
            )*

            pub fn statistics(&self) -> SectorStatistics {
                SectorStatistics {
                    id: self.id,
                    collections: CollectionStatistics {
                    $(
                        $collection_name: self.primitive_collections.$collection_name.count(),
                    )*
                    },
                }
            }
        }
    };
}

macro_rules! insert_attribute {
    // TODO a lot of this code is duplicated from make_func_vec - deduplicate please
    ($self:ident, $attributes:ident, $field_name:ident, u64, f64) => {{
        let data: Vec<f64> = $self
            .$field_name
            .iter()
            .map(|value| *value as f64)
            .collect();
        $attributes.f64_attributes.set(
            &JsValue::from(to_camel_case(stringify!($field_name))),
            &Float64Array::from(&data[..]),
        );
    }};

    ($self:ident, $attributes:ident, $field_name:ident, f32, f32) => {{
        $attributes.f32_attributes.set(
            &JsValue::from(to_camel_case(stringify!($field_name))),
            &Float32Array::from(&$self.$field_name[..]),
        );
    }};

<<<<<<< HEAD
    ($self:ident, $attributes:ident, $field_name:ident, Texture, JsValue) => {{
    }};

=======
>>>>>>> 4b7050a5
    ($self:ident, $attributes:ident, $field_name:ident, [u8; 4], u8) => {{
        let color_flat: Vec<u8> = $self
            .$field_name
            .iter()
            .flat_map(|a| vec![a[0], a[1], a[2], a[3]])
            .collect();
        $attributes.u8_attributes.set(
            &JsValue::from(to_camel_case(stringify!($field_name))),
            &Uint8Array::from(&color_flat[..]),
        );
    }};

    ($self:ident, $attributes:ident, $field_name:ident, Vector3, f32) => {{
        let data_as_vector3 = &$self.$field_name;
        let data_as_f32 = unsafe {
            std::slice::from_raw_parts(
                data_as_vector3.as_ptr() as *const f32,
                data_as_vector3.len() * 3,
            )
        };
        let data = data_as_f32.to_vec();
        $attributes.vec3_attributes.set(
            &JsValue::from(to_camel_case(stringify!($field_name))),
            &Float32Array::from(&data[..]),
        );
    }};

    ($self:ident, $attributes:ident, $field_name:ident, Vector4, f32) => {{
        let data_as_vector4 = &$self.$field_name;
        let data_as_f32 = unsafe {
            std::slice::from_raw_parts(
                data_as_vector4.as_ptr() as *const f32,
                data_as_vector4.len() * 4,
            )
        };
        let data = data_as_f32.to_vec();
        $attributes.vec4_attributes.set(
            &JsValue::from(to_camel_case(stringify!($field_name))),
            &Float32Array::from(&data[..]),
        );
    }};

    ($self:ident, $attributes:ident, $field_name:ident, Matrix4, f32) => {{
        let data_as_matrix4 = &$self.$field_name;
        let data_as_f32 = unsafe {
            std::slice::from_raw_parts(
                data_as_matrix4.as_ptr() as *const f32,
                data_as_matrix4.len() * 16,
            )
        };
        let data = data_as_f32.to_vec();
        $attributes.mat4_attributes.set(
            &JsValue::from(to_camel_case(stringify!($field_name))),
            &Float32Array::from(&data[..]),
        );
    }};
}

new_geometry_types! {
    {
        Box3D,
        Box3DVec,
        box_collection,
        [
            node_id: u64 => f64,
            tree_index: u64 => f64,
            color: [u8; 4] => u8,
            size: f32 => f32,
            center: Vector3 => f32,
            normal: Vector3 => f32,
            rotation_angle: f32 => f32,
            delta: Vector3 => f32,
            instance_matrix: Matrix4 => f32,
        ]
    }

    {
        Cone,
        ConeVec,
        cone_collection,
        [
            node_id: u64 => f64,
            tree_index: u64 => f64,
            color: [u8; 4] => u8,
            size: f32 => f32,
            center_a: Vector3 => f32,
            center_b: Vector3 => f32,
            radius_a: f32 => f32,
            radius_b: f32 => f32,
            angle: f32 => f32,
            arc_angle: f32 => f32,
            local_x_axis: Vector3 => f32,
        ]
    }

    {
        Circle,
        CircleVec,
        circle_collection,
        [
            node_id: u64 => f64,
            tree_index: u64 => f64,
            color: [u8; 4] => u8,
            size: f32 => f32,
            center: Vector3 => f32,
            normal: Vector3 => f32,
            radius: f32 => f32,
            instance_matrix: Matrix4 => f32,
        ]
    }

    {
        EccentricCone,
        EccentricConeVec,
        eccentric_cone_collection,
        [
            node_id: u64 => f64,
            tree_index: u64 => f64,
            color: [u8; 4] => u8,
            size: f32 => f32,
            center_a: Vector3 => f32,
            center_b: Vector3 => f32,
            radius_a: f32 => f32,
            radius_b: f32 => f32,
            normal: Vector3 => f32,
        ]
    }

    {
        EllipsoidSegment, EllipsoidSegmentVec, ellipsoid_segment_collection,
        [
            node_id: u64 => f64,
            tree_index: u64 => f64,
            color: [u8; 4] => u8,
            size: f32 => f32,
            center: Vector3 => f32,
            normal: Vector3 => f32,
            horizontal_radius: f32 => f32,
            vertical_radius: f32 => f32,
            height: f32 => f32,
        ]
    }

    {
        GeneralRing, GeneralRingVec, general_ring_collection,
        [
            node_id: u64 => f64,
            tree_index: u64 => f64,
            color: [u8; 4] => u8,
            size: f32 => f32,
            center: Vector3 => f32,
            normal: Vector3 => f32,
            local_x_axis: Vector3 => f32,
            radius_x: f32 => f32,
            radius_y: f32 => f32,
            thickness: f32 => f32,
            angle: f32 => f32,
            arc_angle: f32 => f32,
            instance_matrix: Matrix4 => f32,
        ]
    }

    {
        GeneralCylinder, GeneralCylinderVec, general_cylinder_collection,
        [
            node_id: u64 => f64,
            tree_index: u64 => f64,
            color: [u8; 4] => u8,
            size: f32 => f32,
            center_a: Vector3 => f32,
            center_b: Vector3 => f32,
            radius: f32 => f32,
            height_a: f32 => f32,
            height_b: f32 => f32,
            slope_a: f32 => f32,
            slope_b: f32 => f32,
            z_angle_a: f32 => f32,
            z_angle_b: f32 => f32,
            angle: f32 => f32,
            plane_a: Vector4 => f32,
            plane_b: Vector4 => f32,
            arc_angle: f32 => f32,
            cap_normal_a: Vector3 => f32,
            cap_normal_b: Vector3 => f32,
            local_x_axis: Vector3 => f32,
        ]
    }
    {
        Nut, NutVec, nut_collection,
        [
            node_id: u64 => f64,
            tree_index: u64 => f64,
            color: [u8; 4] => u8,
            size: f32 => f32,
            center_a: Vector3 => f32,
            center_b: Vector3 => f32,
            radius: f32 => f32,
            rotation_angle: f32 => f32,
            instance_matrix: Matrix4 => f32,
        ]
    }

    {
        Quad, QuadVec, quad_collection,
        [
            node_id: u64 => f64,
            tree_index: u64 => f64,
            color: [u8; 4] => u8,
            size: f32 => f32,
            vertex_1: Vector3 => f32,
            vertex_2: Vector3 => f32,
            vertex_3: Vector3 => f32,
            instance_matrix: Matrix4 => f32,
        ]
    }

    {
        SphericalSegment, SphericalSegmentVec, spherical_segment_collection,
        [
            node_id: u64 => f64,
            tree_index: u64 => f64,
            color: [u8; 4] => u8,
            size: f32 => f32,
            center: Vector3 => f32,
            normal: Vector3 => f32,
            radius: f32 => f32,
            height: f32 => f32,
        ]
    }

    {
        TorusSegment, TorusSegmentVec, torus_segment_collection,
        [
            node_id: u64 => f64,
            tree_index: u64 => f64,
            color: [u8; 4] => u8,
            size: f32 => f32,
            center: Vector3 => f32,
            normal: Vector3 => f32,
            radius: f32 => f32,
            tube_radius: f32 => f32,
            rotation_angle: f32 => f32,
            arc_angle: f32 => f32,
            instance_matrix: Matrix4 => f32,
        ]
    }
    {
        Trapezium, TrapeziumVec, trapezium_collection,
        [
            node_id: u64 => f64,
            tree_index: u64 => f64,
            color: [u8; 4] => u8,
            size: f32 => f32,
            vertex_1: Vector3 => f32,
            vertex_2: Vector3 => f32,
            vertex_3: Vector3 => f32,
            vertex_4: Vector3 => f32,
        ]
    }

    // Meshes
    {
        TriangleMesh, TriangleMeshVec, triangle_mesh_collection,
        [
            node_id: u64 => f64,
            tree_index: u64 => f64,
            color: [u8; 4] => u8,
            size: f32 => f32,
            file_id: u64 => f64,
            triangle_count: u64 => f64,
            // TODO go directly to struct
            diffuse_texture: Texture => JsValue,
            specular_texture: Texture => JsValue,
            ambient_texture: Texture => JsValue,
            normal_texture: Texture => JsValue,
            bump_texture: Texture => JsValue,
        ]
    }
    {
        InstancedMesh, InstancedMeshVec, instanced_mesh_collection,
        [
            node_id: u64 => f64,
            tree_index: u64 => f64,
            color: [u8; 4] => u8,
            size: f32 => f32,
            file_id: u64 => f64,
            triangle_count: u64 => f64,
            triangle_offset: u64 => f64,
            translation: Vector3 => f32,
            rotation: Vector3 => f32,
            scale: Vector3 => f32,
            instance_matrix: Matrix4 => f32
        ]
    }
}

// TODO see if there exists a library for unnamed struct macros so we can avoid these '*Info' types
pub struct CircleInfo {
    node_id: u64,
    tree_index: u64,
    color: [u8; 4],
    size: f32,
    center: Vector3,
    normal: Vector3,
    radius: f32,
}

impl Circle {
    fn new(data: &CircleInfo) -> Circle {
        let translation_matrix = Translation3::from(data.center);
        let rotation_matrix = match Rotation3::rotation_between(&Vector3::z_axis(), &data.normal) {
            Some(x) => x,
            None => Rotation3::from_axis_angle(&Vector3::x_axis(), PI),
        };
        let scale_matrix = Matrix4::new_nonuniform_scaling(&Vector3::new(
            2.0 * data.radius,
            2.0 * data.radius,
            1.0,
        ));

        let instance_matrix =
            Matrix4::from(translation_matrix) * Matrix4::from(rotation_matrix) * scale_matrix;

        Circle {
            node_id: data.node_id,
            tree_index: data.tree_index,
            color: data.color,
            size: data.size,
            center: data.center,
            normal: data.normal,
            radius: data.radius,
            instance_matrix,
        }
    }
}

pub struct QuadInfo {
    node_id: u64,
    tree_index: u64,
    color: [u8; 4],
    size: f32,
    vertex_1: Vector3,
    vertex_2: Vector3,
    vertex_3: Vector3,
}

impl Quad {
    fn new(data: &QuadInfo) -> Quad {
        let side_1 = data.vertex_3 - data.vertex_1;
        let side_2 = data.vertex_3 - data.vertex_2;
        let scale_matrix =
            Matrix4::new_nonuniform_scaling(&Vector3::new(side_2.norm(), side_1.norm(), 1.0));

        let normal = Vector3::cross(&side_2, &side_1).normalize();
        let side_1 = side_1.normalize();
        let side_2 = side_2.normalize();
        #[rustfmt::skip]
        let basis = Matrix4::new(
            side_2.x, side_1.x, normal.x, 0.0,
            side_2.y, side_1.y, normal.y, 0.0,
            side_2.z, side_1.z, normal.z, 0.0,
            0.0, 0.0, 0.0, 1.0,
        );

        let center = 0.5 * (data.vertex_1 + data.vertex_2);
        let translation_matrix = Translation3::from(center);

        let instance_matrix = Matrix4::from(translation_matrix) * basis * scale_matrix;

        Quad {
            node_id: data.node_id,
            tree_index: data.tree_index,
            color: data.color,
            size: data.size,
            vertex_1: data.vertex_1,
            vertex_2: data.vertex_2,
            vertex_3: data.vertex_3,
            instance_matrix,
        }
    }
}

pub struct TorusSegmentInfo {
    node_id: u64,
    tree_index: u64,
    color: [u8; 4],
    size: f32,
    center: Vector3,
    normal: Vector3,
    radius: f32,
    tube_radius: f32,
    rotation_angle: f32,
    arc_angle: f32,
}

impl TorusSegment {
    fn new(data: &TorusSegmentInfo) -> TorusSegment {
        let translation_matrix = Translation3::from(data.center);
        let first_rotation = Rotation3::from_axis_angle(&Vector3::z_axis(), data.rotation_angle);
        let second_rotation = match Rotation3::rotation_between(&Vector3::z_axis(), &data.normal) {
            Some(x) => x,
            None => Rotation3::from_axis_angle(&Vector3::x_axis(), PI),
        };

        let instance_matrix = Matrix4::from(translation_matrix)
            * Matrix4::from(second_rotation)
            * Matrix4::from(first_rotation);

        TorusSegment {
            node_id: data.node_id,
            tree_index: data.tree_index,
            color: data.color,
            size: data.size,
            center: data.center,
            normal: data.normal,
            radius: data.radius,
            tube_radius: data.tube_radius,
            rotation_angle: data.rotation_angle,
            arc_angle: data.arc_angle,
            instance_matrix,
        }
    }
}

pub trait ToRenderables {
    fn to_renderables(&self, collections: &mut PrimitiveCollections);
}

pub fn convert_scene(scene: &crate::Scene) -> Scene {
    let sectors = scene.sectors.iter().map(convert_sector).collect();

    Scene {
        root_sector_id: scene.root_sector_id,
        sectors,
    }
}

pub fn convert_sector(sector: &crate::Sector) -> Sector {
    // TODO calculate capacity based on number of objects of each type

    let collections = convert_primitives(&sector.primitive_collections);
    Sector {
        id: sector.header.sector_id,
        parent_id: sector.header.parent_sector_id,
        bbox_min: sector.header.bbox_min.into(),
        bbox_max: sector.header.bbox_max.into(),
        primitive_collections: collections,
    }
}<|MERGE_RESOLUTION|>--- conflicted
+++ resolved
@@ -1,8 +1,4 @@
-<<<<<<< HEAD
 use crate::{Matrix4, Rotation3, Texture, Translation3, Vector3, Vector4};
-=======
-use crate::{Matrix4, Rotation3, Translation3, Vector3, Vector4};
->>>>>>> 4b7050a5
 use inflector::cases::camelcase::to_camel_case;
 use js_sys::{Float32Array, Float64Array, Map, Uint8Array};
 use serde_derive::{Deserialize, Serialize};
@@ -148,13 +144,6 @@
             )
         };
         data_as_f32.to_vec()
-<<<<<<< HEAD
-=======
-    }};
-
-    ($self:ident, $field_name:ident, Texture, Texture) => {{
-        $self.$field_name.clone()
->>>>>>> 4b7050a5
     }};
 }
 
@@ -403,12 +392,10 @@
         );
     }};
 
-<<<<<<< HEAD
     ($self:ident, $attributes:ident, $field_name:ident, Texture, JsValue) => {{
-    }};
-
-=======
->>>>>>> 4b7050a5
+        // TODO implement
+    }};
+
     ($self:ident, $attributes:ident, $field_name:ident, [u8; 4], u8) => {{
         let color_flat: Vec<u8> = $self
             .$field_name
