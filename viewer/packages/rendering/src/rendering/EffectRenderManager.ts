--- conflicted
+++ resolved
@@ -431,13 +431,8 @@
           renderStateHelper.autoClear = original.autoClear;
 
           if (supportsSsao) {
-<<<<<<< HEAD
-            this.renderSsao(renderer, this._ssaoTarget, camera);
-            this.renderPostProcessStep(renderer, this._ssaoBlurCombineTarget, this._ssaoBlurCombineScene);
-=======
             this.renderSsao(this._ssaoTarget, camera);
             this.renderPostProcessStep('ssao-blur-combine', this._ssaoBlurCombineTarget, this._ssaoBlurCombineScene);
->>>>>>> c2ef232e
           }
 
           this.renderPostProcessStep('fxaa', this._renderTarget, this._fxaaScene);
@@ -447,17 +442,10 @@
           renderer.autoClear = original.autoClear;
 
           if (supportsSsao) {
-<<<<<<< HEAD
-            this.renderComposition(renderer, camera, this._compositionTarget);
-
-            this.renderSsao(renderer, this._ssaoTarget, camera);
-            this.renderPostProcessStep(renderer, this._renderTarget, this._ssaoBlurCombineScene);
-=======
             this.renderComposition(camera, this._compositionTarget);
 
             this.renderSsao(this._ssaoTarget, camera);
             this.renderPostProcessStep('ssao-blur-combine', this._renderTarget, this._ssaoBlurCombineScene);
->>>>>>> c2ef232e
           } else {
             this.renderComposition(camera, this._renderTarget);
           }
