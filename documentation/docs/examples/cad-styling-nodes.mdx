---
id: cad-styling-nodes
title: Filtering nodes by node properties
describe: Applying styles to nodes based on node properties/attributes
---

import { DemoWrapper } from '@site/docs/components/DemoWrapper';

3D nodes may have associated attribute/property data. Reveal allows for filtering based on
these properties, allowing queries such as "all pipes", "nodes within module P600" or "nodes
with status S5". Combinations are also possible by using `CombinedNodeSet`.

`ByNodePropertyNodeSet` is used to query nodes based on node properties. It's possible to specify
multiple criterias which will be combined using `AND` - i.e. all criterias must be met for a node
to match. To emulate `OR`, `CombinedNodeSet` can be used with a `union`-operator. When matching a node 
property to many values, e.g. when looking up a set of nodes from a set of IDs, 
`ByNodePropertyMultiValueNodeSet` might be a better option.

Note that if a node is in a `ByNodePropertyNodeSet` or `ByNodePropertyMultiValueNodeSet`, all of its children will also be
in the set.

:::note
The test model used in the documentation site is lacking good node properties and the quality of 
the examples shown is therefor restricted as a result of this. To best utilize the filtering APIs 
we recommend providing a rich 3D models with a good set of high-quality attributes associated with 
the nodes.
:::

<DemoWrapper name="Cognite3DViewerDemo" />

## Show all pipes

If nodes in the 3D model has an attribute `'PDMS.Type'`, `ByNodePropertyNodeSet` can be used to
retrieve nodes of a certain type. In the following example, only pipes are accepted:

```js runnable
// import { ByNodePropertyNodeSet, DefaultNodeAppearance } from '@cognite/reveal';

const allPipes = new ByNodePropertyNodeSet(sdk, model);
allPipes.executeFilter({'PDMS': {'Type': 'PIPE'}});
model.setDefaultNodeAppearance(DefaultNodeAppearance.Ghosted);
model.addStyledNodeSet(allPipes, { renderGhosted: false, color: [40, 200, 20] } );
```

<<<<<<< HEAD
## Partioning requests
=======
## Partitioning requests
>>>>>>> 03ef7b6a

For filters that match a lot of nodes, [paritioned requests](https://docs.cognite.com/api/v1/#section/Parallel-retrieval)
might increase the performance radically by fetching result from the server in parallel.
To partition requests, provide the number of partitions using the `requestPartitions`-option
to the `ByNodePropertyNodeSet`-constructor:

```js runnable
// import { ByNodePropertyNodeSet, DefaultNodeAppearance, NodeOutlineColor } from '@cognite/reveal';

const nodesFromFile = new ByNodePropertyNodeSet(sdk, model, { requestPartitions: 10 });
// All nodes originating from a given file
nodesFromFile.executeFilter({'Item': {'Source File': 'PRO-S_CD-MUM.rvm'}});
model.setDefaultNodeAppearance(DefaultNodeAppearance.Ghosted);
model.addStyledNodeSet(nodesFromFile, { renderGhosted: false, outlineColor: NodeOutlineColor.Orange } );
```

To compare speed-up, set `requestPartitions` to `1`.

## Combining filters

Often one would want to match multiple criterias of the same type. Lets say we want to find all
mechanical equipment with purpose 'STU'. We can either execute this as a single query, or as two
seperate queries.

When doing this as a single query, no `CombinedNodeSet` is necessary and the code is quite compact:

```js runnable
// import { ByNodePropertyNodeSet, DefaultNodeAppearance } from '@cognite/reveal';

const stuMechNodes = new ByNodePropertyNodeSet(sdk, model);
stuMechNodes.executeFilter({'PDMS': {':capDisc': 'MECH', 'Purpose': 'STU' }});

model.setDefaultNodeAppearance(DefaultNodeAppearance.Ghosted);
model.addStyledNodeSet(stuMechNodes, { renderGhosted: false, color: [40, 200, 20] } );
```

Combining two separate queries requires the use of `CombinedNodeSet`:

```js runnable
// import { ByNodePropertyNodeSet, CombinedNodeSet, DefaultNodeAppearance } from '@cognite/reveal';

const mechNodes = new ByNodePropertyNodeSet(sdk, model);
mechNodes.executeFilter({'PDMS': {':capDisc': 'MECH'}});

const stuNodes = new ByNodePropertyNodeSet(sdk, model);
stuNodes.executeFilter({'PDMS': {'Purpose': 'STU'}});

const combined = new CombinedNodeSet('intersection');
combined.addSet(mechNodes);
combined.addSet(stuNodes);

model.setDefaultNodeAppearance(DefaultNodeAppearance.Ghosted);
model.addStyledNodeSet(combined, { renderGhosted: false, color: [40, 200, 20] } );
```

The two approaches has their pros and cons. Often it will be faster to combine the
filters into a single query as this will reduce the result set returned from the
server. However, if the different combinations will be configured run-time (e.g.
the user will want to show 'ARCH'-nodes within the 'STU'-purpose) it might
be better to use two separate queries and combine the results. Also, the latter
approach also allows for more complex types of filters.

<<<<<<< HEAD
## Matching nodes with a list of values

There might be situations where an application has a long list of identifiers of nodes to show
or style. In this case, `ByNodePropertyMultiValueSet` might be useful. This class will match
one node property towards many values - e.g. a node identifier towards a list of IDs. This node set
supports thoushands of IDs - `ByNodePropertySet` only supports one matching value.

```js runnable
// import { ByNodePropertyMultiValueNodeSet, DefaultNodeAppearance } from '@cognite/reveal';

const nodeSet = new ByNodePropertyMultiValueNodeSet(sdk, model, { requestPartitions: 10 });
const names = [];
for (let q = 200; q < 300; q++) {
  for (let e = 1; e <= 9; e++) {
    const name = `/60-EL-9016-Q${q}-E0${e}`;
    names.push(name);
  }
}
nodeSet.executeFilter('Item', 'Name', names);

model.setDefaultNodeAppearance(DefaultNodeAppearance.Ghosted);
model.addStyledNodeSet(nodeSet, { renderGhosted: false, outlineColor: NodeOutlineColor.Orange } );
```

=======
>>>>>>> 03ef7b6a
## Inverting filters

Often it is interesting to invert results from filters to find elements that does not match the query. This
can be done using `InvertNodeSet`.

```js runnable
// import { ByNodePropertyNodeSet, InvertedNodeSet, DefaultNodeAppearance } from '@cognite/reveal';

const livingQuarters = new ByNodePropertyNodeSet(sdk, model);
livingQuarters.executeFilter({'Item': {'Name': '/SLP/S/LQ'}});
const notLivingQuarters = new InvertedNodeSet(model, livingQuarters);

model.setDefaultNodeAppearance(DefaultNodeAppearance.Ghosted);
model.addStyledNodeSet(notLivingQuarters, { renderGhosted: false } );
```<|MERGE_RESOLUTION|>--- conflicted
+++ resolved
@@ -42,11 +42,7 @@
 model.addStyledNodeSet(allPipes, { renderGhosted: false, color: [40, 200, 20] } );
 ```
 
-<<<<<<< HEAD
-## Partioning requests
-=======
 ## Partitioning requests
->>>>>>> 03ef7b6a
 
 For filters that match a lot of nodes, [paritioned requests](https://docs.cognite.com/api/v1/#section/Parallel-retrieval)
 might increase the performance radically by fetching result from the server in parallel.
@@ -109,7 +105,6 @@
 be better to use two separate queries and combine the results. Also, the latter
 approach also allows for more complex types of filters.
 
-<<<<<<< HEAD
 ## Matching nodes with a list of values
 
 There might be situations where an application has a long list of identifiers of nodes to show
@@ -134,8 +129,6 @@
 model.addStyledNodeSet(nodeSet, { renderGhosted: false, outlineColor: NodeOutlineColor.Orange } );
 ```
 
-=======
->>>>>>> 03ef7b6a
 ## Inverting filters
 
 Often it is interesting to invert results from filters to find elements that does not match the query. This
