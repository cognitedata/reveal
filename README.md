--- conflicted
+++ resolved
@@ -22,7 +22,7 @@
 
 Install [Node](https://nodejs.org/en/download/) and [Rust](https://doc.rust-lang.org/cargo/getting-started/installation.html).
 
-To test the viewer, you need to build the viewer and then start the examples. 
+To test the viewer, you need to build the viewer and then start the examples.
 
 ```
 cd viewer
@@ -48,7 +48,7 @@
 
 There also could be an issue with puppeteer in `examples/` that is caused by it not finding a correct version of chromium for arm64. To solve it you should follow additional steps:
 
-1. Install chromium from Homebrew: 
+1. Install chromium from Homebrew:
 ```
 brew install chromium
 `which chromium`
@@ -64,8 +64,6 @@
 source .env
 ```
 3. Run `yarn` again and be happy!
-<<<<<<< HEAD
-=======
 
 ## Environment for Credentials
 
@@ -75,7 +73,6 @@
 
 When starting an example that uses the Cognite SDK Client, you can add e.g. `env=example_environment` to use the authentication credential stored in the `example_environment` environment specified in the JSON object.
 
->>>>>>> 7a9e7afa
 ## Hosting models locally
 
 If you have locally converted 3D models, these can be viewed locally using the "Simple" example by
@@ -91,8 +88,8 @@
 yarn run build
 ```
 
-2. Use the build from `viewer/dist`. 
-You can simply use it as a link dependency in the project that uses reveal if 
+2. Use the build from `viewer/dist`.
+You can simply use it as a link dependency in the project that uses reveal if
 the target project uses yarn as its package manager.
 
   * Replace reveal version with the link on `viewer/dist` in the project `package.json`
@@ -105,7 +102,7 @@
 ```
   * After that, run `yarn` in the target project.
   * Don't forget you must not commit that change to the target project.
-    
+
 If you don't want to change package.json, you can use CLI utility [npm link](https://docs.npmjs.com/cli/link)
 or [yarn link](https://classic.yarnpkg.com/en/docs/cli/link/). To do that:
 
@@ -114,7 +111,7 @@
 ```bash
 cd viewer/dist
 npm link
-``` 
+```
 
 2. Use the link in your target project
 
@@ -123,7 +120,7 @@
 npm link @cognite/reveal
 ```
 
-Now reveal should be replaced with the local build. 
+Now reveal should be replaced with the local build.
 
 When you don't need it linked in the target project anymore, run:
 
@@ -144,4 +141,4 @@
 ## Releasing Reveal
 
 See [RELEASING.md](RELEASING.md) for details on how to releasing NPM packages and update
-documentation on release.
+documentation on release.