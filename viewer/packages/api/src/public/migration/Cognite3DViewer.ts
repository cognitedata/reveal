--- conflicted
+++ resolved
@@ -808,13 +808,8 @@
     sourceParameters: { [key: string]: string } | DM360CollectionIdentifier,
     add360ImageOptions?: AddImage360Options
   ): Promise<Image360Collection> {
-<<<<<<< HEAD
     if (datasource !== 'events' && datasource !== 'datamodels') {
       throw new Error(`${datasource} is an unknown datasource from 360 images`);
-=======
-    if (datasource !== 'events') {
-      throw new Error(`'${datasource}' is an unknown datasource for 360 images`);
->>>>>>> c8f7285d
     }
 
     if (this._cdfSdkClient === undefined || this._image360ApiHelper === undefined) {
