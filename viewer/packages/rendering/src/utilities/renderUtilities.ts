/*!
 * Copyright 2022 Cognite AS
 */

import * as THREE from 'three';
import { createRenderTriangle, WebGLRendererStateHelper } from '@reveal/utilities';
import { CadMaterialManager } from '../CadMaterialManager';
import { RenderMode } from '../rendering/RenderMode';
import { CogniteColors, RevealColors } from './types';
import {
  BlendOptions,
  BlitEffect,
  BlitOptions,
  DepthBlendBlitOptions,
  PointCloudPassParameters,
  PointCloudPostProcessingOptions,
  ThreeUniforms
} from '../render-passes/types';
import { blitShaders, depthBlendBlitShaders, pointCloudShaders } from '../rendering/shaders';
import { NodeOutlineColor } from '@reveal/cad-styling';
<<<<<<< HEAD
import { CadNode } from '@reveal/cad-model';
import { DEFAULT_EDL_NEIGHBOURS_COUNT } from '../pointcloud-rendering/constants';
=======
>>>>>>> b05857d6

export const unitOrthographicCamera = new THREE.OrthographicCamera(-1, 1, 1, -1, -1, 1);

export function createFullScreenTriangleMesh(shaderMaterial: THREE.RawShaderMaterial): THREE.Mesh {
  const renderTriangle = createRenderTriangle();
  const mesh = new THREE.Mesh(renderTriangle, shaderMaterial);
  mesh.frustumCulled = false;
  return mesh;
}

export function createRenderTarget(width = 1, height = 1, multiSampleCount = 1): THREE.WebGLRenderTarget {
  const renderTarget = new THREE.WebGLRenderTarget(width, height);
  renderTarget.samples = multiSampleCount > 1 ? multiSampleCount : 0;

  renderTarget.depthTexture = new THREE.DepthTexture(width, height);
  renderTarget.depthTexture.format = THREE.DepthFormat;
  renderTarget.depthTexture.type = THREE.UnsignedIntType;

  return renderTarget;
}

export function getDepthBlendBlitMaterial(options: DepthBlendBlitOptions): THREE.RawShaderMaterial {
  const { texture, depthTexture, blendTexture, blendDepthTexture, blendFactor, outline, overrideAlpha } = options;

  const uniforms: ThreeUniforms = {
    tDiffuse: { value: texture },
    tDepth: { value: depthTexture },
    tBlendDiffuse: { value: blendTexture },
    tBlendDepth: { value: blendDepthTexture },
    blendFactor: { value: blendFactor }
  };

  const defines: Record<string, boolean> = {};
  setAlphaOverride(overrideAlpha, uniforms, defines);

  if (outline ?? false) {
    defines['OUTLINE'] = true;
    uniforms['tOutlineColors'] = { value: createOutlineColorTexture() };
  }

  return new THREE.RawShaderMaterial({
    vertexShader: depthBlendBlitShaders.vertex,
    fragmentShader: depthBlendBlitShaders.fragment,
    uniforms,
    glslVersion: THREE.GLSL3,
    defines,
    depthTest: false
  });
}

export function getBlitMaterial(options: BlitOptions): THREE.RawShaderMaterial {
  const { texture, effect, depthTexture, blendOptions, overrideAlpha, ssaoTexture, edges, outline } = options;

  const uniforms: ThreeUniforms = {
    tDiffuse: { value: texture }
  };

  const defines: Record<string, boolean> = {};
  const depthTest = setDepthTestOptions(depthTexture, uniforms, defines);
  setAlphaOverride(overrideAlpha, uniforms, defines);
  setBlitEffect(effect, defines);

  if (edges ?? false) {
    defines['EDGES'] = true;
  }

  if (outline ?? false) {
    defines['OUTLINE'] = true;
    uniforms['tOutlineColors'] = { value: createOutlineColorTexture() };
  }

  if (ssaoTexture) {
    defines['SSAO_BLUR'] = true;
    uniforms['tSsao'] = { value: ssaoTexture };
  }

  const initializedBlendOptions = initializeBlendingOptions(blendOptions); // Uses blendDst value if null

  return new THREE.RawShaderMaterial({
    vertexShader: blitShaders.vertex,
    fragmentShader: blitShaders.fragment,
    uniforms,
    glslVersion: THREE.GLSL3,
    defines,
    depthTest,
    ...initializedBlendOptions
  });
}

export function getPointCloudPostProcessingMaterial(options: PointCloudPostProcessingOptions): THREE.RawShaderMaterial {
  const { texture, depthTexture, pointBlending, EDLOptions } = options;

  let uniforms: ThreeUniforms = {
    tDiffuse: { value: texture },
    tDepth: { value: depthTexture }
  };

  const defines: Record<string, boolean | number> = {};

  if (pointBlending) {
    defines['points_blend'] = true;
  }

  if (EDLOptions) {
    defines['use_edl'] = true;
    defines['NEIGHBOUR_COUNT'] = DEFAULT_EDL_NEIGHBOURS_COUNT;

    uniforms = {
      ...uniforms,
      radius: { value: EDLOptions.radius },
      edlStrength: { value: EDLOptions.strength },
      screenWidth: { value: 1 },
      screeHeight: { value: 1 },
      neighbours: { value: getEDLNeighbourPoints(DEFAULT_EDL_NEIGHBOURS_COUNT) }
    };
  }

  return new THREE.RawShaderMaterial({
    vertexShader: pointCloudShaders.normalize.vertex,
    fragmentShader: pointCloudShaders.normalize.fragment,
    uniforms,
    defines,
    glslVersion: THREE.GLSL3
  });
}

function getEDLNeighbourPoints(neighbourCount: number): Float32Array {
  const neighbours = new Float32Array(neighbourCount * 2);
  for (let c = 0; c < neighbourCount; c++) {
    neighbours[2 * c + 0] = Math.cos((2 * c * Math.PI) / neighbourCount);
    neighbours[2 * c + 1] = Math.sin((2 * c * Math.PI) / neighbourCount);
  }
  return neighbours;
}

function createOutlineColorTexture(): THREE.DataTexture {
  const outlineColorBuffer = new Uint8Array(8 * 4);
  const outlineColorTexture = new THREE.DataTexture(outlineColorBuffer, 8, 1);
  setOutlineColor(outlineColorTexture.image.data, NodeOutlineColor.Black, CogniteColors.Black);
  setOutlineColor(outlineColorTexture.image.data, NodeOutlineColor.White, CogniteColors.White);
  setOutlineColor(outlineColorTexture.image.data, NodeOutlineColor.Cyan, CogniteColors.Cyan);
  setOutlineColor(outlineColorTexture.image.data, NodeOutlineColor.Blue, CogniteColors.Blue);
  setOutlineColor(outlineColorTexture.image.data, NodeOutlineColor.Green, RevealColors.Green);
  setOutlineColor(outlineColorTexture.image.data, NodeOutlineColor.Red, RevealColors.Red);
  setOutlineColor(outlineColorTexture.image.data, NodeOutlineColor.Orange, CogniteColors.Orange);
  outlineColorTexture.needsUpdate = true;
  return outlineColorTexture;
}

function setOutlineColor(outlineTextureData: Uint8ClampedArray, colorIndex: number, color: THREE.Color) {
  outlineTextureData[4 * colorIndex + 0] = Math.floor(255 * color.r);
  outlineTextureData[4 * colorIndex + 1] = Math.floor(255 * color.g);
  outlineTextureData[4 * colorIndex + 2] = Math.floor(255 * color.b);
  outlineTextureData[4 * colorIndex + 3] = 255;
}

function setDepthTestOptions(depthTexture: THREE.DepthTexture | undefined, uniforms: ThreeUniforms, defines: any) {
  if (depthTexture === undefined) {
    return false;
  }

  uniforms['tDepth'] = { value: depthTexture };
  defines['DEPTH_WRITE'] = true;

  return true;
}

function setAlphaOverride(overrideAlpha: number | undefined, uniforms: ThreeUniforms, defines: any) {
  if (overrideAlpha === undefined) {
    return;
  }
  uniforms['alpha'] = { value: overrideAlpha };
  defines['ALPHA'] = true;
}

function setBlitEffect(effect: BlitEffect | undefined, defines: any) {
  const blitEffect = effect ?? BlitEffect.None;
  if (blitEffect === BlitEffect.GaussianBlur) {
    defines['GAUSSIAN_BLUR'] = true;
  } else if (blitEffect === BlitEffect.Fxaa) {
    defines['FXAA'] = true;
  }
}

function initializeBlendingOptions(blendOptions: BlendOptions | undefined) {
  const blending = blendOptions !== undefined ? THREE.CustomBlending : THREE.NormalBlending;
  const blendDst = blendOptions?.blendDestination ?? THREE.OneMinusSrcAlphaFactor;
  const blendSrc = blendOptions?.blendSource ?? THREE.SrcAlphaFactor;
  const blendSrcAlpha = blendOptions?.blendSourceAlpha ?? null; // Uses blendSrc value if undefined
  const blendDstAlpha = blendOptions?.blendDestinationAlpha ?? null; // Uses blendDst value if undefined
  return {
    blending,
    blendDst,
    blendSrc,
    // TODO 2022-05-28 larsmoa: @types/three@0.140.0 wrongly defines these as type 'number | undefined', while
    // the correct type is 'number | null' (https://threejs.org/docs/index.html?q=Material#api/en/materials/Material.blendSrcAlpha)
    blendSrcAlpha: blendSrcAlpha as number | undefined,
    blendDstAlpha: blendDstAlpha as number | undefined
  };
}

export enum RenderLayer {
  Back = RenderMode.Color,
  InFront = RenderMode.Effects,
  Ghost = RenderMode.Ghost,
  PointCloud,
  Default = 0
}

export function setupCadModelsGeometryLayers(
  materialManager: CadMaterialManager,
  cadModels?: {
    cadNode: THREE.Object3D;
    modelIdentifier: string;
  }[]
): void {
  cadModels?.forEach(cadModel => setModelRenderLayers(cadModel, materialManager));
}

export function getLayerMask(renderLayer: number): number {
  return ((1 << renderLayer) | 0) >>> 0;
}

export function hasStyledNodes(
  modelIdentifiers: string[],
  materialManager: CadMaterialManager
): { back: boolean; inFront: boolean; ghost: boolean } {
  const totalBackIndices = modelIdentifiers.reduce(
    (sum, modelIdentifier) => sum + materialManager.getModelBackTreeIndices(modelIdentifier).count,
    0
  );

  const totalInFrontIndices = modelIdentifiers.reduce(
    (sum, modelIdentifier) => sum + materialManager.getModelInFrontTreeIndices(modelIdentifier).count,
    0
  );

  const totalGhostIndices = modelIdentifiers.reduce(
    (sum, modelIdentifier) => sum + materialManager.getModelGhostedTreeIndices(modelIdentifier).count,
    0
  );

  return { back: totalBackIndices > 0, ghost: totalGhostIndices > 0, inFront: totalInFrontIndices > 0 };
}

function setModelRenderLayers(
  cadModels: {
    cadNode: THREE.Object3D;
    modelIdentifier: string;
  },
  materialManager: CadMaterialManager
) {
  const { cadNode: model, modelIdentifier } = cadModels;

  const backSet = materialManager.getModelBackTreeIndices(modelIdentifier);
  const ghostSet = materialManager.getModelGhostedTreeIndices(modelIdentifier);
  const inFrontSet = materialManager.getModelInFrontTreeIndices(modelIdentifier);

  model.traverse(node => {
    node.layers.disableAll();
    const objectTreeIndices = node.userData?.treeIndices as Map<number, number> | undefined;
    if (objectTreeIndices === undefined) {
      return;
    }
    if (backSet.hasIntersectionWith(objectTreeIndices)) {
      node.layers.enable(RenderLayer.Back);
    }
    if (ghostSet.hasIntersectionWith(objectTreeIndices)) {
      node.layers.enable(RenderLayer.Ghost);
    }
    if (inFrontSet.hasIntersectionWith(objectTreeIndices)) {
      node.layers.enable(RenderLayer.InFront);
    }
  });
}

export function setRendererParameters(
  rendererHelper: WebGLRendererStateHelper,
  parameters: PointCloudPassParameters
): void {
  if (parameters?.renderer) {
    for (const prop of Object.entries(parameters.renderer)) {
      try {
        //@ts-expect-error
        rendererHelper[prop[0]] = prop[1];
      } catch {
        console.error(`Undefined WebGLRendererStateHelper property: ${prop[0]}`);
      }
    }
  }
}<|MERGE_RESOLUTION|>--- conflicted
+++ resolved
@@ -18,11 +18,7 @@
 } from '../render-passes/types';
 import { blitShaders, depthBlendBlitShaders, pointCloudShaders } from '../rendering/shaders';
 import { NodeOutlineColor } from '@reveal/cad-styling';
-<<<<<<< HEAD
-import { CadNode } from '@reveal/cad-model';
 import { DEFAULT_EDL_NEIGHBOURS_COUNT } from '../pointcloud-rendering/constants';
-=======
->>>>>>> b05857d6
 
 export const unitOrthographicCamera = new THREE.OrthographicCamera(-1, 1, 1, -1, -1, 1);
 
