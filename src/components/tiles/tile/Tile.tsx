import React from 'react';
import { Detail, Overline, Tooltip } from '@cognite/cogs.js';
import SuiteAvatar from 'components/suiteAvatar';
import {
  TileHeader,
  TileContainer,
  TilePreview,
  TileDescription,
  TileOverline,
  StyledTitle,
<<<<<<< HEAD
} from 'components/tiles/element';
=======
} from 'components/tiles/elements';
>>>>>>> 196803aa
import { SuiteRowDelete } from 'store/suites/types';
import { TS_FIX_ME } from 'types/core';

const TilePreviewHeight = '184';
const TilePreviewWidth = '298';

interface Props {
  avatar?: boolean;
  color?: string;
  dataItem: TS_FIX_ME;
  menu: React.ReactElement;
  handleDelete?: (key: SuiteRowDelete[]) => void;
  handleEdit?: (key: SuiteRowDelete[]) => void;
  view?: 'suite' | 'board';
}
// eslint-disable-next-line
// TODO manipulate DOM to change iframe width & height
const adjustIframeTagSize = (tag: string = ''): string =>
  tag
    .replace(/(height=["|']?)(\d*)/, `$1${TilePreviewHeight}`)
    .replace(/(width=["|']?)(\d*)/, `$1${TilePreviewWidth}`);

const renderIframe = (tag: string): JSX.Element | null => {
  if (!tag) {
    return null;
  }
  const elem = (
    // eslint-disable-next-line react/no-danger
    <div dangerouslySetInnerHTML={{ __html: adjustIframeTagSize(tag) }} />
  );
  return elem;
};

export const Tile: React.FC<Props> = ({
  avatar = false,
  color,
  dataItem,
  menu,
  view = 'suite',
}: Props) => {
  const isBoard = view === 'board';
  return (
    <>
      <TileContainer>
        <TileHeader isBoard={isBoard} color={color}>
          {avatar && (
            <SuiteAvatar title={dataItem.title} color={dataItem.color} />
          )}
          <TileDescription>
            <TileOverline isBoard={isBoard}>
              <Overline level={3}>{dataItem?.type}</Overline>
            </TileOverline>
            <Tooltip content={dataItem.title}>
              <StyledTitle level={6}>{dataItem.title}</StyledTitle>
            </Tooltip>
          </TileDescription>
          {menu}
        </TileHeader>
        {dataItem.embedTag ? (
          renderIframe(dataItem.embedTag)
        ) : (
          <TilePreview>
            <Detail>{dataItem.description}</Detail>
          </TilePreview>
        )}
      </TileContainer>
    </>
  );
};<|MERGE_RESOLUTION|>--- conflicted
+++ resolved
@@ -8,11 +8,7 @@
   TileDescription,
   TileOverline,
   StyledTitle,
-<<<<<<< HEAD
-} from 'components/tiles/element';
-=======
 } from 'components/tiles/elements';
->>>>>>> 196803aa
 import { SuiteRowDelete } from 'store/suites/types';
 import { TS_FIX_ME } from 'types/core';
 
