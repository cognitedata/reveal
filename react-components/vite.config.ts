import { resolve } from 'path';
import { type PluginOption, defineConfig } from 'vite';
import react from '@vitejs/plugin-react';
import dts from 'vite-plugin-dts';
import { externalizeDeps } from 'vite-plugin-externalize-deps';
import { exec } from 'node:child_process';

export default defineConfig(({ command }) => {
  return {
    plugins: [
      react(),
      dts({ include: ['src'] }),
      externalizeDeps({
        devDeps: true
      }),
      yalcPush()
    ],
    build: {
      lib: {
        // Could also be a dictionary or array of multiple entry points
        entry: resolve(__dirname, 'src/index.ts'),
        name: 'Reveal react components',
        // the proper extensions will be added
        fileName: 'index',
        formats: ['es']
      },
      sourcemap: command === 'build'
    },
    test: {
<<<<<<< HEAD
      include: ['src/**/*.{test,spec}.?(c|m)[jt]s?(x)'],
=======
      include: [
        'tests/unit-tests/**/*.{test,spec}.?(c|m)[jt]s?(x)',
        'src/**/*.{test,spec}.?(c|m)[jt]s?(x)'
      ],
      reporters: ['default'],
      coverage: {
        reportsDirectory: '../coverage/reveal-react-components',
        exclude: ['src/**/*.spec.ts', 'src/**/*.spec.tsx', 'src/**/*.test.ts', 'src/**/*.test.tsx']
      },
>>>>>>> 156dfeb8
      // Need to add E5 modules as inlined dependencies to be able to import them in tests.
      server: {
        deps: {
          inline: [
            '@cognite/cogs-lab',
            '@cognite/cogs.js',
            '@cognite/cogs-core',
            '@mui',
            '@cognite/cogs-utils',
            'lodash'
          ]
        }
      }
    }
  };
});

function yalcPush(): PluginOption {
  if (process.env.YALC !== 'true') {
    return false;
  }
  return {
    name: 'yalc-push',
    closeBundle: async () => {
      await new Promise<void>((resolve, reject) => {
        const process = exec('yalc push');
        process.stdout
          ?.on('data', (data) => {
            console.log(data);
          })
          .on('error', (err) => {
            reject(err);
          })
          .on('close', () => {
            resolve();
          });
      });
    }
  };
}<|MERGE_RESOLUTION|>--- conflicted
+++ resolved
@@ -27,19 +27,12 @@
       sourcemap: command === 'build'
     },
     test: {
-<<<<<<< HEAD
       include: ['src/**/*.{test,spec}.?(c|m)[jt]s?(x)'],
-=======
-      include: [
-        'tests/unit-tests/**/*.{test,spec}.?(c|m)[jt]s?(x)',
-        'src/**/*.{test,spec}.?(c|m)[jt]s?(x)'
-      ],
       reporters: ['default'],
       coverage: {
         reportsDirectory: '../coverage/reveal-react-components',
         exclude: ['src/**/*.spec.ts', 'src/**/*.spec.tsx', 'src/**/*.test.ts', 'src/**/*.test.tsx']
       },
->>>>>>> 156dfeb8
       // Need to add E5 modules as inlined dependencies to be able to import them in tests.
       server: {
         deps: {
