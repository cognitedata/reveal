--- conflicted
+++ resolved
@@ -95,13 +95,10 @@
       };
     } catch (e) {
       const error = e as Error;
-<<<<<<< HEAD
+      if (error?.cause === 'InvalidModel') {
+        Log.info('Invalid Model:', error.message);
       if (error?.name === 'AbortError') {
         Log.info('Abort Error:', error.message);
-=======
-      if (error?.cause === 'InvalidModel') {
-        Log.info('Invalid Model:', error.message);
->>>>>>> 576be1df
       } else {
         MetricsLogger.trackError(error, { moduleName: 'GltfSectorLoader', methodName: 'loadSector' });
       }
