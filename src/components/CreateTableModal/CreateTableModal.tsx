--- conflicted
+++ resolved
@@ -227,7 +227,6 @@
   }
 
   return (
-<<<<<<< HEAD
     <form onSubmit={handleSubmit}>
       <Modal
         footer={[
@@ -304,79 +303,6 @@
         {renderCreateTableModalStep()}
       </Modal>
     </form>
-=======
-    <Modal
-      footer={[
-        ...(createTableModalStep !== CreateTableModalStep.Upload
-          ? [
-              <StyledCancelButton onClick={handleCancel} type="ghost">
-                Cancel
-              </StyledCancelButton>,
-            ]
-          : []),
-        ...(selectedCreationMode === CreationMode.Empty
-          ? [
-              <Button
-                disabled={isCreationDisabled}
-                loading={isCreatingTable}
-                onClick={handleCreate}
-                type="primary"
-              >
-                Create
-              </Button>,
-            ]
-          : []),
-        ...(createTableModalStep === CreateTableModalStep.PrimaryKey
-          ? [
-              <Button
-                disabled={isUploadDisabled}
-                onClick={handleUpload}
-                type="primary"
-              >
-                Create
-              </Button>,
-            ]
-          : []),
-        ...(isUploadCompleted || isUploadFailed
-          ? [
-              <Button onClick={handleCancel} type="primary">
-                OK
-              </Button>,
-            ]
-          : []),
-      ]}
-      maskClosable={createTableModalStep !== CreateTableModalStep.Upload}
-      onCancel={handleCancel}
-      title={<Title level={5}>Create table</Title>}
-      visible={visible}
-      {...modalProps}
-      width={CREATE_TABLE_MODAL_WIDTH}
-    >
-      {createTableModalStep !== CreateTableModalStep.Upload && (
-        <FormFieldWrapper isRequired title="Name">
-          <Input
-            autoFocus
-            disabled={isCreatingTable}
-            fullWidth
-            onChange={(e: ChangeEvent<HTMLInputElement>) =>
-              setTableName(e.target.value)
-            }
-            onKeyUp={(e) => {
-              if (!isCreationDisabled && e.key === 'Enter') {
-                handleCreate();
-              }
-            }}
-            placeholder="Enter name"
-            value={tableName}
-          />
-          <StyledNameInputDetail>
-            The name should be unique. You cannot change this name later.
-          </StyledNameInputDetail>
-        </FormFieldWrapper>
-      )}
-      {renderCreateTableModalStep()}
-    </Modal>
->>>>>>> 13f06d1c
   );
 };
 
