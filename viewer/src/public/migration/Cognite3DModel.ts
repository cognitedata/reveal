/*!
 * Copyright 2020 Cognite AS
 */

import * as THREE from 'three';
import { CogniteClient } from '@cognite/sdk';
import { vec3 } from 'gl-matrix';

import { NodeIdAndTreeIndexMaps } from './NodeIdAndTreeIndexMaps';
import { Color, SupportedModelTypes } from './types';
import { CogniteModelBase } from './CogniteModelBase';
import { NotSupportedInMigrationWrapperError } from './NotSupportedInMigrationWrapperError';
import { toThreeJsBox3, toThreeMatrix4, toThreeVector3, fromThreeVector3 } from '@/utilities';
import { CadRenderHints, CadNode } from '@/experimental';
import { CadLoadingHints } from '@/datamodels/cad/CadLoadingHints';
import { CadModelMetadata } from '@/datamodels/cad/CadModelMetadata';
import { SectorGeometry } from '@/datamodels/cad/sector/types';
import { SectorQuads } from '@/datamodels/cad/rendering/types';
import { NodeAppearanceProvider, DefaultNodeAppearance } from '@/datamodels/cad/NodeAppearance';
<<<<<<< HEAD
=======
import { Matrix4 } from 'three';
import { trackError } from '@/utilities/metrics';
>>>>>>> 0c34a1dc

const mapCoordinatesBuffers = {
  v: vec3.create()
};

export class Cognite3DModel extends THREE.Object3D implements CogniteModelBase {
  public readonly type: SupportedModelTypes = SupportedModelTypes.CAD;

  get renderHints(): CadRenderHints {
    return this.cadNode.renderHints;
  }

  set renderHints(hints: CadRenderHints) {
    this.cadNode.renderHints = hints;
  }

  get loadingHints(): CadLoadingHints {
    return this.cadNode.loadingHints;
  }

  set loadingHints(hints: CadLoadingHints) {
    this.cadNode.loadingHints = hints;
  }

  readonly modelId: number;
  readonly revisionId: number;
  /** @internal */
  readonly cadNode: CadNode;

  private readonly cadModel: CadModelMetadata;
  private readonly nodeColors: Map<number, [number, number, number, number]>;
  private readonly selectedNodes: Set<number>;
  private readonly hiddenNodes: Set<number>;
  private readonly client: CogniteClient;
  private readonly nodeIdAndTreeIndexMaps: NodeIdAndTreeIndexMaps;

  /** @internal */
  constructor(modelId: number, revisionId: number, cadNode: CadNode, client: CogniteClient) {
    super();
    this.modelId = modelId;
    this.revisionId = revisionId;
    this.cadModel = cadNode.cadModelMetadata;
    this.client = client;
    this.nodeColors = new Map();
    this.hiddenNodes = new Set();
    this.selectedNodes = new Set();
    this.nodeIdAndTreeIndexMaps = new NodeIdAndTreeIndexMaps(modelId, revisionId, client);

    const nodeAppearanceProvider: NodeAppearanceProvider = {
      styleNode: (treeIndex: number) => {
        let style = DefaultNodeAppearance.NoOverrides;
        if (this.hiddenNodes.has(treeIndex)) {
          style = { ...style, ...DefaultNodeAppearance.Hidden };
        }
        if (this.nodeColors.has(treeIndex)) {
          style = { ...style, color: this.nodeColors.get(treeIndex) };
        }
        if (this.selectedNodes.has(treeIndex)) {
          style = { ...style, ...DefaultNodeAppearance.Highlighted };
        }
        return style;
      }
    };

    cadNode.materialManager.setNodeAppearanceProvider(this.cadModel.blobUrl, nodeAppearanceProvider);
    cadNode.requestNodeUpdate([...Array(cadNode.sectorScene.maxTreeIndex + 1).keys()]);

    this.cadNode = cadNode;

    this.children.push(this.cadNode);
  }

  /**
   * Maps a position retrieved from the CDF API (e.g. 3D node information) to
   * coordinates in "ThreeJS model space". This is necessary because CDF has a right-handed
   * Z-up coordinate system while ThreeJS uses a right-hand Y-up coordinate system.
   * @param p     The CDF coordinate to transform
   * @param out   Optional preallocated buffer for storing the result
   */
  mapFromCdfToModelCoordinates(p: THREE.Vector3, out?: THREE.Vector3): THREE.Vector3 {
    out = out !== undefined ? out : new THREE.Vector3();
    const { v } = mapCoordinatesBuffers;
    fromThreeVector3(v, p);
    return toThreeVector3(out, v, this.cadModel.modelTransformation);
  }

  /**
   * Maps from a 3D position in "ThreeJS model space" (e.g. a ray intersection coordinate)
   * to coordinates in "CDF space". This is necessary because CDF has a right-handed
   * Z-up coordinate system while ThreeJS uses a right-hand Y-up coordinate system.
   * @param p       The ThreeJS coordinate to transform
   * @param out     Optional preallocated buffer for storing the result
   */
  mapPositionFromModelToCdfCoordinates(p: THREE.Vector3, out?: THREE.Vector3): THREE.Vector3 {
    out = out !== undefined ? out : new THREE.Vector3();
    const { v } = mapCoordinatesBuffers;
    fromThreeVector3(v, p, this.cadModel.modelTransformation);
    return toThreeVector3(out, v);
  }

  dispose() {
    this.children = [];
  }

  getSubtreeNodeIds(_nodeId: number, _subtreeSize?: number): Promise<number[]> {
    throw new NotSupportedInMigrationWrapperError();
  }

  getBoundingBox(nodeId?: number, box?: THREE.Box3): THREE.Box3 {
    if (nodeId) {
      throw new NotSupportedInMigrationWrapperError('Use getBoundingBoxFromCdf(nodeId: number)');
    }

    const bounds = this.cadModel.scene.root.bounds;
    return toThreeJsBox3(box || new THREE.Box3(), bounds, this.cadModel.modelTransformation);
  }

  getModelBoundingBox(outBbox?: THREE.Box3): THREE.Box3 {
    return this.getBoundingBox(undefined, outBbox);
  }

  updateTransformation(matrix: THREE.Matrix4): void {
    this.cadNode.applyMatrix4(matrix);
    this.cadNode.updateMatrixWorld(false);
  }

  updateNodeIdMaps(sector: { lod: string; data: SectorGeometry | SectorQuads }) {
    this.nodeIdAndTreeIndexMaps.updateMaps(sector);
  }

  async getBoundingBoxFromCdf(nodeId: number, box?: THREE.Box3): Promise<THREE.Box3> {
    const response = await this.client.revisions3D.retrieve3DNodes(this.modelId, this.revisionId, [{ id: nodeId }]);
    if (response.length < 1) {
      throw new Error('NodeId not found');
    }
    const boundingBox3D = response[0].boundingBox;
    const min = boundingBox3D.min;
    const max = boundingBox3D.max;
    const result = box || new THREE.Box3();
    result.min.set(min[0], min[1], min[2]);
    result.max.set(max[0], max[1], max[2]);
    return result.applyMatrix4(toThreeMatrix4(this.cadModel.modelTransformation.modelMatrix));
  }

  iterateNodes(_action: (nodeId: number, treeIndex?: number) => void): void {
    throw new NotSupportedInMigrationWrapperError('Use iterateNodesByTreeIndex(action: (treeIndex: number) => void)');
  }
  iterateNodesByTreeIndex(action: (treeIndex: number) => void): void {
    for (let i = 0; i < this.cadModel.scene.maxTreeIndex; i++) {
      action(i);
    }
  }

  iterateSubtree(
    _nodeId: number,
    _action: (nodeId: number, treeIndex?: number) => void,
    _treeIndex?: number,
    _subtreeSize?: number
  ): Promise<boolean> {
    throw new NotSupportedInMigrationWrapperError();
  }

  async getNodeColor(nodeId: number): Promise<Color> {
    try {
      const treeIndex = await this.nodeIdAndTreeIndexMaps.getTreeIndex(nodeId);
      const color = this.nodeColors.get(treeIndex);
      if (!color) {
        // TODO: migration wrapper currently does not support looking up colors not set by the user
        throw new NotSupportedInMigrationWrapperError();
      }
      const [r, g, b] = color;
      return {
        r,
        g,
        b
      };
    } catch (error) {
      trackError(error, {
        moduleName: 'Cognite3DModel',
        methodName: 'getNodeColor'
      });
      return {
        r: 255,
        g: 255,
        b: 255
      };
    }
  }

  async setNodeColor(nodeId: number, r: number, g: number, b: number): Promise<void> {
    const treeIndex = await this.nodeIdAndTreeIndexMaps.getTreeIndex(nodeId);
    this.setNodeColorByTreeIndex(treeIndex, r, g, b);
  }

  setNodeColorByTreeIndex(treeIndex: number, r: number, g: number, b: number) {
    this.nodeColors.set(treeIndex, [r, g, b, 255]);
    this.cadNode.requestNodeUpdate([treeIndex]);
  }

  async resetNodeColor(nodeId: number): Promise<void> {
    const treeIndex = await this.nodeIdAndTreeIndexMaps.getTreeIndex(nodeId);
    this.resetNodeColorByTreeIndex(treeIndex);
  }

  resetNodeColorByTreeIndex(treeIndex: number) {
    this.nodeColors.delete(treeIndex);
    this.cadNode.requestNodeUpdate([treeIndex]);
  }

  resetAllNodeColors() {
    const nodeIds = Array.from(this.nodeColors.keys());
    this.nodeColors.clear();
    this.cadNode.requestNodeUpdate(nodeIds);
  }

  async selectNode(nodeId: number): Promise<void> {
    const treeIndex = await this.nodeIdAndTreeIndexMaps.getTreeIndex(nodeId);
    this.selectNodeByTreeIndex(treeIndex);
  }

  selectNodeByTreeIndex(treeIndex: number) {
    this.selectedNodes.add(treeIndex);
    this.cadNode.requestNodeUpdate([treeIndex]);
  }

  async deselectNode(nodeId: number): Promise<void> {
    const treeIndex = await this.nodeIdAndTreeIndexMaps.getTreeIndex(nodeId);
    this.deselectNodeByTreeIndex(treeIndex);
  }

  deselectNodeByTreeIndex(treeIndex: number) {
    this.selectedNodes.delete(treeIndex);
    this.cadNode.requestNodeUpdate([treeIndex]);
  }

  deselectAllNodes(): void {
    const selectedNodes = Array.from(this.selectedNodes);
    this.selectedNodes.clear();
    this.cadNode.requestNodeUpdate(selectedNodes);
  }

  async showNode(nodeId: number): Promise<void> {
    const treeIndex = await this.nodeIdAndTreeIndexMaps.getTreeIndex(nodeId);
    this.showNodeByTreeIndex(treeIndex);
  }

  showNodeByTreeIndex(treeIndex: number): void {
    this.hiddenNodes.delete(treeIndex);
    this.cadNode.requestNodeUpdate([treeIndex]);
  }

  showAllNodes(): void {
    const wasHidden = Array.from(this.hiddenNodes.values());
    this.hiddenNodes.clear();
    this.cadNode.requestNodeUpdate(wasHidden);
  }

  hideAllNodes(makeGray?: boolean): void {
    if (makeGray) {
      throw new NotSupportedInMigrationWrapperError();
    }
    for (let i = 0; i < this.cadModel.scene.maxTreeIndex; i++) {
      this.hiddenNodes.add(i);
    }
    this.cadNode.requestNodeUpdate(Array.from(this.hiddenNodes.values()));
  }

  async hideNode(nodeId: number, makeGray?: boolean): Promise<void> {
    const treeIndex = await this.nodeIdAndTreeIndexMaps.getTreeIndex(nodeId);
    this.hideNodeByTreeIndex(treeIndex, makeGray);
  }

  hideNodeByTreeIndex(treeIndex: number, makeGray?: boolean): void {
    if (makeGray) {
      throw new NotSupportedInMigrationWrapperError();
    }
    this.hiddenNodes.add(treeIndex);
    this.cadNode.requestNodeUpdate([treeIndex]);
  }

  tryGetNodeId(treeIndex: number): number | undefined {
    return this.nodeIdAndTreeIndexMaps.getNodeId(treeIndex);
  }
}<|MERGE_RESOLUTION|>--- conflicted
+++ resolved
@@ -17,11 +17,7 @@
 import { SectorGeometry } from '@/datamodels/cad/sector/types';
 import { SectorQuads } from '@/datamodels/cad/rendering/types';
 import { NodeAppearanceProvider, DefaultNodeAppearance } from '@/datamodels/cad/NodeAppearance';
-<<<<<<< HEAD
-=======
-import { Matrix4 } from 'three';
 import { trackError } from '@/utilities/metrics';
->>>>>>> 0c34a1dc
 
 const mapCoordinatesBuffers = {
   v: vec3.create()
