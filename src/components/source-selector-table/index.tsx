import { Checkbox, Flex, Overline } from '@cognite/cogs.js';
import { Select } from 'antd';
import { useSearchParams } from 'react-router-dom';

import { useTranslation } from 'common';
import { SOURCE_TABLE_QUERY_KEY } from 'common/constants';
import { useQuickMatchContext } from 'context/QuickMatchContext';
import ResourceCount from 'components/resource-count';
import { useMemo } from 'react';
import TimeseriesTable from './TimeseriesTable';
import EventTable from './EventTable';
import SequenceTable from './SequenceTable';
import { getAdvancedFilter } from 'utils';
import { API, SourceType, SOURCE_TYPES } from 'types/api';
import FileInfoTable from './FilesTable';
import { DataSetSelect } from 'components/data-set-select';
import SearchInput from 'components/search-input';
import ThreeDTable from './Three3Table';
import QuickMatchActionBar from 'components/qm-action-bar/QuickMatchActionbar';
import styled from 'styled-components';

const { Option } = Select;

type Props = {};
const supportsAdvancedFilter: Record<API, boolean> = {
  files: false,
  timeseries: true,
  assets: true,
  events: true,
  sequences: true,
  threeD: false,
};

const supportsBasicFilter: Record<API, boolean> = {
  files: true,
  timeseries: true,
  assets: true,
  events: true,
  sequences: true,
  threeD: false,
};

export default function SourceSelectionTable({}: Props) {
  const { t } = useTranslation();
  const {
    setSourceType,
    sourceType,
    setSourcesList,
    sourcesList,
    unmatchedOnly,
    setUnmatchedOnly,
    sourceFilter,
    setSourceFilter,
    allSources,
    setAllSources,
  } = useQuickMatchContext();
  const sourceTypeOptions: { value: SourceType; label: string }[] = [
    { value: 'timeseries', label: t('resource-type-ts') },
    { value: 'events', label: t('resource-type-events', { count: 0 }) },
    { value: 'files', label: t('resource-type-files', { count: 0 }) },
    { value: 'sequences', label: t('resource-type-sequences', { count: 0 }) },
    { value: 'threeD', label: t('resource-type-3d-model', { count: 0 }) },
  ];
  const [searchParams, _setSearchParams] = useSearchParams();
  const setSearchParams = _setSearchParams;

  const handleSelectSourceType = (selectedSourceType: string) => {
    if (SOURCE_TYPES.some((type) => type === selectedSourceType)) {
      setSourceType(selectedSourceType as SourceType);
    }
  };

  const query = searchParams.get(SOURCE_TABLE_QUERY_KEY);

  const advancedFilter = useMemo(
    () =>
      getAdvancedFilter({
        api: sourceType,
        excludeMatched: unmatchedOnly,
        query,
      }),
    [unmatchedOnly, sourceType, query]
  );

  const onClose = () => setSourcesList([]);

  return (
    <Container $isActionBarVisible={!!sourcesList.length}>
      <Flex direction="column">
        <Flex justifyContent="space-between">
          <Flex direction="row" gap={12} alignItems="center">
            <Overline>{t('resource-type')}</Overline>
            <Select
              style={{ width: 220 }}
              defaultValue="timeseries"
              onChange={handleSelectSourceType}
            >
              {sourceTypeOptions.map(({ value, label }) => (
                <Option key={value} value={value}>
                  {label}
                </Option>
              ))}
            </Select>
            {supportsBasicFilter[sourceType] && (
              <>
                <Overline>{t('filter', { count: 0 })}</Overline>
                <DataSetSelect
                  api={sourceType}
                  onChange={(id?: number) => {
                    setSourceFilter({
                      ...sourceFilter,
                      dataSetIds:
                        id && Number.isFinite(id) ? [{ id }] : undefined,
                    });
                  }}
                  selected={sourceFilter.dataSetIds?.[0]?.id}
                />
                <SearchInput
                  disabled={allSources}
                  value={query || ''}
                  placeholder={t('search-placeholder')}
                  onChange={(e) => {
                    searchParams.set(SOURCE_TABLE_QUERY_KEY, e.target.value);
                    setSearchParams(searchParams);
                  }}
                />
              </>
            )}
            {supportsAdvancedFilter[sourceType] && (
              <Checkbox
                onChange={(e) => setUnmatchedOnly(e.target.checked)}
                checked={unmatchedOnly}
                label={t('filter-only-unmatched-items')}
              />
<<<<<<< HEAD
              <SearchInput
                disabled={allSources}
                value={query || ''}
                placeholder={t('filter-by-name-placeholder')}
                onChange={(e) => {
                  searchParams.set(SOURCE_TABLE_QUERY_KEY, e.target.value);
                  setSearchParams(searchParams);
                }}
=======
            )}
          </Flex>
          {supportsBasicFilter[sourceType] && (
            <Flex alignItems="center" gap={12}>
              {sourceType !== 'threeD' && (
                <ResourceCount
                  type={sourceType}
                  filter={sourceFilter}
                  advancedFilter={advancedFilter}
                />
              )}

              <Checkbox
                checked={!query && allSources}
                disabled={!!query}
                onChange={(e) => setAllSources(e.target.checked)}
                label="Select all"
>>>>>>> ba86e03b
              />
            </Flex>
          )}
        </Flex>

        {sourceType === 'timeseries' && (
          <TimeseriesTable
            filter={sourceFilter}
            selected={sourcesList}
            setSelected={setSourcesList}
            advancedFilter={advancedFilter}
            allSources={allSources}
          />
        )}
        {sourceType === 'events' && (
          <EventTable
            filter={sourceFilter}
            selected={sourcesList}
            setSelected={setSourcesList}
            advancedFilter={advancedFilter}
            allSources={allSources}
          />
        )}
        {sourceType === 'files' && (
          <FileInfoTable
            filter={sourceFilter}
            selected={sourcesList}
            setSelected={setSourcesList}
            advancedFilter={advancedFilter}
            allSources={allSources}
            query={query}
          />
        )}
        {sourceType === 'sequences' && (
          <SequenceTable
            filter={sourceFilter}
            selected={sourcesList}
            setSelected={setSourcesList}
            advancedFilter={advancedFilter}
            allSources={allSources}
          />
        )}
        {sourceType === 'threeD' && <ThreeDTable />}
      </Flex>
      <QuickMatchActionBar
        selectedRows={sourcesList}
        sourceType={sourceType}
        onClose={onClose}
      />
    </Container>
  );
}

const Container = styled.div<{ $isActionBarVisible?: boolean }>`
  overflow-y: auto;
  padding-bottom: ${({ $isActionBarVisible }) =>
    $isActionBarVisible ? 56 : 0}px;
`;<|MERGE_RESOLUTION|>--- conflicted
+++ resolved
@@ -118,7 +118,7 @@
                 <SearchInput
                   disabled={allSources}
                   value={query || ''}
-                  placeholder={t('search-placeholder')}
+                  placeholder={t('filter-by-name-placeholder')}
                   onChange={(e) => {
                     searchParams.set(SOURCE_TABLE_QUERY_KEY, e.target.value);
                     setSearchParams(searchParams);
@@ -132,16 +132,6 @@
                 checked={unmatchedOnly}
                 label={t('filter-only-unmatched-items')}
               />
-<<<<<<< HEAD
-              <SearchInput
-                disabled={allSources}
-                value={query || ''}
-                placeholder={t('filter-by-name-placeholder')}
-                onChange={(e) => {
-                  searchParams.set(SOURCE_TABLE_QUERY_KEY, e.target.value);
-                  setSearchParams(searchParams);
-                }}
-=======
             )}
           </Flex>
           {supportsBasicFilter[sourceType] && (
@@ -159,7 +149,6 @@
                 disabled={!!query}
                 onChange={(e) => setAllSources(e.target.checked)}
                 label="Select all"
->>>>>>> ba86e03b
               />
             </Flex>
           )}
