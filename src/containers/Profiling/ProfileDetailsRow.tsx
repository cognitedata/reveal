--- conflicted
+++ resolved
@@ -29,12 +29,8 @@
   median,
   counts,
   allCount,
-<<<<<<< HEAD
+  count,
   histogram,
-=======
-  distribution,
-  count,
->>>>>>> ac4bcfd3
 }: Props) {
   return (
     <tr key="profile-details">
@@ -53,45 +49,9 @@
               <NumberOrMissingSummary label="Mean" value={mean} />
               <NumberOrMissingSummary label="Median" value={median} />
             </Grid>
-<<<<<<< HEAD
           </Section>
           <Section.Frequency counts={counts} allCount={allCount} />
           <Section.Distribution histogram={histogram} />
-=======
-          </Panel>
-
-          <Panel>
-            {counts ? (
-              <FrequencyStats counts={counts} allCount={allCount} />
-            ) : (
-              'MISSING'
-            )}
-          </Panel>
-          <Panel>
-            <header>Distribution</header>
-            {distribution ? (
-              <Flex
-                direction="column"
-                justifyContent="flex-end"
-                style={{
-                  height: 'calc(100% - 20px)',
-                }}
-              >
-                <div style={{ height: '320px', marginTop: 16 }}>
-                  <Distribution
-                    distribution={distribution}
-                    isBottomAxisDisplayed
-                    isGridDisplayed
-                    isTooltipDisplayed
-                    rangeEnd={max}
-                  />
-                </div>
-              </Flex>
-            ) : (
-              'MISSING'
-            )}
-          </Panel>
->>>>>>> ac4bcfd3
         </ExpandedRow>
       </td>
     </tr>
