/*!
 * Copyright 2023 Cognite AS
 */

import { type ReactElement, type JSX } from 'react';
import { Button, ToolBar, type ToolBarProps } from '@cognite/cogs.js';
import { FitModelsButton } from './FitModelsButton';
import { LayersButton } from './LayersButton';
import { SlicerButton } from './SlicerButton';
<<<<<<< HEAD
import { SettingsButton } from './SettingsButton';
=======
import { withSuppressRevealEvents } from '../../higher-order-components/withSuppressRevealEvents';
>>>>>>> 0426dcc3

const defaultStyle: ToolBarProps = {
  style: {
    position: 'absolute',
    left: '20px',
    top: '70px'
  }
};

const defaultContent = (
  <>
    <LayersButton />

    <FitModelsButton />
    <Button type="ghost" icon="Collapse" aria-label="Focus asset" />

    <div className="cogs-toolbar-divider" />

    <SlicerButton />
    <Button type="ghost" icon="Ruler" aria-label="Make measurements" />

    <div className="cogs-toolbar-divider" />

    <SettingsButton />
    <Button type="ghost" icon="Help" aria-label="Display help" />
  </>
);

const RevealToolbarContainer = (
  props: ToolBarProps & { toolBarContent?: JSX.Element }
): ReactElement => {
  if (props.className === undefined && props.style === undefined) {
    props = { ...props, ...defaultStyle };
  }
  return <ToolBar {...props}>{props.toolBarContent ?? defaultContent}</ToolBar>;
};

export const RevealToolbar = withSuppressRevealEvents(
  RevealToolbarContainer
) as typeof RevealToolbarContainer & {
  FitModelsButton: typeof FitModelsButton;
  SlicerButton: typeof SlicerButton;
  LayersButton: typeof LayersButton;
};

RevealToolbar.FitModelsButton = FitModelsButton;
RevealToolbar.SlicerButton = SlicerButton;
RevealToolbar.LayersButton = LayersButton;<|MERGE_RESOLUTION|>--- conflicted
+++ resolved
@@ -7,11 +7,8 @@
 import { FitModelsButton } from './FitModelsButton';
 import { LayersButton } from './LayersButton';
 import { SlicerButton } from './SlicerButton';
-<<<<<<< HEAD
 import { SettingsButton } from './SettingsButton';
-=======
 import { withSuppressRevealEvents } from '../../higher-order-components/withSuppressRevealEvents';
->>>>>>> 0426dcc3
 
 const defaultStyle: ToolBarProps = {
   style: {
