--- conflicted
+++ resolved
@@ -69,7 +69,7 @@
   public minZoom: number = 0;
   public maxZoom: number = Infinity;
   public orthographicCameraDollyFactor: number = 0.3;
-<<<<<<< HEAD
+
   public lookAtViewTarget = false;
   public useScrollTarget = false;
   public zoomToCursor = true;
@@ -100,29 +100,7 @@
   private _targetFPS: number = 30;
   private _targetFPSOverActualFPS: number = 1;
   private _isFocused = false;
-=======
-
-  private temporarilyDisableDamping: boolean = false;
-  private readonly camera: PerspectiveCamera | OrthographicCamera;
-  private firstPersonMode: boolean = false;
-  private readonly reusableCamera: PerspectiveCamera | OrthographicCamera;
-  private readonly reusableVector3: Vector3 = new Vector3();
-  private readonly _accumulatedMouseMove: Vector2 = new Vector2();
-  private readonly domElement: HTMLElement;
-  private readonly target: Vector3 = new Vector3();
-  private readonly targetEnd: Vector3 = new Vector3();
-  private readonly spherical: Spherical = new Spherical();
-  private sphericalEnd: Spherical = new Spherical();
-  private readonly deltaTarget: Vector3 = new Vector3();
-  private keyboard: Keyboard = new Keyboard();
-
-  private readonly offsetVector: Vector3 = new Vector3();
-  private readonly panVector: Vector3 = new Vector3();
-  private readonly raycaster: Raycaster = new Raycaster();
-  private readonly targetFPS: number = 30;
-  private targetFPSOverActualFPS: number = 1;
-  private isFocused = false;
->>>>>>> 682bf94f
+
 
   constructor(camera: PerspectiveCamera | OrthographicCamera, domElement: HTMLElement) {
     super();
@@ -293,7 +271,6 @@
     return deltaTheta;
   }
 
-<<<<<<< HEAD
   private convertPixelCoordinatesToNormalized = (pixelX: number, pixelY: number) => {
     const x = (pixelX / this._domElement.clientWidth) * 2 - 1;
     const y = (pixelY / this._domElement.clientHeight) * -2 + 1;
@@ -301,10 +278,8 @@
     return { x, y };
   };
 
-  private onMouseDown = (event: MouseEvent) => {
-=======
   private readonly onMouseDown = (event: MouseEvent) => {
->>>>>>> 682bf94f
+
     if (!this.enabled) {
       return;
     }
@@ -388,16 +363,10 @@
     }
   };
 
-<<<<<<< HEAD
-  private onFocusChanged = (event: MouseEvent | TouchEvent | FocusEvent) => {
+  private readonly onFocusChanged = (event: MouseEvent | TouchEvent | FocusEvent) => {
     this._isFocused =
       event.type !== 'blur' && (event.target === this._domElement || document.activeElement === this._domElement);
-=======
-  private readonly onFocusChanged = (event: MouseEvent | TouchEvent | FocusEvent) => {
-    this.isFocused =
-      event.type !== 'blur' && (event.target === this.domElement || document.activeElement === this.domElement);
->>>>>>> 682bf94f
-
+    
     this._keyboard.disabled = !this._isFocused;
   };
 
@@ -426,13 +395,10 @@
     }
   };
 
-<<<<<<< HEAD
-  private startMouseRotation = (initialEvent: MouseEvent) => {
+
+  private readonly startMouseRotation = (initialEvent: MouseEvent) => {
     let previousOffset = getHTMLOffset(this._domElement, initialEvent.clientX, initialEvent.clientY);
-=======
-  private readonly startMouseRotation = (initialEvent: MouseEvent) => {
-    let previousOffset = getHTMLOffset(this.domElement, initialEvent.clientX, initialEvent.clientY);
->>>>>>> 682bf94f
+
     const onMouseMove = (event: MouseEvent) => {
       const newOffset = getHTMLOffset(this._domElement, event.clientX, event.clientY);
       const deltaOffset = previousOffset.clone().sub(newOffset);
@@ -449,13 +415,9 @@
     window.addEventListener('mouseup', onMouseUp, { passive: false });
   };
 
-<<<<<<< HEAD
-  private startMousePan = (initialEvent: MouseEvent) => {
+
+  private readonly startMousePan = (initialEvent: MouseEvent) => {
     let previousOffset = getHTMLOffset(this._domElement, initialEvent.clientX, initialEvent.clientY);
-=======
-  private readonly startMousePan = (initialEvent: MouseEvent) => {
-    let previousOffset = getHTMLOffset(this.domElement, initialEvent.clientX, initialEvent.clientY);
->>>>>>> 682bf94f
 
     const onMouseMove = (event: MouseEvent) => {
       const newOffset = getHTMLOffset(this._domElement, event.clientX, event.clientY);
@@ -474,13 +436,9 @@
     window.addEventListener('mouseup', onMouseUp, { passive: false });
   };
 
-<<<<<<< HEAD
-  private startTouchRotation = (initialEvent: TouchEvent) => {
+
+  private readonly startTouchRotation = (initialEvent: TouchEvent) => {
     const { _domElement } = this;
-=======
-  private readonly startTouchRotation = (initialEvent: TouchEvent) => {
-    const { domElement } = this;
->>>>>>> 682bf94f
 
     let previousOffset = getHTMLOffset(_domElement, initialEvent.touches[0].clientX, initialEvent.touches[0].clientY);
 
@@ -515,19 +473,12 @@
     document.addEventListener('touchend', onTouchEnd, { passive: false });
   };
 
-<<<<<<< HEAD
-  private startTouchPinch = (initialEvent: TouchEvent) => {
+private readonly startTouchPinch = (initialEvent: TouchEvent) => {
     const { _domElement } = this;
     let previousPinchInfo = getPinchInfo(_domElement, initialEvent.touches);
     const initialPinchInfo = getPinchInfo(_domElement, initialEvent.touches);
     const initialRadius = this._spherical.radius;
-=======
-  private readonly startTouchPinch = (initialEvent: TouchEvent) => {
-    const { domElement } = this;
-    let previousPinchInfo = getPinchInfo(domElement, initialEvent.touches);
-    const initialPinchInfo = getPinchInfo(domElement, initialEvent.touches);
-    const initialRadius = this.spherical.radius;
->>>>>>> 682bf94f
+
 
     const onTouchMove = (event: TouchEvent) => {
       if (event.touches.length !== 2) {
@@ -571,13 +522,8 @@
     document.addEventListener('touchend', onTouchEnd);
   };
 
-<<<<<<< HEAD
-  private handleKeyboard = () => {
+private readonly handleKeyboard = () => {
     if (!this.enabled || !this.enableKeyboardNavigation || !this._isFocused) {
-=======
-  private readonly handleKeyboard = () => {
-    if (!this.enabled || !this.enableKeyboardNavigation || !this.isFocused) {
->>>>>>> 682bf94f
       return;
     }
 
@@ -617,8 +563,7 @@
     }
   };
 
-<<<<<<< HEAD
-  private rotateSpherical = (azimuthAngle: number, polarAngle: number) => {
+  private readonly rotateSpherical = (azimuthAngle: number, polarAngle: number) => {
     const { _sphericalEnd } = this;
     const theta = MathUtils.clamp(_sphericalEnd.theta + azimuthAngle, this.minAzimuthAngle, this.maxAzimuthAngle);
     const phi = MathUtils.clamp(_sphericalEnd.phi + polarAngle, this.minPolarAngle, this.maxPolarAngle);
@@ -627,7 +572,7 @@
     _sphericalEnd.makeSafe();
   };
 
-  private rotateFirstPersonMode = (azimuthAngle: number, polarAngle: number) => {
+  private readonly rotateFirstPersonMode = (azimuthAngle: number, polarAngle: number) => {
     const { firstPersonRotationFactor, _reusableCamera, _reusableVector3, _sphericalEnd, _targetEnd } = this;
 
     _reusableCamera.position.setFromSpherical(_sphericalEnd).add(_targetEnd);
@@ -635,21 +580,6 @@
 
     _reusableCamera.rotateX(firstPersonRotationFactor * polarAngle);
     _reusableCamera.rotateY(firstPersonRotationFactor * azimuthAngle);
-=======
-  private readonly rotateSpherical = (azimuthAngle: number, polarAngle: number) => {
-    const { sphericalEnd } = this;
-    const theta = MathUtils.clamp(sphericalEnd.theta + azimuthAngle, this.minAzimuthAngle, this.maxAzimuthAngle);
-    const phi = MathUtils.clamp(sphericalEnd.phi + polarAngle, this.minPolarAngle, this.maxPolarAngle);
-    sphericalEnd.theta = theta;
-    sphericalEnd.phi = phi;
-    sphericalEnd.makeSafe();
-  };
-
-  private readonly rotateFirstPersonMode = (azimuthAngle: number, polarAngle: number) => {
-    const { firstPersonRotationFactor, reusableCamera, reusableVector3, sphericalEnd, targetEnd } = this;
-    reusableCamera.position.setFromSpherical(sphericalEnd).add(targetEnd);
-    reusableCamera.lookAt(targetEnd);
->>>>>>> 682bf94f
 
     const distToTarget = _targetEnd.distanceTo(_reusableCamera.position);
     _reusableCamera.getWorldDirection(_reusableVector3);
@@ -659,13 +589,8 @@
     _sphericalEnd.makeSafe();
   };
 
-<<<<<<< HEAD
-  private pan = (deltaX: number, deltaY: number) => {
+private readonly pan = (deltaX: number, deltaY: number) => {
     const { _domElement, _camera, _offsetVector, _target } = this;
-=======
-  private readonly pan = (deltaX: number, deltaY: number) => {
-    const { domElement, camera, offsetVector, target } = this;
->>>>>>> 682bf94f
 
     _offsetVector.copy(_camera.position).sub(_target);
     let targetDistance = Math.max(_offsetVector.length(), this.panDollyMinDistanceFactor * this.minDistance);
@@ -681,26 +606,16 @@
     this.panUp((2 * deltaY * targetDistance) / _domElement.clientHeight);
   };
 
-<<<<<<< HEAD
-  private dollyOrthographicCamera = (_x: number, _y: number, deltaDistance: number) => {
+private readonly dollyOrthographicCamera = (_x: number, _y: number, deltaDistance: number) => {
     const camera = this._camera as OrthographicCamera;
-=======
-  private readonly dollyOrthographicCamera = (_x: number, _y: number, deltaDistance: number) => {
-    const camera = this.camera as OrthographicCamera;
->>>>>>> 682bf94f
+
     camera.zoom *= 1 - deltaDistance;
     camera.zoom = MathUtils.clamp(camera.zoom, this.minZoom, this.maxZoom);
     camera.updateProjectionMatrix();
   };
 
-<<<<<<< HEAD
-  private calculateTargetOfssetLerp = (x: number, y: number, deltaDistance: number, cameraDirection: THREE.Vector3) => {
+private readonly calculateTargetOfssetLerp = (x: number, y: number, deltaDistance: number, cameraDirection: THREE.Vector3) => {
     const { dynamicTarget, minDistance, _sphericalEnd, _raycaster, _targetEnd, _reusableCamera } = this;
-=======
-  private readonly dollyPerspectiveCamera = (x: number, y: number, deltaDistance: number) => {
-    const { dynamicTarget, minDistance, raycaster, reusableVector3, sphericalEnd, targetEnd, camera, reusableCamera } =
-      this;
->>>>>>> 682bf94f
 
     const distFromCameraToScreenCenter = Math.tan(
       MathUtils.degToRad(90 - (this._camera as PerspectiveCamera).fov * 0.5)
@@ -749,7 +664,7 @@
     return value;
   };
 
-  private calculateTargetOfssetScrollTarget = (deltaDistance: number, cameraDirection: THREE.Vector3) => {
+  private readonly calculateTargetOfssetScrollTarget = (deltaDistance: number, cameraDirection: THREE.Vector3) => {
     const {
       minDistance,
       _reusableVector3,
@@ -816,7 +731,7 @@
     return targetOffset;
   };
 
-  private dollyWithWheelScroll = (x: number, y: number, deltaDistance: number, cameraDirection: THREE.Vector3) => {
+  private readonly dollyWithWheelScroll = (x: number, y: number, deltaDistance: number, cameraDirection: THREE.Vector3) => {
     const { _targetEnd, useScrollTarget, zoomToCursor } = this;
 
     const targetOffset = zoomToCursor
@@ -828,7 +743,7 @@
     _targetEnd.add(targetOffset);
   };
 
-  private dollyPerspectiveCamera = (x: number, y: number, deltaDistance: number, moveOnlyTarget: boolean = false) => {
+  private readonly dollyPerspectiveCamera = (x: number, y: number, deltaDistance: number, moveOnlyTarget: boolean = false) => {
     const { _reusableVector3, _targetEnd, _reusableCamera, _sphericalEnd, _camera } = this;
 
     //@ts-ignore
@@ -845,13 +760,9 @@
     } else this.dollyWithWheelScroll(x, y, deltaDistance, cameraDirection);
   };
 
-<<<<<<< HEAD
-  private dolly = (x: number, y: number, deltaDistance: number, moveTarget: boolean) => {
+private readonly dolly = (x: number, y: number, deltaDistance: number, moveTarget: boolean) => {
     const { _camera } = this;
-=======
-  private readonly dolly = (x: number, y: number, deltaDistance: number) => {
-    const { camera } = this;
->>>>>>> 682bf94f
+
     // @ts-ignore
     if (_camera.isOrthographicCamera) {
       this.dollyOrthographicCamera(x, y, deltaDistance);
@@ -861,45 +772,27 @@
     }
   };
 
-<<<<<<< HEAD
-  private getDollyDeltaDistance = (dollyIn: boolean, steps: number = 1) => {
+private readonly getDollyDeltaDistance = (dollyIn: boolean, steps: number = 1) => {
     const { _sphericalEnd, dollyFactor } = this;
-=======
-  private readonly getDollyDeltaDistance = (dollyIn: boolean, steps: number = 1) => {
-    const { sphericalEnd, dollyFactor } = this;
->>>>>>> 682bf94f
+
     const zoomFactor = dollyFactor ** steps;
     const factor = dollyIn ? zoomFactor : 1 / zoomFactor;
     const distance = Math.max(_sphericalEnd.radius, this.panDollyMinDistanceFactor * this.minDistance);
     return distance * (factor - 1);
   };
 
-<<<<<<< HEAD
-  private panLeft = (distance: number) => {
+private readonly panLeft = (distance: number) => {
     const { _camera, _targetEnd, _panVector } = this;
     _panVector.setFromMatrixColumn(_camera.matrix, 0); // get X column of objectMatrix
     _panVector.multiplyScalar(-distance);
     _targetEnd.add(_panVector);
   };
 
-  private panUp = (distance: number) => {
+private readonly panUp = (distance: number) => {
     const { _camera, _targetEnd, _panVector } = this;
     _panVector.setFromMatrixColumn(_camera.matrix, 1); // get Y column of objectMatrix
     _panVector.multiplyScalar(distance);
     _targetEnd.add(_panVector);
-=======
-  private readonly panLeft = (distance: number) => {
-    const { camera, targetEnd, panVector } = this;
-    panVector.setFromMatrixColumn(camera.matrix, 0); // get X column of objectMatrix
-    panVector.multiplyScalar(-distance);
-    targetEnd.add(panVector);
-  };
-
-  private readonly panUp = (distance: number) => {
-    const { camera, targetEnd, panVector } = this;
-    panVector.setFromMatrixColumn(camera.matrix, 1); // get X column of objectMatrix
-    panVector.multiplyScalar(distance);
-    targetEnd.add(panVector);
->>>>>>> 682bf94f
+
   };
 }