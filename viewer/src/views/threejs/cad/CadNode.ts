/*!
 * Copyright 2020 Cognite AS
 */

import * as THREE from 'three';
import { Subject, Observable, animationFrameScheduler } from 'rxjs';
import { publish, share, auditTime, map, observeOn, tap, filter, mergeAll } from 'rxjs/operators';

import { SectorModelTransformation, SectorScene, SectorMetadata, Sector, SectorQuads } from '../../../models/cad/types';
import { CadLoadingHints } from '../../../models/cad/CadLoadingHints';
import { CadModel } from '../../../models/cad/CadModel';
import { CadRenderHints } from '../../CadRenderHints';
import { suggestCameraConfig } from '../../../utils/cameraUtils';
import { toThreeJsBox3, toThreeVector3, toThreeMatrix4 } from '../utilities';
import { RenderMode } from '../materials';
import { RootSectorNode } from './RootSectorNode';
import { CachedRepository } from '../../../repository/cad/CachedRepository';
import { Repository } from '../../../repository/cad/Repository';
import { NodeAppearance } from '../../common/cad/NodeAppearance';
import { MaterialManager } from './MaterialManager';
import { ConsumedSector } from '../../../data/model/ConsumedSector';
import { fromThreeCameraConfig, ThreeCameraConfig } from './fromThreeCameraConfig';
import { ProximitySectorCuller } from '../../../culling/ProximitySectorCuller';
import { LevelOfDetail } from '../../../data/model/LevelOfDetail';
import { filterCurrentWantedSectors } from '../../../models/cad/filterCurrentWantedSectors';
import { SectorCuller } from '../../../culling/SectorCuller';
<<<<<<< HEAD
import { ParsedSector } from '../../../data/model/ParsedSector';
=======
>>>>>>> 35237202
import { WantedSector } from '../../../data/model/WantedSector';
import { CadBudget, createDefaultCadBudget } from '../../../models/cad/CadBudget';
import { discardSector } from './discardSector';
import { CadSectorParser } from '../../../data/parser/CadSectorParser';
import { SimpleAndDetailedToSector3D } from '../../../data/transformer/three/SimpleAndDetailedToSector3D';

export type ParseCallbackDelegate = (parsed: { lod: string; data: Sector | SectorQuads }) => void;

export interface CadNodeOptions {
  nodeAppearance?: NodeAppearance;
  budget?: CadBudget;
  // internal options are experimental and may change in the future
  internal?: {
<<<<<<< HEAD
    sectorCuller?: SectorCuller;
    parseCallback?: ParseCallbackDelegate;
=======
    parseCallback?: (parsed: { lod: string; data: Sector | SectorQuads }) => void;
    sectorCuller?: SectorCuller;
>>>>>>> 35237202
  };
}

export interface SuggestedCameraConfig {
  position: THREE.Vector3;
  target: THREE.Vector3;
  near: number;
  far: number;
}

export class CadNode extends THREE.Object3D {
  public readonly rootSector: RootSectorNode;
  public readonly modelTransformation: SectorModelTransformation;

  private _sectorCuller: SectorCuller;
  private _renderHints: CadRenderHints;
  private _loadingHints: CadLoadingHints;
  private _budget: CadBudget;
  private _parseCallback?: ParseCallbackDelegate;

  private readonly _materialManager: MaterialManager;
  private readonly _cameraPositionObservable: Subject<ThreeCameraConfig>;
  private readonly _sectorScene: SectorScene;
  private readonly _previousCameraMatrix = new THREE.Matrix4();
  private readonly _boundingBoxNode: THREE.Object3D;
  private readonly _repository: Repository;

  constructor(model: CadModel, options?: CadNodeOptions) {
    super();
    this.type = 'CadNode';
    this.name = 'Sector model';
    const treeIndexCount = model.scene.maxTreeIndex + 1;
    this._materialManager = new MaterialManager(treeIndexCount, options ? options.nodeAppearance : undefined);

    const rootSector = new RootSectorNode(model);

    const modelDataParser: CadSectorParser = new CadSectorParser();
    const modelDataTransformer: SimpleAndDetailedToSector3D = new SimpleAndDetailedToSector3D(
      this._materialManager.materials
    );

    this._repository = new CachedRepository(model.dataRetriever, modelDataParser, modelDataTransformer);
    this._parseCallback = options && options.internal && options.internal.parseCallback;
    if (this._parseCallback) {
      this._repository.getParsedData().subscribe(parseResult => {
        if (this._parseCallback) {
          this._parseCallback(parseResult);
        }
      });
    }
    this._budget = (options && options.budget) || createDefaultCadBudget();

    const { scene, modelTransformation } = model;

    this._sectorScene = scene;
    this._sectorCuller = (options && options.internal && options.internal.sectorCuller) || new ProximitySectorCuller();
    this.modelTransformation = modelTransformation;
    // Ensure camera matrix is unequal on first frame
    this._previousCameraMatrix.elements[0] = Infinity;

    // Prepare renderables
    this.rootSector = rootSector;
    this.add(rootSector);
    this._boundingBoxNode = this.createBoundingBoxNode(scene.getAllSectors());
    this.add(this._boundingBoxNode);

    // Apply default hints
    this._renderHints = {};
    this._loadingHints = {};
    this.renderHints = {};
    this.loadingHints = {};

    const indices = [];
    for (let i = 0; i < scene.maxTreeIndex; i++) {
      indices.push(i);
    }
    this._materialManager.updateNodes(indices);
    this._cameraPositionObservable = this.createLoadSectorsPipeline();
  }

  requestNodeUpdate(treeIndices: number[]) {
    this._materialManager.updateNodes(treeIndices);
    this.dispatchEvent({ type: 'update' });
  }

  set renderMode(mode: RenderMode) {
    this._materialManager.setRenderMode(mode);
  }

  get renderMode() {
    return this._materialManager.getRenderMode();
  }

  get budget() {
    return this._budget;
  }

  set renderHints(hints: Readonly<CadRenderHints>) {
    this._renderHints = hints;
    this._boundingBoxNode.visible = this.shouldRenderSectorBoundingBoxes;
  }

  get renderHints(): Readonly<CadRenderHints> {
    return this._renderHints;
  }

  set loadingHints(hints: Readonly<CadLoadingHints>) {
    this._loadingHints = hints;
  }

  get loadingHints(): Readonly<CadLoadingHints> {
    return this._loadingHints;
  }

  private get shouldRenderSectorBoundingBoxes(): boolean {
    return this._renderHints.showSectorBoundingBoxes || false;
  }

  public update(camera: THREE.PerspectiveCamera): void {
    const cameraConfig: ThreeCameraConfig = {
      camera,
      modelTransformation: this.modelTransformation,
      sectorScene: this._sectorScene,
      loadingHints: this.loadingHints
    };

    if (!this.loadingHints.suspendLoading) {
      this._cameraPositionObservable.next(cameraConfig);
    }
  }

  public suggestCameraConfig(): SuggestedCameraConfig {
    const { position, target, near, far } = suggestCameraConfig(this._sectorScene.root);

    return {
      position: toThreeVector3(new THREE.Vector3(), position, this.modelTransformation),
      target: toThreeVector3(new THREE.Vector3(), target, this.modelTransformation),
      near,
      far
    };
  }

  private createLoadSectorsPipeline(): Subject<ThreeCameraConfig> {
    const currentLevelOfDetail = new Map<number, LevelOfDetail>();
    // Do not request sectors that are already in scene
    const filterWantedSectorsDistinctFromCurrent = filter(
      (wantedSector: WantedSector) => currentLevelOfDetail.get(wantedSector.id) !== wantedSector.levelOfDetail
    );
    // Do not continue with sectors already in scene
    const filterConsumedSectorsDistinctFromCurrent = filter(
      (consumedSector: ConsumedSector) => currentLevelOfDetail.get(consumedSector.id) !== consumedSector.levelOfDetail
    );
    const pipeline = new Subject<ThreeCameraConfig>();
    pipeline
      .pipe(
        // TODO 2020-04-15 larsmoa: Reduce delay to something more sensible
        // Temporary workaround to avoid flooding the GPU pipeline with readPixels.
        auditTime(1000),
        fromThreeCameraConfig(),
        // Determine all wanted sectors
        map(input => this._sectorCuller.determineSectors(input)),

        // Take sectors within budget
        map(wantedSectors => this.budget.filter(wantedSectors, this._sectorScene)),
        // Load sectors from repository
        share(),
        publish((wantedSectorsObservable: Observable<WantedSector[]>) =>
          wantedSectorsObservable.pipe(
            tap(_ => this._repository.clearSemaphore()),
            mergeAll(),
            filterWantedSectorsDistinctFromCurrent,
            this._repository.loadSector(),
            filterConsumedSectorsDistinctFromCurrent,
            filterCurrentWantedSectors(wantedSectorsObservable)
          )
        ),
        observeOn(animationFrameScheduler)
      ) // Consume sectors
      .subscribe((sector: ConsumedSector) => {
        currentLevelOfDetail.set(sector.id, sector.levelOfDetail);
        const sectorNode = this.rootSector.sectorNodeMap.get(sector.id);
        if (!sectorNode) {
          throw new Error(`Could not find 3D node for sector ${sector.id} - invalid id?`);
        }
        if (sectorNode.group) {
          sectorNode.group.userData.refCount -= 1;
          if (sectorNode.group.userData.refCount === 0) {
            discardSector(sectorNode.group);
          }
          sectorNode.remove(sectorNode.group);
        }
        if (sector.group) {
          // Is this correct now?
          sectorNode.add(sector.group);
        }
        sectorNode.group = sector.group;
        this.updateSectorBoundingBoxes(sector);
        this.dispatchEvent({ type: 'update' });
      });
    return pipeline;
  }

  private updateSectorBoundingBoxes(sector: ConsumedSector) {
    const bboxNode = this._boundingBoxNode.children.find(x => x.userData.sectorId === sector.id)!;
    bboxNode.visible = sector.levelOfDetail !== LevelOfDetail.Discarded;
  }

  private createBoundingBoxNode(sectors: SectorMetadata[]): THREE.Object3D {
    function sectorDepth(s: SectorMetadata) {
      return s.path.length / 2; // Path are on format 'x/y/z/'
    }
    const maxColorDepth = sectors.reduce((max, s) => Math.max(max, sectorDepth(s)), 0.0);
    const from = new THREE.Color(0xff0000);
    const to = new THREE.Color(0x00ff00);
    const colors = [...Array(maxColorDepth).keys()].map(d => {
      const color = new THREE.Color().copy(from);
      color.lerpHSL(to, d / (maxColorDepth - 1));
      return color;
    });

    const boxesNode = new THREE.Group();
    boxesNode.applyMatrix4(toThreeMatrix4(this.modelTransformation.modelMatrix));
    boxesNode.name = 'Bounding boxes (for debugging)';
    sectors.forEach(sector => {
      const bbox = toThreeJsBox3(new THREE.Box3(), sector.bounds);
      const color = colors[sectorDepth(sector)];
      const boxMesh = new THREE.Box3Helper(bbox, color);
      boxMesh.name = `${sector.id}`;
      boxMesh.userData.sectorId = sector.id;
      boxMesh.visible = false;
      boxesNode.add(boxMesh);
    });
    return boxesNode;
  }
}<|MERGE_RESOLUTION|>--- conflicted
+++ resolved
@@ -24,10 +24,6 @@
 import { LevelOfDetail } from '../../../data/model/LevelOfDetail';
 import { filterCurrentWantedSectors } from '../../../models/cad/filterCurrentWantedSectors';
 import { SectorCuller } from '../../../culling/SectorCuller';
-<<<<<<< HEAD
-import { ParsedSector } from '../../../data/model/ParsedSector';
-=======
->>>>>>> 35237202
 import { WantedSector } from '../../../data/model/WantedSector';
 import { CadBudget, createDefaultCadBudget } from '../../../models/cad/CadBudget';
 import { discardSector } from './discardSector';
@@ -41,13 +37,8 @@
   budget?: CadBudget;
   // internal options are experimental and may change in the future
   internal?: {
-<<<<<<< HEAD
+    parseCallback?: ParseCallbackDelegate;
     sectorCuller?: SectorCuller;
-    parseCallback?: ParseCallbackDelegate;
-=======
-    parseCallback?: (parsed: { lod: string; data: Sector | SectorQuads }) => void;
-    sectorCuller?: SectorCuller;
->>>>>>> 35237202
   };
 }
 
@@ -194,11 +185,12 @@
     const currentLevelOfDetail = new Map<number, LevelOfDetail>();
     // Do not request sectors that are already in scene
     const filterWantedSectorsDistinctFromCurrent = filter(
-      (wantedSector: WantedSector) => currentLevelOfDetail.get(wantedSector.id) !== wantedSector.levelOfDetail
+      (wantedSector: WantedSector) => currentLevelOfDetail.get(wantedSector.sectorId) !== wantedSector.levelOfDetail
     );
     // Do not continue with sectors already in scene
     const filterConsumedSectorsDistinctFromCurrent = filter(
-      (consumedSector: ConsumedSector) => currentLevelOfDetail.get(consumedSector.id) !== consumedSector.levelOfDetail
+      (consumedSector: ConsumedSector) =>
+        currentLevelOfDetail.get(consumedSector.sectorId) !== consumedSector.levelOfDetail
     );
     const pipeline = new Subject<ThreeCameraConfig>();
     pipeline
@@ -227,10 +219,10 @@
         observeOn(animationFrameScheduler)
       ) // Consume sectors
       .subscribe((sector: ConsumedSector) => {
-        currentLevelOfDetail.set(sector.id, sector.levelOfDetail);
-        const sectorNode = this.rootSector.sectorNodeMap.get(sector.id);
+        currentLevelOfDetail.set(sector.sectorId, sector.levelOfDetail);
+        const sectorNode = this.rootSector.sectorNodeMap.get(sector.sectorId);
         if (!sectorNode) {
-          throw new Error(`Could not find 3D node for sector ${sector.id} - invalid id?`);
+          throw new Error(`Could not find 3D node for sector ${sector.sectorId} - invalid id?`);
         }
         if (sectorNode.group) {
           sectorNode.group.userData.refCount -= 1;
@@ -251,7 +243,7 @@
   }
 
   private updateSectorBoundingBoxes(sector: ConsumedSector) {
-    const bboxNode = this._boundingBoxNode.children.find(x => x.userData.sectorId === sector.id)!;
+    const bboxNode = this._boundingBoxNode.children.find(x => x.userData.sectorId === sector.sectorId)!;
     bboxNode.visible = sector.levelOfDetail !== LevelOfDetail.Discarded;
   }
 
