/*!
 * Copyright 2024 Cognite AS
 */

import {
  type FdmAssetStylingGroup,
  type AssetStylingGroup,
  type Image360AssetStylingGroup,
  type InstanceStylingGroup,
<<<<<<< HEAD
  type HybridFdmAssetStylingGroup
=======
  type Image360DMAssetStylingGroup
>>>>>>> c5ac0af7
} from '../components/Reveal3DResources/types';

export function isFdmAssetStylingGroup(
  instanceGroup: InstanceStylingGroup
): instanceGroup is FdmAssetStylingGroup {
  return (instanceGroup as FdmAssetStylingGroup).fdmAssetExternalIds !== undefined;
}

export function isHybridFdmAssetStylingGroup(
  instanceGroup: InstanceStylingGroup
): instanceGroup is HybridFdmAssetStylingGroup {
  return (instanceGroup as HybridFdmAssetStylingGroup).hybridFdmAssetExternalIds !== undefined;
}

export function isClassicAssetMappingStylingGroup(
  instanceGroup: InstanceStylingGroup
): instanceGroup is AssetStylingGroup {
  return (instanceGroup as AssetStylingGroup).assetIds !== undefined;
}

export function isImage360AssetStylingGroup(
  instanceGroup: InstanceStylingGroup
): instanceGroup is Image360AssetStylingGroup {
  return (instanceGroup as Image360AssetStylingGroup).assetIds !== undefined;
}

export function isImage360DMAssetStylingGroup(
  instanceGroup: InstanceStylingGroup
): instanceGroup is Image360DMAssetStylingGroup {
  return (instanceGroup as Image360DMAssetStylingGroup).assetRefs !== undefined;
}

export function isImage360AssetMappingStylingGroup(
  instanceGroup: InstanceStylingGroup
): instanceGroup is Image360AssetStylingGroup | Image360DMAssetStylingGroup {
  return isImage360AssetStylingGroup(instanceGroup) || isImage360DMAssetStylingGroup(instanceGroup);
}

export function isAssetMappingStylingGroup(
  instanceGroup: InstanceStylingGroup
): instanceGroup is FdmAssetStylingGroup | AssetStylingGroup {
  return (
    isClassicAssetMappingStylingGroup(instanceGroup) ||
    isFdmAssetStylingGroup(instanceGroup) ||
    isHybridFdmAssetStylingGroup(instanceGroup)
  );
}<|MERGE_RESOLUTION|>--- conflicted
+++ resolved
@@ -7,11 +7,8 @@
   type AssetStylingGroup,
   type Image360AssetStylingGroup,
   type InstanceStylingGroup,
-<<<<<<< HEAD
+  type Image360DMAssetStylingGroup
   type HybridFdmAssetStylingGroup
-=======
-  type Image360DMAssetStylingGroup
->>>>>>> c5ac0af7
 } from '../components/Reveal3DResources/types';
 
 export function isFdmAssetStylingGroup(
