/*!
 * Copyright 2024 Cognite AS
 */
import { type CogniteClient } from '@cognite/sdk';
<<<<<<< HEAD
import { type ModelId, type RevisionId, type ModelRevisionKey, type AssetMapping } from './types';
=======
import {
  type ModelId,
  type RevisionId,
  type ModelRevisionKey,
  type CdfAssetMapping
} from './types';
>>>>>>> 59478741
import { isValidAssetMapping } from './utils';
import { createModelRevisionKey } from './idAndKeyTranslation';
import { isDefined } from '../../utilities/isDefined';

export class AssetMappingPerModelCache {
  private readonly _sdk: CogniteClient;

  private readonly _modelToAssetMappings = new Map<ModelRevisionKey, Promise<CdfAssetMapping[]>>();

  private readonly isCoreDmOnly: boolean;

  constructor(sdk: CogniteClient, coreDmOnly: boolean) {
    this._sdk = sdk;
    this.isCoreDmOnly = coreDmOnly;
  }

  public setModelToAssetMappingCacheItems(
    key: ModelRevisionKey,
<<<<<<< HEAD
    assetMappings: Promise<AssetMapping[]>
=======
    assetMappings: Promise<CdfAssetMapping[]>
>>>>>>> 59478741
  ): void {
    this._modelToAssetMappings.set(key, assetMappings);
  }

  public async getModelToAssetMappingCacheItems(
    key: ModelRevisionKey
  ): Promise<CdfAssetMapping[] | undefined> {
    return await this._modelToAssetMappings.get(key);
  }

  public async fetchAndCacheMappingsForModel(
    modelId: ModelId,
    revisionId: RevisionId
  ): Promise<CdfAssetMapping[]> {
    const key = createModelRevisionKey(modelId, revisionId);
    const assetMappings = this.fetchAssetMappingsForModel(modelId, revisionId);
    this.setModelToAssetMappingCacheItems(key, assetMappings);
    return await assetMappings;
  }

  private async fetchAssetMappingsForModel(
    modelId: ModelId,
    revisionId: RevisionId
<<<<<<< HEAD
  ): Promise<AssetMapping[]> {
    const assetMappingsClassic = await this.fetchAssetMappingsForModelClassic(modelId, revisionId);
    const assetMappingsHybrid = await this.fetchAssetMappingsForModelHybrid(modelId, revisionId);

    const allAssetMappings = assetMappingsClassic.concat(assetMappingsHybrid);

    return allAssetMappings;
  }

  private async fetchAssetMappingsForModelClassic(
    modelId: ModelId,
    revisionId: RevisionId
  ): Promise<AssetMapping[]> {
    const filterQuery = {
      limit: 1000
    };

    const assetMappings = await this._sdk.assetMappings3D
      .list(modelId, revisionId, filterQuery)
=======
  ): Promise<CdfAssetMapping[]> {
    const assetMapping3D = await this._sdk.assetMappings3D
      .list(modelId, revisionId, { limit: 1000 })
>>>>>>> 59478741
      .autoPagingToArray({ limit: Infinity });

    return assetMappings.filter(isValidAssetMapping).map((mapping) => {
      return {
        ...mapping,
        assetId: mapping.assetId
      };
    });
  }

  private async fetchAssetMappingsForModelHybrid(
    modelId: ModelId,
    revisionId: RevisionId
  ): Promise<AssetMapping[]> {
    if (this.isCoreDmOnly) return [];

    const filterQueryHybrid = {
      limit: 1000,
      getDmsInstances: true
    };

    const assetMappings = await this._sdk.assetMappings3D
      .list(modelId, revisionId, filterQueryHybrid)
      .autoPagingToArray({ limit: Infinity });

    const requests = assetMappings.map((mapping) => ({ id: mapping.nodeId }));

    const nodes = await this.getNode3DInfoFromNodeIds(modelId, revisionId, requests);

    const mappings = assetMappings
      .map((mapping) => {
        const nodeFound = nodes.find((node) => node.id === mapping.nodeId);
        if (nodeFound === undefined) return undefined;

        const newMapping: NonNullable<AssetMapping> = {
          ...mapping,
          nodeId: mapping.nodeId,
          treeIndex: nodeFound.treeIndex,
          subtreeSize: nodeFound.subtreeSize,
          assetId: mapping.assetId,
          assetInstanceId: mapping.assetInstanceId
        };
        return newMapping;
      })
      .filter(isDefined);
    return mappings;
  }

  private async getNode3DInfoFromNodeIds(
    modelId: ModelId,
    revisionId: RevisionId,
    nodeIds: Array<{ id: number }>
  ): Promise<Array<{ treeIndex: number; subtreeSize: number; id: number }>> {
    try {
      const nodes = await this._sdk.revisions3D.retrieve3DNodes(modelId, revisionId, nodeIds);
      return nodes.map((node) => {
        return { treeIndex: node.treeIndex, subtreeSize: node.subtreeSize, id: node.id };
      });
    } catch (error) {
      console.error('Error fetching node3DInfo', error);
      return [];
    }
  }
}<|MERGE_RESOLUTION|>--- conflicted
+++ resolved
@@ -2,16 +2,12 @@
  * Copyright 2024 Cognite AS
  */
 import { type CogniteClient } from '@cognite/sdk';
-<<<<<<< HEAD
-import { type ModelId, type RevisionId, type ModelRevisionKey, type AssetMapping } from './types';
-=======
 import {
   type ModelId,
   type RevisionId,
   type ModelRevisionKey,
   type CdfAssetMapping
 } from './types';
->>>>>>> 59478741
 import { isValidAssetMapping } from './utils';
 import { createModelRevisionKey } from './idAndKeyTranslation';
 import { isDefined } from '../../utilities/isDefined';
@@ -30,11 +26,7 @@
 
   public setModelToAssetMappingCacheItems(
     key: ModelRevisionKey,
-<<<<<<< HEAD
-    assetMappings: Promise<AssetMapping[]>
-=======
     assetMappings: Promise<CdfAssetMapping[]>
->>>>>>> 59478741
   ): void {
     this._modelToAssetMappings.set(key, assetMappings);
   }
@@ -58,8 +50,7 @@
   private async fetchAssetMappingsForModel(
     modelId: ModelId,
     revisionId: RevisionId
-<<<<<<< HEAD
-  ): Promise<AssetMapping[]> {
+  ): Promise<CdfAssetMapping[]> {
     const assetMappingsClassic = await this.fetchAssetMappingsForModelClassic(modelId, revisionId);
     const assetMappingsHybrid = await this.fetchAssetMappingsForModelHybrid(modelId, revisionId);
 
@@ -78,11 +69,6 @@
 
     const assetMappings = await this._sdk.assetMappings3D
       .list(modelId, revisionId, filterQuery)
-=======
-  ): Promise<CdfAssetMapping[]> {
-    const assetMapping3D = await this._sdk.assetMappings3D
-      .list(modelId, revisionId, { limit: 1000 })
->>>>>>> 59478741
       .autoPagingToArray({ limit: Infinity });
 
     return assetMappings.filter(isValidAssetMapping).map((mapping) => {
