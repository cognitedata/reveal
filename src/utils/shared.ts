--- conflicted
+++ resolved
@@ -1,7 +1,5 @@
 import { createLink } from '@cognite/cdf-utilities';
-<<<<<<< HEAD
 import { message } from 'antd';
-=======
 import { Metadata } from '@cognite/sdk';
 import { PredictionObject } from 'hooks/contextualization-api';
 import {
@@ -10,7 +8,6 @@
   useDebugValue,
   useState as reactUseState,
 } from 'react';
->>>>>>> d6e4a1c8
 import { styleScope } from 'styles/styleScope';
 
 export const getContainer = () => {
@@ -39,7 +36,6 @@
   } else return 0;
 }
 
-<<<<<<< HEAD
 export const stringContains = (value?: string, searchText?: string) => {
   if (!searchText) {
     return true;
@@ -50,7 +46,8 @@
     message.error('Invalid search term');
     return 'Invalid search term';
   }
-=======
+};
+
 export const sleep = async (ms: number) =>
   new Promise<void>((resolve) => setTimeout(() => resolve(), ms));
 
@@ -89,5 +86,4 @@
         {} as Metadata
       )
     : undefined;
->>>>>>> d6e4a1c8
 };