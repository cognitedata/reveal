--- conflicted
+++ resolved
@@ -83,8 +83,8 @@
 
   public /*override*/ calculateBoundingBoxCore(): Range3 | undefined
   {
-    const {node} = this;
-    const {surveyCube} = node;
+    const { node } = this;
+    const { surveyCube } = node;
     if (!surveyCube)
       return undefined;
 
@@ -113,7 +113,7 @@
     if (!parent)
       return;
 
-    const {node} = this;
+    const { node } = this;
     if (node.perpendicularIndex !== this._index || node.perpendicularAxis !== this._axis)
     {
       this._index = node.perpendicularIndex;
@@ -124,18 +124,18 @@
 
   public /*override*/ onShowInfo(viewInfo: ViewInfo, intersection: THREE.Intersection): void
   {
-    const {node} = this;
+    const { node } = this;
     viewInfo.addHeader(node.displayName);
 
-    const {transformer} = this;
+    const { transformer } = this;
     const position = transformer.toWorld(intersection.point);
     viewInfo.addText("Position", position.getString(2));
 
-    const {surveyNode} = node;
+    const { surveyNode } = node;
     if (!surveyNode)
       return;
 
-    const {surveyCube} = surveyNode;
+    const { surveyCube } = surveyNode;
     if (!surveyCube)
       return;
 
@@ -150,7 +150,7 @@
       return;
 
     viewInfo.addText("Seismic cube", seismicCubeNode.displayName);
-    const {seismicCube} = seismicCubeNode;
+    const { seismicCube } = seismicCubeNode;
     if (!seismicCube)
       return;
 
@@ -168,14 +168,14 @@
 
   protected /*override*/ createObject3DCore(): THREE.Object3D | null
   {
-    const {node} = this;
+    const { node } = this;
     const parent = new THREE.Group();
 
-    const {surveyNode} = node;
+    const { surveyNode } = node;
     if (!surveyNode)
       return parent;
 
-    const {surveyCube} = surveyNode;
+    const { surveyCube } = surveyNode;
     if (!surveyCube)
       return parent;
 
@@ -200,16 +200,11 @@
     if (cells.length < 2)
       return null;
 
-<<<<<<< HEAD
-    const normal = node.unrotatedNormal;
-    if (node.perpendicularAxis == 0)
-=======
-    const {normal} = node;
+    const { unrotatedNormal } = node;
     if (node.perpendicularAxis === 0)
->>>>>>> c8231b2f
-      normal.negate();
-
-    const buffers = new RegularGrid3Buffers(surveyCube, normal, cells);
+      unrotatedNormal.negate();
+
+    const buffers = new RegularGrid3Buffers(surveyCube, unrotatedNormal, cells);
     const geometry = buffers.getBufferGeometry();
 
     const material = new THREE.MeshStandardMaterial({
@@ -228,7 +223,7 @@
     }
     const mesh = new THREE.Mesh(geometry, material);
     mesh.name = SolidName;
-    const {transformer} = this;
+    const { transformer } = this;
     mesh.scale.copy(transformer.scale);
     mesh.setRotationFromAxisAngle(new THREE.Vector3(0, 0, 1), surveyCube.rotationAngle);
     return mesh;
@@ -259,7 +254,7 @@
     const cell = cells[0];
     surveyCube.getNodePosition(cell.i, cell.j, 0, origin);
 
-    const {transformer} = this;
+    const { transformer } = this;
     mesh.position.copy(transformer.to3D(origin));
 
     const attribute = geometry.getAttribute("uv");
@@ -276,7 +271,7 @@
 
   private getSeismicCubeNode(): SeismicCubeNode | null
   {
-    const {node} = this;
+    const { node } = this;
     const survey = node.surveyNode;
     if (!survey)
       return null;
