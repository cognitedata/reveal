--- conflicted
+++ resolved
@@ -3,21 +3,13 @@
  */
 import * as THREE from 'three';
 
-<<<<<<< HEAD
-import { ModelDataClient } from '@reveal/cad-parsers';
-import { SectorCuller } from '../internals';
-=======
->>>>>>> 7a9e7afa
 import { createRevealManager } from './createRevealManager';
 import { RevealManager } from './RevealManager';
 import { LoadingStateChangeListener } from '..';
 import { createGlContext } from '../../../test-utilities';
-<<<<<<< HEAD
-=======
 
 import { ModelDataProvider, ModelMetadataProvider } from '@reveal/modeldata-api';
 import { SectorCuller } from '@reveal/cad-geometry-loaders';
->>>>>>> 7a9e7afa
 
 describe('RevealManager', () => {
   const stubMetadataProvider: ModelMetadataProvider = {} as any;
