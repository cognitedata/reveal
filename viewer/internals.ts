/*!
 * Copyright 2021 Cognite AS
 */

<<<<<<< HEAD
export * from './core/internals';
=======
export * from './core/src/internals';

export * from './packages/utilities';
>>>>>>> a643e16c
<|MERGE_RESOLUTION|>--- conflicted
+++ resolved
@@ -2,10 +2,4 @@
  * Copyright 2021 Cognite AS
  */
 
-<<<<<<< HEAD
 export * from './core/internals';
-=======
-export * from './core/src/internals';
-
-export * from './packages/utilities';
->>>>>>> a643e16c
