--- conflicted
+++ resolved
@@ -1,14 +1,9 @@
-<<<<<<< HEAD
 use futures::future::FutureExt;
 use futures::stream::{FuturesUnordered, StreamExt};
 use i3df::renderables::{PrimitiveCollections, Sector};
 use js_sys::{Float32Array, Map, Promise, Uint32Array, Uint8Array};
 use serde::{Deserialize, Serialize};
 use std::collections::{HashMap, HashSet};
-=======
-use js_sys::{Float32Array, Map, Uint32Array};
-use std::panic;
->>>>>>> 0d3f7a7b
 use wasm_bindgen::prelude::*;
 use wasm_bindgen::JsValue;
 use wasm_bindgen_futures::JsFuture;
@@ -136,14 +131,9 @@
             Err(e) => return Err(e.to_string()),
         };
 
-<<<<<<< HEAD
         Ok(CtmResult { file })
     }
 }
-=======
-    let cursor = std::io::Cursor::new(input);
-    let file = openctm::parse(cursor).map_err(|e| e.to_string())?;
->>>>>>> 0d3f7a7b
 
 cached_key_result! {
     PARSE_AND_CONVERT_SECTOR: SizedCache<String, Sector> = SizedCache::with_size(10);
@@ -207,8 +197,7 @@
             .right_future();
     }
 
-    let ctm_file_names: HashSet<String> =
-        serde_wasm_bindgen::from_value(peripheral_files).map_err(|e| e.to_string())?;
+    let ctm_file_names: HashSet<String> = serde_wasm_bindgen::from_value(peripheral_files)?;
     let mut ctm_map = HashMap::new();
 
     // Add all cached CtmResults to map
