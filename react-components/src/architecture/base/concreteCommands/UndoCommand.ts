/*!
 * Copyright 2024 Cognite AS
 */

import { type IconName } from '../../base/utilities/IconName';
import { RenderTargetCommand } from '../commands/RenderTargetCommand';
import { CommandsUpdater } from '../reactUpdaters/CommandsUpdater';
import { type TranslateKey } from '../utilities/TranslateKey';

export class UndoCommand extends RenderTargetCommand {
  // ==================================================
  // OVERRIDES
  // ==================================================

<<<<<<< HEAD
  public override get icon(): IconName {
    return 'Refresh'; // Should be 'Restore ' but it doesn't exist
=======
  public override get icon(): string {
    return 'Restore';
>>>>>>> 273458cc
  }

  public override get tooltip(): TranslateKey {
    return { key: 'UNDO', fallback: 'Undo' };
  }

  public override get isEnabled(): boolean {
    const undoManager = this.undoManager;
    if (undoManager === undefined) {
      return false;
    }
    return undoManager.canUndo;
  }

  public override get shortCutKey(): string | undefined {
    return 'Z';
  }

  public override get shortCutKeyOnCtrl(): boolean {
    return true;
  }

  public override get isVisible(): boolean {
    return true; // Let it always be there in case many clicks
  }

  protected override invokeCore(): boolean {
    const undoManager = this.undoManager;
    if (undoManager === undefined) {
      return false;
    }
    const couldUndo = undoManager.canUndo;
    const undone = undoManager.undo(this.renderTarget);
    if (couldUndo !== undoManager.canUndo) {
      CommandsUpdater.update(this.renderTarget);
    }
    this.activeTool?.onUndo();
    return undone;
  }
}<|MERGE_RESOLUTION|>--- conflicted
+++ resolved
@@ -12,13 +12,8 @@
   // OVERRIDES
   // ==================================================
 
-<<<<<<< HEAD
   public override get icon(): IconName {
-    return 'Refresh'; // Should be 'Restore ' but it doesn't exist
-=======
-  public override get icon(): string {
-    return 'Restore';
->>>>>>> 273458cc
+    return 'Restore'; // Should be 'Restore ' but it doesn't exist
   }
 
   public override get tooltip(): TranslateKey {
