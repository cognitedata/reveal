<<<<<<< HEAD
import { useSearchParam } from 'hooks';

import sidecar from './sidecar';
=======
/* eslint no-underscore-dangle: ["error", { "allow": ["__cogniteSidecar"] }] */
require('dotenv').config();
>>>>>>> 4e21c49e

export const CHART_VERSION = 1;

const {
  REACT_APP_API_KEY: apiKey,
  REACT_APP_RELEASE: release = 'release',
  REACT_APP_VERSION_NAME: versionName = '0.0.0',
  REACT_APP_VERSION_SHA: versionSha = 'development',
} = process.env;

export type BaseSidecar = {
  applicationId: string;
  appsApiBaseUrl: string;
  docsSiteBaseUrl: string;
  freshchatChannel: string;
  freshchatToken: string;
  mixpanel: string;
  intercom: string;
  infieldCacheApiBaseUrl: string;
};

<<<<<<< HEAD
export const useCluster = (): [string, (s: string) => void] => {
  const [searchParam, setSearchParam] = useSearchParam('cluster');
  const { cdfCluster } = getSidecar();

  return [searchParam || cdfCluster, setSearchParam];
=======
export const getAppId = (): string => {
  return 'Cognite Charts';
};

export const getSidecar = <T extends BaseSidecar>(): T => {
  // eslint-disable-next-line no-underscore-dangle
  return ((window as any).__cogniteSidecar as T) || {};
>>>>>>> 4e21c49e
};

export const getSidecar = () => sidecar;

export const getAppName = (): string => {
  return getSidecar().applicationId;
};

export const useAppsApiBaseUrl = (): string => {
  const [cluster] = useCluster();
  const prod = getEnvironment() === 'PRODUCTION';
  return `https://apps-api.${prod ? '' : 'staging'}${
    cluster ? '.' : ''
  }${cluster}.cognite.ai`;
};

export const getAzureAppId = () => {
  return getEnvironment() === 'PRODUCTION'
    ? '05aa256f-ba87-4e4c-902a-8e80ae5fb32e'
    : 'd59a3ab2-7d10-4804-a51f-8c2ac969e605';
};

export const getEnvironment = (
  hostname = window.location.hostname
): 'PRODUCTION' | 'DEVELOPMENT' => {
  if (
    hostname.includes('charts.cogniteapp.com') &&
    !hostname.includes('pr-') &&
    !hostname.includes('staging')
  ) {
    return 'PRODUCTION';
  }

  return 'DEVELOPMENT';
};

export default {
  appId: getAppId(),
  appName: getAppName(),
  apiKey,
  environment: getEnvironment(),
  version: {
    name: versionName,
    sha: versionSha,
    release,
  },
};<|MERGE_RESOLUTION|>--- conflicted
+++ resolved
@@ -1,11 +1,6 @@
-<<<<<<< HEAD
 import { useSearchParam } from 'hooks';
 
 import sidecar from './sidecar';
-=======
-/* eslint no-underscore-dangle: ["error", { "allow": ["__cogniteSidecar"] }] */
-require('dotenv').config();
->>>>>>> 4e21c49e
 
 export const CHART_VERSION = 1;
 
@@ -27,27 +22,21 @@
   infieldCacheApiBaseUrl: string;
 };
 
-<<<<<<< HEAD
-export const useCluster = (): [string, (s: string) => void] => {
-  const [searchParam, setSearchParam] = useSearchParam('cluster');
-  const { cdfCluster } = getSidecar();
-
-  return [searchParam || cdfCluster, setSearchParam];
-=======
 export const getAppId = (): string => {
   return 'Cognite Charts';
-};
-
-export const getSidecar = <T extends BaseSidecar>(): T => {
-  // eslint-disable-next-line no-underscore-dangle
-  return ((window as any).__cogniteSidecar as T) || {};
->>>>>>> 4e21c49e
 };
 
 export const getSidecar = () => sidecar;
 
 export const getAppName = (): string => {
   return getSidecar().applicationId;
+};
+
+export const useCluster = (): [string, (s: string) => void] => {
+  const [searchParam, setSearchParam] = useSearchParam('cluster');
+  const { cdfCluster } = getSidecar();
+
+  return [searchParam || cdfCluster, setSearchParam];
 };
 
 export const useAppsApiBaseUrl = (): string => {
