--- conflicted
+++ resolved
@@ -3,14 +3,9 @@
 import QueryStatusIcon from 'components/QueryStatusIcon';
 import { Prediction } from 'hooks/entity-matching-predictions';
 import { AppliedRules, Rule } from 'hooks/entity-matching-rules';
-<<<<<<< HEAD
-
-import { useUpdateTimeseries } from 'hooks/timeseries';
 import { Dispatch, SetStateAction, useEffect, useState } from 'react';
-=======
 import { AssetIdUpdate } from 'hooks/types';
 import { useUpdateAssetIds } from 'hooks/update';
->>>>>>> 2cfde0e1
 import styled from 'styled-components';
 import { SourceType } from 'types/api';
 import QuickMatchResultsTable from './QuickMatchResultsTable';
@@ -25,24 +20,17 @@
   appliedRules?: AppliedRules[];
 };
 export default function EntityMatchingResult({
-<<<<<<< HEAD
+  predictJobId,
   predictions,
+  sourceType,
   sourceIdsSecondaryTopBar,
   setSourceIdsSecondaryTopBar,
 }: Props) {
-  const { mutate, isLoading, status } = useUpdateTimeseries();
   const [sourceIds, setSourceIds] = useState<number[]>([]);
-=======
-  predictJobId,
-  predictions,
-  sourceType,
-}: Props) {
   const { mutate, isLoading, status } = useUpdateAssetIds(
     sourceType,
     predictJobId
   );
-
->>>>>>> 2cfde0e1
   const { t } = useTranslation();
   const applyAll = () => {
     const updates: AssetIdUpdate[] = predictions.map(({ source, match }) => ({
@@ -55,14 +43,11 @@
     mutate(updates);
   };
 
-<<<<<<< HEAD
   useEffect(
     () => setSourceIdsSecondaryTopBar(sourceIds),
     [sourceIds, setSourceIdsSecondaryTopBar, sourceIdsSecondaryTopBar]
   );
 
-=======
->>>>>>> 2cfde0e1
   return (
     <StyledFlex direction="column">
       <Flex justifyContent="flex-end">
