--- conflicted
+++ resolved
@@ -139,11 +139,7 @@
           text: keypoint.collectionName,
           modelType: VisionDetectionModelType.ObjectDetection,
         }),
-        color: AnnotationUtilsV1.getAnnotationColor(
-          keypoint.collectionName,
-          VisionDetectionModelType.ObjectDetection,
-          { keypoint: true }
-        ),
+        color: keypoint.color,
       })
     );
   }, [predefinedAnnotations]);
@@ -156,11 +152,7 @@
         text: shape.shapeName,
         modelType: VisionDetectionModelType.ObjectDetection,
       }),
-<<<<<<< HEAD
       color: shape.color,
-=======
-      color: keypoint.color,
->>>>>>> d7b43a7d
     }));
   }, [predefinedAnnotations]);
 
