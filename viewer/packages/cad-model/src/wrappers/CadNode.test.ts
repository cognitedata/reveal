--- conflicted
+++ resolved
@@ -6,11 +6,8 @@
 import { RevealGeometryCollectionType } from '@reveal/sector-parser';
 import { ParsedMeshGeometry } from '@reveal/cad-parsers';
 import { AutoDisposeGroup } from '@reveal/utilities';
-<<<<<<< HEAD
-=======
 
 import { jest } from '@jest/globals';
->>>>>>> 1c67b172
 import { createCadNode } from '../../../../test-utilities/src/createCadNode';
 
 const createBasicGeometry = (vertices: number[] = [0, 0, 0, 1, 0, 0, 0, 1, 0], treeIndices?: number[]) => {
@@ -238,12 +235,6 @@
     const group1 = createTestMeshGroup(cadNode, 1);
     const group2 = createTestMeshGroup(cadNode, 2);
     const group3 = createTestMeshGroup(cadNode, 3);
-<<<<<<< HEAD
-
-    expect(group1.children.length).toBe(1);
-    expect(group2.children.length).toBe(1);
-    expect(group3.children.length).toBe(1);
-=======
 
     expect(group1.children.length).toBe(1);
     expect(group2.children.length).toBe(1);
@@ -344,7 +335,6 @@
     const cadNode = createCadNode(3, 3, { sectorRepository: sectorRepositoryMock });
     const wantedSector = {} as WantedSector;
     const abortSignal = new AbortController().signal;
->>>>>>> 1c67b172
 
     cadNode.loadSector(wantedSector, abortSignal);
 
@@ -365,12 +355,6 @@
 
     cadNode.loadSector(wantedSector);
 
-<<<<<<< HEAD
-    expect(group1.children.length).toBe(0);
-    expect(group2.children.length).toBe(0);
-    expect(group3.children.length).toBe(0);
-=======
     expect(mockLoadSector).toHaveBeenCalledWith(wantedSector, undefined);
->>>>>>> 1c67b172
   });
 });