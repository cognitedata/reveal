--- conflicted
+++ resolved
@@ -7,40 +7,37 @@
 
 import * as THREE from 'three';
 
-<<<<<<< HEAD
 import { ModelDataProvider, ModelMetadataProvider, PointCloudStylableObjectProvider } from '@reveal/data-providers';
 import { Potree } from './potree-three-loader';
 import { PointCloudFactory } from './PointCloudFactory';
 import { IPointClassificationsProvider } from './classificationsProviders/IPointClassificationsProvider';
-=======
-import { ModelDataProvider, ModelMetadataProvider } from '@reveal/data-providers';
 import { PointCloudMaterialManager } from '@reveal/rendering';
->>>>>>> 9b6fc680
 
 export function createPointCloudManager(
   modelMetadataProvider: ModelMetadataProvider,
   modelDataProvider: ModelDataProvider,
-<<<<<<< HEAD
   pointCloudStylableObjectProvider: PointCloudStylableObjectProvider,
   classificationsProvider: IPointClassificationsProvider,
-=======
   pointCloudMaterialManager: PointCloudMaterialManager,
->>>>>>> 9b6fc680
   scene: THREE.Scene,
   renderer: THREE.WebGLRenderer
 ): PointCloudManager {
   const metadataRepository = new PointCloudMetadataRepository(modelMetadataProvider, modelDataProvider);
-<<<<<<< HEAD
-  const potreeInstance = new Potree(modelDataProvider);
+
+  const potreeInstance = new Potree(modelDataProvider, pointCloudMaterialManager);
   const pointCloudFactory = new PointCloudFactory(
     potreeInstance,
     pointCloudStylableObjectProvider,
-    classificationsProvider
+    classificationsProvider,
+    pointCloudMaterialManager
   );
 
-  return new PointCloudManager(metadataRepository, pointCloudFactory, potreeInstance, scene, renderer);
-=======
-  const modelFactory = new PointCloudFactory(modelDataProvider, pointCloudMaterialManager);
-  return new PointCloudManager(metadataRepository, pointCloudMaterialManager, modelFactory, scene, renderer);
->>>>>>> 9b6fc680
+  return new PointCloudManager(
+    metadataRepository,
+    pointCloudMaterialManager,
+    pointCloudFactory,
+    potreeInstance,
+    scene,
+    renderer
+  );
 }