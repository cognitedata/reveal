/*!
 * Copyright 2022 Cognite AS
 */

import { assertNever, pixelToNormalizedDeviceCoordinates } from '@reveal/utilities';
import * as THREE from 'three';
import TWEEN from '@tweenjs/tween.js';

import pull from 'lodash/pull';

import { CameraManager } from './CameraManager';
import { CameraManagerHelper } from './CameraManagerHelper';
import {
  CameraChangeDelegate,
  CameraEventDelegate,
  CameraManagerEventType,
  CameraState,
  CameraStopDelegate
} from './types';
import { DebouncedCameraStopEventTrigger } from './utils/DebouncedCameraStopEventTrigger';

export class StationaryCameraManager implements CameraManager {
  private readonly _camera: THREE.PerspectiveCamera;
  private readonly _cameraChangedListeners: Array<CameraChangeDelegate> = [];
  private readonly _domElement: HTMLElement;
  private _defaultFOV: number;
  private readonly _minFOV: number;
  private readonly _stopEventTrigger: DebouncedCameraStopEventTrigger;
  private _isDragging = false;

  constructor(domElement: HTMLElement, camera: THREE.PerspectiveCamera) {
    this._domElement = domElement;
    this._camera = camera;
    this._defaultFOV = camera.fov;
    this._minFOV = 10.0;
    this._stopEventTrigger = new DebouncedCameraStopEventTrigger(this);
  }

  getCamera(): THREE.PerspectiveCamera {
    return this._camera;
  }

  get defaultFOV(): number {
    return this._defaultFOV;
  }

  // Stationary camera only reacts to rotation being set
  setCameraState(state: CameraState): void {
    const rotation = state.rotation ?? this._camera.quaternion;
    this._camera.quaternion.copy(rotation);
    this._cameraChangedListeners.forEach(cb => cb(this._camera.position, this._camera.position));
  }

  getCameraState(): Required<CameraState> {
    const unitForward = new THREE.Vector3(0, 0, -1);
    unitForward.applyQuaternion(this._camera.quaternion);
    return {
      position: this._camera.position,
      rotation: this._camera.quaternion,
      target: unitForward.add(this._camera.position)
    };
  }

  activate(cameraManager: CameraManager): void {
    const { position, rotation } = cameraManager.getCameraState();
    this.setCameraState({ rotation });
    this._camera.position.copy(position);

    this._defaultFOV = cameraManager.getCamera().fov;

    this._camera.fov = this._defaultFOV;
    this._camera.aspect = cameraManager.getCamera().aspect;
    this._camera.updateProjectionMatrix();

    this._domElement.addEventListener('pointermove', this.rotateCamera);
    this._domElement.addEventListener('pointerdown', this.enableDragging);
    this._domElement.addEventListener('pointerup', this.disableDragging);
    this._domElement.addEventListener('pointerout', this.disableDragging);
    this._domElement.addEventListener('wheel', this.zoomCamera);
  }

  deactivate(): void {
    this._domElement.removeEventListener('pointermove', this.rotateCamera);
    this._domElement.removeEventListener('pointerdown', this.enableDragging);
    this._domElement.removeEventListener('pointerup', this.disableDragging);
    this._domElement.removeEventListener('pointerout', this.disableDragging);
    this._domElement.removeEventListener('wheel', this.zoomCamera);
  }

  on(eventType: CameraManagerEventType, callback: CameraEventDelegate): void {
    switch (eventType) {
      case 'cameraChange':
        this._cameraChangedListeners.push(callback);
        break;
      case 'cameraStop':
        this._stopEventTrigger.subscribe(callback as CameraStopDelegate);
        break;
      default:
        assertNever(eventType);
    }
  }

  off(eventType: CameraManagerEventType, callback: CameraChangeDelegate): void {
    switch (eventType) {
      case 'cameraChange':
        pull(this._cameraChangedListeners, callback);
        break;
      case 'cameraStop':
        this._stopEventTrigger.unsubscribe(callback as CameraStopDelegate);
        break;
      default:
        assertNever(eventType);
    }
  }

  fitCameraToBoundingBox(boundingBox: THREE.Box3, _?: number, radiusFactor?: number): void {
    const { position, target } = CameraManagerHelper.calculateCameraStateToFitBoundingBox(
      this._camera,
      boundingBox,
      radiusFactor
    );

    this.setCameraState({ position, target });
  }

  moveTo(targetPosition: THREE.Vector3, duration = 2000): Promise<void> {
    const from = { t: 0 };
    const to = { t: 1 };
    const { position } = this.getCameraState();
    const tween = new TWEEN.Tween(from)
      .to(to, duration)
      .onUpdate(() => {
        const temporaryPosition = new THREE.Vector3().lerpVectors(position, targetPosition, from.t);
        this._camera.position.copy(temporaryPosition);
      })
      .easing(num => TWEEN.Easing.Quintic.InOut(num))
      .start(TWEEN.now());

    return new Promise(resolve => {
      tween.onComplete(() => {
        tween.stop();
        resolve();
      });
    });
  }

  setFOV(fov: number): void {
    this._camera.fov = THREE.MathUtils.clamp(fov, this._minFOV, this._defaultFOV);
    this._cameraChangedListeners.forEach(cb => cb(this._camera.position, this._camera.position));
  }

  update(_: number, boundingBox: THREE.Box3): void {
    CameraManagerHelper.updateCameraNearAndFar(this._camera, boundingBox);
  }

  dispose(): void {
    this.deactivate();
    this._cameraChangedListeners.splice(0);
    this._stopEventTrigger.dispose();
  }

  private readonly enableDragging = (_: PointerEvent) => {
    this._isDragging = true;
  };

  private readonly disableDragging = (_: PointerEvent) => {
    this._isDragging = false;
  };

  private readonly rotateCamera = (event: PointerEvent) => {
    if (!this._isDragging) {
      return;
    }

    const { movementX, movementY } = event;
    const sensitivityScaler = 0.0015;

    const euler = new THREE.Euler().setFromQuaternion(this._camera.quaternion, 'YXZ');

    euler.x -= -movementY * sensitivityScaler * (this._camera.fov / this._defaultFOV);
    euler.y -= -movementX * sensitivityScaler * (this._camera.fov / this._defaultFOV);
    euler.x = Math.max(-Math.PI / 2, Math.min(Math.PI / 2, euler.x));
    this._camera.quaternion.setFromEuler(euler);

    this._cameraChangedListeners.forEach(cb => cb(this._camera.position, this._camera.position));
  };

  private readonly zoomCamera = (event: WheelEvent) => {
    const sensitivityScaler = 0.05;
<<<<<<< HEAD
    this._camera.fov = Math.min(
      Math.max(this._camera.fov + event.deltaY * sensitivityScaler, this._minFOV),
      this._defaultFOV
    );
=======
    const newFov = Math.min(Math.max(this._camera.fov + event.deltaY * sensitivityScaler, 10), this._defaultFOV);

    if (this._camera.fov === newFov) return;

    const preCursorRay = this.getCursorRay(event).normalize();
    this._camera.fov = newFov;
>>>>>>> 8da5eab9
    this._camera.updateProjectionMatrix();

    // When zooming the camera is rotated towards the cursor position
    const postCursorRay = this.getCursorRay(event).normalize();
    const arcBetweenRays = new THREE.Quaternion().setFromUnitVectors(postCursorRay, preCursorRay);
    const forwardVector = this._camera.getWorldDirection(new THREE.Vector3()).clone();

    forwardVector.applyQuaternion(arcBetweenRays);
    const targetWorldCoordinates = new THREE.Vector3().addVectors(this._camera.position, forwardVector);
    this._camera.lookAt(targetWorldCoordinates);
    this._cameraChangedListeners.forEach(cb => cb(this._camera.position, this._camera.position));
  };

  private getCursorRay(event: WheelEvent) {
    const { width, height } = this._domElement.getBoundingClientRect();
    const ndcCoordinates = pixelToNormalizedDeviceCoordinates(event.clientX, event.clientY, width, height);
    const ray = new THREE.Vector3(ndcCoordinates.x, ndcCoordinates.y, 1)
      .unproject(this._camera)
      .sub(this._camera.position);
    return ray;
  }
}<|MERGE_RESOLUTION|>--- conflicted
+++ resolved
@@ -187,19 +187,12 @@
 
   private readonly zoomCamera = (event: WheelEvent) => {
     const sensitivityScaler = 0.05;
-<<<<<<< HEAD
-    this._camera.fov = Math.min(
-      Math.max(this._camera.fov + event.deltaY * sensitivityScaler, this._minFOV),
-      this._defaultFOV
-    );
-=======
-    const newFov = Math.min(Math.max(this._camera.fov + event.deltaY * sensitivityScaler, 10), this._defaultFOV);
+    const newFov = Math.min(Math.max(this._camera.fov + event.deltaY * sensitivityScaler, this._minFOV), this._defaultFOV);
 
     if (this._camera.fov === newFov) return;
 
     const preCursorRay = this.getCursorRay(event).normalize();
     this._camera.fov = newFov;
->>>>>>> 8da5eab9
     this._camera.updateProjectionMatrix();
 
     // When zooming the camera is rotated towards the cursor position
