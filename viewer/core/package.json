{
  "name": "@reveal/core",
  "private": true,
  "main": "index.js",
  "types": "index.d.ts",
  "scripts": {
    "build": "yarn ws:build",
    "test": "yarn ws:test --config ./../jest.config.js",
    "lint": "yarn ws:lint"
  },
  "dependencies": {
<<<<<<< HEAD
    "@reveal/cad-geometry-loaders": "workspace:*",
    "@reveal/cad-parsers": "workspace:*",
    "@reveal/camera-manager": "workspace:*",
    "@reveal/utilities": "workspace:*"
=======
    "@reveal/camera-manager": "workspace:*",
    "@reveal/nodes-api": "workspace:*"
>>>>>>> 47fc5740
  },
  "sideEffects": false,
  "glslify": {
    "transform": [
      "glslify-import"
    ]
  }
}<|MERGE_RESOLUTION|>--- conflicted
+++ resolved
@@ -9,15 +9,11 @@
     "lint": "yarn ws:lint"
   },
   "dependencies": {
-<<<<<<< HEAD
     "@reveal/cad-geometry-loaders": "workspace:*",
     "@reveal/cad-parsers": "workspace:*",
     "@reveal/camera-manager": "workspace:*",
+    "@reveal/nodes-api": "workspace:*",
     "@reveal/utilities": "workspace:*"
-=======
-    "@reveal/camera-manager": "workspace:*",
-    "@reveal/nodes-api": "workspace:*"
->>>>>>> 47fc5740
   },
   "sideEffects": false,
   "glslify": {
