--- conflicted
+++ resolved
@@ -173,10 +173,6 @@
     this._totalCost = 0;
   }
 }
-<<<<<<< HEAD
-
-=======
->>>>>>> dca26bd1
 function computeSectorCost(metadata: SectorMetadata, lod: LevelOfDetail): number {
   switch (lod) {
     case LevelOfDetail.Detailed:
