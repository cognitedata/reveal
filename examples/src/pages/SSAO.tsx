--- conflicted
+++ resolved
@@ -43,17 +43,10 @@
       let model: reveal.CadNode;
       if (modelRevision) {
         revealManager = reveal.createCdfRevealManager(client, renderer, scene, { logMetrics: false });
-<<<<<<< HEAD
         model = await revealManager.addModel('cad', modelRevision);
       } else if (modelUrl) {
         revealManager = reveal.createLocalRevealManager(renderer, scene, { logMetrics: false });
-        model = await revealManager.addModel('cad', modelUrl);
-=======
-        model = await revealManager.addModel('cad', modelRevision, { nodeAppearanceProvider });
-      } else if (modelUrl) {
-        revealManager = reveal.createLocalRevealManager(renderer, scene, { logMetrics: false });
-        model = await revealManager.addModel('cad', modelUrl, { nodeAppearanceProvider });
->>>>>>> fd65b37e
+        model = await revealManager.addModel('cad', modelRevision);
       } else {
         throw new Error(
           'Need to provide either project & model OR modelUrl as query parameters'
