--- conflicted
+++ resolved
@@ -206,13 +206,8 @@
       isAnyOf(
         CreateAnnotationsV1.fulfilled,
         VisionJobUpdate.fulfilled,
-<<<<<<< HEAD
-        UpdateAnnotations.fulfilled,
+        UpdateAnnotationsV1.fulfilled,
         RetrieveAnnotationsV1.fulfilled
-=======
-        UpdateAnnotationsV1.fulfilled,
-        RetrieveAnnotations.fulfilled
->>>>>>> 3e1a2b39
       ),
       (state, action) => {
         const annotations = action.payload;
