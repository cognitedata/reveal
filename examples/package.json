{
  "name": "@cognite/reveal-examples",
  "description": "Reveal examples",
  "version": "1.0.0",
  "private": true,
  "scripts": {
    "start": "cross-env HTTPS=true react-app-rewired start",
    "start:e2e-server": "cross-env PORT=3000 HTTPS=false BROWSER=none react-app-rewired start",
    "build": "react-app-rewired build",
    "test": "react-app-rewired test --testPathIgnorePatterns 'src/visual_tests'",
    "test:visual": "cross-env JEST_PUPPETEER_CONFIG=src/visual_tests/jest-puppeteer.config.js jest -c src/visual_tests/jest.config.js",
    "test:visual:update": "yarn run test:visual --updateSnapshot",
    "test:ghprcomment": "node src/visual_tests/GithubActionsPRComment.js",
    "snapshots:update": "yarn run ci:start-server 'test:visual:update'",
    "ci:e2e": "yarn run ci:start-server 'test:visual'",
    "ci:start-server": "START_SERVER_AND_TEST_INSECURE=1 start-server-and-test 'start:e2e-server' http://localhost:3000",
    "eject": "react-scripts eject"
  },
  "author": "Lars Moastuen <lars.moastuen@cognite.com>",
  "contributors": [
    "Lars Moastuen <lars.moastuen@cognite.com>",
    "Joachim Bjørne <joachim.bjorne@cognite.com>",
    "Christopher Tannum <christopher.tannum@cognite.com>",
    "Maksim Nesterenko <maksim.nesterenko@cognite.com>"
  ],
  "license": "Apache-2.0",
  "dependencies": {
    "@azure/msal-browser": "^2.21.0",
    "@cognite/potree-core": "^1.5.0",
    "@cognite/reveal": "link:../viewer/dist",
    "@cognite/sdk": "link:../viewer/node_modules/@cognite/sdk",
    "camera-controls": "^1.25.1",
    "dat.gui": "^0.7.7",
    "geo-three": "^0.0.16",
    "hold-event": "^0.0.1",
    "install": "^0.13.0",
    "react": "^17.0.2",
    "react-dom": "^17.0.2",
    "react-router-dom": "^5.2.0",
    "styled-components": "^5.2.0",
<<<<<<< HEAD
    "three": "0.139.0"
=======
    "three": "0.139.2"
>>>>>>> 808dece4
  },
  "devDependencies": {
    "@actions/core": "^1.2.6",
    "@actions/github": "^4.0.0",
    "@testing-library/jest-dom": "^5.11.5",
    "@testing-library/react": "^11.1.0",
    "@testing-library/user-event": "^12.1.10",
    "@types/dat.gui": "^0.7.5",
    "@types/jest": "^26.0.19",
    "@types/jest-environment-puppeteer": "^4.4.1",
    "@types/jest-image-snapshot": "^4.1.2",
    "@types/node": "^14.14.5",
    "@types/react": "^16.9.54",
    "@types/react-dom": "^16.9.0",
    "@types/react-router-dom": "^5.1.6",
    "@types/styled-components": "^5.1.4",
    "@types/three": "0.139.0",
    "@types/webpack-env": "^1.16.2",
    "copy-webpack-plugin": "^6.2.1",
    "cross-env": "^7.0.2",
    "jest-environment-puppeteer": "^4.4.0",
    "jest-image-snapshot": "^4.3.0",
    "jest-puppeteer": "^4.4.0",
    "jest-retries": "^1.0.1",
    "prettier": "^2.1.2",
    "puppeteer": "^13.5.1",
    "react-app-rewired": "^2.1.8",
    "react-scripts": "^4.0.3",
    "start-server-and-test": "^1.12.3",
    "ts-jest": "^26.4.3",
    "typescript": "^4.3.2"
  },
  "eslintConfig": {
    "extends": "react-app"
  },
  "browserslist": {
    "production": [
      ">0.2%",
      "not dead",
      "not op_mini all"
    ],
    "development": [
      "last 1 chrome version",
      "last 1 firefox version",
      "last 1 safari version"
    ]
  }
}<|MERGE_RESOLUTION|>--- conflicted
+++ resolved
@@ -38,11 +38,7 @@
     "react-dom": "^17.0.2",
     "react-router-dom": "^5.2.0",
     "styled-components": "^5.2.0",
-<<<<<<< HEAD
-    "three": "0.139.0"
-=======
-    "three": "0.139.2"
->>>>>>> 808dece4
+    "three": "0.140.0"
   },
   "devDependencies": {
     "@actions/core": "^1.2.6",
