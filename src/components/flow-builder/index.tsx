<<<<<<< HEAD
import { getUserInformation } from '@cognite/cdf-sdk-singleton';
import { ComponentType, useCallback, useRef, useState } from 'react';
=======
import { ComponentType, useCallback, useMemo, useRef, useState } from 'react';

>>>>>>> 3bb93ea2
import { Extend as AutomergeExtend } from '@automerge/automerge';
import { Colors } from '@cognite/cogs.js';
import ReactFlow, {
  Background,
  MarkerType,
  OnConnect,
  ReactFlowInstance,
  OnEdgesChange,
  Controls,
  BackgroundVariant,
  NodeChange,
  Edge,
  SelectionMode,
  EdgeChange,
  NodeProps,
  NodePositionChange,
} from 'reactflow';
import styled from 'styled-components';

import {
  CANVAS_DRAG_AND_DROP_DATA_TRANSFER_IDENTIFIER,
  DELETE_KEY_CODES,
  Z_INDEXES,
} from 'common';
import { ProcessNodeRenderer } from 'components/process-node/ProcessNodeRenderer';
import { useWorkflowBuilderContext } from 'contexts/WorkflowContext';
import { v4 } from 'uuid';
import ContextMenu, {
  WorkflowContextMenu,
} from 'components/context-menu/ContextMenu';
import { ParentNodeRenderer } from 'components/parent-node/ParentNodeRenderer';
import {
  CanvasNode,
  ProcessNode,
  WorkflowBuilderNode,
  WorkflowBuilderNodeType,
  isProcessType,
} from 'types';
<<<<<<< HEAD
import { useQuery } from '@tanstack/react-query';
=======
import { CustomEdge } from 'components/custom-edge';
>>>>>>> 3bb93ea2

const NODE_TYPES: Record<WorkflowBuilderNodeType, ComponentType<NodeProps>> = {
  process: ProcessNodeRenderer,
  parent: ParentNodeRenderer,
};

export const FlowBuilder = (): JSX.Element => {
  const { data: userInfo } = useQuery(['user-info'], getUserInformation);
  const { flow: flowState, changeFlow } = useWorkflowBuilderContext();

  const reactFlowContainer = useRef<HTMLDivElement>(null);

  const [contextMenu, setContextMenu] = useState<
    WorkflowContextMenu | undefined
  >(undefined);

  const [reactFlowInstance, setReactFlowInstance] =
    useState<ReactFlowInstance>();

  const edgeTypes = useMemo(
    () => ({
      customEdge: CustomEdge,
    }),
    []
  );

  const onEdgesChange: OnEdgesChange = (changes: EdgeChange[]) => {
    changeFlow((f) => {
      changes.forEach((change) => {
        switch (change.type) {
          case 'select': {
            const e = f.canvas.edges.find((e) => e.id === change.id);
            if (e) {
              e.selected = change.selected;
            }
            break;
          }
          case 'remove': {
            const eIndex = f.canvas.edges.findIndex((e) => e.id === change.id);
            if (eIndex !== -1) {
              f.canvas.edges.deleteAt(eIndex);
            }
            break;
          }
          default: {
            break;
          }
        }
      });
    });
  };

  const onNodesChange = (changes: NodeChange[]) => {
    changeFlow(
      (flowDoc) => {
        changes.forEach((change) => {
          switch (change.type) {
            case 'position': {
              const node = flowDoc.canvas.nodes.find((n) => n.id === change.id);
              if (!node) {
                break;
              }
              if (change.position && change.position.x !== node.position.x) {
                node.position.x = change.position.x;
              }
              if (change.position && change.position.y !== node.position.y) {
                node.position.y = change.position.y;
              }
              if (node.dragging !== change.dragging) {
                node.dragging = change.dragging;
              }
              break;
            }
            case 'select': {
              const n = flowDoc.canvas.nodes.find((n) => n.id === change.id);
              if (n) {
                n.selected = change.selected;
              }
              break;
            }
            case 'remove': {
              const nIndex = flowDoc.canvas.nodes.findIndex(
                (n) => n.id === change.id
              );
              if (nIndex !== -1) {
                flowDoc.canvas.nodes.deleteAt(nIndex);
              }
              break;
            }
            default: {
              break;
            }
          }
        });
      },
      () => {
        const messages = changes.reduce((accl, change) => {
          if (change.type === 'position' && !change.dragging) {
            return [...accl, `Node ${(change as NodePositionChange).id} moved`];
          }
          return accl;
        }, [] as string[]);

        if (messages.length > 0) {
          return {
            message: JSON.stringify({
              message: messages.join('\n * '),
              user: userInfo?.displayName,
            }),
            time: Date.now(),
          };
        }
      }
    );
  };

  const onConnect: OnConnect = useCallback(
    (connection) => {
      if (!!connection.source && !!connection.target) {
        changeFlow((f) => {
          const newEdge: Edge<any> = {
            ...connection,
            source: connection.source!,
            target: connection.target!,
            type: 'customEdge',
            animated: true,
            markerEnd: {
              type: MarkerType.ArrowClosed,
              height: 16,
              width: 16,
            },
            style: {
              strokeWidth: 1,
            },
            id: v4(),
          };
          // TODO: figure out this type issue
          // @ts-ignore
          f.canvas.edges.push(newEdge);
        });
      }
    },
    [changeFlow]
  );

  const onDragOver: React.DragEventHandler = useCallback((event) => {
    event.preventDefault();
    event.dataTransfer.dropEffect = 'move';
  }, []);

  const onDrop: React.DragEventHandler = useCallback(
    (event) => {
      event.preventDefault();

      if (reactFlowContainer.current && reactFlowInstance) {
        const reactFlowBounds =
          reactFlowContainer.current.getBoundingClientRect();
        const type = event.dataTransfer.getData(
          CANVAS_DRAG_AND_DROP_DATA_TRANSFER_IDENTIFIER
        );

        if (!isProcessType(type)) {
          return;
        }

        changeFlow(
          (f) => {
            const position = reactFlowInstance.project({
              x: event.clientX - reactFlowBounds.left,
              y: event.clientY - reactFlowBounds.top,
            });

            const node: AutomergeExtend<ProcessNode> = {
              id: `${new Date().getTime()}`,
              type: 'process',
              position,
              data: {
                processType: type,
                processProps: {},
              },
            };
            f.canvas.nodes.push(node);
          },
          () => ({
            message: JSON.stringify({
              message: 'Node added',
              user: userInfo?.displayName,
            }),
            time: Date.now(),
          })
        );
      }
    },
    [reactFlowInstance, changeFlow, userInfo?.displayName]
  );

  if (!flowState) {
    return <></>;
  }

  return (
    <Container
      ref={reactFlowContainer}
      onContextMenu={(e) => {
        e.preventDefault();
      }}
    >
      <ReactFlow
        panOnDrag={false}
        selectionOnDrag
        panOnScroll
        deleteKeyCode={DELETE_KEY_CODES}
        edges={flowState.canvas.edges as Edge[]} // FIXME: can we remove as
        nodes={flowState.canvas.nodes as WorkflowBuilderNode[]}
        multiSelectionKeyCode={null}
        selectionMode={SelectionMode.Partial}
        nodeTypes={NODE_TYPES}
        edgeTypes={edgeTypes}
        onConnect={onConnect}
        onDragOver={onDragOver}
        onDrop={onDrop}
        onEdgesChange={onEdgesChange}
        onInit={setReactFlowInstance}
        onNodesChange={onNodesChange}
        onEdgeContextMenu={(e, edge) => {
          setContextMenu({
            position: { x: e.clientX, y: e.clientY },
            items: [edge],
            type: 'edge',
          });
        }}
        onNodeContextMenu={(e, node) => {
          setContextMenu({
            position: { x: e.clientX, y: e.clientY },
            items: [node as CanvasNode],
            type: 'node',
          });
        }}
        onSelectionContextMenu={(e, nodes) => {
          setContextMenu({
            position: { x: e.clientX, y: e.clientY },
            items: nodes as CanvasNode[],
            type: 'node',
          });
        }}
      >
        <Controls />
        <Background variant={BackgroundVariant.Dots} gap={12} size={1} />
      </ReactFlow>
      <ContextMenu
        containerRef={reactFlowContainer}
        contextMenu={contextMenu}
        onClose={() => setContextMenu(undefined)}
      />
    </Container>
  );
};

const Container = styled.div`
  background-color: ${Colors['surface--strong']};
  height: 100%;
  position: relative;
  width: 100%;

  .react-flow__nodes {
    z-index: ${Z_INDEXES.REACT_FLOW_CANVAS_NODES};
  }
`;<|MERGE_RESOLUTION|>--- conflicted
+++ resolved
@@ -1,10 +1,4 @@
-<<<<<<< HEAD
-import { getUserInformation } from '@cognite/cdf-sdk-singleton';
-import { ComponentType, useCallback, useRef, useState } from 'react';
-=======
 import { ComponentType, useCallback, useMemo, useRef, useState } from 'react';
-
->>>>>>> 3bb93ea2
 import { Extend as AutomergeExtend } from '@automerge/automerge';
 import { Colors } from '@cognite/cogs.js';
 import ReactFlow, {
@@ -43,11 +37,8 @@
   WorkflowBuilderNodeType,
   isProcessType,
 } from 'types';
-<<<<<<< HEAD
-import { useQuery } from '@tanstack/react-query';
-=======
 import { CustomEdge } from 'components/custom-edge';
->>>>>>> 3bb93ea2
+import { useUserInfo } from 'utils/user';
 
 const NODE_TYPES: Record<WorkflowBuilderNodeType, ComponentType<NodeProps>> = {
   process: ProcessNodeRenderer,
@@ -55,7 +46,7 @@
 };
 
 export const FlowBuilder = (): JSX.Element => {
-  const { data: userInfo } = useQuery(['user-info'], getUserInformation);
+  const { data: userInfo } = useUserInfo();
   const { flow: flowState, changeFlow } = useWorkflowBuilderContext();
 
   const reactFlowContainer = useRef<HTMLDivElement>(null);
