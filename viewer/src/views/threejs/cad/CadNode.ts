--- conflicted
+++ resolved
@@ -3,7 +3,7 @@
  */
 
 import * as THREE from 'three';
-import { Subject } from 'rxjs';
+import { Subject, Observable } from 'rxjs';
 import { publish, share, auditTime, switchAll, flatMap } from 'rxjs/operators';
 
 import { SectorModelTransformation, SectorScene, SectorMetadata } from '../../../models/cad/types';
@@ -16,13 +16,8 @@
 import { RootSectorNode } from './RootSectorNode';
 import { CachedRepository } from '../../../repository/cad/CachedRepository';
 import { Repository } from '../../../repository/cad/Repository';
-<<<<<<< HEAD
-=======
 import { NodeAppearance } from '../../common/cad/NodeAppearance';
 import { MaterialManager } from './MaterialManager';
-import { Subject, Observable } from 'rxjs';
-import { publish, share, auditTime, switchAll, flatMap } from 'rxjs/operators';
->>>>>>> d02dbb3c
 import { ConsumedSector } from '../../../data/model/ConsumedSector';
 import { fromThreeCameraConfig, ThreeCameraConfig } from './fromThreeCameraConfig';
 import { ProximitySectorCuller } from '../../../culling/ProximitySectorCuller';
@@ -156,7 +151,8 @@
     const cameraConfig: ThreeCameraConfig = {
       camera,
       modelTransformation: this.modelTransformation,
-      sectorScene: this._sectorScene
+      sectorScene: this._sectorScene,
+      loadingHints: this.loadingHints
     };
     this._cameraPositionObservable.next(cameraConfig);
   }
