{
  "compileOnSave": false,
  "compilerOptions": {
    "sourceMap": true,
    "declaration": false,
    "moduleResolution": "node",
    "emitDecoratorMetadata": true,
    "experimentalDecorators": true,
    "importHelpers": true,
    "target": "es2015",
    "module": "esnext",
    "lib": [
      "es2017",
      "dom",
      "dom.iterable",
      "esnext"
    ],
    "skipLibCheck": true,
    "skipDefaultLibCheck": true,
    "forceConsistentCasingInFileNames": true,
    "noFallthroughCasesInSwitch": true,
    "baseUrl": ".",
    "paths": {
      "@3d-management/*": [
        "apps/3d-management/src/*"
      ],
      "@access-management/*": [
        "apps/access-management/src/*"
      ],
      "@cognite/cdf-route-tracker": [
        "libs/shared/cdf-route-tracker/src/index.ts"
      ],
      "@cognite/cdf-sdk-singleton": [
        "libs/shared/cdf-sdk-singleton/src/index.ts"
      ],
      "@cognite/cdf-utilities": [
        "libs/shared/cdf-utilities/src/index.ts"
      ],
      "@cognite/cog-data-grid": [
        "libs/data-modeling/cog-data-grid/src/index.ts"
      ],
      "@cognite/cog-data-grid-root/*": [
        "libs/data-modeling/cog-data-grid/src/*"
      ],
      "@cognite/copilot/*": [
        "apps/copilot/src/*"
      ],
      "@cognite/data-exploration": [
        "libs/data-exploration-components/src/index.ts"
      ],
      "@cognite/graph": [
        "libs/graph/src/index.ts"
      ],
      "@cognite/iot-hub": [
        "apps/iot-hub/src/index.ts"
      ],
      "@cognite/login-utils": [
        "libs/shared/cdf-login-utils/src/index.ts"
      ],
      "@cognite/platypus-cdf-cli/*": [
        "apps/platypus-cdf-cli/src/*"
      ],
      "@cognite/plotting-components": [
        "libs/shared/plotting-components/src/index.ts"
      ],
      "@cognite/user-profile-components": [
        "libs/shared/user-profile-components/src/index.ts"
      ],
      "@cognite/sdk-react-query-hooks": [
        "libs/shared/cdf-sdk-react-query-hooks/src/index.ts"
      ],
      "@data-exploration-app/*": [
        "apps/data-exploration/src/app/*"
      ],
      "@data-exploration-components/*": [
        "libs/data-exploration-components/src/*"
      ],
      "@data-exploration-lib/core": [
        "libs/data-exploration/core/src/index.ts"
      ],
      "@data-exploration-lib/domain-layer": [
        "libs/data-exploration/domain-layer/src/index.ts"
      ],
      "@data-exploration/components": [
        "libs/data-exploration/components/src/index.ts"
      ],
      "@data-exploration/containers": [
        "libs/data-exploration/containers/src/index.ts"
      ],
      "@data-quality/*": [
        "apps/platypus/src/app/modules/solution/data-quality/*"
      ],
<<<<<<< HEAD
      "@extraction-pipelines/*": [
        "apps/extraction-pipelines/src/*"
=======
      "@extraction-pipelines/*": ["apps/extraction-pipelines/src/*"],
      "@vision/*": [
        "apps/vision/src/*"
>>>>>>> 801d37b9
      ],
      "@transformations/*": [
        "apps/transformations/src/*"
      ],
      "@flexible-data-explorer/*": [
        "apps/flexible-data-explorer/src/*"
      ],
      "@fusion/cdf-nx-plugin": [
        "libs/cdf-nx-plugin/src/index.ts"
      ],
      "@fusion/contextualization": [
        "libs/contextualization/src/index.ts"
      ],
      "@fusion/copilot-core": [
        "libs/copilot-core/src/index.ts"
      ],
      "@fusion/industry-canvas": [
        "libs/industry-canvas/src/index.ts"
      ],
      "@industry-canvas-ui/*": [
        "apps/industry-canvas-ui/src/*"
      ],
      "@fusion/mock-data": [
        "libs/shared/mock-data/src/index.ts"
      ],
      "@platypus-app/*": [
        "apps/platypus/src/app/*",
        "apps/platypus/src/environments/environment.ts"
      ],
      "@platypus-core/*": [
        "libs/data-modeling/platypus-core/src/lib/*"
      ],
      "@platypus/@cognite/fdm-client": [
        "libs/@cognite/fdm-client/src/index.ts"
      ],
      "@platypus/platypus-common-utils": [
        "libs/data-modeling/platypus-common-utils/src/index.ts"
      ],
      "@platypus/platypus-core": [
        "libs/data-modeling/platypus-core/src/index.ts"
      ],
      "@entity-matching-app/*": [
        "apps/entity-matching/src/app/*",
      ],
      "@raw-explorer/*": [
        "apps/raw-explorer/src/*"
      ],
      "@data-catalog-app/*": [
        "apps/data-catalog/src/app/*"
      ],
      "@functions-ui/*": [
        "apps/functions-ui/src/*"
      ]
    }
  },
  "exclude": [
    "node_modules",
    "tmp",
    "proxy"
  ]
}<|MERGE_RESOLUTION|>--- conflicted
+++ resolved
@@ -90,14 +90,11 @@
       "@data-quality/*": [
         "apps/platypus/src/app/modules/solution/data-quality/*"
       ],
-<<<<<<< HEAD
       "@extraction-pipelines/*": [
         "apps/extraction-pipelines/src/*"
-=======
-      "@extraction-pipelines/*": ["apps/extraction-pipelines/src/*"],
+      ],
       "@vision/*": [
         "apps/vision/src/*"
->>>>>>> 801d37b9
       ],
       "@transformations/*": [
         "apps/transformations/src/*"
