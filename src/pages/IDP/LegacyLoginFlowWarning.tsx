--- conflicted
+++ resolved
@@ -16,7 +16,7 @@
     size: 12,
     type: $success ? 'Checkmark' : 'Close',
   };
-})<{ $success?: boolean }>`
+}) <{ $success?: boolean }>`
   margin-right: 6px;
   color: ${({ $success }) =>
     $success ? 'var(--cogs-success)' : 'var(--cogs-danger)'};
@@ -83,35 +83,6 @@
 
   const handleSubmit = () => {
     disableLegacyLoginFlow();
-<<<<<<< HEAD
-=======
-    closeModal();
-  };
-
-  const closeModal = () => {
-    if (timerRef.current) {
-      clearTimeout(timerRef.current);
-    }
-    setRemainingTime(NUMBER_OF_SECONDS_TO_ALLOW_DISABLING);
-    setIsModalVisible(false);
-  };
-
-  const openModal = () => {
-    const decrementRemainingTime = () => {
-      timerRef.current = setTimeout(() => {
-        setRemainingTime((prevRemainingTime) => {
-          const decrementedRemainingTime = prevRemainingTime - 1;
-          if (decrementedRemainingTime > 0) {
-            decrementRemainingTime();
-          }
-          return decrementedRemainingTime;
-        });
-      }, 1000);
-    };
-
-    decrementRemainingTime();
-    setIsModalVisible(true);
->>>>>>> fa49a729
   };
 
   if (!writeOk || !isAuthConfigurationFetched || !areGroupsFetched) {
@@ -119,76 +90,7 @@
   }
 
   return (
-<<<<<<< HEAD
     <CustomAlert
-=======
-    <StyledAlert
-      message={
-        <>
-          <p>
-            We are deprecating authentication via CDF service accounts and API
-            keys in favor of OIDC. We strongly encourage customers to adopt{' '}
-            <a
-              href="https://docs.cognite.com/cdf/access/"
-              target="_blank"
-              rel="noopener noreferrer"
-            >
-              the new authentication flows
-            </a>{' '}
-            as soon as possible.
-          </p>
-          <StyledDisableButtonSection>
-            <Button
-              disabled={!writeOk || !canLegacyLoginFlowBeDisabled}
-              onClick={openModal}
-              type="danger"
-            >
-              Deprecate Legacy Login
-            </Button>
-            <Tooltip
-              content={
-                <p>
-                  Before you can deprecate legacy login, you must:
-                  <br />
-                  <StyledIcon $success={isOIDCConfigured} />
-                  Configure OIDC for your project
-                  <br />
-                  <StyledIcon $success={!isLoggedInUsingLegacyLoginFlow} />
-                  Log in using OIDC
-                  <br />
-                  <StyledIcon $success={hasAnyValidGroup} />
-                  Have a group in your project that has a source ID and the{' '}
-                  <b>groups:create</b> capability
-                </p>
-              }
-            >
-              <StyledHelpIcon size={20} type="HelpFilled" />
-            </Tooltip>
-          </StyledDisableButtonSection>
-          <Modal footer={null} onCancel={closeModal} visible={isModalVisible}>
-            <StyledModalContent>
-              <StyledModalWarningIcon size={20} type="Warning" />
-              Are you sure you want to deprecate legacy login?
-            </StyledModalContent>
-            <StyledModalButtons>
-              <StyledModalButton onClick={closeModal} type="tertiary">
-                Cancel
-              </StyledModalButton>
-              <StyledModalButton
-                disabled={
-                  !writeOk || !canLegacyLoginFlowBeDisabled || remainingTime > 0
-                }
-                onClick={handleSubmit}
-                type="danger"
-              >
-                Deprecate
-                {remainingTime > 0 ? ` (${remainingTime})` : ''}
-              </StyledModalButton>
-            </StyledModalButtons>
-          </Modal>
-        </>
-      }
->>>>>>> fa49a729
       type="error"
       alertMessage={
         <p>
