import { useCallback, useEffect, useMemo, useRef, useState, memo } from 'react';
import { useQuery } from 'react-query';
import dayjs from 'dayjs';
import isEqual from 'lodash/isEqual';
import omit from 'lodash/omit';
<<<<<<< HEAD
import { DatapointsMultiQuery } from '@cognite/sdk';
=======
import {
  DatapointAggregate,
  DatapointAggregates,
  Datapoints,
  DatapointsMultiQuery,
} from '@cognite/sdk';
>>>>>>> 4b8f64d5
import { calculateGranularity } from 'utils/timeseries';
import createPlotlyComponent from 'react-plotly.js/factory';
import Plotly from 'plotly.js-basic-dist';
import { useSDK } from '@cognite/sdk-provider';
import {
  getFunctionResponseWhenDone,
  transformSimpleCalcResult,
} from 'utils/backendService';
<<<<<<< HEAD
import {
  CHART_POINTS_PER_SERIES,
  updateSourceAxisForChart,
} from 'utils/charts';
=======
import { updateSourceAxisForChart, updateTimeseries } from 'utils/charts';
>>>>>>> 4b8f64d5
import { trackUsage } from 'utils/metrics';
import { useDebouncedCallback, useDebounce } from 'use-debounce';
import { useRecoilState } from 'recoil';
import { chartState } from 'atoms/chart';
import { Chart, ChartTimeSeries, ChartWorkflow } from 'reducers/charts/types';
import { timeseriesState } from 'atoms/timeseries';
import { WorkflowResult, workflowState } from 'atoms/workflows';
import {
  calculateSeriesData,
  formatPlotlyData,
  getXaxisUpdateFromEventData,
  getYaxisUpdatesFromEventData,
  SeriesData,
} from './utils';
import {
  cleanTimeseriesCollection,
  cleanWorkflowCollection,
  generateLayout,
  PlotlyEventData,
} from '.';
import {
  AdjustButton,
  ChartingContainer,
  LoadingIcon,
  PlotWrapper,
} from './elements';

const Plot = createPlotlyComponent(Plotly);

const Y_AXIS_WIDTH = 60;
const Y_AXIS_MARGIN = 40;

type ChartProps = {
  chart?: Chart;
  isYAxisShown?: boolean;
  isMinMaxShown?: boolean;
  isGridlinesShown?: boolean;
  isPreview?: boolean;
  isInSearch?: boolean;
  stackedMode?: boolean;
  mergeUnits?: boolean;
};

const PlotlyChartComponent = ({
  chart = undefined,
  isYAxisShown = true,
  isMinMaxShown = false,
  isGridlinesShown = false,
  isPreview = false,
  isInSearch = false,
  stackedMode = false,
  mergeUnits = false,
}: ChartProps) => {
  const [isAllowedToUpdate, setIsAllowedToUpdate] = useState(true);
  const sdk = useSDK();
  const containerRef = useRef<HTMLDivElement>(null);
  const pointsPerSeries = isPreview ? 100 : CHART_POINTS_PER_SERIES;
  const [dragmode, setDragmode] = useState<'zoom' | 'pan'>('pan');
  const [yAxisLocked, setYAxisLocked] = useState<boolean>(true);

  /**
   * Get local chart context
   */
  const [, setChart] = useRecoilState(chartState);

  const dateFrom = chart?.dateFrom;
  const dateTo = chart?.dateTo;

  const [debouncedRange] = useDebounce({ dateFrom, dateTo }, 1000, {
    equalityFn: (l, r) => isEqual(l, r),
  });

  const queries =
    chart?.timeSeriesCollection?.map(({ tsExternalId }) => ({
      items: [{ externalId: tsExternalId }],
      start: dayjs(debouncedRange.dateFrom!).toDate(),
      end: dayjs(debouncedRange.dateTo!).toDate(),
      granularity: calculateGranularity(
        [
          dayjs(debouncedRange.dateFrom!).valueOf(),
          dayjs(debouncedRange.dateTo!).valueOf(),
        ],
        pointsPerSeries
      ),
<<<<<<< HEAD
      aggregates: ['average', 'min', 'max', 'count', 'sum'],
=======
      aggregates: ['average', 'count', 'min', 'max'],
>>>>>>> 4b8f64d5
      limit: pointsPerSeries,
    })) || [];

  const {
    data: tsRaw,
    isFetching: timeseriesFetching,
    isSuccess: tsSuccess,
<<<<<<< HEAD
  } = useQuery(['chart-data', 'timeseries', queries], () =>
    Promise.all(
      queries.map((q) =>
        sdk.datapoints
          .retrieve(q as DatapointsMultiQuery)
          .then((result) => result[0])
      )
    )
=======
  } = useQuery(
    ['chart-data', 'timeseries', queries],
    () =>
      Promise.all(
        queries.map((q) =>
          sdk.datapoints
            .retrieve(q as DatapointsMultiQuery)
            .then((r: DatapointAggregates[] | Datapoints[]) => {
              if (isPreview) {
                return r;
              }

              const RAW_DATA_POINTS_THRESHOLD = pointsPerSeries / 2;
              const aggregatedCount = (
                r[0]?.datapoints as DatapointAggregate[]
              ).reduce((point: number, c: DatapointAggregate) => {
                return point + (c.count || 0);
              }, 0);
              const isRaw = aggregatedCount < RAW_DATA_POINTS_THRESHOLD;

              setChart((oldChart) =>
                updateTimeseries(
                  oldChart!,
                  oldChart!.timeSeriesCollection!.find(
                    (ts) => ts.tsExternalId === q.items[0]!.externalId!
                  )!.id,
                  { isRaw }
                )
              );

              return isRaw
                ? sdk.datapoints.retrieve({
                    ...q,
                    granularity: undefined,
                    aggregates: undefined,
                    includeOutsidePoints: true,
                  } as DatapointsMultiQuery)
                : r;
            })
            .then((r) => r[0]?.datapoints)
        )
      ),
    { enabled: !!chart }
>>>>>>> 4b8f64d5
  );

  const callKeys = isPreview
    ? []
    : chart?.workflowCollection?.map((wf) =>
        omit(wf.calls?.[0], ['callDate'])
      ) || [];

  const {
    data: workflowsRaw,
    isSuccess: wfSuccess,
    isFetching: workflowsRunning,
  } = useQuery(
    ['chart-data', 'workflows', callKeys],
    () =>
      Promise.all(
        (chart?.workflowCollection || []).map(async (wf) => {
          const call = wf.calls?.[0];

          if (!call || !call?.functionId || !call?.callId) {
            return {
              id: wf.id,
              datapoints: [],
            } as WorkflowResult;
          }

          const functionResult = await getFunctionResponseWhenDone(
            sdk,
            call?.functionId,
            call?.callId
          );

          return {
            id: wf.id,
            datapoints: transformSimpleCalcResult(functionResult),
          } as WorkflowResult;
        })
      ),
    { enabled: !isPreview }
  );

  const [timeseries, setLocalTimeseries] = useRecoilState(timeseriesState);
  const [workflows, setLocalWorkflows] = useRecoilState(workflowState);

  useEffect(() => {
    if (tsSuccess && tsRaw) {
      setLocalTimeseries(tsRaw);
    }
  }, [tsSuccess, tsRaw, setLocalTimeseries]);

  useEffect(() => {
    if (wfSuccess && workflowsRaw) {
      setLocalWorkflows(workflowsRaw);
    }
  }, [wfSuccess, workflowsRaw, setLocalWorkflows]);

  const onAdjustButtonClick = useCallback(() => {
    trackUsage('ChartView.ToggleYAxisLock', {
      state: !yAxisLocked ? 'unlocked' : 'locked',
    });
    setYAxisLocked(!yAxisLocked);
  }, [yAxisLocked]);

  useEffect(() => {
    if (!isYAxisShown && !yAxisLocked) {
      setYAxisLocked(true);
    }
  }, [isYAxisShown, yAxisLocked, onAdjustButtonClick]);

  const [yAxisValues, setYAxisValues] = useState<{
    width: number;
    margin: number;
  }>({ width: 0.05, margin: 0.01 });

  useEffect(() => {
    if (containerRef && containerRef.current) {
      const containerWidth = containerRef?.current?.clientWidth;
      setYAxisValues({
        width: Y_AXIS_WIDTH / containerWidth,
        margin: Y_AXIS_MARGIN / containerWidth,
      });
    }
  }, [containerRef]);

  /**
   * Filter out callIDs that trigger unnecessary recalcs/rerenders
   */
  const tsCollectionAsString = JSON.stringify(
    cleanTimeseriesCollection(chart?.timeSeriesCollection)
  );
  const wfCollectionAsString = JSON.stringify(
    cleanWorkflowCollection(chart?.workflowCollection)
  );

  const seriesData: SeriesData[] = useMemo(() => {
    const result = calculateSeriesData(
      JSON.parse(tsCollectionAsString) as ChartTimeSeries[],
      JSON.parse(wfCollectionAsString) as ChartWorkflow[],
      timeseries,
      timeseriesFetching,
      workflows,
      workflowsRunning,
      mergeUnits
    );
    return result;
  }, [
    tsCollectionAsString,
    wfCollectionAsString,
    timeseries,
    workflows,
    workflowsRunning,
    timeseriesFetching,
    mergeUnits,
  ]);

  const data: Plotly.Data[] = useMemo(
    () => formatPlotlyData(seriesData, isPreview || !isMinMaxShown),
    [seriesData, isMinMaxShown, isPreview]
  );

  const handleRelayout = useCallback(
    (eventdata: PlotlyEventData) => {
      if (isPreview) {
        return;
      }

      const x = getXaxisUpdateFromEventData(eventdata);

      // Should not edit the saved y-axis ranges if in stacked mode or in search
      const y = !(stackedMode || isInSearch)
        ? getYaxisUpdatesFromEventData(seriesData, eventdata)
        : [];

      setChart((oldChart) => updateSourceAxisForChart(oldChart!, { x, y }));

      if (eventdata.dragmode) {
        setDragmode(eventdata.dragmode || dragmode);
      }
    },
    [setChart, isPreview, seriesData, dragmode, isInSearch, stackedMode]
  );

  const showYAxis = !isInSearch && !isPreview && isYAxisShown;
  const showAdjustButton = showYAxis && seriesData.length > 0;

  const layout = useMemo(() => {
    return generateLayout({
      isPreview,
      isGridlinesShown,
      yAxisLocked,
      showYAxis,
      stackedMode,
      seriesData,
      yAxisValues,
      dateFrom,
      dateTo,
      dragmode,
    });
  }, [
    isPreview,
    isGridlinesShown,
    yAxisLocked,
    showYAxis,
    stackedMode,
    seriesData,
    yAxisValues,
    dateFrom,
    dateTo,
    dragmode,
  ]);

  const config = useMemo(() => {
    return {
      staticPlot: isPreview,
      autosize: true,
      responsive: true,
      scrollZoom: true,
      displaylogo: false,
      displayModeBar: false,
    };
  }, [isPreview]);

  /**
   * Local state for data and layout in the chart
   * that only updates when the user isn't doing any navigation
   */
  const [activeState, setActiveState] = useState({
    data,
    layout,
    handleRelayout,
  });

  /**
   * Update active state whenever allowed (not scrolling or navigating chart)
   */
  useEffect(() => {
    if (!isAllowedToUpdate) {
      return;
    }
    setActiveState({
      data,
      layout,
      handleRelayout,
    });
  }, [data, layout, isAllowedToUpdate, handleRelayout]);

  /**
   * Debounced callback that turns on updates again (scrolling)
   */
  const allowUpdatesScroll = useDebouncedCallback(() => {
    setIsAllowedToUpdate(true);
  }, 100);

  /**
   * Debounced callback that turns on updates again (click and drag)
   */
  const allowUpdatesClick = useDebouncedCallback(() => {
    setIsAllowedToUpdate(true);
  }, 100);

  /**
   * Disallow updates when scrolling
   */
  const handleMouseWheel = useCallback(() => {
    setIsAllowedToUpdate(false);
    allowUpdatesScroll();
    allowUpdatesClick.cancel();
  }, [allowUpdatesScroll, allowUpdatesClick]);

  useEffect(() => {
    window.addEventListener('mousewheel', handleMouseWheel);
    return () => {
      window.removeEventListener('mousewheel', handleMouseWheel);
    };
  }, [handleMouseWheel]);

  /**
   * Disallow updates when clicking and holding mouse (navigating chart)
   */
  const handleMouseDown = useCallback(() => {
    setIsAllowedToUpdate(false);
    allowUpdatesScroll.cancel();
  }, [allowUpdatesScroll]);

  useEffect(() => {
    window.addEventListener('mousedown', handleMouseDown);
    return () => {
      window.removeEventListener('mousedown', handleMouseDown);
    };
  });

  /**
   * Allow updates when releasing mouse button (no longer navigating chart)
   */
  const handleMouseUp = useCallback(() => {
    allowUpdatesClick();
  }, [allowUpdatesClick]);

  useEffect(() => {
    window.addEventListener('mouseup', handleMouseUp);
    return () => {
      window.removeEventListener('mouseup', handleMouseUp);
    };
  });

  const chartStyles = useMemo(() => {
    return { width: '100%', height: '100%' };
  }, []);

  const isLoadingChartData =
    workflowsRunning || timeseriesFetching || !isAllowedToUpdate;

  return (
    <ChartingContainer ref={containerRef}>
      {showAdjustButton && (
        <>
          {isLoadingChartData && <LoadingIcon />}
          <AdjustButton
            type="tertiary"
            icon="YAxis"
            onClick={onAdjustButtonClick}
            left={yAxisValues.width * 100 * seriesData.length}
            className="adjust-button"
            style={{ background: 'white' }}
          >
            {yAxisLocked ? 'Adjust Y axis' : 'Finish'}
          </AdjustButton>
        </>
      )}
      <PlotWrapper>
        <MemoizedPlot
          data={activeState.data as Plotly.Data[]}
          layout={activeState.layout as unknown as Plotly.Layout}
          config={config as unknown as Plotly.Config}
          onRelayout={activeState.handleRelayout}
          style={chartStyles}
          useResizeHandler
        />
      </PlotWrapper>
    </ChartingContainer>
  );
};

const MemoizedPlot = memo(Plot, (prev, next) => {
  const areEqual =
    prev.data === next.data &&
    prev.layout === next.layout &&
    prev.config === next.config &&
    prev.onRelayout === next.onRelayout &&
    prev.style === next.style;

  return areEqual;
});

export default PlotlyChartComponent;<|MERGE_RESOLUTION|>--- conflicted
+++ resolved
@@ -3,16 +3,12 @@
 import dayjs from 'dayjs';
 import isEqual from 'lodash/isEqual';
 import omit from 'lodash/omit';
-<<<<<<< HEAD
-import { DatapointsMultiQuery } from '@cognite/sdk';
-=======
 import {
   DatapointAggregate,
   DatapointAggregates,
   Datapoints,
   DatapointsMultiQuery,
 } from '@cognite/sdk';
->>>>>>> 4b8f64d5
 import { calculateGranularity } from 'utils/timeseries';
 import createPlotlyComponent from 'react-plotly.js/factory';
 import Plotly from 'plotly.js-basic-dist';
@@ -21,14 +17,11 @@
   getFunctionResponseWhenDone,
   transformSimpleCalcResult,
 } from 'utils/backendService';
-<<<<<<< HEAD
 import {
   CHART_POINTS_PER_SERIES,
   updateSourceAxisForChart,
+  updateTimeseries,
 } from 'utils/charts';
-=======
-import { updateSourceAxisForChart, updateTimeseries } from 'utils/charts';
->>>>>>> 4b8f64d5
 import { trackUsage } from 'utils/metrics';
 import { useDebouncedCallback, useDebounce } from 'use-debounce';
 import { useRecoilState } from 'recoil';
@@ -113,11 +106,7 @@
         ],
         pointsPerSeries
       ),
-<<<<<<< HEAD
       aggregates: ['average', 'min', 'max', 'count', 'sum'],
-=======
-      aggregates: ['average', 'count', 'min', 'max'],
->>>>>>> 4b8f64d5
       limit: pointsPerSeries,
     })) || [];
 
@@ -125,16 +114,6 @@
     data: tsRaw,
     isFetching: timeseriesFetching,
     isSuccess: tsSuccess,
-<<<<<<< HEAD
-  } = useQuery(['chart-data', 'timeseries', queries], () =>
-    Promise.all(
-      queries.map((q) =>
-        sdk.datapoints
-          .retrieve(q as DatapointsMultiQuery)
-          .then((result) => result[0])
-      )
-    )
-=======
   } = useQuery(
     ['chart-data', 'timeseries', queries],
     () =>
@@ -174,11 +153,10 @@
                   } as DatapointsMultiQuery)
                 : r;
             })
-            .then((r) => r[0]?.datapoints)
+            .then((r) => r[0])
         )
       ),
     { enabled: !!chart }
->>>>>>> 4b8f64d5
   );
 
   const callKeys = isPreview
