--- conflicted
+++ resolved
@@ -38,11 +38,8 @@
 import { type CogniteClient } from '@cognite/sdk';
 import { type BaseTool } from '../commands/BaseTool';
 import { ContextMenuController } from './ContextMenuController';
-<<<<<<< HEAD
 import { InstanceStylingController } from './InstanceStylingController';
-=======
 import { type Class } from '../domainObjectsHelpers/Class';
->>>>>>> 5d593923
 import { type CdfCaches } from './CdfCaches';
 
 const DIRECTIONAL_LIGHT_NAME = 'DirectionalLight';
