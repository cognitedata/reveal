/*!
 * Copyright 2021 Cognite AS
 */

import * as THREE from 'three';

<<<<<<< HEAD
import { SectorMetadata, SectorGeometry, SectorScene } from './sector/types';
import { SectorQuads } from './rendering/types';
import { CadRenderHints } from './rendering/CadRenderHints';
import { LevelOfDetail } from './sector/LevelOfDetail';
import { ConsumedSector } from './sector/types';
=======
import { SectorGeometry, SectorScene } from './sector/types';
import { InstancedMeshFile, SectorQuads } from './rendering/types';

import { NodeAppearanceProvider } from './NodeAppearance';

>>>>>>> 18e5b7ce
import { RootSectorNode } from './sector/RootSectorNode';
import { RenderMode } from './rendering/RenderMode';
import { CadLoadingHints } from './CadLoadingHints';
import { CadMaterialManager } from './CadMaterialManager';
import { CadModelMetadata } from './CadModelMetadata';
import { suggestCameraConfig } from './cameraconfig';
<<<<<<< HEAD
import { toThreeVector3, toThreeJsBox3 } from '../../utilities';
import { EventTrigger } from '../../utilities/events';
import { NodeAppearanceProvider } from './styling/NodeAppearanceProvider';
import { NodeAppearance } from '.';
import { NodeTransformProvider } from './styling/NodeTransformProvider';
=======
import { toThreeVector3, NumericRange } from '../../utilities';
import { EventTrigger } from '../../utilities/events';
import { InstancedMeshManager } from './InstancedMeshManager';
>>>>>>> 18e5b7ce

export type ParseCallbackDelegate = (parsed: { lod: string; data: SectorGeometry | SectorQuads }) => void;

export type LoadingHintsChangeListener = (loadingHint: CadLoadingHints) => void;

export interface SuggestedCameraConfig {
  position: THREE.Vector3;
  target: THREE.Vector3;
  near: number;
  far: number;
}

export class CadNode extends THREE.Object3D {
  private _loadingHints: CadLoadingHints;

  private readonly _rootSector: RootSectorNode;
  private readonly _cadModelMetadata: CadModelMetadata;
  private readonly _materialManager: CadMaterialManager;
  private readonly _sectorScene: SectorScene;
  private readonly _previousCameraMatrix = new THREE.Matrix4();

  private readonly _events = {
    loadingHintsChanged: new EventTrigger<LoadingHintsChangeListener>()
  };
  private readonly _instancedMeshManager: InstancedMeshManager;

  constructor(model: CadModelMetadata, materialManager: CadMaterialManager) {
    super();
    this.type = 'CadNode';
    this.name = 'Sector model';
    this._materialManager = materialManager;

    const instancedMeshGroup = new THREE.Group();
    instancedMeshGroup.name = 'InstancedMeshes';

    this._instancedMeshManager = new InstancedMeshManager(instancedMeshGroup, materialManager);

    const rootSector = new RootSectorNode(model);

    rootSector.add(instancedMeshGroup);

    this._cadModelMetadata = model;
    const { scene } = model;

    this._sectorScene = scene;
    // Ensure camera matrix is unequal on first frame
    this._previousCameraMatrix.elements[0] = Infinity;

    // Prepare renderables
    this._rootSector = rootSector;
    this.add(rootSector);

    // Apply default hints
    this._loadingHints = {};

    this.matrixAutoUpdate = false;
    this.updateMatrixWorld();
    this.setModelTransformation(model.modelMatrix);
  }

  get nodeTransformProvider(): NodeTransformProvider {
    return this._materialManager.getModelNodeTransformProvider(this._cadModelMetadata.blobUrl);
  }

  get nodeAppearanceProvider(): NodeAppearanceProvider {
    return this._materialManager.getModelNodeAppearanceProvider(this._cadModelMetadata.blobUrl);
  }

  get defaultNodeAppearance(): NodeAppearance {
    return this._materialManager.getModelDefaultNodeAppearance(this._cadModelMetadata.blobUrl);
  }

  set defaultNodeAppearance(appearance: NodeAppearance) {
    this._materialManager.setModelDefaultNodeAppearance(this._cadModelMetadata.blobUrl, appearance);
  }

  get clippingPlanes(): THREE.Plane[] {
    return this._materialManager.clippingPlanes;
  }

  set clippingPlanes(planes: THREE.Plane[]) {
    this._materialManager.clippingPlanes = planes;
  }

  get clipIntersection(): boolean {
    return this._materialManager.clipIntersection;
  }

  set clipIntersection(intersection: boolean) {
    this._materialManager.clipIntersection = intersection;
  }

  get cadModelMetadata() {
    return this._cadModelMetadata;
  }

  get sectorScene() {
    return this._sectorScene;
  }

  get rootSector() {
    return this._rootSector;
  }

  get materialManager() {
    return this._materialManager;
  }

  set renderMode(mode: RenderMode) {
    this._materialManager.setRenderMode(mode);
  }

  get renderMode() {
    return this._materialManager.getRenderMode();
  }

  set loadingHints(hints: Readonly<CadLoadingHints>) {
    this._loadingHints = hints;
    this._events.loadingHintsChanged.fire(hints);
  }

  get loadingHints(): Readonly<CadLoadingHints> {
    return this._loadingHints;
  }

  /**
   * Sets transformation matrix of the model. This overrides the current transformation.
   * @param matrix Transformation matrix.
   */
  setModelTransformation(matrix: THREE.Matrix4): void {
    this._rootSector.setModelTransformation(matrix);
    this._cadModelMetadata.modelMatrix.copy(matrix);
  }

  /**
   * Gets transformation matrix of the model
   * @param out Preallocated `THREE.Matrix4` (optional).
   */
  getModelTransformation(out?: THREE.Matrix4): THREE.Matrix4 {
    return this._rootSector.getModelTransformation(out);
  }

  public suggestCameraConfig(): SuggestedCameraConfig {
    const { position, target, near, far } = suggestCameraConfig(this._sectorScene.root);

    const modelMatrix = this.getModelTransformation();
    const threePos = toThreeVector3(new THREE.Vector3(), position);
    const threeTarget = toThreeVector3(new THREE.Vector3(), target);
    threePos.applyMatrix4(modelMatrix);
    threeTarget.applyMatrix4(modelMatrix);

    return {
      position: threePos,
      target: threeTarget,
      near,
      far
    };
  }

  public on(event: 'loadingHintsChanged', listener: LoadingHintsChangeListener): void {
    switch (event) {
      case 'loadingHintsChanged':
        this._events.loadingHintsChanged.subscribe(listener as LoadingHintsChangeListener);
        break;

      default:
        throw new Error(`Unsupported event '${event}'`);
    }
  }

  public off(event: 'loadingHintsChanged', listener: LoadingHintsChangeListener): void {
    switch (event) {
      case 'loadingHintsChanged':
        this._events.loadingHintsChanged.unsubscribe(listener as LoadingHintsChangeListener);
        break;

      default:
        throw new Error(`Unsupported event '${event}'`);
    }
  }

  public updateInstancedMeshes(instanceMeshFiles: InstancedMeshFile[], modelIdentifier: string, sectorId: number) {
    for (const instanceMeshFile of instanceMeshFiles) {
      this._instancedMeshManager.addInstanceMeshes(instanceMeshFile, modelIdentifier, sectorId);
    }
  }

  public discardInstancedMeshes(sectorId: number) {
    this._instancedMeshManager.removeSectorInstancedMeshes(sectorId);
  }
}<|MERGE_RESOLUTION|>--- conflicted
+++ resolved
@@ -4,36 +4,22 @@
 
 import * as THREE from 'three';
 
-<<<<<<< HEAD
-import { SectorMetadata, SectorGeometry, SectorScene } from './sector/types';
-import { SectorQuads } from './rendering/types';
-import { CadRenderHints } from './rendering/CadRenderHints';
-import { LevelOfDetail } from './sector/LevelOfDetail';
-import { ConsumedSector } from './sector/types';
-=======
 import { SectorGeometry, SectorScene } from './sector/types';
 import { InstancedMeshFile, SectorQuads } from './rendering/types';
 
-import { NodeAppearanceProvider } from './NodeAppearance';
-
->>>>>>> 18e5b7ce
 import { RootSectorNode } from './sector/RootSectorNode';
 import { RenderMode } from './rendering/RenderMode';
 import { CadLoadingHints } from './CadLoadingHints';
 import { CadMaterialManager } from './CadMaterialManager';
 import { CadModelMetadata } from './CadModelMetadata';
 import { suggestCameraConfig } from './cameraconfig';
-<<<<<<< HEAD
-import { toThreeVector3, toThreeJsBox3 } from '../../utilities';
+
+import { toThreeVector3 } from '../../utilities';
 import { EventTrigger } from '../../utilities/events';
+import { NodeTransformProvider } from './styling/NodeTransformProvider';
+import { InstancedMeshManager } from './InstancedMeshManager';
 import { NodeAppearanceProvider } from './styling/NodeAppearanceProvider';
-import { NodeAppearance } from '.';
-import { NodeTransformProvider } from './styling/NodeTransformProvider';
-=======
-import { toThreeVector3, NumericRange } from '../../utilities';
-import { EventTrigger } from '../../utilities/events';
-import { InstancedMeshManager } from './InstancedMeshManager';
->>>>>>> 18e5b7ce
+import { NodeAppearance } from './NodeAppearance';
 
 export type ParseCallbackDelegate = (parsed: { lod: string; data: SectorGeometry | SectorQuads }) => void;
 
