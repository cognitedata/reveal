/*!
 * Copyright 2019 Cognite AS
 */

import * as THREE from 'three';
import * as reveal from '@cognite/reveal';
import { CadNode } from '@cognite/reveal/threejs';
import CameraControls from 'camera-controls';
import dat from 'dat.gui';
import {
  createRendererDebugWidget,
  applyRenderingFilters,
  RenderMode,
  RenderOptions
} from './utils/renderer-debug-widget';

CameraControls.install({ THREE });

function initializeModel(
  sectorModel: reveal.CadModel,
  canvas: HTMLCanvasElement,
  gui: dat.GUI
): [THREE.WebGLRenderer, THREE.Scene, CadNode, RenderOptions] {
  const renderer = new THREE.WebGLRenderer({ canvas });
  renderer.setClearColor('#444');
  renderer.setSize(canvas.width, canvas.height);

  const scene = new THREE.Scene();
  const sectorModelNode = new CadNode(sectorModel);
  scene.add(sectorModelNode);

  const options = createRendererDebugWidget(renderer, scene, gui);

  return [renderer, scene, sectorModelNode, options];
}

async function main() {
  const modelUrl1 = new URL(location.href).searchParams.get('model1') || '/primitives';
  const modelUrl2 = new URL(location.href).searchParams.get('model2') || modelUrl1;

  // Page layout
  const gui1 = new dat.GUI({ autoPlace: false, width: 300 });
  const gui2 = new dat.GUI({ autoPlace: false, width: 300 });
  document.getElementById('gui1')!.appendChild(gui1.domElement);
  document.getElementById('gui2')!.appendChild(gui2.domElement);
  document.getElementById('header1')!.appendChild(document.createTextNode(modelUrl1));
  document.getElementById('header2')!.appendChild(document.createTextNode(modelUrl2));
  const leftCanvas = document.getElementById('leftCanvas')! as HTMLCanvasElement;
  const rightCanvas = document.getElementById('rightCanvas')! as HTMLCanvasElement;

  // Initialize models
  const model1 = await reveal.createLocalCadModel(modelUrl1);
  const model2 = await reveal.createLocalCadModel(modelUrl2);
  const [renderer1, scene1, modelNode1, options1] = initializeModel(model1, leftCanvas, gui1);
  const [renderer2, scene2, modelNode2, options2] = initializeModel(model2, rightCanvas, gui2);

  const { position, target, near, far } = modelNode1.suggestCameraConfig();
  const camera = new THREE.PerspectiveCamera(75, leftCanvas.width / leftCanvas.height, near, far);
  const controls = new CameraControls(camera, leftCanvas);
<<<<<<< HEAD
  const threePos = reveal.toThreeVector3(new THREE.Vector3(), position, modelNode1.modelTransformation);
  const threeTarget = reveal.toThreeVector3(new THREE.Vector3(), target, modelNode2.modelTransformation);
  controls.setLookAt(threePos.x, threePos.y, threePos.z, threeTarget.x, threeTarget.y, threeTarget.z);
=======
  controls.setLookAt(position.x, position.y, position.z, target.x, target.y, target.z);
>>>>>>> 2e38eb15
  controls.update(0.0);
  camera.updateMatrixWorld();

  const clock = new THREE.Clock();
  const render = async () => {
    requestAnimationFrame(render);

    const delta = clock.getDelta();
    const controlsNeedUpdate = controls.update(delta);
    const sectors1NeedUpdate = options1.loadingEnabled && (await modelNode1.update(camera));
    const sectors2NeedUpdate = options2.loadingEnabled && (await modelNode2.update(camera));

    if (
      options1.renderMode === RenderMode.AlwaysRender ||
      (options1.renderMode === RenderMode.WhenNecessary && (controlsNeedUpdate || sectors1NeedUpdate))
    ) {
      applyRenderingFilters(scene1, options1.renderFilter);
      renderer1.render(scene1, camera);
    }
    if (
      options2.renderMode === RenderMode.AlwaysRender ||
      (options2.renderMode === RenderMode.WhenNecessary && (controlsNeedUpdate || sectors2NeedUpdate))
    ) {
      applyRenderingFilters(scene2, options2.renderFilter);
      renderer2.render(scene2, camera);
    }
  };
  render();
}

main();<|MERGE_RESOLUTION|>--- conflicted
+++ resolved
@@ -57,13 +57,7 @@
   const { position, target, near, far } = modelNode1.suggestCameraConfig();
   const camera = new THREE.PerspectiveCamera(75, leftCanvas.width / leftCanvas.height, near, far);
   const controls = new CameraControls(camera, leftCanvas);
-<<<<<<< HEAD
-  const threePos = reveal.toThreeVector3(new THREE.Vector3(), position, modelNode1.modelTransformation);
-  const threeTarget = reveal.toThreeVector3(new THREE.Vector3(), target, modelNode2.modelTransformation);
-  controls.setLookAt(threePos.x, threePos.y, threePos.z, threeTarget.x, threeTarget.y, threeTarget.z);
-=======
   controls.setLookAt(position.x, position.y, position.z, target.x, target.y, target.z);
->>>>>>> 2e38eb15
   controls.update(0.0);
   camera.updateMatrixWorld();
 
