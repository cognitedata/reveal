--- conflicted
+++ resolved
@@ -198,23 +198,7 @@
 
     switch (type) {
       case 'cad': {
-<<<<<<< HEAD
-        const cadNode = await this._cadManager.addModel(modelIdentifier);
-        this._subscriptions.add(
-          this._cadManager
-            .getParsedData()
-            .pipe(
-              share(),
-              filter(x => x.blobUrl === cadNode.cadModelMetadata.blobUrl)
-            )
-            .subscribe(parseSector => {
-              this.notifySectorNodeIdToTreeIndexMapLoaded(parseSector.blobUrl, parseSector.data.nodeIdToTreeIndexMap);
-            })
-        );
-        return cadNode;
-=======
-        return this._cadManager.addModel(modelIdentifier, nodeAppearanceProvider);
->>>>>>> 18e5b7ce
+        return this._cadManager.addModel(modelIdentifier);
       }
 
       case 'pointcloud': {
