--- conflicted
+++ resolved
@@ -8,19 +8,10 @@
   Cognite3DViewerOptions,
   CogniteCadModel, CogniteModel, CognitePointCloudModel, DefaultCameraManager, THREE, TreeIndexNodeCollection
 } from '@cognite/reveal';
-<<<<<<< HEAD
-import { AxisViewTool, Corner, DebugCameraTool, ExplodedViewTool } from '@cognite/reveal/tools';
-import { CogniteClient } from '@cognite/sdk';
-import dat from 'dat.gui';
-import { useEffect, useRef } from 'react';
-import Stats from 'stats.js';
-import { CanvasWrapper } from '../components/styled';
-=======
 import { DebugCameraTool, ExplodedViewTool, Corner, AxisViewTool } from '@cognite/reveal/tools';
 import * as reveal from '@cognite/reveal';
 import { ClippingUI } from '../utils/ClippingUI';
 import { NodeStylingUI } from '../utils/NodeStylingUI';
->>>>>>> 678b98ed
 import { BulkHtmlOverlayUI } from '../utils/BulkHtmlOverlayUI';
 import { initialCadBudgetUi } from '../utils/CadBudgetUi';
 import { CameraUI } from '../utils/CameraUI';
