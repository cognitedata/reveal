/*!
 * Copyright 2023 Cognite AS
 */

import {
  type NodeAppearance,
  type AddModelOptions,
  type Image360AnnotationAppearance,
  type DataSourceType,
  type ClassicDataSourceType,
  type CogniteCadModel,
  type CognitePointCloudModel,
  type Image360Collection
} from '@cognite/reveal';

import { type Matrix4 } from 'three';
import { type DmsUniqueIdentifier, type Source } from '../../data-providers/FdmSDK';
import { type CogniteInternalId, type Node3D } from '@cognite/sdk';
import { type TreeIndexStylingGroup } from '../CadModelContainer/types';
import {
  type PointCloudAnnotationModel,
  type PointCloudVolumeWithAsset
} from '../CacheProvider/types';
import { type PointCloudVolumeStylingGroup } from '../PointCloudContainer';

export type AddImage360CollectionOptions =
  | AddImage360CollectionEventsOptions
  | AddImage360CollectionDatamodelsOptions
  | AddImage360CollectionCdmOptions;

export type CommonImage360CollectionAddOptions = {
  transform?: Matrix4;
  iconCullingOptions?: { radius?: number; iconCountLimit?: number };
};

export type AddImage360CollectionEventsOptions = {
  source: 'events';
  siteId: string;
} & CommonImage360CollectionAddOptions;

export type AddImage360CollectionDatamodelsOptions = {
  source: 'cdm' | 'dm';
  externalId: string;
  space: string;
} & CommonImage360CollectionAddOptions;

export type AddImage360CollectionCdmOptions = {
  source: 'cdm';
  externalId: string;
  space: string;
} & CommonImage360CollectionAddOptions;
export type FdmPropertyType<NodeType> = Record<string, Record<string, NodeType>>;

export type TaggedAddImage360CollectionOptions = {
  type: 'image360';
  addOptions: AddImage360CollectionOptions;
};
export type TaggedAddCadResourceOptions = {
  type: 'cad';
  addOptions: AddCadResourceOptions;
};

export type TaggedAddPointCloudResourceOptions = {
  type: 'pointcloud';
  addOptions: AddPointCloudResourceOptions;
};

export type TaggedAddResourceOptions =
  | TaggedAddCadResourceOptions
  | TaggedAddPointCloudResourceOptions
  | TaggedAddImage360CollectionOptions;

export type AddResourceOptions =
  | AddCadResourceOptions
  | AddPointCloudResourceOptions
  | AddImage360CollectionOptions;

export type AddPointCloudResourceOptions = AddModelOptions<DataSourceType> & {
  transform?: Matrix4;
  styling?: { default?: NodeAppearance; mapped?: NodeAppearance };
};

export type AddCadResourceOptions = AddModelOptions<ClassicDataSourceType> & {
  transform?: Matrix4;
  styling?: {
    default?: NodeAppearance;
    mapped?: NodeAppearance;
    nodeGroups?: TreeIndexStylingGroup[];
  };
};

export type TypedReveal3DModel = CadModelOptions | PointCloudModelOptions;

export type CadModelOptions = { type: 'cad' } & AddCadResourceOptions;

export type PointCloudModelOptions = { type: 'pointcloud' } & AddPointCloudResourceOptions;

export type NodeDataResult = {
  fdmNode: DmsUniqueIdentifier;
  view: Source;
  cadNode: Node3D;
};

export type FdmAssetStylingGroup = {
  fdmAssetExternalIds: DmsUniqueIdentifier[];
  style: {
    cad?: NodeAppearance;
    pointcloud?: NodeAppearance;
  };
};

export type HybridFdmAssetStylingGroup = {
  hybridFdmAssetExternalIds: DmsUniqueIdentifier[];
  style: {
    cad?: NodeAppearance;
    pointcloud?: NodeAppearance;
  };
};

export type AssetStylingGroup = {
  assetIds: CogniteInternalId[];
  style: {
    cad?: NodeAppearance;
    pointcloud?: NodeAppearance;
  };
};

export type Image360AssetStylingGroup = {
  assetIds: CogniteInternalId[];
  style: { image360?: Image360AnnotationAppearance };
};

export type Image360DMAssetStylingGroup = {
  assetRefs: DmsUniqueIdentifier[];
  style: { image360?: Image360AnnotationAppearance };
};

export type InstanceStylingGroup =
  | FdmAssetStylingGroup
  | AssetStylingGroup
  | Image360AssetStylingGroup
<<<<<<< HEAD
  | HybridFdmAssetStylingGroup;
=======
  | Image360DMAssetStylingGroup;
>>>>>>> c5ac0af7

export type DefaultResourceStyling = {
  cad?: { default?: NodeAppearance; mapped?: NodeAppearance };
  pointcloud?: { default: NodeAppearance; mapped?: NodeAppearance };
  image360?: { default: Image360AnnotationAppearance; mapped: Image360AnnotationAppearance };
};

export type Reveal3DResourcesProps = {
  resources: AddResourceOptions[];
} & CommonResourceContainerProps;

export type CommonImage360Settings = {
  iconCullingOptions: { radius?: number; iconCountLimit?: number };
};

export type CommonResourceContainerProps = {
  defaultResourceStyling?: DefaultResourceStyling;
  instanceStyling?: InstanceStylingGroup[];
  image360Settings?: CommonImage360Settings;
  onResourcesAdded?: () => void;
  onResourceLoadError?: (failedResource: AddResourceOptions, error: any) => void;
  onResourceIsLoaded?: (
    model:
      | CogniteCadModel
      | CognitePointCloudModel<DataSourceType>
      | Image360Collection<DataSourceType>
  ) => void;
};

export type StyledPointCloudModel = {
  model: PointCloudModelOptions;
  styleGroups: PointCloudVolumeStylingGroup[];
};

export type AnnotationModelDataResult = {
  model: PointCloudModelOptions;
  annotationModel: PointCloudAnnotationModel[];
};

export type DMVolumeModelDataResult = {
  model: PointCloudModelOptions;
  pointCloudDMVolumeWithAsset: PointCloudVolumeWithAsset[];
};<|MERGE_RESOLUTION|>--- conflicted
+++ resolved
@@ -138,12 +138,9 @@
 export type InstanceStylingGroup =
   | FdmAssetStylingGroup
   | AssetStylingGroup
+  | HybridFdmAssetStylingGroup
   | Image360AssetStylingGroup
-<<<<<<< HEAD
-  | HybridFdmAssetStylingGroup;
-=======
   | Image360DMAssetStylingGroup;
->>>>>>> c5ac0af7
 
 export type DefaultResourceStyling = {
   cad?: { default?: NodeAppearance; mapped?: NodeAppearance };
