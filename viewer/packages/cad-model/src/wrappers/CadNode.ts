--- conflicted
+++ resolved
@@ -31,16 +31,10 @@
 import { DrawCallBatchingManager } from '../batching/DrawCallBatchingManager';
 import { MultiBufferBatchingManager } from '../batching/MultiBufferBatchingManager';
 import { TreeIndexToSectorsMap } from '../utilities/TreeIndexToSectorsMap';
-<<<<<<< HEAD
 import { AutoDisposeGroup } from '@reveal/utilities';
 import { ParsedMeshGeometry } from '@reveal/cad-parsers';
 import { CadMeshManager } from './CadMeshManager';
 import { ModelIdentifier } from '@reveal/data-providers';
-=======
-import { AutoDisposeGroup, incrementOrInsertIndex } from '@reveal/utilities';
-import { RevealGeometryCollectionType } from '@reveal/sector-parser';
-import { ParsedMeshGeometry } from '@reveal/cad-parsers';
->>>>>>> b9bb5eee
 
 export class CadNode extends Object3D<Object3DEventMap & { update: undefined }> {
   private readonly _cadModelMetadata: CadModelMetadata;
@@ -65,13 +59,8 @@
 
   private _needsRedraw: boolean = false;
 
-<<<<<<< HEAD
   // Manages mesh for sectors
   private readonly _meshManager: CadMeshManager;
-=======
-  // Track mesh groups by sector ID for proper cleanup when sectors are unloaded
-  private readonly _sectorMeshGroups: Map<number, AutoDisposeGroup> = new Map();
->>>>>>> b9bb5eee
 
   public readonly treeIndexToSectorsMap;
 
@@ -250,7 +239,6 @@
   }
 
   public removeSectorMeshGroup(sectorId: number): void {
-<<<<<<< HEAD
     this._meshManager.removeSectorMeshGroup(sectorId);
   }
 
@@ -261,38 +249,12 @@
    */
   public removeSectorMeshGroupWithDereferencing(sectorId: number): void {
     this._meshManager.removeSectorMeshGroupAndDereference(sectorId, this._sectorRepository, this._modelIdentifier);
-=======
-    const meshGroup = this._sectorMeshGroups.get(sectorId);
-    if (meshGroup) {
-      // Remove from parent if it's still attached
-      if (meshGroup.parent) {
-        meshGroup.parent.remove(meshGroup);
-      }
-
-      // Manually dispose all resources in the group (geometries, materials, textures)
-      for (const child of meshGroup.children) {
-        if (child instanceof THREE.Mesh && child.geometry !== undefined) {
-          child.geometry.dispose();
-        }
-      }
-
-      // Dispose textures
-      meshGroup.textures.forEach(texture => texture.dispose());
-
-      // Clear the group
-      meshGroup.clear();
-
-      // Remove from our tracking map
-      this._sectorMeshGroups.delete(sectorId);
-    }
->>>>>>> b9bb5eee
   }
 
   public createMeshesFromParsedGeometries(
     parsedMeshGeometries: ParsedMeshGeometry[],
     sectorId: number
   ): AutoDisposeGroup {
-<<<<<<< HEAD
     const managedSectorIds = this._meshManager.getManagedSectorIds();
 
     // Check if we already have meshes for this sector - if so, we need to dereference the old sector first
@@ -301,85 +263,6 @@
       this._meshManager.removeSectorMeshGroupAndDereference(sectorId, this._sectorRepository, this._modelIdentifier);
     }
     return this._meshManager.createMeshesFromParsedGeometries(parsedMeshGeometries, sectorId);
-=======
-    // Remove any existing mesh group for this sector first
-    this.removeSectorMeshGroup(sectorId);
-
-    const group = new AutoDisposeGroup();
-    const materials = this._materialManager.getModelMaterials(this._cadModelMetadata.modelIdentifier.revealInternalId);
-
-    parsedMeshGeometries.forEach(geometryData => {
-      if (geometryData.type === RevealGeometryCollectionType.TriangleMesh) {
-        // Create basic triangle mesh
-        this.createMeshFromGeometry(
-          group,
-          geometryData.geometryBuffer,
-          materials.triangleMesh,
-          geometryData.wholeSectorBoundingBox
-        );
-      } else if (geometryData.type === RevealGeometryCollectionType.TexturedTriangleMesh && geometryData.texture) {
-        // Create textured triangle mesh with model-specific material
-        const texturedMaterial = this._materialManager.addTexturedMeshMaterial(
-          this._cadModelMetadata.modelIdentifier.revealInternalId,
-          sectorId,
-          geometryData.texture
-        );
-
-        this.createMeshFromGeometry(
-          group,
-          geometryData.geometryBuffer,
-          texturedMaterial,
-          geometryData.wholeSectorBoundingBox
-        );
-
-        // Add texture to group for proper disposal
-        group.addTexture(geometryData.texture);
-      }
-    });
-
-    // Track this mesh group by sector ID for cleanup when sector is unloaded
-    this._sectorMeshGroups.set(sectorId, group);
-
-    return group;
-  }
-
-  private createMeshFromGeometry(
-    group: AutoDisposeGroup,
-    geometry: BufferGeometry,
-    material: RawShaderMaterial,
-    geometryBoundingBox: Box3
-  ): void {
-    // Assigns an approximate bounding-sphere to the geometry to avoid recalculating this on first render
-    geometry.boundingSphere = geometryBoundingBox.getBoundingSphere(new Sphere());
-
-    const mesh = new Mesh(geometry, material);
-    group.add(mesh);
-    mesh.frustumCulled = false; // Note: Frustum culling does not play well with node-transforms
-
-    mesh.userData.treeIndices = this.createTreeIndexSet(geometry);
-
-    if (material.uniforms.inverseModelMatrix === undefined) return;
-
-    mesh.onBeforeRender = () => {
-      const inverseModelMatrix: Matrix4 = material.uniforms.inverseModelMatrix.value;
-      inverseModelMatrix.copy(mesh.matrixWorld).invert();
-    };
-  }
-
-  private createTreeIndexSet(geometry: BufferGeometry): Map<number, number> {
-    const treeIndexAttribute = geometry.attributes['treeIndex'];
-    if (!treeIndexAttribute) {
-      return new Map();
-    }
-
-    const treeIndexSet = new Map<number, number>();
-
-    for (let i = 0; i < treeIndexAttribute.count; i++) {
-      incrementOrInsertIndex(treeIndexSet, (treeIndexAttribute as BufferAttribute).getX(i));
-    }
-
-    return treeIndexSet;
->>>>>>> b9bb5eee
   }
 
   public setCacheSize(sectorCount: number): void {
@@ -391,30 +274,6 @@
     this.materialManager.off('materialsChanged', this._setModelRenderLayers);
     this._materialManager.removeModelMaterials(this._cadModelMetadata.modelIdentifier.revealInternalId);
 
-<<<<<<< HEAD
-=======
-    // Dispose all tracked mesh groups and their resources
-    this._sectorMeshGroups.forEach(meshGroup => {
-      if (meshGroup.parent) {
-        meshGroup.parent.remove(meshGroup);
-      }
-
-      // Manually dispose all resources
-      for (const child of meshGroup.children) {
-        if (child instanceof THREE.Mesh && child.geometry !== undefined) {
-          child.geometry.dispose();
-        }
-      }
-
-      // Dispose textures
-      meshGroup.textures.forEach(texture => texture.dispose());
-
-      // Clear the group
-      meshGroup.clear();
-    });
-    this._sectorMeshGroups.clear();
-
->>>>>>> b9bb5eee
     this._geometryBatchingManager?.dispose();
 
     // Remove all mesh groups from the scene and dereference sectors in cache
