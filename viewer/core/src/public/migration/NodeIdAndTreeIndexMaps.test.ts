--- conflicted
+++ resolved
@@ -5,13 +5,8 @@
 import { CogniteInternalId } from '@cognite/sdk';
 import { NodeIdAndTreeIndexMaps } from './NodeIdAndTreeIndexMaps';
 
-<<<<<<< HEAD
 import { sleep } from '../../../../test-utilities';
-import { CogniteClientNodeIdAndTreeIndexMapper } from '../../utilities/networking/CogniteClientNodeIdAndTreeIndexMapper';
-=======
-import { sleep } from '../../__testutilities__/wait';
 import { NodesApiClient } from '@reveal/nodes-api';
->>>>>>> 47fc5740
 
 import { Mock, It } from 'moq.ts';
 
