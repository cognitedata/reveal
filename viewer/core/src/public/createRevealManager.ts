--- conflicted
+++ resolved
@@ -2,15 +2,9 @@
  * Copyright 2021 Cognite AS
  */
 import * as THREE from 'three';
-<<<<<<< HEAD
-import { ModelDataClient } from '@reveal/cad-parsers';
 
-import { LocalModelIdentifier, CdfModelIdentifier } from '../utilities/networking/types';
-import { CdfModelDataClient } from '../utilities/networking/CdfModelDataClient';
-import { CogniteClient } from '@cognite/sdk';
-=======
+import { getSdkApplicationId } from '../utilities/networking/CdfModelDataClient';
 
->>>>>>> 7a9e7afa
 import { createCadManager } from '../datamodels/cad/createCadManager';
 import { createPointCloudManager } from '../datamodels/pointcloud/createPointCloudManager';
 import { RevealManager } from './RevealManager';
@@ -120,14 +114,4 @@
   );
   const pointCloudManager = createPointCloudManager(modelMetadataProvider, modelDataProvider);
   return new RevealManager(cadManager, renderManager, pointCloudManager);
-}
-
-/**
- * Determines the `appId` of the `CogniteClient` provided.
- * @param sdk Instance of `CogniteClient`.
- * @returns Application ID or 'unknown' if not found.
- */
-function getSdkApplicationId(sdk: CogniteClient): string {
-  const headers = sdk.getDefaultRequestHeaders();
-  return headers['x-cdp-app'] || 'unknown';
 }