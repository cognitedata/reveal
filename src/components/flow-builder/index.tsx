<<<<<<< HEAD
import { useCallback, useMemo, useRef } from 'react';
=======
import { useCallback, useEffect, useRef, useState } from 'react';
>>>>>>> 3e4080aa

import ReactFlow, {
  Background,
  MarkerType,
  OnConnect,
  ReactFlowInstance,
  OnEdgesChange,
  Controls,
<<<<<<< HEAD
  BackgroundVariant,
  NodeChange,
  Edge,
=======
  SelectionMode,
>>>>>>> 3e4080aa
} from 'reactflow';
import { useState } from 'react';

import styled from 'styled-components';

import {
  CANVAS_DRAG_AND_DROP_DATA_TRANSFER_IDENTIFIER,
  Z_INDEXES,
} from 'common';
import { CustomNode } from 'components/custom-node';
import { Colors } from '@cognite/cogs.js';
import { WORKFLOW_COMPONENT_TYPES } from 'utils/workflow';

import * as AM from '@automerge/automerge';
import { useWorkflowBuilderContext } from 'contexts/WorkflowContext';
import { AFlow } from 'types';
import { ChangeFn } from '@automerge/automerge';
import { v4 } from 'uuid';
import ContextMenu, {
  WorkflowContextMenu,
} from 'components/context-menu/ContextMenu';
import { GroupNode } from 'components/group-node/GroupNode';

<<<<<<< HEAD
type Props = {};
export const FlowBuilder = ({}: Props): JSX.Element => {
  const { flow: flowState, setFlow, flowRef } = useWorkflowBuilderContext();
=======
type Props = {
  initialEdges: Edge<any>[];
  initialNodes: Node<any>[];
  onChange: (f: { nodes: Node<any>[]; edges: Edge<any>[] }) => void;
};

const NODE_TYPES = {
  customNode: CustomNode,
  groupNode: GroupNode,
};

export const WorkflowBuilder = ({
  initialEdges,
  initialNodes,
  onChange,
}: Props): JSX.Element => {
>>>>>>> 3e4080aa
  const reactFlowContainer = useRef<HTMLDivElement>(null);

  const [contextMenu, setContextMenu] = useState<
    WorkflowContextMenu | undefined
  >(undefined);

  const [reactFlowInstance, setReactFlowInstance] =
    useState<ReactFlowInstance>();

  const onEdgesChange: OnEdgesChange = () => {};

  const onNodesChange = (changes: NodeChange[]) => {
    if (!flowRef.current) {
      return;
    }

    const fn: ChangeFn<AFlow> = (f) => {
      changes.forEach((change) => {
        switch (change.type) {
          case 'position': {
            if (change.position) {
              const i = f.canvas.nodes.findIndex((n) => n.id === change.id);
              f.canvas.nodes[i].position.x = change.position.x;
              f.canvas.nodes[i].position.y = change.position.y;
            }
            break;
          }

          default: {
            break;
          }
        }
      });
    };
    setFlow(AM.change(flowRef.current, fn));
  };

  const onConnect: OnConnect = useCallback(
    (connection) => {
      if (!!connection.source && !!connection.target) {
        setFlow(
          AM.change(flowRef.current, (f) => {
            const newEdge: Edge<any> = {
              ...connection,
              source: connection.source!,
              target: connection.target!,
              type: 'default',
              animated: true,
              markerEnd: {
                type: MarkerType.ArrowClosed,
                height: 16,
                width: 16,
              },
              style: {
                strokeWidth: 1,
              },
              id: v4(),
            };
            // TODO: figure out this type issue
            // @ts-ignore
            f.canvas.edges.push(newEdge);
          })
        );
      }
    },
    [flowRef, setFlow]
  );

  const onDragOver: React.DragEventHandler = useCallback((event) => {
    event.preventDefault();
    event.dataTransfer.dropEffect = 'move';
  }, []);

  const onDrop: React.DragEventHandler = useCallback(
    (event) => {
      event.preventDefault();

      if (flowRef.current && reactFlowContainer.current && reactFlowInstance) {
        const reactFlowBounds =
          reactFlowContainer.current.getBoundingClientRect();
        const type = event.dataTransfer.getData(
          CANVAS_DRAG_AND_DROP_DATA_TRANSFER_IDENTIFIER
        );

        if (
          typeof type === 'undefined' ||
          !type ||
          !WORKFLOW_COMPONENT_TYPES.some((testType) => testType === type)
        ) {
          return;
        }

        setFlow(
          AM.change(flowRef.current, (f) => {
            const position = reactFlowInstance.project({
              x: event.clientX - reactFlowBounds.left,
              y: event.clientY - reactFlowBounds.top,
            });

            const newNode = {
              id: `${new Date().getTime()}`,
              type: 'customNode',
              position,
              data: { label: `${type} node`, type },
            };
            f.canvas.nodes.push(newNode);
          })
        );
      }
    },
    [reactFlowInstance, setFlow, flowRef]
  );

  if (!flowState) {
    return <></>;
  }

  return (
    <Container
      ref={reactFlowContainer}
      onContextMenu={(e) => {
        e.preventDefault();
      }}
    >
      <ReactFlow
        panOnDrag={false}
        selectionOnDrag
        panOnScroll
<<<<<<< HEAD
        edges={flowState.canvas.edges}
        nodes={flowState.canvas.nodes}
        nodeTypes={nodeTypes}
=======
        deleteKeyCode={['Backspace', 'Delete']}
        edges={edges}
        multiSelectionKeyCode={null}
        selectionMode={SelectionMode.Partial}
        nodes={nodes}
        nodeTypes={NODE_TYPES}
>>>>>>> 3e4080aa
        onConnect={onConnect}
        onDragOver={onDragOver}
        onDrop={onDrop}
        onEdgesChange={onEdgesChange}
        onInit={setReactFlowInstance}
        onNodesChange={onNodesChange}
        onEdgeContextMenu={(e, edge) => {
          setContextMenu({
            position: { x: e.clientX, y: e.clientY },
            items: [edge],
            type: 'edge',
          });
        }}
        onNodeContextMenu={(e, node) => {
          setContextMenu({
            position: { x: e.clientX, y: e.clientY },
            items: [node],
            type: 'node',
          });
        }}
        onSelectionContextMenu={(e, nodes) => {
          setContextMenu({
            position: { x: e.clientX, y: e.clientY },
            items: nodes,
            type: 'node',
          });
        }}
      >
        <Controls />
        <Background variant={BackgroundVariant.Dots} gap={12} size={1} />
      </ReactFlow>
      <ContextMenu
        containerRef={reactFlowContainer}
        contextMenu={contextMenu}
        onClose={() => setContextMenu(undefined)}
        setNodes={setNodes}
      />
    </Container>
  );
};

const Container = styled.div`
  background-color: ${Colors['surface--strong']};
  height: 100%;
  position: relative;
  width: 100%;

  .react-flow__nodes {
    z-index: ${Z_INDEXES.REACT_FLOW_CANVAS_NODES};
  }
`;<|MERGE_RESOLUTION|>--- conflicted
+++ resolved
@@ -1,8 +1,4 @@
-<<<<<<< HEAD
-import { useCallback, useMemo, useRef } from 'react';
-=======
-import { useCallback, useEffect, useRef, useState } from 'react';
->>>>>>> 3e4080aa
+import { useCallback, useRef, useState } from 'react';
 
 import ReactFlow, {
   Background,
@@ -11,15 +7,11 @@
   ReactFlowInstance,
   OnEdgesChange,
   Controls,
-<<<<<<< HEAD
   BackgroundVariant,
   NodeChange,
   Edge,
-=======
   SelectionMode,
->>>>>>> 3e4080aa
 } from 'reactflow';
-import { useState } from 'react';
 
 import styled from 'styled-components';
 
@@ -41,28 +33,15 @@
 } from 'components/context-menu/ContextMenu';
 import { GroupNode } from 'components/group-node/GroupNode';
 
-<<<<<<< HEAD
-type Props = {};
-export const FlowBuilder = ({}: Props): JSX.Element => {
-  const { flow: flowState, setFlow, flowRef } = useWorkflowBuilderContext();
-=======
-type Props = {
-  initialEdges: Edge<any>[];
-  initialNodes: Node<any>[];
-  onChange: (f: { nodes: Node<any>[]; edges: Edge<any>[] }) => void;
-};
-
 const NODE_TYPES = {
   customNode: CustomNode,
   groupNode: GroupNode,
 };
 
-export const WorkflowBuilder = ({
-  initialEdges,
-  initialNodes,
-  onChange,
-}: Props): JSX.Element => {
->>>>>>> 3e4080aa
+type Props = {};
+export const FlowBuilder = ({}: Props): JSX.Element => {
+  const { flow: flowState, setFlow, flowRef } = useWorkflowBuilderContext();
+
   const reactFlowContainer = useRef<HTMLDivElement>(null);
 
   const [contextMenu, setContextMenu] = useState<
@@ -191,18 +170,12 @@
         panOnDrag={false}
         selectionOnDrag
         panOnScroll
-<<<<<<< HEAD
+        deleteKeyCode={['Backspace', 'Delete']}
         edges={flowState.canvas.edges}
         nodes={flowState.canvas.nodes}
-        nodeTypes={nodeTypes}
-=======
-        deleteKeyCode={['Backspace', 'Delete']}
-        edges={edges}
         multiSelectionKeyCode={null}
         selectionMode={SelectionMode.Partial}
-        nodes={nodes}
         nodeTypes={NODE_TYPES}
->>>>>>> 3e4080aa
         onConnect={onConnect}
         onDragOver={onDragOver}
         onDrop={onDrop}
@@ -238,7 +211,9 @@
         containerRef={reactFlowContainer}
         contextMenu={contextMenu}
         onClose={() => setContextMenu(undefined)}
-        setNodes={setNodes}
+        setNodes={() => {
+          throw new Error('Function not implemented.');
+        }}
       />
     </Container>
   );
