/*!
 * Copyright 2021 Cognite AS
 */

import * as THREE from 'three';
import React from 'react';
import { TestEnvCad, TestViewer } from '../TestViewer';
<<<<<<< HEAD
import { defaultRenderOptions } from '@cognite/reveal';
=======
import { defaultRenderOptions } from '@cognite/reveal/internals';
>>>>>>> 7a9e7afa
import { registerVisualTest } from '../../../visual_tests';

function SsaoTestPage() {
  return (
    <TestViewer
      modifyTestEnv={({revealManager }: TestEnvCad) => {

        revealManager.renderOptions = defaultRenderOptions;

        return {
          cameraConfig: {
            position: new THREE.Vector3(0, -1, 2),
          },
        };
      }}
    />
  );
}

registerVisualTest('cad', 'ssao', 'SSAO', <SsaoTestPage />)<|MERGE_RESOLUTION|>--- conflicted
+++ resolved
@@ -5,11 +5,7 @@
 import * as THREE from 'three';
 import React from 'react';
 import { TestEnvCad, TestViewer } from '../TestViewer';
-<<<<<<< HEAD
-import { defaultRenderOptions } from '@cognite/reveal';
-=======
 import { defaultRenderOptions } from '@cognite/reveal/internals';
->>>>>>> 7a9e7afa
 import { registerVisualTest } from '../../../visual_tests';
 
 function SsaoTestPage() {
