--- conflicted
+++ resolved
@@ -130,10 +130,7 @@
 
     this.dispose = () => {
       domElement.removeEventListener('pointerdown', this.onPointerDown);
-<<<<<<< HEAD
-=======
       domElement.removeEventListener('wheel', this.onMouseWheel);
->>>>>>> 7b8d912a
       domElement.removeEventListener('touchstart', this.onTouchStart);
       domElement.removeEventListener('wheel', this.onMouseWheel);
       domElement.removeEventListener('contextmenu', this.onContextMenu);
