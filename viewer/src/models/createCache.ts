--- conflicted
+++ resolved
@@ -26,9 +26,10 @@
     results.clear();
   };
 
-<<<<<<< HEAD
-=======
-  return [fetchCached, parseCached];
+  return {
+    request: requestCached,
+    clearCache
+  };
 }
 
 type RequestDelegate<T_ID, T> = (id: T_ID) => Promise<T>;
@@ -55,7 +56,6 @@
     results.clear();
   };
 
->>>>>>> 3b44924d
   return {
     request: requestCached,
     clearCache
