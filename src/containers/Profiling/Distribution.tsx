import React, { useMemo } from 'react';

import { Body, Colors } from '@cognite/cogs.js';
import { AxisBottom } from '@visx/axis';
import { GridRows } from '@visx/grid';
import { Group } from '@visx/group';
import ParentSize from '@visx/responsive/lib/components/ParentSize';
<<<<<<< HEAD
import { scaleBand, scaleLinear } from '@visx/scale';
import { Bar, BarStack } from '@visx/shape';
import { useTooltip, useTooltipInPortal, defaultStyles } from '@visx/tooltip';
import styled from 'styled-components';
=======

import { Count } from 'hooks/profiling-service';
import { Colors } from '@cognite/cogs.js';
>>>>>>> 81411498

const BOTTOM_AXIS_HEIGHT = 24;
const NUMBER_OF_TICKS = 4;

type Props = {
  distribution: Count[];
  isBottomAxisDisplayed?: boolean;
  isGridDisplayed?: boolean;
  isTooltipDisplayed?: boolean;
  rangeEnd?: number;
};
export default function Distribution({
  distribution,
  isBottomAxisDisplayed,
  isGridDisplayed,
  isTooltipDisplayed,
  rangeEnd,
}: Props) {
  return (
    <ParentSize>
      {({ width, height }) => (
        <Graph
          distribution={distribution}
          isBottomAxisDisplayed={isBottomAxisDisplayed}
          isGridDisplayed={isGridDisplayed}
          width={width}
          height={height}
          rangeEnd={rangeEnd}
          isTooltipDisplayed={isTooltipDisplayed}
        />
      )}
    </ParentSize>
  );
}

type GraphProps = {
  width: number;
  height: number;
  distribution: Count[];
  fill?: string;
  isBottomAxisDisplayed?: boolean;
  isGridDisplayed?: boolean;
  isTooltipDisplayed?: boolean;
  rangeEnd?: number;
};
export function Graph({
  distribution,
  width,
  height,
  fill = 'rgba(41, 114, 225, 1)',
  isBottomAxisDisplayed,
  isGridDisplayed,
  isTooltipDisplayed,
  rangeEnd,
}: GraphProps) {
  const horizontalMargin = 0;
  const verticalMargin = 0;
  const xMax = width - horizontalMargin;
  const yMax =
    height - verticalMargin - (isBottomAxisDisplayed ? BOTTOM_AXIS_HEIGHT : 0);

  const {
    showTooltip,
    hideTooltip,
    tooltipOpen,
    tooltipData,
    tooltipLeft,
    tooltipTop,
  } = useTooltip<{
    data: Count;
    index: number;
  }>();

  const { containerRef, TooltipInPortal } = useTooltipInPortal({
    scroll: true,
  });

  const tooltipIntervalEndValue = useMemo(() => {
    if (tooltipData?.index !== undefined) {
      if (tooltipData.index === distribution.length - 1) {
        return `${rangeEnd ?? ''}`;
      }
      return distribution[tooltipData.index + 1]?.value;
    }
    return '';
  }, [distribution, rangeEnd, tooltipData?.index]);

  const maxCount = useMemo(() => {
    return distribution.reduce((acc, cur) => {
      if (cur.count > acc) {
        return cur.count;
      }
      return acc;
    }, 0);
  }, [distribution]);

  const categories = useMemo(
    () =>
      scaleBand<string>({
        domain: distribution.map(({ value }) => value),
        padding: 0.4,
        range: [0, width],
        round: true,
      }),
    [distribution, width]
  );

  const counts = useMemo(
    () =>
      scaleLinear<number>({
        domain: [0, Math.max(...distribution.map(({ count }) => count))],
        range: [yMax, 0],
        round: true,
      }),
    [distribution, yMax]
  );

  const gridTickValues = useMemo(() => {
    let min = 0;
    let max = 0;
    distribution.forEach(({ count }) => {
      if (count < min) {
        min = count;
      } else if (count > max) {
        max = count;
      }
    });
    const interval = (max - min) / (NUMBER_OF_TICKS - 1);

    return [min, min + interval, max - interval, max];
  }, [distribution]);

  const handleMouseLeave = (): void => {
    hideTooltip();
  };

  const handleMouseMove = (data: Count, index: number, left: number): void => {
    showTooltip({
      tooltipData: {
        data: data,
        index,
      },
      tooltipTop: 0,
      tooltipLeft: left,
    });
  };

  return (
    <div style={{ position: 'relative' }}>
      <svg ref={containerRef} width={width} height={height}>
        <Group top={verticalMargin / 2}>
          {isGridDisplayed && (
            <GridRows
              scale={counts}
              width={xMax}
              height={yMax}
              numTicks={5}
              stroke={Colors['border-default'].hex()}
              strokeDasharray="6,6"
              strokeWidth={1}
              tickValues={gridTickValues}
            />
          )}
          {isTooltipDisplayed && rangeEnd !== undefined && (
            <BarStack
              data={distribution.map((value) => ({
                ...value,
                count: maxCount,
              }))}
              keys={['count']}
              x={(d) => d.value}
              xScale={categories}
              yScale={counts}
              color={() => ''}
            >
              {(barStacks) =>
                barStacks.map((barStack) =>
                  barStack.bars.map(
                    ({ bar, x, y, width, height }, barIndex) => {
                      return (
                        <Bar
                          key={`bar-${bar.data.value}`}
                          x={x}
                          y={y}
                          width={width}
                          height={height}
                          fill={
                            tooltipData?.index === barIndex
                              ? Colors['bg-control--secondary']
                              : 'transparent'
                          }
                          onMouseLeave={handleMouseLeave}
                          onMouseMove={() => {
                            handleMouseMove(bar.data, barIndex, x + width / 2);
                          }}
                        />
                      );
                    }
                  )
                )
              }
            </BarStack>
          )}
          <BarStack
            data={distribution}
            keys={['count']}
            x={(d) => d.value}
            xScale={categories}
            yScale={counts}
            color={() => fill}
          >
            {(barStacks) =>
              barStacks.map((barStack) =>
                barStack.bars.map(
                  ({ bar, color, x, y, width, height }, barIndex) => {
                    return (
                      <Bar
                        key={`bar-${bar.data.value}`}
                        x={x}
                        y={y}
                        width={width}
                        height={height}
                        fill={color}
                        onMouseLeave={handleMouseLeave}
                        onMouseMove={() => {
                          handleMouseMove(bar.data, barIndex, x + width / 2);
                        }}
                      />
                    );
                  }
                )
              )
            }
          </BarStack>
          {isBottomAxisDisplayed && (
            <AxisBottom
              hideTicks
              scale={categories}
              tickLabelProps={() => ({
                fill: Colors['text-primary'].hex(),
                fontFamily: 'Inter',
                fontSize: 12,
                fontWeight: 500,
                textAnchor: 'middle',
              })}
              strokeWidth={0}
              top={yMax}
            />
          )}
        </Group>
      </svg>
      {isTooltipDisplayed &&
        rangeEnd !== undefined &&
        tooltipOpen &&
        tooltipData && (
          <TooltipInPortal
            top={tooltipTop}
            left={tooltipLeft}
            style={{
              ...defaultStyles,
              backgroundColor: Colors['bg-inverted'].hex(),
              borderRadius: 6,
            }}
          >
            <StyledTooltipContent>
              <StyledTooltipBody level={3}>
                From {tooltipData.data?.value} to {tooltipIntervalEndValue}
              </StyledTooltipBody>
              <StyledTooltipBody level={3}>
                Total: {distribution[tooltipData.index]?.count}
              </StyledTooltipBody>
            </StyledTooltipContent>
          </TooltipInPortal>
        )}
    </div>
  );
}

const StyledTooltipContent = styled.div`
  display: flex;
  flex-direction: column;
  align-items: center;
`;

const StyledTooltipBody = styled(Body)`
  color: ${Colors.white.hex()};
  font-family: Inter;
`;<|MERGE_RESOLUTION|>--- conflicted
+++ resolved
@@ -5,16 +5,12 @@
 import { GridRows } from '@visx/grid';
 import { Group } from '@visx/group';
 import ParentSize from '@visx/responsive/lib/components/ParentSize';
-<<<<<<< HEAD
 import { scaleBand, scaleLinear } from '@visx/scale';
 import { Bar, BarStack } from '@visx/shape';
 import { useTooltip, useTooltipInPortal, defaultStyles } from '@visx/tooltip';
 import styled from 'styled-components';
-=======
 
 import { Count } from 'hooks/profiling-service';
-import { Colors } from '@cognite/cogs.js';
->>>>>>> 81411498
 
 const BOTTOM_AXIS_HEIGHT = 24;
 const NUMBER_OF_TICKS = 4;
