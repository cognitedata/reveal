--- conflicted
+++ resolved
@@ -4,31 +4,13 @@
 
 import * as THREE from 'three';
 
-<<<<<<< HEAD
-import { SectorMetadata, CadModelMetadata, WantedSector, LevelOfDetail } from '@reveal/cad-parsers';
-=======
-import { CadModelMetadata, WantedSector, LevelOfDetail, V8SectorMetadata } from '@reveal/cad-parsers';
-import { getBox3CornerPoints } from '@reveal/utilities';
->>>>>>> 7a9e7afa
-
 import { OrderSectorsByVisibilityCoverage } from './OrderSectorsByVisibilityCoverage';
 import { SectorCuller } from './SectorCuller';
-<<<<<<< HEAD
 import { DetermineSectorCostDelegate, DetermineSectorsInput, SectorCost, SectorLoadingSpent } from './types';
-=======
-import { TakenV8SectorTree } from './TakenV8SectorTree';
-import {
-  PrioritizedWantedSector,
-  DetermineSectorCostDelegate,
-  DetermineSectorsInput,
-  SectorCost,
-  addSectorCost,
-  SectorLoadingSpent
-} from './types';
->>>>>>> 7a9e7afa
-
+import { TakenV8SectorMap } from './TakenV8SectorMap';
 import { CadModelSectorBudget } from '../../CadModelSectorBudget';
-import { TakenSectorMap } from './TakenSectorMap';
+
+import { CadModelMetadata, WantedSector, LevelOfDetail, V8SectorMetadata } from '@reveal/cad-parsers';
 import { isBox3OnPositiveSideOfPlane } from '@reveal/utilities';
 
 /**
@@ -44,7 +26,7 @@
    * Optional callback for determining the cost of a sector. The default unit of the cost
    * function is bytes downloaded.
    */
-  determineSectorCost?: DetermineSectorCostDelegate;
+  determineSectorCost?: DetermineSectorCostDelegate<V8SectorMetadata>;
 
   /**
    * Use a custom coverage utility to determine how "visible" each sector is.
@@ -57,86 +39,6 @@
   logCallback?: (message?: any, ...optionalParameters: any[]) => void;
 };
 
-<<<<<<< HEAD
-=======
-function assert(condition: boolean, message: string = 'assertion hit') {
-  console.assert(condition, message);
-}
-
-class TakenSectorMap {
-  private readonly _takenSectorTrees: Map<string, { sectorTree: TakenV8SectorTree; modelMetadata: CadModelMetadata }> =
-    new Map();
-  private readonly determineSectorCost: DetermineSectorCostDelegate;
-
-  get totalCost(): SectorCost {
-    const totalCost: SectorCost = { downloadSize: 0, drawCalls: 0, renderCost: 0 };
-    this._takenSectorTrees.forEach(({ sectorTree }) => {
-      addSectorCost(totalCost, sectorTree.totalCost);
-    });
-    return totalCost;
-  }
-
-  // TODO 2020-04-21 larsmoa: Unit test TakenSectorMap
-  constructor(determineSectorCost: DetermineSectorCostDelegate) {
-    this.determineSectorCost = determineSectorCost;
-  }
-
-  initializeScene(modelMetadata: CadModelMetadata) {
-    this._takenSectorTrees.set(modelMetadata.modelIdentifier, {
-      sectorTree: new TakenV8SectorTree(modelMetadata.scene.root as V8SectorMetadata, this.determineSectorCost),
-      modelMetadata
-    });
-  }
-
-  getWantedSectorCount(): number {
-    let count = 0;
-    this._takenSectorTrees.forEach(({ sectorTree }) => {
-      count += sectorTree.determineWantedSectorCount();
-    });
-    return count;
-  }
-
-  markSectorDetailed(model: CadModelMetadata, sectorId: number, priority: number) {
-    const entry = this._takenSectorTrees.get(model.modelIdentifier);
-    assert(
-      !!entry,
-      `Could not find sector tree for ${model.modelIdentifier} (have trees ${Array.from(
-        this._takenSectorTrees.keys()
-      ).join(', ')})`
-    );
-    const { sectorTree } = entry!;
-    sectorTree!.markSectorDetailed(sectorId, priority);
-  }
-
-  isWithinBudget(budget: CadModelSectorBudget): boolean {
-    return (
-      this.totalCost.downloadSize < budget.geometryDownloadSizeBytes &&
-      this.totalCost.drawCalls < budget.maximumNumberOfDrawCalls &&
-      this.totalCost.renderCost < budget.maximumRenderCost
-    );
-  }
-
-  collectWantedSectors(): PrioritizedWantedSector[] {
-    const allWanted = new Array<PrioritizedWantedSector>();
-
-    // Collect sectors
-    for (const [modelIdentifier, { sectorTree, modelMetadata }] of this._takenSectorTrees) {
-      allWanted.push(
-        ...sectorTree.toWantedSectors(modelIdentifier, modelMetadata.modelBaseUrl, modelMetadata.geometryClipBox)
-      );
-    }
-
-    // Sort by priority
-    allWanted.sort((l, r) => r.priority - l.priority);
-    return allWanted;
-  }
-
-  clear() {
-    this._takenSectorTrees.clear();
-  }
-}
-
->>>>>>> 7a9e7afa
 /**
  * SectorCuller that uses the GPU to determine an approximation
  * of how "visible" each sector is to get a priority for each sector
@@ -144,7 +46,7 @@
  */
 export class ByVisibilityGpuSectorCuller implements SectorCuller {
   private readonly options: Required<ByVisibilityGpuSectorCullerOptions>;
-  private readonly takenSectors: TakenSectorMap;
+  private readonly takenSectors: TakenV8SectorMap;
 
   constructor(options: ByVisibilityGpuSectorCullerOptions) {
     this.options = {
@@ -157,7 +59,7 @@
             () => {},
       coverageUtil: options.coverageUtil
     };
-    this.takenSectors = new TakenSectorMap(this.options.determineSectorCost);
+    this.takenSectors = new TakenV8SectorMap(this.options.determineSectorCost);
   }
 
   dispose() {
@@ -192,7 +94,7 @@
     models: CadModelMetadata[],
     clippingPlanes: THREE.Plane[] | null,
     budget: CadModelSectorBudget
-  ): TakenSectorMap {
+  ): TakenV8SectorMap {
     const { coverageUtil } = this.options;
     const takenSectors = this.takenSectors;
     takenSectors.clear();
@@ -232,7 +134,7 @@
     camera: THREE.PerspectiveCamera,
     models: CadModelMetadata[],
     budget: CadModelSectorBudget,
-    takenSectors: TakenSectorMap,
+    takenSectors: TakenV8SectorMap,
     clippingPlanes: THREE.Plane[] | null
   ) {
     const shortRangeCamera = camera.clone(true) as THREE.PerspectiveCamera;
@@ -279,7 +181,7 @@
 
   private markSectorsAsDetailed(
     intersectingSectors: V8SectorMetadata[],
-    takenSectors: TakenSectorMap,
+    takenSectors: TakenV8SectorMap,
     model: CadModelMetadata
   ) {
     for (let i = 0; i < intersectingSectors.length; i++) {
@@ -291,12 +193,8 @@
     this.options.logCallback(message, ...optionalParameters);
   }
 }
-<<<<<<< HEAD
-function computeSectorCost(metadata: SectorMetadata, lod: LevelOfDetail): SectorCost {
-=======
 
 function computeSectorCost(metadata: V8SectorMetadata, lod: LevelOfDetail): SectorCost {
->>>>>>> 7a9e7afa
   switch (lod) {
     case LevelOfDetail.Detailed:
       return {
