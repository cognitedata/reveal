/*!
 * Copyright 2020 Cognite AS
 */

import { Repository } from './Repository';
import { WantedSector } from '../../data/model/WantedSector';
import { LevelOfDetail } from '../../data/model/LevelOfDetail';
import { OperatorFunction, pipe, Observable, from, merge, partition, of, asapScheduler, zip, Subject } from 'rxjs';
import {
  publish,
  filter,
  flatMap,
  map,
  share,
  tap,
  shareReplay,
  take,
  retry,
  reduce,
  subscribeOn,
  retryWhen,
  delay,
  catchError,
  distinct
} from 'rxjs/operators';
import { ModelDataRetriever } from '../../datasources/ModelDataRetriever';
import { CadSectorParser } from '../../data/parser/CadSectorParser';
import { SimpleAndDetailedToSector3D } from '../../data/transformer/three/SimpleAndDetailedToSector3D';
import { ConsumedSector } from '../../data/model/ConsumedSector';
import { MemoryRequestCache } from '../../cache/MemoryRequestCache';
import { ParseCtmResult, ParseSectorResult } from '../../workers/types/parser.types';
import { Sector, TriangleMesh, InstancedMeshFile, InstancedMesh, SectorQuads } from '../../models/cad/types';
import { createOffsetsArray } from '../../utils/arrayUtils';
import { RateLimiter } from '../../data/network/RateLimiter';

// TODO: j-bjorne 16-04-2020: REFACTOR FINALIZE INTO SOME OTHER FILE PLEZ!
export class CachedRepository implements Repository {
  private readonly _modelDataCache: MemoryRequestCache<string, Observable<ConsumedSector>> = new MemoryRequestCache({
    maxElementsInCache: 50
  });
  private readonly _ctmFileCache: MemoryRequestCache<string, Observable<ParseCtmResult>> = new MemoryRequestCache({
    maxElementsInCache: 300
  });
  private readonly _modelDataParser: CadSectorParser;
  private readonly _modelDataRetriever: ModelDataRetriever;
  private readonly _modelDataTransformer: SimpleAndDetailedToSector3D;
  private readonly _rateLimiter = new RateLimiter(50);

  // Adding this to support parse map for migration wrapper. Should be removed later.
  private readonly _parsedDataSubject: Subject<{
    descriptor: string;
    lod: string;
    data: Sector | SectorQuads;
  }> = new Subject();

  constructor(
    modelDataRetriever: ModelDataRetriever,
    modelDataParser: CadSectorParser,
    modelDataTransformer: SimpleAndDetailedToSector3D
  ) {
    this._modelDataRetriever = modelDataRetriever;
    this._modelDataParser = modelDataParser;
    this._modelDataTransformer = modelDataTransformer;
  }

  clearSemaphore() {
    this._rateLimiter.clearPendingRequests();
  }

  // TODO j-bjorne 16-04-2020: Should look into ways of not sending in discarded sectors,
  // unless we want them to eventually set their priority to lower in the cache.

  loadSector(): OperatorFunction<WantedSector, ConsumedSector> {
    return pipe(
      subscribeOn(asapScheduler),
      publish((wantedSectorObservable: Observable<WantedSector>) => {
        // Creates an observable for simple and detailed only.
        const simpleAndDetailedObservable = wantedSectorObservable.pipe(
          filter(wantedSector => wantedSector.levelOfDetail !== LevelOfDetail.Discarded),
          share()
        );

        // Splits the observable into two observables based on the result of the predication
        const [cachedSectorObservable, uncachedSectorObservable] = partition(
          simpleAndDetailedObservable,
          wantedSector => this._modelDataCache.has(this.cacheKey(wantedSector))
        );

        const discardedSectorObservable: Observable<ConsumedSector> = wantedSectorObservable.pipe(
          filter(wantedSector => wantedSector.levelOfDetail === LevelOfDetail.Discarded),
          map(wantedSector => ({ ...wantedSector, group: undefined }))
        );
        return merge(
          cachedSectorObservable.pipe(flatMap(wantedSector => this._modelDataCache.get(this.cacheKey(wantedSector)))),
          uncachedSectorObservable.pipe(
            flatMap(async (wantedSector: WantedSector) => {
              // Try to acquire a slot. If the rateLimiter is cleared because a new frame of
              // wantedSectors are received, this will return false and the wantedSector
              // will be filtered out further down. If it succeeds, the sector will be loaded.
              const ready = await this._rateLimiter.acquire();
              return {
                wantedSector,
                ready
              };
            }),
            // Only let sectors that got a slot through.
            filter((data: { wantedSector: WantedSector; ready: boolean }) => data.ready),
            map((data: { wantedSector: WantedSector; ready: boolean }) => data.wantedSector),
            // Actually load the sector
            this.loadSectorFromNetwork(),
            catchError(e => {
              // If there are any errors, release the slot and pass the error on further down the
              // pipe for handling.
              this._rateLimiter.release();
              return of(e);
            }),
            // Release the slot
            tap(_ => this._rateLimiter.release())
          ),
          discardedSectorObservable
        );
      }),
      retryWhen(errors => {
        return errors.pipe(
          tap(e => console.error(e)),
          delay(5000)
        );
      })
    );
  }

  clearCache() {
    this._modelDataCache.clear();
  }

  getParsedData(): Observable<{ lod: string; data: Sector | SectorQuads }> {
<<<<<<< HEAD
    return this._parsedDataSubject.pipe(distinct(keySelector => keySelector.discriptor)); // TODO: Should we do replay subject here instead of variable type?
=======
    return this._parsedDataSubject.pipe(distinct(keySelector => keySelector.descriptor)); // TODO: Should we do replay subject here instead of variable type?
>>>>>>> 84347210
  }

  private loadSectorFromNetwork(): OperatorFunction<WantedSector, ConsumedSector> {
    return publish(wantedSectorObservable => {
      const simpleSectorObservable: Observable<ConsumedSector> = wantedSectorObservable.pipe(
        filter(wantedSector => wantedSector.levelOfDetail === LevelOfDetail.Simple),
        flatMap((wantedSector: WantedSector) => {
          const networkObservable: Observable<ConsumedSector> = from(
            this._modelDataRetriever.fetchData(wantedSector.metadata.facesFile.fileName!)
          ).pipe(
            retry(3),
            map(arrayBuffer => ({ format: 'f3d', data: new Uint8Array(arrayBuffer) })),
            this._modelDataParser.parse(),
            map(data => {
              this._parsedDataSubject.next({
                descriptor: this.cacheKey(wantedSector),
                lod: 'simple',
                data: data as SectorQuads
              }); // TODO: Remove when migration is gone.
              return { ...wantedSector, data };
            }),
            this._modelDataTransformer.transform(),
            tap(group => {
              group.name = `Quads ${wantedSector.sectorId}`;
            }),
            map(group => ({ ...wantedSector, group })),
            shareReplay(1),
            take(1)
          );
          while (true) {
            try {
              this._modelDataCache.add(this.cacheKey(wantedSector), networkObservable);
              break;
            } catch (e) {
              this._modelDataCache.cleanCache(10);
            }
          }
          return networkObservable;
        })
      );
      const detailedSectorObservable: Observable<ConsumedSector> = wantedSectorObservable.pipe(
        filter(wantedSector => wantedSector.levelOfDetail === LevelOfDetail.Detailed),
        // tap(e => this.requestSet.add(this.cacheKey(e))),
        flatMap(wantedSector => {
          const i3dFileObservable = of(wantedSector.metadata.indexFile).pipe(
            flatMap(indexFile => this._modelDataRetriever.fetchData(indexFile.fileName)),
            map(response => ({
              format: 'i3d',
              data: new Uint8Array(response)
            })),
            retry(3),
            this._modelDataParser.parse()
          );

          const ctmFilesObservable = from(wantedSector.metadata.indexFile.peripheralFiles).pipe(
            this.loadCtmFile(),
            reduce((accumulator, value) => {
              accumulator.set(value.fileName, value.data);
              return accumulator;
            }, new Map())
          );
          const networkObservable = zip(i3dFileObservable, ctmFilesObservable).pipe(
            map(([i3dFile, ctmFiles]) => this.finalizeDetailed(i3dFile as ParseSectorResult, ctmFiles)),
            map(data => {
              this._parsedDataSubject.next({ descriptor: this.cacheKey(wantedSector), lod: 'detailed', data }); // TODO: Remove when migration is gone.
              return { ...wantedSector, data };
            }),
            this._modelDataTransformer.transform(),
            map(group => ({ ...wantedSector, group })),
            shareReplay(1),
            take(1)
          );
          while (true) {
            try {
              this._modelDataCache.add(this.cacheKey(wantedSector), networkObservable);
              break;
            } catch (e) {
              this._modelDataCache.cleanCache(10);
            }
          }
          return networkObservable;
        })
      );
      return merge(simpleSectorObservable, detailedSectorObservable);
    });
  }

  private loadCtmFile(): OperatorFunction<string, { fileName: string; data: ParseCtmResult }> {
    return publish(fileNameArrayObservable => {
      const [cachedCtmFileObservable, uncachedCtmFileObservable] = partition(fileNameArrayObservable, fileName =>
        this._ctmFileCache.has(fileName)
      );
      return merge(
        cachedCtmFileObservable.pipe(
          flatMap(
            fileName => this._ctmFileCache.get(fileName),
            (fileName, data) => ({ fileName, data })
          )
        ),
        uncachedCtmFileObservable.pipe(this.loadCtmFileFromNetwork())
      );
    });
  }

  private loadCtmFileFromNetwork(): OperatorFunction<string, { fileName: string; data: ParseCtmResult }> {
    return pipe(
      flatMap(
        fileName => {
          const networkObservable = from(this._modelDataRetriever.fetchData(fileName)).pipe(
            retry(3),
            map(arrayBuffer => ({ format: 'ctm', data: new Uint8Array(arrayBuffer) })),
            this._modelDataParser.parse(),
            shareReplay(1),
            take(1)
          );
          while (true) {
            try {
              this._ctmFileCache.add(fileName, networkObservable as Observable<ParseCtmResult>);
              break;
            } catch (e) {
              this._ctmFileCache.cleanCache(10);
            }
          }
          return networkObservable;
        },
        (fileName, data) => ({ fileName, data: data as ParseCtmResult })
      )
    );
  }

  private finalizeDetailed(i3dFile: ParseSectorResult, ctmFiles: Map<string, ParseCtmResult>): Sector {
    const {
      boxes,
      circles,
      cones,
      eccentricCones,
      ellipsoidSegments,
      generalCylinders,
      generalRings,
      instanceMeshes,
      nuts,
      quads,
      sphericalSegments,
      torusSegments,
      trapeziums,
      triangleMeshes
    } = i3dFile;

    const finalTriangleMeshes = (() => {
      const { fileIds, colors, triangleCounts, treeIndices } = triangleMeshes;

      const meshesGroupedByFile = this.groupMeshesByNumber(fileIds);

      const finalMeshes = [];
      // Merge meshes by file
      // TODO do this in Rust instead
      for (const [fileId, meshIndices] of meshesGroupedByFile.entries()) {
        const fileTriangleCounts = meshIndices.map(i => triangleCounts[i]);
        const offsets = createOffsetsArray(fileTriangleCounts);
        // Load CTM (geometry)
        const fileName = `mesh_${fileId}.ctm`;
        const { indices, vertices, normals } = ctmFiles.get(fileName)!; // TODO: j-bjorne 16-04-2020: try catch error???

        const sharedColors = new Float32Array(indices.length);
        const sharedTreeIndices = new Float32Array(indices.length);

        for (let i = 0; i < meshIndices.length; i++) {
          const meshIdx = meshIndices[i];
          const treeIndex = treeIndices[meshIdx];
          const triOffset = offsets[i];
          const triCount = fileTriangleCounts[i];
          const [r, g, b] = this.readColorToFloat32s(colors, meshIdx);

          for (let triIdx = triOffset; triIdx < triOffset + triCount; triIdx++) {
            for (let j = 0; j < 3; j++) {
              const vIdx = indices[3 * triIdx + j];

              sharedTreeIndices[vIdx] = treeIndex;

              sharedColors[3 * vIdx] = r;
              sharedColors[3 * vIdx + 1] = g;
              sharedColors[3 * vIdx + 2] = b;
            }
          }
        }

        const mesh: TriangleMesh = {
          colors: sharedColors,
          fileId,
          treeIndices: sharedTreeIndices,
          indices,
          vertices,
          normals
        };
        finalMeshes.push(mesh);
      }
      return finalMeshes;
    })();

    const finalInstanceMeshes = (() => {
      const { fileIds, colors, treeIndices, triangleCounts, triangleOffsets, instanceMatrices } = instanceMeshes;
      const meshesGroupedByFile = this.groupMeshesByNumber(fileIds);

      const finalMeshes: InstancedMeshFile[] = [];
      // Merge meshes by file
      // TODO do this in Rust instead
      // TODO de-duplicate this with the merged meshes above
      for (const [fileId, meshIndices] of meshesGroupedByFile.entries()) {
        const fileName = `mesh_${fileId}.ctm`;
        const ctm = ctmFiles.get(fileName)!;

        const indices = ctm.indices;
        const vertices = ctm.vertices;
        const normals = ctm.normals;
        const instancedMeshes: InstancedMesh[] = [];

        const fileTriangleOffsets = new Float64Array(meshIndices.map(i => triangleOffsets[i]));
        const fileTriangleCounts = new Float64Array(meshIndices.map(i => triangleCounts[i]));
        const fileMeshesGroupedByOffsets = this.groupMeshesByNumber(fileTriangleOffsets);

        for (const [triangleOffset, fileMeshIndices] of fileMeshesGroupedByOffsets) {
          // NOTE the triangle counts should be the same for all meshes with the same offset,
          // hence we can look up only fileMeshIndices[0] instead of enumerating here
          const triangleCount = fileTriangleCounts[fileMeshIndices[0]];
          const instanceMatrixBuffer = new Float32Array(16 * fileMeshIndices.length);
          const treeIndicesBuffer = new Float32Array(fileMeshIndices.length);
          const colorBuffer = new Uint8Array(4 * fileMeshIndices.length);
          for (let i = 0; i < fileMeshIndices.length; i++) {
            const meshIdx = meshIndices[fileMeshIndices[i]];
            const treeIndex = treeIndices[meshIdx];
            const instanceMatrix = instanceMatrices.slice(meshIdx * 16, meshIdx * 16 + 16);
            instanceMatrixBuffer.set(instanceMatrix, i * 16);
            treeIndicesBuffer[i] = treeIndex;
            const color = colors.slice(meshIdx * 4, meshIdx * 4 + 4);
            colorBuffer.set(color, i * 4);
          }
          instancedMeshes.push({
            triangleCount,
            triangleOffset,
            instanceMatrices: instanceMatrixBuffer,
            colors: colorBuffer,
            treeIndices: treeIndicesBuffer
          });
        }

        const mesh: InstancedMeshFile = {
          fileId,
          indices,
          vertices,
          normals,
          instances: instancedMeshes
        };
        finalMeshes.push(mesh);
      }

      return finalMeshes;
    })();

    const sector: Sector = {
      treeIndexToNodeIdMap: i3dFile.treeIndexToNodeIdMap,
      nodeIdToTreeIndexMap: i3dFile.nodeIdToTreeIndexMap,
      boxes,
      circles,
      cones,
      eccentricCones,
      ellipsoidSegments,
      generalCylinders,
      generalRings,
      instanceMeshes: finalInstanceMeshes,
      nuts,
      quads,
      sphericalSegments,
      torusSegments,
      trapeziums,
      triangleMeshes: finalTriangleMeshes
    };
    return sector;
  }

  private groupMeshesByNumber(fileIds: Float64Array) {
    const meshesGroupedByFile = new Map<number, number[]>();
    for (let i = 0; i < fileIds.length; ++i) {
      const fileId = fileIds[i];
      const oldValue = meshesGroupedByFile.get(fileId);
      if (oldValue) {
        meshesGroupedByFile.set(fileId, [...oldValue, i]);
      } else {
        meshesGroupedByFile.set(fileId, [i]);
      }
    }
    return meshesGroupedByFile;
  }

  private readColorToFloat32s(colors: Uint8Array, index: number): [number, number, number, number] {
    const r = colors[4 * index] / 255;
    const g = colors[4 * index + 1] / 255;
    const b = colors[4 * index + 2] / 255;
    const a = colors[4 * index + 3] / 255;
    return [r, g, b, a];
  }

  private cacheKey(wantedSector: WantedSector) {
    return '' + wantedSector.sectorId + '.' + wantedSector.levelOfDetail;
  }
}<|MERGE_RESOLUTION|>--- conflicted
+++ resolved
@@ -134,11 +134,7 @@
   }
 
   getParsedData(): Observable<{ lod: string; data: Sector | SectorQuads }> {
-<<<<<<< HEAD
-    return this._parsedDataSubject.pipe(distinct(keySelector => keySelector.discriptor)); // TODO: Should we do replay subject here instead of variable type?
-=======
     return this._parsedDataSubject.pipe(distinct(keySelector => keySelector.descriptor)); // TODO: Should we do replay subject here instead of variable type?
->>>>>>> 84347210
   }
 
   private loadSectorFromNetwork(): OperatorFunction<WantedSector, ConsumedSector> {
