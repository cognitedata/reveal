--- conflicted
+++ resolved
@@ -61,7 +61,6 @@
         env:
           NPM_TOKEN: ${{ secrets.NPM_READONLY_TOKEN }}
 
-<<<<<<< HEAD
       - name: Check circular dependencies
         working-directory: react-components
         continue-on-error: false
@@ -69,10 +68,7 @@
         env:
           NPM_TOKEN: ${{ secrets.NPM_READONLY_TOKEN }}
 
-      - name: Check types
-=======
       - name: Typecheck source code
->>>>>>> e860adec
         working-directory: react-components
         continue-on-error: false
         run: yarn run typecheck:source
