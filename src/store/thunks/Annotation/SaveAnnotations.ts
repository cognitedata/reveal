import { createAsyncThunk } from '@reduxjs/toolkit';
import { ThunkConfig } from 'src/store/rootReducer';

import {
  VisionAnnotation,
  VisionAnnotationDataType,
  UnsavedVisionAnnotation,
} from 'src/modules/Common/types';
import {
  ANNOTATED_RESOURCE_TYPE,
  CREATING_APP,
  CREATING_APP_VERSION,
} from 'src/constants/annotationMetadata';
import { cognitePlaygroundClient } from 'src/api/annotation/CognitePlaygroundClient';
<<<<<<< HEAD
import { convertCDFAnnotationToVisionAnnotations } from 'src/api/annotation/converters';
=======
>>>>>>> 25130405

export const SaveAnnotations = createAsyncThunk<
  VisionAnnotation<VisionAnnotationDataType>[],
  UnsavedVisionAnnotation<VisionAnnotationDataType>[],
  ThunkConfig
>('SaveAnnotations', async (unsavedAnnotations) => {
<<<<<<< HEAD
  const sdk = cognitePlaygroundClient;

=======
>>>>>>> 25130405
  const items = unsavedAnnotations.map((item) => {
    return {
      ...item,
      annotatedResourceType: ANNOTATED_RESOURCE_TYPE,
      creatingApp: CREATING_APP,
      creatingAppVersion: CREATING_APP_VERSION,
      creatingUser: null,
    };
  });

  // eslint-disable-next-line @typescript-eslint/no-unused-vars
  const annotations = await cognitePlaygroundClient.annotations.create(items);

  const visionAnnotations: VisionAnnotation<VisionAnnotationDataType>[] =
    convertCDFAnnotationToVisionAnnotations(annotations);
  return visionAnnotations;
});<|MERGE_RESOLUTION|>--- conflicted
+++ resolved
@@ -11,22 +11,16 @@
   CREATING_APP,
   CREATING_APP_VERSION,
 } from 'src/constants/annotationMetadata';
-import { cognitePlaygroundClient } from 'src/api/annotation/CognitePlaygroundClient';
-<<<<<<< HEAD
+import { cognitePlaygroundClient as sdk } from 'src/api/annotation/CognitePlaygroundClient';
 import { convertCDFAnnotationToVisionAnnotations } from 'src/api/annotation/converters';
-=======
->>>>>>> 25130405
 
 export const SaveAnnotations = createAsyncThunk<
   VisionAnnotation<VisionAnnotationDataType>[],
   UnsavedVisionAnnotation<VisionAnnotationDataType>[],
   ThunkConfig
 >('SaveAnnotations', async (unsavedAnnotations) => {
-<<<<<<< HEAD
   const sdk = cognitePlaygroundClient;
 
-=======
->>>>>>> 25130405
   const items = unsavedAnnotations.map((item) => {
     return {
       ...item,
@@ -38,7 +32,7 @@
   });
 
   // eslint-disable-next-line @typescript-eslint/no-unused-vars
-  const annotations = await cognitePlaygroundClient.annotations.create(items);
+  const annotations = await sdk.annotations.create(items);
 
   const visionAnnotations: VisionAnnotation<VisionAnnotationDataType>[] =
     convertCDFAnnotationToVisionAnnotations(annotations);
