--- conflicted
+++ resolved
@@ -27,23 +27,16 @@
   shouldShowBoundingVolumes: boolean;
   shouldShowWireframes: boolean;
   modelId: number | null;
-<<<<<<< HEAD
   isToolbarForCadModels: boolean;
   isToolbarForPointCloudModels: boolean;
-=======
   annotations: AnnotationModel[] | null;
->>>>>>> ed4c7e4b
 };
 
 const initialState: RootState = {
   pendingAnnotation: null,
-<<<<<<< HEAD
-  isResourceSelectorOpen: false,
+  isResourceSelectorOpen: true,
   isToolbarForCadModels: false,
   isToolbarForPointCloudModels: false,
-=======
-  isResourceSelectorOpen: true,
->>>>>>> ed4c7e4b
   threeDViewer: null,
   tool: ToolType.NONE,
   shouldShowBoundingVolumes: false,
@@ -95,13 +88,6 @@
   }));
 };
 
-export const setAnnotations = (annotations: AnnotationModel[]) => {
-  useContextualizeThreeDViewerStore.setState((prevState) => ({
-    ...prevState,
-    annotations: annotations,
-  }));
-};
-
 export const setToolbarForCadModelsState = () => {
   useContextualizeThreeDViewerStore.setState((prevState) => ({
     ...prevState,
@@ -113,6 +99,13 @@
   useContextualizeThreeDViewerStore.setState((prevState) => ({
     ...prevState,
     isToolbarForPointCloudModels: true,
+  }));
+};
+
+export const setAnnotations = (annotations: AnnotationModel[]) => {
+  useContextualizeThreeDViewerStore.setState((prevState) => ({
+    ...prevState,
+    annotations: annotations,
   }));
 };
 
