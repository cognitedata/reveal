--- conflicted
+++ resolved
@@ -22,6 +22,7 @@
       {!isSidePanelOpen && (
         <OpenNavTab>
           <Button
+            aria-label="Show side panel"
             size="small"
             icon="PanelRight"
             onClick={() => setIsSidePanelOpen(true)}
@@ -153,66 +154,4 @@
   padding: 0 10px;
   flex-basis: auto;
   background-color: white;
-<<<<<<< HEAD
-`;
-=======
-`;
-
-export default function TableTabList() {
-  const list = useTableTabList() || [];
-  const [[activeDb, activeTable] = [], openTab] = useActiveTable();
-
-  const close = useCloseTable();
-  const { isSidePanelOpen, setIsSidePanelOpen } =
-    useContext(RawExplorerContext);
-  return (
-    <Tabs>
-      {!isSidePanelOpen && (
-        <OpenNavTab>
-          <Button
-            aria-label="Show side panel"
-            size="small"
-            icon="PanelRight"
-            onClick={() => setIsSidePanelOpen(true)}
-          />
-        </OpenNavTab>
-      )}
-      {list.map(([db, table]) => (
-        <Tab
-          key={`${db}_${table}`}
-          $active={db === activeDb && table === activeTable}
-          onMouseDown={(event) => event.button === 1 && close([db, table])}
-          onClick={() => {
-            openTab([db, table]);
-          }}
-        >
-          <LeftIcon>
-            <Icon type="DataTable" />
-          </LeftIcon>
-
-          <TabContent>{table}</TabContent>
-
-          <Tooltip
-            content={table}
-            delay={300}
-            key={`${db}_${table}`}
-            placement="bottom"
-          >
-            <RightIcon>
-              <Icon
-                type="CloseLarge"
-                onClick={(e) => {
-                  e.preventDefault();
-                  e.stopPropagation();
-                  close([db, table]);
-                }}
-              />
-            </RightIcon>
-          </Tooltip>
-        </Tab>
-      ))}
-      <FillerTab key="filler-tab" />
-    </Tabs>
-  );
-}
->>>>>>> bb22aba2
+`;