--- conflicted
+++ resolved
@@ -186,12 +186,7 @@
         if (!(gizmo instanceof CylinderGizmoDomainObject)) {
           return undefined;
         }
-<<<<<<< HEAD
-        return new CylinderCreator(this, gizmo, this.primitiveType, true);
-=======
-        const isHorizontal = this.primitiveType === PrimitiveType.HorizontalCylinder;
-        return new CylinderCreator(gizmo, isHorizontal);
->>>>>>> f89b9e68
+        return new CylinderCreator(gizmo, this.primitiveType, true);
       }
       default:
         return undefined;
