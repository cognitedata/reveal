--- conflicted
+++ resolved
@@ -17,15 +17,9 @@
 }
 
 async function main() {
-<<<<<<< HEAD
   const { project, modelUrl, modelRevision } = getParamsFromURL({ project: 'publicdata', modelUrl: 'ivar-aasen' });
   const client = new CogniteClient({ appId: 'reveal.example.picking' });
   client.loginWithOAuth({ project });
-=======
-  const urlParams = new URL(location.href).searchParams;
-  const modelId = createModelIdentifierFromUrlParams(urlParams, '/primitives');
-  const apiKey = urlParams.get('apiKey');
->>>>>>> bb1f2052
 
   const scene = new THREE.Scene();
   const pickedNodes: Set<number> = new Set();
@@ -55,7 +49,6 @@
   }
   scene.add(model);
 
-<<<<<<< HEAD
   // Set up the renderer
   const renderer = new THREE.WebGLRenderer();
   renderer.setClearColor('#444');
@@ -67,16 +60,6 @@
   controls.setLookAt(position.x, position.y, position.z, target.x, target.y, target.z);
   controls.update(0.0);
   camera.updateMatrixWorld();
-=======
-  // Add some data for Reveal
-  const cadModel = await loadCadModelFromCdfOrUrl(modelId, await createClientIfNecessary(modelId, apiKey));
-  const cadNode = new CadNode(cadModel, { nodeAppearance });
-  let modelNeedsUpdate = false;
-  cadNode.addEventListener('update', () => {
-    modelNeedsUpdate = true;
-  });
-  scene.add(cadNode);
->>>>>>> bb1f2052
 
   // Add some other geometry
   const boxGeometry = new THREE.BoxGeometry(10.0, 4.0, 2.0);
@@ -125,7 +108,6 @@
     // Pick in Reveal
     const revealPickResult = (() => {
       const intersections = intersectCadNodes([model], { renderer, camera, coords });
-      console.log(intersections);
       if (intersections.length === 0) {
         return;
       }
