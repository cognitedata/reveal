--- conflicted
+++ resolved
@@ -10,12 +10,9 @@
 
 type Props = {
   predictions: Prediction[];
-<<<<<<< HEAD
   sourceIdsSecondaryTopBar: number[];
   setSourceIdsSecondaryTopBar: Dispatch<SetStateAction<number[]>>;
-=======
   sourceType: SourceType;
->>>>>>> 28ea8589
 };
 export default function EntityMatchingResult({
   predictions,
