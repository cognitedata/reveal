--- conflicted
+++ resolved
@@ -71,14 +71,10 @@
     }
 
     const { signal, abort } = this.createAbortSignal();
-<<<<<<< HEAD
-    const { lowResolutionCompleted, fullResolutionCompleted } = revision.loadTextures(signal);
+    const { lowResolutionCompleted, fullResolutionCompleted, annotationsCompleted } = revision.loadTextures(signal);
 
     const anyCompleted = Promise.any([lowResolutionCompleted, fullResolutionCompleted]);
     const allCompleted = this.cacheWhenAllComplete(revision, entity, lowResolutionCompleted, fullResolutionCompleted);
-=======
-    const { firstCompleted, fullResolutionCompleted, annotationsCompleted } = revision.loadTextures(signal);
->>>>>>> 25bedf2e
 
     this._inProgressDownloads.push({
       entity,
@@ -88,60 +84,8 @@
       abort
     });
 
-<<<<<<< HEAD
     await anyCompleted;
-=======
-    fullResolutionCompleted
-      .catch(e => {
-        return Promise.reject(e);
-      })
-      .then(
-        () => {
-          this.addRevisionToCache(entity, revision, true);
-        },
-        () => {
-          return Promise.resolve();
-        }
-      )
-      .finally(() => {
-        removeDownload(this._lockedDownload, this._inProgressDownloads);
-      });
-
     await annotationsCompleted;
-
-    const revisionTextureReady = await firstCompleted
-      .catch(e => {
-        return Promise.reject(e);
-      })
-      .then(
-        () => {
-          this.addRevisionToCache(entity, revision, false);
-        },
-        reason => {
-          removeDownload(this._lockedDownload, this._inProgressDownloads);
-
-          if (signal.aborted || reason === 'Aborted') {
-            Log.info('360 Image download aborted: ' + reason);
-          } else {
-            throw new Error('Failed to load 360 image: ' + reason);
-          }
-        }
-      );
-
-    return revisionTextureReady;
-
-    function removeDownload(
-      _lockedDownload: Image360RevisionEntity | undefined,
-      _inProgressDownloads: DownloadRequest[]
-    ) {
-      if (_lockedDownload === revision) {
-        _lockedDownload = undefined;
-      }
-      remove(_inProgressDownloads, download => {
-        return download.revision === revision;
-      });
-    }
->>>>>>> 25bedf2e
   }
 
   public async purge(entity: Image360Entity): Promise<void> {
