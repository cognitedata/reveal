--- conflicted
+++ resolved
@@ -81,79 +81,11 @@
     return this._materialManager.clipIntersection;
   }
 
-<<<<<<< HEAD
-  private createLoadSectorsPipeline(callback: OnDataUpdated): Subject<THREE.PerspectiveCamera> {
-    const pipeline = new Subject<THREE.PerspectiveCamera>();
-    pipeline
-      .pipe(
-        auditTime(100),
-        map(camera => camera.clone()),
-        withLatestFrom(this._cadNodeObservable, this._loadingHintsSubject.pipe(share())),
-        filter(([_camera, cadModels, loadingHints]) => cadModels.length > 0 && loadingHints.suspendLoading !== true),
-        // TODO j-bjorne 19-05-2020: Currently pulling each update for cadnode array and iterating over it.
-        // Look into possibility of making it more push based to for instant react to changes of local loading hints regardless of camera update.
-        flatMap(([_camera, cadNodes, loadingHints]) => {
-          return of({ _camera, cadNodes, loadingHints }).pipe(
-            flatMap(
-              input =>
-                from(input.cadNodes).pipe(
-                  filter(cadNode => cadNode.loadingHints.suspendLoading !== true),
-                  map(cadNode => cadNode.cadModel),
-                  toArray()
-                ),
-              (input, cadModels) => ({
-                camera: input._camera,
-                cadModels,
-                loadingHints: input.loadingHints
-              })
-            )
-          );
-        }),
-        map(({ camera, cadModels, loadingHints }) =>
-          this._sectorCuller.determineSectors({ camera, cadModels, loadingHints })
-        ),
-        // Load sectors from repository
-        publish((wantedSectors: Observable<WantedSector[]>) =>
-          wantedSectors.pipe(
-            switchAll(),
-            distinctUntilLevelOfDetailChanged(),
-            this._sectorRepository.loadSector(),
-            filterCurrentWantedSectors(wantedSectors)
-          )
-        ),
-        observeOn(animationFrameScheduler)
-      ) // Consume sectors
-      .subscribe((sector: ConsumedSector) => {
-        const cadNode = this._cadNodeMap.get(sector.cadModelIdentifier)!;
-        cadNode.updateSectorBoundingBox(sector);
-        const sectorNodeParent = cadNode.rootSector;
-        const sectorNode = sectorNodeParent!.sectorNodeMap.get(sector.metadata.id);
-        if (!sectorNode) {
-          throw new Error(`Could not find 3D node for sector ${sector.metadata.id} - invalid id?`);
-        }
-        if (sectorNode.group) {
-          sectorNode.group.userData.refCount -= 1;
-          if (sectorNode.group.userData.refCount === 0) {
-            discardSector(sectorNode.group);
-          }
-          sectorNode.remove(sectorNode.group);
-        }
-        if (sector.group) {
-          // Is this correct now?
-          sectorNode.add(sector.group);
-        }
-        sectorNode.group = sector.group;
-        // this.updateSectorBoundingBoxes(sector);
-        callback();
-      });
-    return pipeline;
-=======
   // TODO 22-05-2020 j-bjorne: Remove once PointCloudManager is complete.
   protected createModelIdentifier(id: string | number): IdEither {
     if (typeof id === 'number') {
       return { id };
     }
     return { externalId: id };
->>>>>>> 7312aa19
   }
 }