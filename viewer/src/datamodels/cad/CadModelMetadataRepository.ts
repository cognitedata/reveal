/*!
 * Copyright 2020 Cognite AS
 */

import { CadMetadataParser } from './parsers/CadMetadataParser';
import { SectorScene } from './sector/types';
import { File3dFormat } from '@/utilities';
import { CadModelMetadata } from '@/datamodels/cad/CadModelMetadata';
<<<<<<< HEAD
import { DataRepository } from '@/datamodels/base';
import { ModelUrlProvider, ModelTransformationProvider } from '@/utilities/networking/types';
import { JsonFileProvider } from '@/utilities/networking/types';

type ModelMetadataProvider<TModelIdentifier> = ModelUrlProvider<TModelIdentifier> & JsonFileProvider;
=======
import { ModelUrlProvider, ModelTransformationProvider, CadSceneProvider } from '@/utilities/networking/types';
import { MetadataRepository } from '../base';

type ModelIdentifierWithFormat<T> = T & { format: File3dFormat };
type ModelMetadataProvider<TModelIdentifier> = ModelUrlProvider<TModelIdentifier> & CadSceneProvider;

>>>>>>> 254b3ceb
export class CadModelMetadataRepository<TModelIdentifier>
  implements MetadataRepository<TModelIdentifier, Promise<CadModelMetadata>> {
  private readonly _modelMetadataProvider: ModelMetadataProvider<ModelIdentifierWithFormat<TModelIdentifier>>;
  private readonly _cadTransformationProvider: ModelTransformationProvider;
  private readonly _cadSceneParser: CadMetadataParser;
<<<<<<< HEAD
  private readonly _blobFileName: string;
=======

>>>>>>> 254b3ceb
  constructor(
    modelMetadataProvider: ModelMetadataProvider<TModelIdentifier>,
    modelTransformationProvider: ModelTransformationProvider,
    cadMetadataParser: CadMetadataParser,
    blobFileName: string = 'scene.json'
  ) {
    this._modelMetadataProvider = modelMetadataProvider;
    this._cadTransformationProvider = modelTransformationProvider;
    this._cadSceneParser = cadMetadataParser;
    this._blobFileName = blobFileName;
  }

  async loadData(modelIdentifier: TModelIdentifier): Promise<CadModelMetadata> {
<<<<<<< HEAD
    const blobUrl = await this._modelMetadataProvider.getModelUrl(modelIdentifier);
    const json = await this._modelMetadataProvider.getJsonFile(blobUrl, this._blobFileName);
=======
    const identifierWithFormat = { format: File3dFormat.RevealCadModel, ...modelIdentifier };
    const blobUrl = await this._modelMetadataProvider.getModelUrl(identifierWithFormat);
    const json = await this._modelMetadataProvider.getCadScene(blobUrl);
>>>>>>> 254b3ceb
    const scene: SectorScene = this._cadSceneParser.parse(json);
    // TODO: j-bjorne 15-05-2020: Making provider to ready for getting it from network.
    const modelTransformation = this._cadTransformationProvider.getModelTransformation();
    return {
      blobUrl,
      modelTransformation,
      scene
    };
  }
}<|MERGE_RESOLUTION|>--- conflicted
+++ resolved
@@ -6,30 +6,18 @@
 import { SectorScene } from './sector/types';
 import { File3dFormat } from '@/utilities';
 import { CadModelMetadata } from '@/datamodels/cad/CadModelMetadata';
-<<<<<<< HEAD
-import { DataRepository } from '@/datamodels/base';
-import { ModelUrlProvider, ModelTransformationProvider } from '@/utilities/networking/types';
-import { JsonFileProvider } from '@/utilities/networking/types';
-
-type ModelMetadataProvider<TModelIdentifier> = ModelUrlProvider<TModelIdentifier> & JsonFileProvider;
-=======
-import { ModelUrlProvider, ModelTransformationProvider, CadSceneProvider } from '@/utilities/networking/types';
+import { ModelUrlProvider, ModelTransformationProvider, JsonFileProvider } from '@/utilities/networking/types';
 import { MetadataRepository } from '../base';
 
 type ModelIdentifierWithFormat<T> = T & { format: File3dFormat };
-type ModelMetadataProvider<TModelIdentifier> = ModelUrlProvider<TModelIdentifier> & CadSceneProvider;
+type ModelMetadataProvider<TModelIdentifier> = ModelUrlProvider<TModelIdentifier> & JsonFileProvider;
 
->>>>>>> 254b3ceb
 export class CadModelMetadataRepository<TModelIdentifier>
   implements MetadataRepository<TModelIdentifier, Promise<CadModelMetadata>> {
   private readonly _modelMetadataProvider: ModelMetadataProvider<ModelIdentifierWithFormat<TModelIdentifier>>;
   private readonly _cadTransformationProvider: ModelTransformationProvider;
   private readonly _cadSceneParser: CadMetadataParser;
-<<<<<<< HEAD
   private readonly _blobFileName: string;
-=======
-
->>>>>>> 254b3ceb
   constructor(
     modelMetadataProvider: ModelMetadataProvider<TModelIdentifier>,
     modelTransformationProvider: ModelTransformationProvider,
@@ -43,14 +31,9 @@
   }
 
   async loadData(modelIdentifier: TModelIdentifier): Promise<CadModelMetadata> {
-<<<<<<< HEAD
-    const blobUrl = await this._modelMetadataProvider.getModelUrl(modelIdentifier);
-    const json = await this._modelMetadataProvider.getJsonFile(blobUrl, this._blobFileName);
-=======
     const identifierWithFormat = { format: File3dFormat.RevealCadModel, ...modelIdentifier };
     const blobUrl = await this._modelMetadataProvider.getModelUrl(identifierWithFormat);
-    const json = await this._modelMetadataProvider.getCadScene(blobUrl);
->>>>>>> 254b3ceb
+    const json = await this._modelMetadataProvider.getJsonFile(blobUrl, this._blobFileName);
     const scene: SectorScene = this._cadSceneParser.parse(json);
     // TODO: j-bjorne 15-05-2020: Making provider to ready for getting it from network.
     const modelTransformation = this._cadTransformationProvider.getModelTransformation();
