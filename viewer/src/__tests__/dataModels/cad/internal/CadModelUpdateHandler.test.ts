--- conflicted
+++ resolved
@@ -32,17 +32,11 @@
   const cadModel = new CadNode(cadModelMetadata, materialManager);
 
   jest.useFakeTimers();
-<<<<<<< HEAD
-  test.skip('updateCamera(), updateLoadingHints() and updateClipPlanes() triggers SectorCuller.determineSectors()', () => {
-    const updateHandler = new CadModelUpdateHandler(repository, mockCuller);
-    //TODO: 16-07-2020 j-bjorne reimplement tests when update handler has been separated from loading pipeline.
-=======
   // TODO: 24-07-2020 j-bjorne skipped until pipeline split from update handler.
   test.skip('updateCamera(), updateLoadingHints() and updateClipPlanes() triggers SectorCuller.determineSectors()', () => {
     expect(true);
     const updateHandler = new CadModelUpdateHandler(repository, mockCuller);
     // TODO: 16-07-2020 j-bjorne reimplement tests when update handler has been separated from loading pipeline.
->>>>>>> 6131d3a8
     updateHandler.consumedSectorObservable().subscribe();
     updateHandler.updateModels(cadModel);
     updateHandler.updateCamera(new THREE.PerspectiveCamera());
