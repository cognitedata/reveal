--- conflicted
+++ resolved
@@ -64,13 +64,9 @@
   'entity-matching': 'entity-matching',
   'access-management': 'access-management',
   'notebook': 'notebook',
-<<<<<<< HEAD
-  'fusion-shell': 'ui-host'
-  'flo'
-=======
   'fusion-shell': 'ui-host',
-  'simint': 'simint'
->>>>>>> 33872dcb
+  'simint': 'simint',
+  'flows': 'flows'
 ]
 
 
