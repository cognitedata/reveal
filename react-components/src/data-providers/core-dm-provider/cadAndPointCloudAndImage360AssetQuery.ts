/*!
 * Copyright 2024 Cognite AS
 */

import { type TableExpressionLeafFilter, type QueryRequest } from '@cognite/sdk';
import { type Source, type InstanceFilter, type DmsUniqueIdentifier } from '../FdmSDK';
import { cogniteAssetSourceWithProperties } from './cogniteAssetSourceWithProperties';
import {
  COGNITE_CAD_NODE_SOURCE,
  COGNITE_ASSET_SOURCE,
  COGNITE_POINT_CLOUD_VOLUME_SOURCE,
  CORE_DM_3D_CONTAINER_SPACE,
  COGNITE_IMAGE_360_SOURCE,
  COGNITE_3D_OBJECT_SOURCE,
  COGNITE_IMAGE_360_ANNOTATION_SOURCE,
  COGNITE_3D_REVISION_SOURCE
} from './dataModels';

const containsCadRevisionFilter = {
  containsAny: {
    property: [CORE_DM_3D_CONTAINER_SPACE, COGNITE_CAD_NODE_SOURCE.externalId, 'revisions'],
    values: { parameter: 'revisionRefs' }
  }
} as const satisfies InstanceFilter;

const containsPointCloudRevisionFilter = {
  containsAny: {
    property: [
      CORE_DM_3D_CONTAINER_SPACE,
      COGNITE_POINT_CLOUD_VOLUME_SOURCE.externalId,
      'revisions'
    ],
    values: { parameter: 'revisionRefs' }
  }
} as const satisfies InstanceFilter;

function containsImage360CollectionFilter(revisionRefs: DmsUniqueIdentifier[]): InstanceFilter {
  return {
    and: [
      { instanceReferences: revisionRefs } as unknown as TableExpressionLeafFilter,
      {
        hasData: [COGNITE_3D_REVISION_SOURCE]
      },
      {
        equals: {
          property: ['cdf_cdm_3d', 'Cognite3DRevision', 'type'],
          value: 'Image360'
        }
      }
    ]
  } as const;
}

// eslint-disable-next-line @typescript-eslint/explicit-function-return-type
export function cadAndPointCloudAndImage36AssetQuery(
  sourcesToSearch: Source[],
  revisionRefs: DmsUniqueIdentifier[],
  filter: InstanceFilter | undefined,
  limit: number
) {
  return {
    with: {
      cad_nodes: {
        nodes: {
          filter: containsCadRevisionFilter
        },
        limit
      },
      cad_object_3d: {
        nodes: {
          from: 'cad_nodes',
          through: { view: COGNITE_CAD_NODE_SOURCE, identifier: 'object3D' },
          direction: 'outwards'
        },
        limit
      },
      cad_assets: {
        nodes: {
          from: 'cad_object_3d',
          through: { view: COGNITE_ASSET_SOURCE, identifier: 'object3D' },
          direction: 'inwards',
          filter
        },
        limit
      },
      pointcloud_volumes: {
        nodes: {
          filter: containsPointCloudRevisionFilter
        },
        limit
      },
      pointcloud_object_3d: {
        nodes: {
          from: 'pointcloud_volumes',
          through: { view: COGNITE_POINT_CLOUD_VOLUME_SOURCE, identifier: 'object3D' },
          direction: 'outwards'
        },
        limit
      },
      pointcloud_assets: {
        nodes: {
          from: 'pointcloud_object_3d',
          through: { view: COGNITE_ASSET_SOURCE, identifier: 'object3D' },
          filter
        },
        limit
      },
      image360_collections: {
        nodes: {
          filter: containsImage360CollectionFilter(revisionRefs)
        },
        limit
      },
      image360_revisions: {
        nodes: {
          from: 'image360_collections',
          through: { view: COGNITE_IMAGE_360_SOURCE, identifier: 'collection360' },
          direction: 'inwards'
        },
        limit
      },
      image360_annotations: {
        edges: {
          from: 'image360_revisions',
          direction: 'inwards',
          filter: { hasData: [COGNITE_IMAGE_360_ANNOTATION_SOURCE] }
        },
        limit
      },
      image360_object3ds: {
        nodes: {
          from: 'image360_annotations',
          chainTo: 'destination',
          filter: { hasData: [COGNITE_3D_OBJECT_SOURCE] }
        },
        limit
      },
      image360_assets: {
        nodes: {
          from: 'image360_object3ds',
          through: { view: COGNITE_ASSET_SOURCE, identifier: 'object3D' },
          direction: 'inwards',
          filter: { hasData: [COGNITE_ASSET_SOURCE] }
        },
        limit
      }
    },
    select: {
      cad_nodes: {
        sources: [
          {
            source: COGNITE_CAD_NODE_SOURCE,
            properties: ['*']
          }
        ]
      },
      cad_assets: {
        sources: [
          ...cogniteAssetSourceWithProperties,
          ...sourcesToSearch.map((source) => ({ source, properties: ['*'] }))
        ]
      },
      pointcloud_assets: {
        sources: [
          ...cogniteAssetSourceWithProperties,
          ...sourcesToSearch.map((source) => ({ source, properties: ['*'] }))
        ]
      },
      image360_assets: {
        sources: [
          ...cogniteAssetSourceWithProperties,
          ...sourcesToSearch.map((source) => ({ source, properties: ['*'] }))
        ]
      }
    }
  } as const satisfies Omit<QueryRequest, 'parameters' | 'cursors'>;
}

export function cadAssetQueryPayload(
  sourcesToSearch: Source[],
  filter: InstanceFilter | undefined,
  limit: number
) {
  return {
    with: {
      cad_nodes: {
        nodes: {
          filter: containsCadRevisionFilter
        },
        limit
      },
      cad_object_3d: {
        nodes: {
          from: 'cad_nodes',
          through: { view: COGNITE_CAD_NODE_SOURCE, identifier: 'object3D' },
          direction: 'outwards'
        },
        limit
      },
      cad_assets: {
        nodes: {
          from: 'cad_object_3d',
          through: { view: COGNITE_ASSET_SOURCE, identifier: 'object3D' },
          direction: 'inwards',
          filter
        },
        limit
      },
    },
    select: {
      cad_nodes: {
        sources: [
          {
            source: COGNITE_CAD_NODE_SOURCE,
            properties: ['*']
          }
        ]
      },
<<<<<<< HEAD
      cad_assets: {
        sources: [
          ...cogniteAssetSourceWithProperties,
          ...sourcesToSearch.map((source) => ({ source, properties: ['*'] }))
        ]
      },
      pointcloud_assets: {
        sources: [
          ...cogniteAssetSourceWithProperties,
          ...sourcesToSearch.map((source) => ({ source, properties: ['*'] }))
        ]
      },
      image360_assets: {
        sources: [
          ...cogniteAssetSourceWithProperties,
          ...sourcesToSearch.map((source) => ({ source, properties: ['*'] }))
        ]
      }
    }
  } as const satisfies Omit<QueryRequest, 'parameters' | 'cursors'>;
}

export function cadAssetQueryPayload(
  sourcesToSearch: Source[],
  filter: InstanceFilter | undefined,
  limit: number
) {
  return {
    with: {
      cad_nodes: {
        nodes: {
          filter: containsCadRevisionFilter
        },
        limit
      },
      cad_object_3d: {
        nodes: {
          from: 'cad_nodes',
          through: { view: COGNITE_CAD_NODE_SOURCE, identifier: 'object3D' },
          direction: 'outwards'
        },
        limit
      },
      cad_assets: {
        nodes: {
          from: 'cad_object_3d',
          through: { view: COGNITE_ASSET_SOURCE, identifier: 'object3D' },
          direction: 'inwards',
          filter
        },
        limit
      },
    },
    select: {
      cad_nodes: {
        sources: [
          {
            source: COGNITE_CAD_NODE_SOURCE,
            properties: ['*']
          }
        ]
      },
=======
>>>>>>> d67322b3
      cad_assets: {
        sources: [
          ...cogniteAssetSourceWithProperties,
          ...sourcesToSearch.map((source) => ({ source, properties: ['*'] }))
        ]
      }
    }
  } as const satisfies Omit<QueryRequest, 'parameters' | 'cursors'>;
}

export function pointCloudsAssetsQueryPayload (
  sourcesToSearch: Source[],
  filter: InstanceFilter | undefined,
  limit: number
) {
  return {
    with: {
      pointcloud_volumes: {
        nodes: {
          filter: containsPointCloudRevisionFilter
        },
        limit
      },
      pointcloud_object_3d: {
        nodes: {
          from: 'pointcloud_volumes',
          through: { view: COGNITE_POINT_CLOUD_VOLUME_SOURCE, identifier: 'object3D' },
          direction: 'outwards'
<<<<<<< HEAD
        }
=======
        },
        limit
>>>>>>> d67322b3
      },
      pointcloud_assets: {
        nodes: {
          from: 'pointcloud_object_3d',
          through: { view: COGNITE_ASSET_SOURCE, identifier: 'object3D' },
          filter
<<<<<<< HEAD
        }
=======
        },
        limit
>>>>>>> d67322b3
      },
    },
    select: {
      pointcloud_assets: {
        sources: [
          ...cogniteAssetSourceWithProperties,
          ...sourcesToSearch.map((source) => ({ source, properties: ['*'] }))
        ]
      }
    }
  } as const satisfies Omit<QueryRequest, 'parameters' | 'cursors'>;
}

export function image360AssetsQueryPayload (
  sourcesToSearch: Source[],
  revisionRefs: DmsUniqueIdentifier[],
  filter: InstanceFilter | undefined,
  limit: number
) {
  return {
    with: {
      image360_collections: {
        nodes: {
          filter: containsImage360CollectionFilter(revisionRefs)
        },
        limit
<<<<<<< HEAD
      },
      image360_revisions: {
        nodes: {
          from: 'image360_collections',
          through: { view: COGNITE_IMAGE_360_SOURCE, identifier: 'collection360' },
          direction: 'inwards'
        },
        limit
      },
      image360_annotations: {
        edges: {
          from: 'image360_revisions',
          direction: 'inwards',
          filter: { hasData: [COGNITE_IMAGE_360_ANNOTATION_SOURCE] }
        }
      },
=======
      },
      image360_revisions: {
        nodes: {
          from: 'image360_collections',
          through: { view: COGNITE_IMAGE_360_SOURCE, identifier: 'collection360' },
          direction: 'inwards'
        },
        limit
      },
      image360_annotations: {
        edges: {
          from: 'image360_revisions',
          direction: 'inwards',
          filter: { hasData: [COGNITE_IMAGE_360_ANNOTATION_SOURCE] }
        },
        limit
      },
>>>>>>> d67322b3
      image360_object3ds: {
        nodes: {
          from: 'image360_annotations',
          chainTo: 'destination',
          filter: { hasData: [COGNITE_3D_OBJECT_SOURCE] }
<<<<<<< HEAD
        }
=======
        },
        limit
>>>>>>> d67322b3
      },
      image360_assets: {
        nodes: {
          from: 'image360_object3ds',
          through: { view: COGNITE_ASSET_SOURCE, identifier: 'object3D' },
          direction: 'inwards',
          filter
<<<<<<< HEAD
        }
=======
        },
        limit
>>>>>>> d67322b3
      }
    },
    select: {
      image360_assets: {
        sources: [
          ...cogniteAssetSourceWithProperties,
          ...sourcesToSearch.map((source) => ({ source, properties: ['*'] }))
        ]
      }
    }
  } as const satisfies Omit<QueryRequest, 'parameters' | 'cursors'>;
}<|MERGE_RESOLUTION|>--- conflicted
+++ resolved
@@ -216,71 +216,6 @@
           }
         ]
       },
-<<<<<<< HEAD
-      cad_assets: {
-        sources: [
-          ...cogniteAssetSourceWithProperties,
-          ...sourcesToSearch.map((source) => ({ source, properties: ['*'] }))
-        ]
-      },
-      pointcloud_assets: {
-        sources: [
-          ...cogniteAssetSourceWithProperties,
-          ...sourcesToSearch.map((source) => ({ source, properties: ['*'] }))
-        ]
-      },
-      image360_assets: {
-        sources: [
-          ...cogniteAssetSourceWithProperties,
-          ...sourcesToSearch.map((source) => ({ source, properties: ['*'] }))
-        ]
-      }
-    }
-  } as const satisfies Omit<QueryRequest, 'parameters' | 'cursors'>;
-}
-
-export function cadAssetQueryPayload(
-  sourcesToSearch: Source[],
-  filter: InstanceFilter | undefined,
-  limit: number
-) {
-  return {
-    with: {
-      cad_nodes: {
-        nodes: {
-          filter: containsCadRevisionFilter
-        },
-        limit
-      },
-      cad_object_3d: {
-        nodes: {
-          from: 'cad_nodes',
-          through: { view: COGNITE_CAD_NODE_SOURCE, identifier: 'object3D' },
-          direction: 'outwards'
-        },
-        limit
-      },
-      cad_assets: {
-        nodes: {
-          from: 'cad_object_3d',
-          through: { view: COGNITE_ASSET_SOURCE, identifier: 'object3D' },
-          direction: 'inwards',
-          filter
-        },
-        limit
-      },
-    },
-    select: {
-      cad_nodes: {
-        sources: [
-          {
-            source: COGNITE_CAD_NODE_SOURCE,
-            properties: ['*']
-          }
-        ]
-      },
-=======
->>>>>>> d67322b3
       cad_assets: {
         sources: [
           ...cogniteAssetSourceWithProperties,
@@ -309,24 +244,16 @@
           from: 'pointcloud_volumes',
           through: { view: COGNITE_POINT_CLOUD_VOLUME_SOURCE, identifier: 'object3D' },
           direction: 'outwards'
-<<<<<<< HEAD
-        }
-=======
-        },
-        limit
->>>>>>> d67322b3
+        },
+        limit
       },
       pointcloud_assets: {
         nodes: {
           from: 'pointcloud_object_3d',
           through: { view: COGNITE_ASSET_SOURCE, identifier: 'object3D' },
           filter
-<<<<<<< HEAD
-        }
-=======
-        },
-        limit
->>>>>>> d67322b3
+        },
+        limit
       },
     },
     select: {
@@ -353,7 +280,6 @@
           filter: containsImage360CollectionFilter(revisionRefs)
         },
         limit
-<<<<<<< HEAD
       },
       image360_revisions: {
         nodes: {
@@ -368,38 +294,16 @@
           from: 'image360_revisions',
           direction: 'inwards',
           filter: { hasData: [COGNITE_IMAGE_360_ANNOTATION_SOURCE] }
-        }
-      },
-=======
-      },
-      image360_revisions: {
-        nodes: {
-          from: 'image360_collections',
-          through: { view: COGNITE_IMAGE_360_SOURCE, identifier: 'collection360' },
-          direction: 'inwards'
-        },
-        limit
-      },
-      image360_annotations: {
-        edges: {
-          from: 'image360_revisions',
-          direction: 'inwards',
-          filter: { hasData: [COGNITE_IMAGE_360_ANNOTATION_SOURCE] }
-        },
-        limit
-      },
->>>>>>> d67322b3
+        },
+        limit
+      },
       image360_object3ds: {
         nodes: {
           from: 'image360_annotations',
           chainTo: 'destination',
           filter: { hasData: [COGNITE_3D_OBJECT_SOURCE] }
-<<<<<<< HEAD
-        }
-=======
-        },
-        limit
->>>>>>> d67322b3
+        },
+        limit
       },
       image360_assets: {
         nodes: {
@@ -407,12 +311,8 @@
           through: { view: COGNITE_ASSET_SOURCE, identifier: 'object3D' },
           direction: 'inwards',
           filter
-<<<<<<< HEAD
-        }
-=======
-        },
-        limit
->>>>>>> d67322b3
+        },
+        limit
       }
     },
     select: {
