import {
  type ClassicAssetStylingGroup,
  type CadModelOptions,
  type DefaultResourceStyling,
  type FdmInstanceStylingGroup
} from '../types';
import { NumericRange, type NodeAppearance, IndexSet } from '@cognite/reveal';
import { type Node3D } from '@cognite/sdk';
import { createContext, useContext, useMemo } from 'react';
import { type AssetId, type FdmKey, type CadNodeTreeData } from '../../CacheProvider/types';
import {
  type CadStylingGroup,
  type NodeStylingGroup,
  type TreeIndexStylingGroup
} from '../../CadModelContainer/types';
import {
  isClassicAssetMappingStylingGroup,
  isFdmAssetStylingGroup
} from '../../../utilities/StylingGroupUtils';
import { isSameModel } from '../../../utilities/isSameModel';
import { useQuery } from '@tanstack/react-query';
import { DEFAULT_QUERY_STALE_TIME } from '../../../utilities/constants';
import { useCadMappingsCache } from '../../CacheProvider/CacheProvider';
import { isDefined } from '../../../utilities/isDefined';
import { getInstanceKeysFromStylingGroup } from '../utils';
import { createModelRevisionKey } from '../../CacheProvider/idAndKeyTranslation';
import { type CadModelMappings } from '../../CacheProvider/cad/CadInstanceMappingsCache';
import { type InstanceKey } from '../../../utilities/instanceIds';

type ModelStyleGroup = {
  model: CadModelOptions;
  styleGroup: Array<NodeStylingGroup | TreeIndexStylingGroup>;
};

type ModelStyleGroupWithMappingsFetched = {
  combinedMappedStyleGroups: ModelStyleGroup[];
  isModelMappingsLoading: boolean;
  isError: boolean;
};

type StyledModelWithMappingsFetched = {
  styledModels: StyledModel[];
  isModelMappingsLoading: boolean;
};

export type StyledModel = {
  model: CadModelOptions;
  styleGroups: CadStylingGroup[];
};

export type UseCalculateCadStylingDependencies = {
  useCadMappingsCache: typeof useCadMappingsCache;
};

export const defaultUseCalculateCadStylingDependencies: UseCalculateCadStylingDependencies = {
  useCadMappingsCache
};

export const UseCalculateCadStylingContext = createContext<UseCalculateCadStylingDependencies>(
  defaultUseCalculateCadStylingDependencies
);

export const useCalculateCadStyling = (
  models: CadModelOptions[],
  instanceGroups: Array<FdmInstanceStylingGroup | ClassicAssetStylingGroup>,
  defaultResourceStyling?: DefaultResourceStyling
): StyledModelWithMappingsFetched => {
  const modelsMappedStyleGroups = useCalculateMappedStyling(
    models,
    defaultResourceStyling?.cad?.mapped
  );
  const modelInstanceStyleGroupsAndMappingFetched = useCalculateInstanceStyling(
    models,
    instanceGroups
  );

  const joinedStyleGroups = useJoinStylingGroups(
    models,
    modelsMappedStyleGroups.combinedMappedStyleGroups,
    modelInstanceStyleGroupsAndMappingFetched.combinedMappedStyleGroups
  );

  return {
    styledModels: joinedStyleGroups,
    isModelMappingsLoading:
      modelInstanceStyleGroupsAndMappingFetched.isModelMappingsLoading ||
      modelsMappedStyleGroups.isModelMappingsLoading
  };
};

function useCalculateMappedStyling(
  models: CadModelOptions[],
  defaultMappedNodeAppearance?: NodeAppearance
): ModelStyleGroupWithMappingsFetched {
<<<<<<< HEAD
  const modelsRevisionsWithMappedEquipment = useMemo(
    () => getMappedCadModelsOptions(),
    [getMappedCadModelsOptions]
  );
  const {
    data: mappedEquipmentEdges,
    isLoading: isFDMEquipmentMappingsLoading,
    isFetched: isFDMEquipmentMappingsFetched,
    isError: isFDMEquipmentMappingsError
  } = useMappedEdgesForRevisions(modelsRevisionsWithMappedEquipment);
=======
  const { useCadMappingsCache } = useContext(UseCalculateCadStylingContext);
>>>>>>> b3ac7418

  const cadMappingsCache = useCadMappingsCache();

  const {
    data: modelMappingsMap,
    isLoading,
    isError
  } = useQuery<CadModelMappings>({
    queryKey: [
      'reveal',
      'react-components',
      'models-instance-mappings',
      ...models.map(({ modelId, revisionId }) => createModelRevisionKey(modelId, revisionId))
    ],
    queryFn: async () => await cadMappingsCache.getAllModelMappings(models)
  });

<<<<<<< HEAD
      const styleGroup =
        modelStyle !== undefined ? [getMappedStyleGroupFromFdm(fdmData, modelStyle)] : [];
      return { model, styleGroup };
    });
  }, [
    modelsRevisionsWithMappedEquipment,
    mappedEquipmentEdges,
    defaultMappedNodeAppearance,
    isFDMEquipmentMappingsLoading,
    models.length
  ]);

  const modelsMappedAssetStyleGroups = useMemo(() => {
    const isAssetMappingUnavailableOrLoading =
      models.length === 0 ||
      assetMappingData === undefined ||
      assetMappingData.length === 0 ||
      isAssetMappingsLoading;

    if (isAssetMappingUnavailableOrLoading) {
=======
  const styleGroupsWithModels = useMemo(() => {
    if (modelMappingsMap === undefined) {
>>>>>>> b3ac7418
      return [];
    }
    return models
      .map((model) => {
        const modelStyle = model.styling?.mapped ?? defaultMappedNodeAppearance;
        if (modelStyle === undefined) {
          return undefined;
        }

        const instanceToTreeIndexMap = modelMappingsMap.get(
          createModelRevisionKey(model.modelId, model.revisionId)
        );

        if (instanceToTreeIndexMap === undefined) {
          return undefined;
        }

<<<<<<< HEAD
      const styleGroup =
        modelStyle !== undefined
          ? [getMappedStyleGroupFromAssetMappings(assetMappedModel.assetMappings, modelStyle)]
          : [];
      return { model: assetMappedModel.model, styleGroup };
    });
  }, [assetMappingData, defaultMappedNodeAppearance, isAssetMappingsLoading, models.length]);

  const combinedMappedStyleGroups = useMemo(
    () =>
      groupStyleGroupByModel(models, [
        ...modelsMappedAssetStyleGroups,
        ...modelsMappedFdmStyleGroups
      ]),
    [modelsMappedAssetStyleGroups, modelsMappedFdmStyleGroups, models]
  );
=======
        const styleGroup = getMappedStyleGroupFromInstanceToNodeMap(
          instanceToTreeIndexMap,
          modelStyle
        );
        return { model, styleGroup: [styleGroup] };
      })
      .filter(isDefined);
  }, [models, defaultMappedNodeAppearance, modelMappingsMap]);
>>>>>>> b3ac7418

  return {
    combinedMappedStyleGroups: styleGroupsWithModels,
    isModelMappingsLoading: isLoading,
    isError
  };
}

function useCalculateInstanceStyling(
  models: CadModelOptions[],
  instanceGroups: Array<FdmInstanceStylingGroup | ClassicAssetStylingGroup>
): ModelStyleGroupWithMappingsFetched {
  const dmIdsForInstanceGroups = instanceGroups
    .filter(isFdmAssetStylingGroup)
    .flatMap((instanceGroup) => instanceGroup.fdmAssetExternalIds);
  const assetIdsFromInstanceGroups = instanceGroups
    .filter(isClassicAssetMappingStylingGroup)
    .flatMap((instanceGroup) => instanceGroup.assetIds);

  const { useCadMappingsCache } = useContext(UseCalculateCadStylingContext);

  const cadCache = useCadMappingsCache();

  const {
    data: modelStyleGroups,
    isLoading: isModelMappingsLoading,
    isError
  } = useQuery({
    queryKey: [
      'reveal',
      'react-components',
      'cad-asset-mappings',
      dmIdsForInstanceGroups,
      assetIdsFromInstanceGroups,
      models.map((model) => [model.modelId, model.revisionId])
    ],
    queryFn: async () => {
      const mappings = await cadCache.getMappingsForModelsAndInstances(
        [...dmIdsForInstanceGroups, ...assetIdsFromInstanceGroups],
        models
      );

      const modelStyleGroups = models
        .map((model) => {
          const modelKey = createModelRevisionKey(model.modelId, model.revisionId);

<<<<<<< HEAD
  const combinedMappedStyleGroups = useMemo(
    () =>
      groupStyleGroupByModel(models, [
        ...fdmModelInstanceStyleGroups,
        ...assetMappingInstanceStyleGroups
      ]),
    [fdmModelInstanceStyleGroups, assetMappingInstanceStyleGroups, models]
  );
=======
          const modelMappings = mappings.get(modelKey);
>>>>>>> b3ac7418

          if (modelMappings === undefined || modelMappings.size === 0) {
            return undefined;
          }

          return {
            model,
            styleGroup: createStyleGroupsFromMappings(instanceGroups, modelMappings)
          };
        })
        .filter(isDefined);

      return modelStyleGroups;
    },
    staleTime: DEFAULT_QUERY_STALE_TIME
  });

  return useMemo(() => {
    return { combinedMappedStyleGroups: modelStyleGroups ?? [], isModelMappingsLoading, isError };
  }, [modelStyleGroups, isModelMappingsLoading, isError]);
}

function useJoinStylingGroups(
  models: CadModelOptions[],
  modelsMappedStyleGroups: ModelStyleGroup[],
  modelInstanceStyleGroups: ModelStyleGroup[]
): StyledModel[] {
  const modelsStyling = useMemo(() => {
    if (modelInstanceStyleGroups.length === 0 && modelsMappedStyleGroups.length === 0) {
      return extractDefaultStyles(models);
    }
    return models.map((model) => {
      const mappedStyleGroup =
        modelsMappedStyleGroups.find((typedModel) => isSameModel(typedModel.model, model))
          ?.styleGroup ?? [];
      const instanceStyleGroups = modelInstanceStyleGroups
        .filter((typedModel) => isSameModel(typedModel.model, model))
        .flatMap((typedModel) => typedModel.styleGroup);

      if (model.styling?.nodeGroups !== undefined) {
        instanceStyleGroups.push(...model.styling.nodeGroups);
      }

      return {
        model,
        styleGroups: [...mappedStyleGroup, ...instanceStyleGroups]
      };
    });
  }, [models, modelInstanceStyleGroups, modelsMappedStyleGroups]);

  return modelsStyling;
}

function extractDefaultStyles(typedModels: CadModelOptions[]): StyledModel[] {
  return typedModels.map((model) => {
    return {
      model,
      styleGroups: []
    };
  });
}
function getMappedStyleGroupFromInstanceToNodeMap(
  instanceToNodeMap: Map<AssetId | FdmKey, CadNodeTreeData[]>,
  style: NodeAppearance
): TreeIndexStylingGroup {
  const indexSet = new IndexSet();
  [...instanceToNodeMap.values()].flat().forEach((nodeTreeIndexData) => {
    indexSet.addRange(getNodeSubtreeNumericRange(nodeTreeIndexData));
  });

  return { treeIndexSet: indexSet, style };
}

function createStyleGroupsFromMappings(
  stylingGroups: Array<ClassicAssetStylingGroup | FdmInstanceStylingGroup>,
  mappings?: Map<InstanceKey, Node3D[]>
): TreeIndexStylingGroup[] {
  if (mappings === undefined || mappings.size === 0) {
    return [];
  }

  return stylingGroups
    .map((group) => {
      const indexSet = new IndexSet();
      const style = group.style.cad;
      const instanceKeys = getInstanceKeysFromStylingGroup(group);

      if (style === undefined || instanceKeys.length === 0) {
        return undefined;
      }

      for (const instanceKey of instanceKeys) {
        const nodes = mappings.get(instanceKey);
        if (nodes === undefined || nodes.length === 0) {
          continue;
        }

        for (const node of nodes) {
          indexSet.addRange(getNodeSubtreeNumericRange(node));
        }
      }

      return indexSet.count > 0 ? { treeIndexSet: indexSet, style } : undefined;
    })
    .filter(isDefined);
}

function getNodeSubtreeNumericRange(node: CadNodeTreeData): NumericRange {
  return new NumericRange(node.treeIndex, node.subtreeSize);
}<|MERGE_RESOLUTION|>--- conflicted
+++ resolved
@@ -92,20 +92,7 @@
   models: CadModelOptions[],
   defaultMappedNodeAppearance?: NodeAppearance
 ): ModelStyleGroupWithMappingsFetched {
-<<<<<<< HEAD
-  const modelsRevisionsWithMappedEquipment = useMemo(
-    () => getMappedCadModelsOptions(),
-    [getMappedCadModelsOptions]
-  );
-  const {
-    data: mappedEquipmentEdges,
-    isLoading: isFDMEquipmentMappingsLoading,
-    isFetched: isFDMEquipmentMappingsFetched,
-    isError: isFDMEquipmentMappingsError
-  } = useMappedEdgesForRevisions(modelsRevisionsWithMappedEquipment);
-=======
   const { useCadMappingsCache } = useContext(UseCalculateCadStylingContext);
->>>>>>> b3ac7418
 
   const cadMappingsCache = useCadMappingsCache();
 
@@ -123,31 +110,8 @@
     queryFn: async () => await cadMappingsCache.getAllModelMappings(models)
   });
 
-<<<<<<< HEAD
-      const styleGroup =
-        modelStyle !== undefined ? [getMappedStyleGroupFromFdm(fdmData, modelStyle)] : [];
-      return { model, styleGroup };
-    });
-  }, [
-    modelsRevisionsWithMappedEquipment,
-    mappedEquipmentEdges,
-    defaultMappedNodeAppearance,
-    isFDMEquipmentMappingsLoading,
-    models.length
-  ]);
-
-  const modelsMappedAssetStyleGroups = useMemo(() => {
-    const isAssetMappingUnavailableOrLoading =
-      models.length === 0 ||
-      assetMappingData === undefined ||
-      assetMappingData.length === 0 ||
-      isAssetMappingsLoading;
-
-    if (isAssetMappingUnavailableOrLoading) {
-=======
   const styleGroupsWithModels = useMemo(() => {
     if (modelMappingsMap === undefined) {
->>>>>>> b3ac7418
       return [];
     }
     return models
@@ -165,24 +129,6 @@
           return undefined;
         }
 
-<<<<<<< HEAD
-      const styleGroup =
-        modelStyle !== undefined
-          ? [getMappedStyleGroupFromAssetMappings(assetMappedModel.assetMappings, modelStyle)]
-          : [];
-      return { model: assetMappedModel.model, styleGroup };
-    });
-  }, [assetMappingData, defaultMappedNodeAppearance, isAssetMappingsLoading, models.length]);
-
-  const combinedMappedStyleGroups = useMemo(
-    () =>
-      groupStyleGroupByModel(models, [
-        ...modelsMappedAssetStyleGroups,
-        ...modelsMappedFdmStyleGroups
-      ]),
-    [modelsMappedAssetStyleGroups, modelsMappedFdmStyleGroups, models]
-  );
-=======
         const styleGroup = getMappedStyleGroupFromInstanceToNodeMap(
           instanceToTreeIndexMap,
           modelStyle
@@ -191,7 +137,6 @@
       })
       .filter(isDefined);
   }, [models, defaultMappedNodeAppearance, modelMappingsMap]);
->>>>>>> b3ac7418
 
   return {
     combinedMappedStyleGroups: styleGroupsWithModels,
@@ -238,18 +183,7 @@
         .map((model) => {
           const modelKey = createModelRevisionKey(model.modelId, model.revisionId);
 
-<<<<<<< HEAD
-  const combinedMappedStyleGroups = useMemo(
-    () =>
-      groupStyleGroupByModel(models, [
-        ...fdmModelInstanceStyleGroups,
-        ...assetMappingInstanceStyleGroups
-      ]),
-    [fdmModelInstanceStyleGroups, assetMappingInstanceStyleGroups, models]
-  );
-=======
           const modelMappings = mappings.get(modelKey);
->>>>>>> b3ac7418
 
           if (modelMappings === undefined || modelMappings.size === 0) {
             return undefined;
