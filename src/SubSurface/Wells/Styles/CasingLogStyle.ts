--- conflicted
+++ resolved
@@ -17,14 +17,10 @@
 import { BaseRenderStyle } from "@/Core/Styles/BaseRenderStyle";
 import { ColorType } from "@/Core/Enums/ColorType";
 import { RangeProperty } from "@/Core/Property/Concrete/Property/RangeProperty";
-<<<<<<< HEAD
-import { SelectProperty } from "@/Core/Property/Concrete/Property/SelectProperty";
 import { BaseStyle } from "@/Core/Styles/BaseStyle";
 import BasePropertyFolder from "@/Core/Property/Base/BasePropertyFolder";
-=======
-import { ColorTypeSelectProperty } from "@/Core/Property/Concrete/Property/ColorTypeSelectProperty";
+import { ColorTypeProperty } from "@/Core/Property/Concrete/Property/ColorTypeProperty";
 import { NumberSelectProperty } from "@/Core/Property/Concrete/Property/NumberSelectProperty";
->>>>>>> 2d7bc900
 
 export class CasingLogStyle extends BaseRenderStyle
 {
@@ -32,15 +28,9 @@
   // INSTANCE FIELDS
   //==================================================
 
-<<<<<<< HEAD
-  public colorType = new SelectProperty({
-    name: "Color type",
-    value: ColorType[ColorType.Specified]
-=======
-  public colorType = new ColorTypeSelectProperty({
+  public colorType = new ColorTypeProperty({
     name: "Color Type",
     value: ColorType.Specified
->>>>>>> 2d7bc900
   });
 
   public opacity = new RangeProperty({
