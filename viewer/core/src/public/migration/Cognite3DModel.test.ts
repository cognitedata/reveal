/*!
 * Copyright 2021 Cognite AS
 */

import { Cognite3DModel } from './Cognite3DModel';

import { DefaultNodeAppearance, TreeIndexNodeCollection } from '@reveal/cad-styling';
<<<<<<< HEAD
import { createCadModel } from '../../../../test-utilities/src/createCadModel';
=======
import { CadMaterialManager, CadNode } from '@reveal/rendering';
import { CadModelMetadata } from '@reveal/cad-parsers';

import { createCadModelMetadata, generateV8SectorTree } from '../../../../test-utilities';
import { V8SectorRepository } from '@reveal/sector-loader';
import { Mock } from 'moq.ts';
import { BinaryFileProvider } from '@reveal/modeldata-api';
import { initMetrics } from '@reveal/metrics';
>>>>>>> 289caa8a

describe(Cognite3DModel.name, () => {
  let model: Cognite3DModel;

  beforeAll(() => {
    initMetrics(false, '', '', {});
  });

  beforeEach(() => {
<<<<<<< HEAD
    model = createCadModel(1, 2, 3, 3);
=======
    const materialManager = new CadMaterialManager();
    const mockBinaryFileProvider = new Mock<BinaryFileProvider>();
    const sectorRepository = new V8SectorRepository(mockBinaryFileProvider.object(), materialManager);
    const cadRoot = generateV8SectorTree(3, 3);
    const cadMetadata: CadModelMetadata = createCadModelMetadata(8, cadRoot);
    materialManager.addModelMaterials(cadMetadata.modelIdentifier, cadMetadata.scene.maxTreeIndex);

    const cadNode = new CadNode(cadMetadata, materialManager, sectorRepository);
    const apiClient = new NodesLocalClient();

    model = new Cognite3DModel(1, 2, cadNode, apiClient);
>>>>>>> 289caa8a
  });

  test('(un)assignStyledNodeCollection maintains list of collections correctly', () => {
    const collection = new TreeIndexNodeCollection();
    const collection2 = new TreeIndexNodeCollection();

    model.assignStyledNodeCollection(collection, DefaultNodeAppearance.InFront);
    model.assignStyledNodeCollection(collection2, DefaultNodeAppearance.Ghosted);

    expect(model.styledNodeCollections).not.toBeEmpty();

    model.unassignStyledNodeCollection(collection2);

    expect(model.styledNodeCollections).not.toBeEmpty();

    model.unassignStyledNodeCollection(collection);

    expect(model.styledNodeCollections).toBeEmpty();
  });

  test('assignStyledNodeCollection same collection twice throws', () => {
    const collection = new TreeIndexNodeCollection();
    model.assignStyledNodeCollection(collection, { renderGhosted: true });
    expect(() => model.assignStyledNodeCollection(collection, { renderInFront: false })).toThrowError();
  });

  test('updateStyledNodeCollection throw is collection has not been added', () => {
    const collection = new TreeIndexNodeCollection();

    expect(() => model.updateStyledNodeCollection(collection, { renderInFront: false })).toThrowError();

    model.assignStyledNodeCollection(collection, { renderGhosted: true });
    expect(() => model.updateStyledNodeCollection(collection, { renderInFront: false })).not.toThrowError();

    model.unassignStyledNodeCollection(collection);
    expect(() => model.updateStyledNodeCollection(collection, { renderInFront: false })).toThrowError();
  });

  test('removeAllStyledNodeCollections removes all styled node collections', () => {
    const collection = new TreeIndexNodeCollection();
    const collection2 = new TreeIndexNodeCollection();

    model.assignStyledNodeCollection(collection, DefaultNodeAppearance.InFront);
    model.assignStyledNodeCollection(collection2, DefaultNodeAppearance.Ghosted);

    model.removeAllStyledNodeCollections();

    expect(model.styledNodeCollections).toBeEmpty();
  });
});<|MERGE_RESOLUTION|>--- conflicted
+++ resolved
@@ -5,18 +5,10 @@
 import { Cognite3DModel } from './Cognite3DModel';
 
 import { DefaultNodeAppearance, TreeIndexNodeCollection } from '@reveal/cad-styling';
-<<<<<<< HEAD
+
 import { createCadModel } from '../../../../test-utilities/src/createCadModel';
-=======
-import { CadMaterialManager, CadNode } from '@reveal/rendering';
-import { CadModelMetadata } from '@reveal/cad-parsers';
 
-import { createCadModelMetadata, generateV8SectorTree } from '../../../../test-utilities';
-import { V8SectorRepository } from '@reveal/sector-loader';
-import { Mock } from 'moq.ts';
-import { BinaryFileProvider } from '@reveal/modeldata-api';
 import { initMetrics } from '@reveal/metrics';
->>>>>>> 289caa8a
 
 describe(Cognite3DModel.name, () => {
   let model: Cognite3DModel;
@@ -26,21 +18,7 @@
   });
 
   beforeEach(() => {
-<<<<<<< HEAD
     model = createCadModel(1, 2, 3, 3);
-=======
-    const materialManager = new CadMaterialManager();
-    const mockBinaryFileProvider = new Mock<BinaryFileProvider>();
-    const sectorRepository = new V8SectorRepository(mockBinaryFileProvider.object(), materialManager);
-    const cadRoot = generateV8SectorTree(3, 3);
-    const cadMetadata: CadModelMetadata = createCadModelMetadata(8, cadRoot);
-    materialManager.addModelMaterials(cadMetadata.modelIdentifier, cadMetadata.scene.maxTreeIndex);
-
-    const cadNode = new CadNode(cadMetadata, materialManager, sectorRepository);
-    const apiClient = new NodesLocalClient();
-
-    model = new Cognite3DModel(1, 2, cadNode, apiClient);
->>>>>>> 289caa8a
   });
 
   test('(un)assignStyledNodeCollection maintains list of collections correctly', () => {
