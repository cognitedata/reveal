--- conflicted
+++ resolved
@@ -44,13 +44,9 @@
 apps/copilot              @davidlky @andeplane @miladh @trygveu
 
 # IoT Hub
-<<<<<<< HEAD
+
+apps/raw-explorer @cognitedata/team-hebe
 apps/iot-hub              @davidlky @geircognite @muradsater
 
 # 3D / Reveal
-apps/3d-management                @cognitedata/3d-reveal-viewer-team
-=======
-
-apps/raw-explorer @cognitedata/team-hebe
-apps/iot-hub              @davidlky @geircognite @muradsater
->>>>>>> c0e1d51a
+apps/3d-management                @cognitedata/3d-reveal-viewer-team