--- conflicted
+++ resolved
@@ -1,11 +1,7 @@
 /*!
  * Copyright 2024 Cognite AS
  */
-<<<<<<< HEAD
-import { type AssetMapping, type ModelAssetIdKey } from './types';
-=======
 import { type CdfAssetMapping, type ModelAssetIdKey } from './types';
->>>>>>> 59478741
 
 export class AssetMappingPerAssetIdCache {
   private readonly _assetIdsToAssetMappings = new Map<
@@ -15,11 +11,7 @@
 
   public setAssetIdsToAssetMappingCacheItem(
     key: ModelAssetIdKey,
-<<<<<<< HEAD
-    item: Promise<AssetMapping[]>
-=======
     item: Promise<CdfAssetMapping[]>
->>>>>>> 59478741
   ): void {
     this._assetIdsToAssetMappings.set(key, Promise.resolve(item));
   }
