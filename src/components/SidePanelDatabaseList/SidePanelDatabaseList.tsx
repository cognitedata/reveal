--- conflicted
+++ resolved
@@ -79,7 +79,6 @@
       onQueryChange={setQuery}
       query={query}
     >
-<<<<<<< HEAD
       <SidePanelDatabaseListContent
         databases={databases}
         openCreateModal={() => setIsCreateModalOpen(true)}
@@ -93,38 +92,9 @@
             icon="PlusCompact"
             onClick={() => setIsCreateModalOpen(true)}
           >
-            Create Database
+            Create database
           </Button>
         </Tooltip>
-=======
-      {data ? (
-        <>
-          {databases.length > 0 ? (
-            <>
-              <SidePanelDatabaseListContent
-                databases={databases}
-                searchQuery={query}
-              />
-              <Tooltip content={accessWarningContent} disabled={hasWriteAccess}>
-                <Button
-                  block
-                  disabled={!hasWriteAccess}
-                  icon="PlusCompact"
-                  onClick={() => setIsCreateModalOpen(true)}
-                >
-                  Create database
-                </Button>
-              </Tooltip>
-            </>
-          ) : (
-            <SidePanelDatabaseListCreateDatabaseBanner
-              onClick={() => setIsCreateModalOpen(true)}
-            />
-          )}
-        </>
-      ) : (
-        <></>
->>>>>>> 166b9e6e
       )}
       <CreateDatabaseModal
         databases={databases}
