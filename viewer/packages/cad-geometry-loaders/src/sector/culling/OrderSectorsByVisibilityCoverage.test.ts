--- conflicted
+++ resolved
@@ -29,7 +29,7 @@
 
   beforeEach(() => {
     renderer = new THREE.WebGLRenderer({ context: glContext });
-<<<<<<< HEAD
+    renderer.render = jest.fn();
     const renderPassMock = new Mock<RenderPass>()
       .setup(e => e.render(It.IsAny(), It.IsAny()))
       .returns(Promise.resolve(renderer.getRenderTarget()));
@@ -43,20 +43,6 @@
           yield renderPassMock.object();
         })()
       )
-=======
-    renderer.render = jest.fn();
-    renderManager = new Mock<EffectRenderManager>()
-      .setup(e => e.getRenderTarget)
-      .returns(renderer.getRenderTarget)
-      .setup(e => e.getRenderTargetAutoSize())
-      .returns(true)
-      .setup(e => e.setRenderTarget(It.IsAny()))
-      .returns()
-      .setup(e => e.setRenderTargetAutoSize(It.IsAny()))
-      .returns()
-      .setup(e => e.renderDetailedToDepthOnly(It.IsAny()))
-      .returns()
->>>>>>> bf37963d
       .object();
   });
 
