import {
  Icon,
  Button,
  Tooltip,
  SegmentedControl,
  Body,
  Title,
} from '@cognite/cogs.js';
import { useSDK } from '@cognite/sdk-provider';
import { Row, Col, List } from 'antd';
import { chartState } from 'atoms/chart';
import DetailsBlock from 'components/common/DetailsBlock';
import { MetadataList } from 'components/DetailsSidebar';
import FunctionCall from 'components/FunctionCall';
import { useState, useCallback, useEffect } from 'react';
import { useQuery } from 'react-query';
<<<<<<< HEAD
import { useDebounce } from 'use-debounce';
import { useRecoilState } from 'recoil';
import {
  ChartTimeSeries,
  ChartWorkflow,
  FunctionCallStatus,
} from 'reducers/charts/types';
import { getCallResponse } from 'utils/backendApi';
import { functionResponseKey, useCallFunction } from 'utils/backendService';
import { convertValue } from 'utils/units';
import { usePrevious } from 'hooks/usePrevious';
import { CogniteClient } from '@cognite/sdk';
import * as backendApi from 'utils/backendApi';
=======
import { ChartTimeSeries, ChartWorkflow } from 'reducers/charts/types';
import { roundToSignificantDigits } from 'utils/axis';
import { getCallResponse } from 'utils/backendApi';
import { functionResponseKey } from 'utils/backendService';
import { convertValue, units } from 'utils/units';
>>>>>>> 2c2be8e9
import {
  Sidebar,
  TopContainer,
  TopContainerAside,
  TopContainerTitle,
  ContentOverflowWrapper,
  Container,
  ColorCircle,
} from './elements';

const key = ['functions', 'individual_calc'];

const getCallStatus =
  (sdk: CogniteClient, fnId: number, callId: number) => async () => {
    const response = await backendApi.getCallStatus(sdk, fnId, callId);

    if (response?.status) {
      return response.status as FunctionCallStatus;
    }
    return Promise.reject(new Error('could not find call status'));
  };

const renderStatusIcon = (status?: FunctionCallStatus) => {
  switch (status) {
    case 'Running':
      return <Icon type="Loading" />;
    case 'Completed':
      return <Icon type="Checkmark" />;
    case 'Failed':
    case 'Timeout':
      return <Icon type="Close" />;
    default:
      return null;
  }
};

type Props = {
  sourceItem: ChartWorkflow | ChartTimeSeries | undefined;
  onClose: () => void;
  visible?: boolean;
};

export type StatisticsResult = {
  statistics: StatisticsData[];
};

type StatisticsData = {
  min: number;
  max: number;
  average: number;
  mean: number;
  kurtosis: number;
  median: number;
  q25: number;
  q50: number;
  q75: number;
  raw: boolean;
  skewness: number;
  std: number;
  tag: string;
};

const menuOptions = [
  {
    value: 'statistics',
    label: 'Statistics',
  },
  {
    value: 'metadata',
    label: 'Metadata',
  },
];

export default function DetailsSidebar({
  visible,
  sourceItem,
  onClose,
}: Props) {
  const [selectedMenu, setSelectedMenu] = useState<string>('statistics');

  const handleMenuClick = (value: string) => {
    setSelectedMenu(value);
  };

  return (
    <Sidebar visible={visible}>
      <TopContainer>
        <TopContainerTitle>Details</TopContainerTitle>
        <TopContainerAside>
          <SegmentedControl
            currentKey={selectedMenu}
            onButtonClicked={(keyCode) => handleMenuClick(keyCode)}
          >
            {menuOptions.map(({ value, label }) => (
              <SegmentedControl.Button key={value}>
                {label}
              </SegmentedControl.Button>
            ))}
          </SegmentedControl>
          <Tooltip content="Hide">
            <Button
              icon="Close"
              type="ghost"
              onClick={onClose}
              aria-label="close"
            />
          </Tooltip>
        </TopContainerAside>
      </TopContainer>
      <ContentOverflowWrapper>
        {selectedMenu === 'metadata' && <Metadata sourceItem={sourceItem} />}
        {selectedMenu === 'statistics' && (
          <Statistics sourceItem={sourceItem} />
        )}
      </ContentOverflowWrapper>
    </Sidebar>
  );
}

const Metadata = ({
  sourceItem,
}: {
  sourceItem: ChartWorkflow | ChartTimeSeries | undefined;
}) => {
  return (
    <Container>
      <SourceHeader sourceItem={sourceItem} />
      {sourceItem?.type === 'timeseries' ? (
        <MetadataList timeseriesId={(sourceItem as ChartTimeSeries)?.tsId} />
      ) : (
        <p>(currently unavailable for calculations)</p>
      )}
    </Container>
  );
};

const Statistics = ({
  sourceItem,
}: {
  sourceItem: ChartWorkflow | ChartTimeSeries | undefined;
}) => {
  const sdk = useSDK();
  const statisticsCall = (sourceItem?.statisticsCalls || [])[0];
  const [chart, setChart] = useRecoilState(chartState);
  const { dateFrom, dateTo } = chart!;

  const sourceId = sourceItem?.id;
  const previousSourceId = usePrevious<string | undefined>(sourceId);
  const sourceChanged = sourceId !== previousSourceId;

  /**
   * Using strings to avoid custom equality check
   */
  const datesAsString = JSON.stringify({ dateFrom, dateTo });

  const [debouncedDatesAsString] = useDebounce(datesAsString, 3000);
  const debouncedPrevDatesAsString = usePrevious<string>(
    debouncedDatesAsString
  );

  const { data } = useQuery({
    queryKey: functionResponseKey(
      statisticsCall?.functionId,
      statisticsCall?.callId
    ),
    queryFn: (): Promise<string | undefined> =>
      getCallResponse(sdk, statisticsCall?.functionId, statisticsCall.callId),
    retry: 1,
    retryDelay: 1000,
    enabled: !!statisticsCall,
  });

  const { data: callStatus, error: callStatusError } =
    useQuery<FunctionCallStatus>(
      [...key, statisticsCall?.callId, 'call_status'],
      getCallStatus(
        sdk,
        statisticsCall?.functionId as number,
        statisticsCall?.callId as number
      ),
      {
        enabled: !!statisticsCall?.callId,
      }
    );

  const { results } = (data as any) || {};
  const { statistics = [] } = (results as StatisticsResult) || {};
  const statisticsForSource = statistics[0];
  const unit = sourceItem?.unit;
  const preferredUnit = sourceItem?.preferredUnit;
  const displayUnit =
    (
      units.find(
        (unitOption) => unitOption.value === preferredUnit?.toLowerCase()
      ) || {}
    ).label || preferredUnit;

  const { mutate: callFunction } = useCallFunction('individual_calc-master');
  const memoizedCallFunction = useCallback(callFunction, [callFunction]);

  const updateStatistics = useCallback(
    (diff: Partial<ChartTimeSeries>) => {
      if (!sourceItem) {
        return;
      }
      setChart((oldChart) => ({
        ...oldChart!,
        timeSeriesCollection: oldChart?.timeSeriesCollection?.map((ts) =>
          ts.id === sourceItem.id
            ? {
                ...ts,
                ...diff,
              }
            : ts
        ),
      }));
    },
    [setChart, sourceItem]
  );

  const datesChanged =
    debouncedPrevDatesAsString &&
    debouncedPrevDatesAsString !== debouncedDatesAsString;

  useEffect(() => {
    if (sourceItem?.type !== 'timeseries') {
      return;
    }

    if (!sourceChanged) {
      if (!datesChanged) {
        if (statisticsForSource) {
          return;
        }
        if (statisticsCall && !callStatusError) {
          return;
        }
      }
    }

    memoizedCallFunction(
      {
        data: {
          calculation_input: {
            timeseries: [
              {
                tag: (sourceItem as ChartTimeSeries).tsExternalId,
              },
            ],
            start_time: new Date(dateFrom).getTime(),
            end_time: new Date(dateTo).getTime(),
          },
        },
      },
      {
        onSuccess({ functionId, callId }) {
          updateStatistics({
            statisticsCalls: [
              {
                callDate: Date.now(),
                functionId,
                callId,
              },
            ],
          });
        },
      }
    );
  }, [
    memoizedCallFunction,
    dateFrom,
    dateTo,
    sourceItem,
    updateStatistics,
    statisticsForSource,
    statisticsCall,
    callStatus,
    callStatusError,
    datesChanged,
    sourceChanged,
  ]);

  return (
    <Container>
      <SourceHeader sourceItem={sourceItem} />
      {sourceItem?.type === 'timeseries' ? (
        <>
          <div>
            <div>
              <FunctionCall
                id={statisticsCall.functionId}
                callId={statisticsCall.callId}
                renderLoading={() => renderStatusIcon('Running')}
                renderCall={({ status }) => renderStatusIcon(status)}
              />
            </div>
          </div>
          <DetailsBlock title="Statistics">
            <List
              dataSource={[
                { label: 'Mean', value: statisticsForSource?.mean },
                { label: 'Median', value: statisticsForSource?.median },
                {
                  label: 'Standard Deviation',
                  value: statisticsForSource?.std,
                },
                { label: 'Max', value: statisticsForSource?.max },
                { label: 'Min', value: statisticsForSource?.min },
                // Missing values from backend according to the sketch
                // { label: 'Avg', value: statisticsForSource?.average },
                // { label: 'Last', value: statisticsForSource?.last },
              ]}
              size="small"
              renderItem={({ label, value }) => (
                <Row className="ant-list-item">
                  <Col span={14}>{label}</Col>
                  <Col span={10} style={{ textAlign: 'right' }}>
                    {value
                      ? `${roundToSignificantDigits(
                          convertValue(value, unit, preferredUnit),
                          3
                        )} ${displayUnit}`
                      : '-'}
                  </Col>
                </Row>
              )}
            />
          </DetailsBlock>
          <DetailsBlock title="Percentiles">
            <List
              dataSource={[
                { label: '25th Percentile', value: statisticsForSource?.q25 },
                { label: '50th Percentile', value: statisticsForSource?.q50 },
                { label: '75th Percentile', value: statisticsForSource?.q75 },
              ]}
              size="small"
              renderItem={({ label, value }) => (
                <Row className="ant-list-item">
                  <Col span={14}>{label}</Col>
                  <Col span={10} style={{ textAlign: 'right' }}>
                    {value
                      ? `${roundToSignificantDigits(
                          convertValue(value, unit, preferredUnit),
                          3
                        )} ${displayUnit}`
                      : '-'}
                  </Col>
                </Row>
              )}
            />
          </DetailsBlock>
          <DetailsBlock title="Shape">
            <List
              dataSource={[
                { label: 'Skewness', value: statisticsForSource?.skewness },
                { label: 'Kurtosis', value: statisticsForSource?.kurtosis },
              ]}
              size="small"
              renderItem={({ label, value }) => (
                <Row className="ant-list-item">
                  <Col span={14}>{label}</Col>
                  <Col span={10} style={{ textAlign: 'right' }}>
                    {value || '-'}
                  </Col>
                </Row>
              )}
            />
          </DetailsBlock>
        </>
      ) : (
        <Body>Statistics are currently unavailable for calculations</Body>
      )}
    </Container>
  );
};

const SourceHeader = ({
  sourceItem,
}: {
  sourceItem: ChartWorkflow | ChartTimeSeries | undefined;
}) => {
  return (
    <div style={{ wordBreak: 'break-word' }}>
      <Title level={6}>Time Series</Title>
      <p style={{ display: 'flex' }}>
        <span style={{ paddingRight: 10 }}>
          <ColorCircle color={sourceItem?.color} />
        </span>
        {sourceItem?.name}
      </p>
    </div>
  );
};<|MERGE_RESOLUTION|>--- conflicted
+++ resolved
@@ -14,27 +14,20 @@
 import FunctionCall from 'components/FunctionCall';
 import { useState, useCallback, useEffect } from 'react';
 import { useQuery } from 'react-query';
-<<<<<<< HEAD
 import { useDebounce } from 'use-debounce';
 import { useRecoilState } from 'recoil';
 import {
+  FunctionCallStatus,
   ChartTimeSeries,
   ChartWorkflow,
-  FunctionCallStatus,
 } from 'reducers/charts/types';
 import { getCallResponse } from 'utils/backendApi';
-import { functionResponseKey, useCallFunction } from 'utils/backendService';
-import { convertValue } from 'utils/units';
+import { useCallFunction, functionResponseKey } from 'utils/backendService';
+import { convertValue, units } from 'utils/units';
 import { usePrevious } from 'hooks/usePrevious';
 import { CogniteClient } from '@cognite/sdk';
 import * as backendApi from 'utils/backendApi';
-=======
-import { ChartTimeSeries, ChartWorkflow } from 'reducers/charts/types';
 import { roundToSignificantDigits } from 'utils/axis';
-import { getCallResponse } from 'utils/backendApi';
-import { functionResponseKey } from 'utils/backendService';
-import { convertValue, units } from 'utils/units';
->>>>>>> 2c2be8e9
 import {
   Sidebar,
   TopContainer,
@@ -325,8 +318,8 @@
           <div>
             <div>
               <FunctionCall
-                id={statisticsCall.functionId}
-                callId={statisticsCall.callId}
+                id={statisticsCall?.functionId}
+                callId={statisticsCall?.callId}
                 renderLoading={() => renderStatusIcon('Running')}
                 renderCall={({ status }) => renderStatusIcon(status)}
               />
