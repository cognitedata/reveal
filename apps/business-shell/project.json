--- conflicted
+++ resolved
@@ -5,11 +5,7 @@
   "projectType": "application",
   "targets": {
     "build": {
-<<<<<<< HEAD
-      "executor": "@nx/webpack:webpack",
-=======
-      "executor": "@nrwl/vite:build",
->>>>>>> a5f918f9
+      "executor": "@nx/vite:build",
       "outputs": ["{options.outputPath}"],
       "defaultConfiguration": "production",
       "options": {
@@ -42,11 +38,7 @@
       }
     },
     "serve": {
-<<<<<<< HEAD
-      "executor": "@nx/webpack:dev-server",
-=======
-      "executor": "@nrwl/vite:dev-server",
->>>>>>> a5f918f9
+      "executor": "@nx/vite:dev-server",
       "defaultConfiguration": "development",
       "options": {
         "buildTarget": "business-shell:build",
