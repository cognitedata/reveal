--- conflicted
+++ resolved
@@ -26,11 +26,7 @@
 
   const root = explorer.root;
 
-<<<<<<< HEAD
-  // Srtup root and generate domain nodes
-=======
   // Setup root and generate domain nodes
->>>>>>> c166b557
   useEffect(() => {
     RootManager.addTargets(root);
     RootManager.appendDOM(root, "viewer-3d", "3d");
