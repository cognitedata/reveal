--- conflicted
+++ resolved
@@ -2,13 +2,8 @@
 import { screen } from '@testing-library/react';
 
 import {
-<<<<<<< HEAD
-  renderComponent,
-  COMMON_FILTER_KEYS,
-=======
   COMMON_FILTER_KEYS,
   renderComponent,
->>>>>>> fe1ae298
 } from '@data-exploration-lib/core';
 
 import { FilterChip, FilterChipProps } from '../FilterChip';
