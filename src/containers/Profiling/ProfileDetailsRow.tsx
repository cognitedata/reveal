import React from 'react';
import styled from 'styled-components';
import { Flex, Colors } from '@cognite/cogs.js';

import { Section } from 'components/ProfilingSection';

type Count = {
  value: string;
  count: number;
};
type Props = {
  nullCount?: number;
  distinctCount?: number;
  allCount: number;
  counts?: Count[];
  histogram?: Count[];
  min?: number;
  max?: number;
  mean?: number;
  median?: number;
  std?: number;
  count?: number;
};
export default function ProfileDetailsRow({
  distinctCount,
  nullCount,
  min,
  max,
  mean,
  median,
  counts,
  allCount,
  count,
  histogram,
}: Props) {
  return (
    <StyledExpandedRow key="profile-details">
      <td colSpan={9} style={{ padding: 0 }}>
        <ExpandedRow>
          <Section title="Numerical statistics">
            <Flex direction="column" style={{ width: '100%' }}>
              <StyledStatisticsRow>
                <NumberOrMissingSummary
                  label="Distinct values"
                  value={distinctCount}
                />
              </StyledStatisticsRow>
              <StyledStatisticsRow>
                <NumberOrMissingSummary label="Non-empty" value={count} />
                <NumberOrMissingSummary label="Empty" value={nullCount} />
              </StyledStatisticsRow>
              <StyledStatisticsRow>
                <NumberOrMissingSummary label="Min" value={min} />
                <NumberOrMissingSummary label="Max" value={max} />
              </StyledStatisticsRow>
              <StyledStatisticsRow>
                <NumberOrMissingSummary label="Mean" value={mean} />
                <NumberOrMissingSummary label="Median" value={median} />
              </StyledStatisticsRow>
            </Flex>
          </Section>
          <Section.Frequency counts={counts} allCount={allCount} />
          <Section.Distribution histogram={histogram} />
        </ExpandedRow>
      </td>
    </StyledExpandedRow>
  );
}

const NumberOrMissingSummary = ({
  label,
  value,
}: {
  label: string;
  value?: number;
}) => (
  <div className="item">
    <header>{label}</header>
    {Number.isFinite(value) ? value : 'MISSING'}
  </div>
);

const ExpandedRow = styled.div`
  background-color: ${Colors['greyscale-grey1'].hex()};
  padding: 24px;
  display: grid;
  grid-template-columns: repeat(3, 1fr);
  grid-gap: 1rem;
`;

const StyledStatisticsRow = styled(Flex)`
  .item {
    flex: 1;
    padding: 8px 0;
    font-weight: 600;
    font-size: 18px;
    line-height: 24px;

    header {
      display: block;
      font-weight: 400;
      font-size: 13px;
      line-height: 18px;
    }
  }
<<<<<<< HEAD

  .item:not(:last-child) {
    margin-right: 12px;
  }
=======
`;

const StyledExpandedRow = styled.tr`
  border: 1px solid ${Colors['border-default'].hex()};
>>>>>>> 6edafcf6
`;<|MERGE_RESOLUTION|>--- conflicted
+++ resolved
@@ -103,15 +103,12 @@
       line-height: 18px;
     }
   }
-<<<<<<< HEAD
 
   .item:not(:last-child) {
     margin-right: 12px;
   }
-=======
 `;
 
 const StyledExpandedRow = styled.tr`
   border: 1px solid ${Colors['border-default'].hex()};
->>>>>>> 6edafcf6
 `;