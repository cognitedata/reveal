--- conflicted
+++ resolved
@@ -18,12 +18,4 @@
   urls: {
     skyUrl: '/img/sky007.jpg',
   },
-<<<<<<< HEAD
-};
-
-(window as any).reveal = reveal;
-(window as any).THREE = THREE;
-=======
-  ...reveal,
-};
->>>>>>> f17422e6
+};