/*!
 * Copyright 2021 Cognite AS
 */

import * as THREE from 'three';
<<<<<<< HEAD
=======

import { Subscription, Observable } from 'rxjs';
>>>>>>> 83562b45

import { CadModelFactory } from './CadModelFactory';
import { CadModelSectorLoadStatistics } from './CadModelSectorLoadStatistics';
<<<<<<< HEAD
import { GeometryFilter } from '../../public/types';
=======
import { GeometryFilter } from '../..';
import { CadModelClipper } from './sector/CadModelClipper';
>>>>>>> 83562b45

import { CadModelMetadataRepository, CadModelMetadata, LevelOfDetail, ConsumedSector } from '@reveal/cad-parsers';
import { CadModelUpdateHandler, CadModelSectorBudget, LoadingState } from '@reveal/cad-geometry-loaders';
import { CadNode, CadMaterialManager, RenderMode } from '@reveal/rendering';
import { trackError } from '@reveal/metrics';
import { ModelIdentifier } from '@reveal/modeldata-api';
import { LevelOfDetail, ConsumedSector } from '@reveal/cad-parsers';
import { CadModelUpdateHandler, CadModelSectorBudget, LoadingState } from '@reveal/cad-geometry-loaders';
import { CadNode, CadMaterialManager, RenderMode } from '@reveal/rendering';
import { trackError } from '@reveal/utilities';

import { Subscription, Observable } from 'rxjs';
export class CadManager {
  private readonly _materialManager: CadMaterialManager;
  private readonly _cadModelFactory: CadModelFactory;
  private readonly _cadModelUpdateHandler: CadModelUpdateHandler;

  private readonly _cadModelMap: Map<string, CadNode> = new Map();
  private readonly _subscription: Subscription = new Subscription();

  private _needsRedraw: boolean = false;

  private readonly _markNeedsRedrawBound = this.markNeedsRedraw.bind(this);
  private readonly _materialsChangedListener = this.handleMaterialsChanged.bind(this);

  get materialManager() {
    return this._materialManager;
  }

  get budget(): CadModelSectorBudget {
    return this._cadModelUpdateHandler.budget;
  }

  set budget(budget: CadModelSectorBudget) {
    this._cadModelUpdateHandler.budget = budget;
  }

  /**
   * Returns statistics about how data loaded (or data about to be loaded).
   */
  get loadedStatistics(): CadModelSectorLoadStatistics {
    return this._cadModelUpdateHandler.lastBudgetSpendage;
  }

  constructor(
    materialManger: CadMaterialManager,
    cadModelFactory: CadModelFactory,
    cadModelUpdateHandler: CadModelUpdateHandler
  ) {
    this._materialManager = materialManger;
    this._cadModelFactory = cadModelFactory;
    this._cadModelUpdateHandler = cadModelUpdateHandler;
    this._materialManager.on('materialsChanged', this._materialsChangedListener);

    const consumeNextSector = (sector: ConsumedSector) => {
      const cadModel = this._cadModelMap.get(sector.modelIdentifier);
      if (!cadModel) {
        // Model has been removed - results can come in for a period just after removal
        return;
      }

      if (sector.instancedMeshes && sector.levelOfDetail === LevelOfDetail.Detailed) {
        cadModel.updateInstancedMeshes(sector.instancedMeshes, sector.modelIdentifier, sector.metadata.id);
      } else if (sector.levelOfDetail === LevelOfDetail.Simple || sector.levelOfDetail === LevelOfDetail.Discarded) {
        cadModel.discardInstancedMeshes(sector.metadata.id);
      }

      const sectorNodeParent = cadModel.rootSector;
      const sectorNode = sectorNodeParent!.sectorNodeMap.get(sector.metadata.id);
      if (!sectorNode) {
        throw new Error(`Could not find 3D node for sector ${sector.metadata.id} - invalid id?`);
      }
      if (sector.group) {
        sectorNode.add(sector.group);
      }
      sectorNode.updateGeometry(sector.group, sector.levelOfDetail);
      this.markNeedsRedraw();
    };

    this._subscription.add(
      this._cadModelUpdateHandler.consumedSectorObservable().subscribe({
        next: consumeNextSector,
        error: error => {
          trackError(error, {
            moduleName: 'CadManager',
            methodName: 'constructor'
          });
        }
      })
    );
  }

  dispose() {
    this._cadModelUpdateHandler.dispose();
    this._cadModelFactory.dispose();
    this._subscription.unsubscribe();
    this._materialManager.off('materialsChanged', this._materialsChangedListener);
  }

  requestRedraw(): void {
    this._needsRedraw = true;
  }

  resetRedraw(): void {
    this._needsRedraw = false;
  }

  get needsRedraw(): boolean {
    return this._needsRedraw;
  }

  updateCamera(camera: THREE.PerspectiveCamera) {
    this._cadModelUpdateHandler.updateCamera(camera);
    this._needsRedraw = true;
  }

  get clippingPlanes(): THREE.Plane[] {
    return this._materialManager.clippingPlanes;
  }

  set clippingPlanes(clippingPlanes: THREE.Plane[]) {
    this._materialManager.clippingPlanes = clippingPlanes;
    this._cadModelUpdateHandler.clippingPlanes = clippingPlanes;
    this._needsRedraw = true;
  }

  get renderMode(): RenderMode {
    return this._materialManager.getRenderMode();
  }

  set renderMode(renderMode: RenderMode) {
    this._materialManager.setRenderMode(renderMode);
  }

  async addModel(modelIdentifier: ModelIdentifier, geometryFilter?: GeometryFilter): Promise<CadNode> {
    const model = await this._cadModelFactory.createModel(modelIdentifier, geometryFilter);
    model.addEventListener('update', this._markNeedsRedrawBound);
    this._cadModelMap.set(model.cadModelMetadata.modelIdentifier, model);
    this._cadModelUpdateHandler.addModel(model);
    return model;
  }

  removeModel(model: CadNode): void {
    const metadata = model.cadModelMetadata;
    if (!this._cadModelMap.delete(metadata.modelIdentifier)) {
      throw new Error(`Could not remove model ${metadata.modelIdentifier} because it's not added`);
    }
    model.removeEventListener('update', this._markNeedsRedrawBound);
    this._cadModelUpdateHandler.removeModel(model);
  }

  getLoadingStateObserver(): Observable<LoadingState> {
    return this._cadModelUpdateHandler.getLoadingStateObserver();
  }

  private markNeedsRedraw(): void {
    this._needsRedraw = true;
  }

  private handleMaterialsChanged() {
    this.requestRedraw();
  }
}<|MERGE_RESOLUTION|>--- conflicted
+++ resolved
@@ -3,32 +3,19 @@
  */
 
 import * as THREE from 'three';
-<<<<<<< HEAD
-=======
 
 import { Subscription, Observable } from 'rxjs';
->>>>>>> 83562b45
 
 import { CadModelFactory } from './CadModelFactory';
 import { CadModelSectorLoadStatistics } from './CadModelSectorLoadStatistics';
-<<<<<<< HEAD
 import { GeometryFilter } from '../../public/types';
-=======
-import { GeometryFilter } from '../..';
-import { CadModelClipper } from './sector/CadModelClipper';
->>>>>>> 83562b45
 
-import { CadModelMetadataRepository, CadModelMetadata, LevelOfDetail, ConsumedSector } from '@reveal/cad-parsers';
+import { LevelOfDetail, ConsumedSector } from '@reveal/cad-parsers';
 import { CadModelUpdateHandler, CadModelSectorBudget, LoadingState } from '@reveal/cad-geometry-loaders';
 import { CadNode, CadMaterialManager, RenderMode } from '@reveal/rendering';
 import { trackError } from '@reveal/metrics';
 import { ModelIdentifier } from '@reveal/modeldata-api';
-import { LevelOfDetail, ConsumedSector } from '@reveal/cad-parsers';
-import { CadModelUpdateHandler, CadModelSectorBudget, LoadingState } from '@reveal/cad-geometry-loaders';
-import { CadNode, CadMaterialManager, RenderMode } from '@reveal/rendering';
-import { trackError } from '@reveal/utilities';
 
-import { Subscription, Observable } from 'rxjs';
 export class CadManager {
   private readonly _materialManager: CadMaterialManager;
   private readonly _cadModelFactory: CadModelFactory;
