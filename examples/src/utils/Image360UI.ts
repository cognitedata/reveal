--- conflicted
+++ resolved
@@ -73,68 +73,11 @@
   };
 
   constructor(viewer: Cognite3DViewer, gui: dat.GUI) {
-<<<<<<< HEAD
-    let entities: Image360[] = [];
-    const collections = this._collections;
-    let selectedEntity: Image360;
-
-    const optionsFolder = gui.addFolder('Add Options');
-
-    const onImageEntered: Image360EnteredDelegate = (entity, revision) => {
-      selectedEntity = entity;
-    };
-
-    const onAnnotationClicked: PointerEventDelegate = event => {
-      if (this._lastAnnotation !== undefined) {
-        this._lastAnnotation.setColor(undefined);
-      }
-
-      const intersectionPromise = viewer.get360AnnotationIntersectionFromPixel(event.offsetX, event.offsetY);
-
-      this.handleIntersectionAsync(intersectionPromise);
-    };
-
-    const translation = {
-      x: 0,
-      y: 0,
-      z: 0
-    };
-
-    const rotation = {
-      x: 0,
-      y: 0,
-      z: 0,
-      radians: 0
-    };
-
-    const opacity = {
-      alpha: 1
-    };
-
-    const iconCulling = {
-      radius: Infinity,
-      limit: 50,
-      hideAll: false
-    };
-
-    const imageRevisions = {
-      id: '0',
-      targetDate: ''
-    };
-
-    const params = {
-      siteId: 'c_RC_2',
-      add: add360ImageSet,
-      premultipliedRotation: false,
-      remove: removeAll360Images
-    };
-=======
     const { params, imageRevisions, _collections: collections, selectedEntity } = this;
     this.viewer = viewer;
     this.gui = gui;
 
     const optionsFolder = this.gui.addFolder('Add Options');
->>>>>>> 34526976
 
     optionsFolder.add(params, 'siteId').name('Site ID');
 
@@ -212,35 +155,7 @@
           }
         });
 
-<<<<<<< HEAD
-    gui.add(params, 'remove').name('Remove all 360 images');
-
-    add360ImageSet();
-
-    async function add360ImageSet() {
-      if (params.siteId.length === 0) return;
-
-      const rotationMatrix = new THREE.Matrix4().makeRotationAxis(
-        new THREE.Vector3(rotation.x, rotation.y, rotation.z),
-        rotation.radians
-      );
-      const translationMatrix = new THREE.Matrix4().makeTranslation(translation.x, translation.y, translation.z);
-      const collectionTransform = translationMatrix.multiply(rotationMatrix);
-      const collection = await viewer.add360ImageSet(
-        'events',
-        { site_id: params.siteId },
-        { collectionTransform, preMultipliedRotation: params.premultipliedRotation }
-      );
-      collection.setIconsVisibility(!iconCulling.hideAll);
-      collection.on('image360Entered', onImageEntered);
-      viewer.on('click', onAnnotationClicked);
-      collections.push(collection);
-      entities = entities.concat(collection.image360Entities);
-
-      viewer.requestRedraw();
-=======
       gui.add(params, 'remove').name('Remove all 360 images');
->>>>>>> 34526976
     }
   }
 
