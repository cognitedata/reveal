/*!
 * Copyright 2020 Cognite AS
 */

export { CogniteModelBase } from './public/migration/CogniteModelBase';
export { Cognite3DModel } from './public/migration/Cognite3DModel';
export { CognitePointCloudModel } from './public/migration/CognitePointCloudModel';
<<<<<<< HEAD
export { Cognite3DViewer } from './public/migration/Cognite3DViewer';
export { Intersection } from './public/migration/types';
export {
  Color,
  Cognite3DViewerOptions,
  AddModelOptions,
  CameraChangeDelegate,
  PointerEventDelegate
} from './public/migration/types';
=======
export * from './public/migration/Cognite3DViewer';
export * from './public/migration/types';
>>>>>>> 96313445
export { CadLoadingHints } from './datamodels/cad/CadLoadingHints';
export { BoundingBoxClipper } from './utilities';

export * from './datamodels/pointcloud/types';

// Export ThreeJS to enable easy import for our users
import * as THREE from 'three';
export { THREE };
export { SupportedModelTypes } from '@/datamodels/base/SupportedModelTypes';
export * from './revealEnv';<|MERGE_RESOLUTION|>--- conflicted
+++ resolved
@@ -5,20 +5,10 @@
 export { CogniteModelBase } from './public/migration/CogniteModelBase';
 export { Cognite3DModel } from './public/migration/Cognite3DModel';
 export { CognitePointCloudModel } from './public/migration/CognitePointCloudModel';
-<<<<<<< HEAD
 export { Cognite3DViewer } from './public/migration/Cognite3DViewer';
 export { Intersection } from './public/migration/types';
-export {
-  Color,
-  Cognite3DViewerOptions,
-  AddModelOptions,
-  CameraChangeDelegate,
-  PointerEventDelegate
-} from './public/migration/types';
-=======
 export * from './public/migration/Cognite3DViewer';
 export * from './public/migration/types';
->>>>>>> 96313445
 export { CadLoadingHints } from './datamodels/cad/CadLoadingHints';
 export { BoundingBoxClipper } from './utilities';
 
