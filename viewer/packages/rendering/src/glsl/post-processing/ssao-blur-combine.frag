--- conflicted
+++ resolved
@@ -4,15 +4,10 @@
 // http://rastergrid.com/blog/2010/09/efficient-gaussian-blur-with-linear-sampling/
 // generalized for two dimensions
 
-<<<<<<< HEAD
 precision highp float;
 
 #define texture2D texture
 
-in vec2 vUv;
-
-=======
->>>>>>> 31af1916
 uniform sampler2D tDiffuse;
 uniform sampler2D tAmbientOcclusion;
 uniform vec2 resolution;
