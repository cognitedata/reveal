--- conflicted
+++ resolved
@@ -1,4 +1,3 @@
-<<<<<<< HEAD
 {
   "name": "@cognite/reveal-react-components",
   "version": "0.1.0",
@@ -29,41 +28,11 @@
     "@storybook/react": "7.0.9",
     "@storybook/react-webpack5": "7.0.9",
     "@storybook/testing-library": "0.0.14-next.2",
-    "@types/react": "18.2.4",
+    "@types/react": "18.2.5",
     "prop-types": "15.8.1",
     "react": "18.2.0",
     "react-dom": "18.2.0",
     "storybook": "7.0.9",
-    "ts-loader": "9.4.2",
-    "typescript": "5.0.4",
-    "webpack": "5.81.0",
-    "webpack-cli": "5.0.2"
-  },
-  "packageManager": "yarn@3.5.1",
-  "files": [
-    "./dist/*"
-  ]
-=======
-{
-  "name": "@cognite/reveal-react-components",
-  "version": "0.1.0",
-  "exports": "./dist/index.js",
-  "types": "./dist/index.d.ts",
-  "type": "module",
-  "author": {
-    "name": "Christopher Tannum"
-  },
-  "scripts": {
-    "build": "webpack --mode=development",
-    "build:prod": "webpack --mode=production",
-    "build:watch": "yarn run build --watch"
-  },
-  "peerDependencies": {
-    "react": ">=18"
-  },
-  "devDependencies": {
-    "@types/react": "18.2.5",
-    "react": "18.2.0",
     "ts-loader": "9.4.2",
     "typescript": "5.0.4",
     "webpack": "5.82.0",
@@ -73,5 +42,4 @@
   "files": [
     "./dist/*"
   ]
->>>>>>> 9e66dc3f
 }