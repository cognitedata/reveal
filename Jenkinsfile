--- conflicted
+++ resolved
@@ -2,11 +2,7 @@
 
 static final String PR_COMMENT_MARKER = "🚀[pr-server]\n"
 static final String SLACK_ALERTS_CHANNEL = "#cdf-ui-devs-alerts"
-<<<<<<< HEAD
 static final String APP_ID = 'cdf-extractor-downloads'
-=======
-static final String APP_ID = 'cdf-extractor-downloads-2'
->>>>>>> e0a94396
 static final String APPLICATION_REPO_ID = 'cdf-ui-extractor-downloads'
 static final String NODE_VERSION = 'node:14'
 static final String VERSIONING_STRATEGY = "single-branch"
