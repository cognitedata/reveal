--- conflicted
+++ resolved
@@ -164,7 +164,6 @@
           </SourceMenu>
         </SourceItem>
       </td>
-<<<<<<< HEAD
       {isWorkspaceMode && (
         <>
           <td>
@@ -207,7 +206,7 @@
               </Dropdown>
             </div>
           </td>
-          <td colSpan={2} />
+          <td colSpan={3} />
           <td>
             <SourceItem>
               <SourceName>
@@ -232,45 +231,6 @@
           <td colSpan={2} />
         </>
       )}
-=======
-      <td>
-        <Dropdown
-          content={
-            <Menu>
-              <Menu.Header>
-                <span style={{ wordBreak: 'break-word' }}>
-                  Select input unit (override)
-                </span>
-              </Menu.Header>
-              {unitOverrideMenuItems}
-            </Menu>
-          }
-        >
-          <SourceItem>
-            <SourceName>{inputUnitOption?.label || '-'}</SourceName>
-          </SourceItem>
-        </Dropdown>
-      </td>
-      <td>
-        <Dropdown
-          content={
-            <Menu>
-              <Menu.Header>
-                <span style={{ wordBreak: 'break-word' }}>
-                  Select preferred unit
-                </span>
-              </Menu.Header>
-              {unitConversionMenuItems}
-            </Menu>
-          }
-        >
-          <SourceItem>
-            <SourceName>{preferredUnitOption?.label || '-'}</SourceName>
-          </SourceItem>
-        </Dropdown>
-      </td>
-      <td colSpan={3} />
->>>>>>> c4c0cb27
     </SourceRow>
   );
 }