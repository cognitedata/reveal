--- conflicted
+++ resolved
@@ -13,67 +13,22 @@
   private readonly _fixedWidthLineMaterial: LineMaterial;
   private readonly _adaptiveWidthLineMaterial: LineMaterial;
   private _position: Float32Array;
-<<<<<<< HEAD
   private _axisDistance: THREE.Vector3;
   private _xAxisMidPoint: THREE.Vector3;
   private _yAxisMidPoint: THREE.Vector3;
   private _zAxisMidPoint: THREE.Vector3;
-  private _distanceToCamera: number = 0;
-  private _options: MeasurementOptions;
-
-  constructor(options: MeasurementOptions) {
-=======
+  private readonly _lineWidth: number;
 
   constructor(lineWidth: number, lineColor: THREE.Color, startPoint: THREE.Vector3) {
->>>>>>> 6bec9b98
     this._position = new Float32Array(6);
     this._axisDistance = new THREE.Vector3();
     this._xAxisMidPoint = new THREE.Vector3();
     this._yAxisMidPoint = new THREE.Vector3();
     this._zAxisMidPoint = new THREE.Vector3();
     this._geometry = null;
+    this._lineWidth = lineWidth;
 
     //Adaptive Line width
-<<<<<<< HEAD
-    this._material.push(
-      new LineMaterial({
-        color: this._options.color,
-        linewidth: this._options.lineWidth! * 0.01,
-        worldUnits: true,
-        depthTest: false,
-        transparent: true,
-        opacity: 1
-      })
-    );
-
-    //Fixed line Width. TODO: Remove the magic number for line width & relate it with model?
-    this._material.push(
-      new LineMaterial({
-        color: this._options.color,
-        linewidth: 2,
-        worldUnits: false,
-        depthTest: false,
-        transparent: true,
-        opacity: 1
-      })
-    );
-
-    const mesh = new Line2(this._geometry, this._material[0]);
-    //Assign bounding sphere & box for the line to support raycasting.
-    mesh.computeLineDistances();
-    //Make sure line are rendered in-front of other objects.
-    mesh.renderOrder = 1;
-    mesh.onBeforeRender = () => {
-      this._material[0].resolution = new THREE.Vector2(window.innerWidth, window.innerHeight);
-    };
-
-    //Fixed line width when camera is zoom out or far away from the line.
-    const meshSecondary = new Line2(this._geometry, this._material[1]);
-    meshSecondary.computeLineDistances();
-    meshSecondary.renderOrder = 1;
-    meshSecondary.onBeforeRender = () => {
-      this._material[1].resolution = new THREE.Vector2(window.innerWidth, window.innerHeight);
-=======
     this._adaptiveWidthLineMaterial = new LineMaterial({
       color: lineColor.getHex(),
       linewidth: lineWidth,
@@ -101,7 +56,6 @@
         width,
         height
       );
->>>>>>> 6bec9b98
     };
     this._meshes.add(onBeforeRenderTrigger);
     this.startLine(startPoint);
@@ -133,25 +87,6 @@
   }
 
   /**
-<<<<<<< HEAD
-   * Sets Measurement line width and color with @options value.
-   * @param options MeasurementLineOptions to set line width and color.
-   */
-  setOptions(options: MeasurementOptions): void {
-    this._options.lineWidth = options?.lineWidth ?? this._options.lineWidth;
-    this._options.color = options?.color ?? this._options.color;
-    //Apply for current line.
-    if (this._material.length > 1) {
-      this._material[0].linewidth = this._options.lineWidth! * 0.01;
-      this._material[1].linewidth = 2;
-      this._material[0].color.set(new THREE.Color(this._options.color));
-      this._material[1].color.set(new THREE.Color(this._options.color));
-    }
-  }
-
-  /**
-=======
->>>>>>> 6bec9b98
    * Get the distance between the measuring line start point & end point.
    * @returns Return distance between start & end point of the line.
    */
@@ -270,7 +205,7 @@
     axisLine.setPositions(position);
     const axesLineMaterial = new LineMaterial({
       color: color,
-      linewidth: this._options.lineWidth!,
+      linewidth: this._lineWidth,
       depthTest: false,
       dashed: true,
       dashSize: 1,
