{
  "name": "@cognite/reveal",
  "version": "1.0.0-alpha-5",
  "description": "WebGL based 3D viewer for CAD and point clouds processed in Cognite CDF.",
  "repository": {
    "type": "git",
    "directory": "viewer",
    "url": "https://github.com/cognitedata/reveal.git"
  },
  "homepage": "https://github.com/cognitedata/reveal/tree/master/viewer",
  "main": "dist/index.js",
  "types": "dist/index.d.ts",
  "files": [
    "dist/**/*"
  ],
  "scripts": {
    "release": "yarn run mkdist && webpack",
    "build": "yarn run mkdist && webpack --env.development",
    "build:watch": "yarn run build -- --watch",
<<<<<<< HEAD
    "schema:ts": "flatc --force-empty --no-fb-import --ts -o src/datamodels/cad/sector/ detailedSector.fbs",
    "schema:rust": "flatc --force-empty --rust -o rust/ detailedSector.fbs",
    "schema": "yarn run schema:ts && yarn run schema:rust",
    "build:schema": "yarn run schema && yarn run build",
=======
>>>>>>> 9aa947ad
    "serve": "cd ../examples && yarn && yarn run start",
    "mkdist": "run-script-os",
    "mkdist:win32": "@powershell $(if(-not(Test-Path dist -PathType Container)) { mkdir dist;$? } else { $true;$? })",
    "mkdist:linux:darwin": "mkdir -p dist",
    "clean": "rimraf -rf dist/ ../target pkg/",
    "test": "jest",
    "coverage": "jest --coverage",
    "lint": "eslint . --ext .ts,.js --max-warnings 0",
    "lint:fix": "yarn run lint --fix",
    "prepublishscript": "yarn run coverage && yarn run clean && yarn run release"
  },
  "author": "Lars Moastuen <lars.moastuen@cognite.com>",
  "contributors": [
    "Joachim Bjørne <joachim.bjorne@cognite.com>",
    "Christopher Tannum <christopher.tannum@cognite.com>",
    "Maksim Nesterenko <maksim.nesterenko@cognite.com>"
  ],
  "license": "Apache-2.0",
  "sideEffects": false,
  "glslify": {
    "transform": [
      "glslify-import"
    ]
  },
  "devDependencies": {
    "@cognite/sdk": "^2.32.0",
    "@types/gl-matrix": "^2.4.5",
    "@types/jest": "^26.0.3",
    "@types/mixpanel-browser": "^2.35.3",
    "@types/node": "^14.0.14",
    "@types/tween.js": "^18.5.1",
    "@typescript-eslint/eslint-plugin": "^3.4.0",
    "@typescript-eslint/parser": "^3.4.0",
    "@wasm-tool/wasm-pack-plugin": "^1.3.1",
    "copy-webpack-plugin": "^6.0.2",
    "eslint": "^7.3.1",
    "eslint-config-prettier": "^6.11.0",
    "eslint-plugin-header": "^3.0.0",
    "eslint-plugin-prettier": "^3.1.4",
    "file-loader": "^6.0.0",
    "gl": "^4.5.2",
    "glslify-loader": "^2.0.0",
    "html-webpack-plugin": "4.3.0",
    "husky": "^4.2.5",
    "jest": "^25.5.4",
    "jest-canvas-mock": "^2.2.0",
    "jest-extended": "^0.11.5",
    "lint-staged": "^10.2.11",
    "nock": "^13.0.0",
    "prettier": "^2.0.5",
    "raw-loader": "^4.0.1",
    "rimraf": "^3.0.2",
    "run-script-os": "^1.1.1",
    "three": "^0.115.0",
    "ts-jest": "^25.5.1",
    "ts-loader": "7.0.5",
    "typescript": "3.9.5",
    "webpack": "^4.43.0",
    "webpack-cli": "^3.3.12",
    "webpack-dev-server": "^3.11.0",
    "webpack-log": "^3.0.1",
    "webpack-node-externals": "^1.7.2",
    "whatwg-fetch": "^3.0.0",
    "worker-plugin": "^4.0.3"
  },
  "dependencies": {
    "@cognite/potree-core": "^1.1.3",
    "@cognite/three-combo-controls": "^1.4.1",
    "@tweenjs/tween.js": "^18.5.0",
    "@types/lodash": "^4.14.157",
    "comlink": "^4.3.0",
    "gl-matrix": "^3.3.0",
    "glslify": "^7.0.0",
    "glslify-import": "^3.1.0",
    "lodash": "^4.17.15",
<<<<<<< HEAD
    "rxjs": "^6.5.5",
    "flatbuffers": "^1.12.0",
    "@types/flatbuffers": "^1.10.0"
=======
    "mixpanel-browser": "^2.38.0",
    "rxjs": "^6.5.5"
>>>>>>> 9aa947ad
  },
  "peerDependencies": {
    "@cognite/sdk": "^2.32.0",
    "three": "^0.115.0"
  },
  "husky": {
    "hooks": {
      "pre-commit": "lint-staged -q"
    }
  },
  "lint-staged": {
    "*.{js,ts}": "eslint --max-warnings 0 --fix"
  }
}<|MERGE_RESOLUTION|>--- conflicted
+++ resolved
@@ -17,13 +17,10 @@
     "release": "yarn run mkdist && webpack",
     "build": "yarn run mkdist && webpack --env.development",
     "build:watch": "yarn run build -- --watch",
-<<<<<<< HEAD
     "schema:ts": "flatc --force-empty --no-fb-import --ts -o src/datamodels/cad/sector/ detailedSector.fbs",
     "schema:rust": "flatc --force-empty --rust -o rust/ detailedSector.fbs",
     "schema": "yarn run schema:ts && yarn run schema:rust",
     "build:schema": "yarn run schema && yarn run build",
-=======
->>>>>>> 9aa947ad
     "serve": "cd ../examples && yarn && yarn run start",
     "mkdist": "run-script-os",
     "mkdist:win32": "@powershell $(if(-not(Test-Path dist -PathType Container)) { mkdir dist;$? } else { $true;$? })",
@@ -99,14 +96,10 @@
     "glslify": "^7.0.0",
     "glslify-import": "^3.1.0",
     "lodash": "^4.17.15",
-<<<<<<< HEAD
-    "rxjs": "^6.5.5",
+    "mixpanel-browser": "^2.38.0",
     "flatbuffers": "^1.12.0",
-    "@types/flatbuffers": "^1.10.0"
-=======
-    "mixpanel-browser": "^2.38.0",
+    "@types/flatbuffers": "^1.10.0",
     "rxjs": "^6.5.5"
->>>>>>> 9aa947ad
   },
   "peerDependencies": {
     "@cognite/sdk": "^2.32.0",
