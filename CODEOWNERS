--- conflicted
+++ resolved
@@ -42,11 +42,7 @@
 apps/copilot              @davidlky @andeplane @miladh @trygveu
 
 # IoT Hub
-<<<<<<< HEAD
-apps/iot-hub              @dlcognite @geircognite @muradsater
+apps/iot-hub              @davidlky @geircognite @muradsater
 
 # 3D / Reveal
-apps/3d-management                @cognitedata/3d-reveal-viewer-team
-=======
-apps/iot-hub              @davidlky @geircognite @muradsater
->>>>>>> 7dac5377
+apps/3d-management                @cognitedata/3d-reveal-viewer-team