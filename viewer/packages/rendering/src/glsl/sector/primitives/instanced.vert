--- conflicted
+++ resolved
@@ -2,14 +2,7 @@
 
 uniform mat4 inverseModelMatrix;
 
-<<<<<<< HEAD
-attribute mat4 a_instanceMatrix;
-=======
-in vec4 a_instanceMatrix_column_0;
-in vec4 a_instanceMatrix_column_1;
-in vec4 a_instanceMatrix_column_2;
-in vec4 a_instanceMatrix_column_3;
->>>>>>> 16c03f4a
+in mat4 a_instanceMatrix;
 
 in float a_treeIndex;
 in vec3 a_color;
