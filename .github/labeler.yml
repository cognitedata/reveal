--- conflicted
+++ resolved
@@ -35,11 +35,10 @@
   - apps/cdf-document-search/*
   - apps/cdf-document-search/**/*
 
-<<<<<<< HEAD
 functions-ui:
   - apps/functions-ui/*
   - apps/functions-ui/**/*
-=======
+
 interactive-diagrams:
   - apps/interactive-diagrams/*
   - apps/interactive-diagrams/**/*
@@ -47,7 +46,6 @@
 extraction-pipelines:
   - apps/extraction-pipelines/*
   - apps/extraction-pipelines/**/*
->>>>>>> 3d621d2a
 
 design-system:
   - libs/shared/user-profile-components/**/*