--- conflicted
+++ resolved
@@ -116,16 +116,17 @@
             size="small"
           >
             Grid
-<<<<<<< HEAD
-          </ButtonGroup.Button>
-          <ButtonGroup.Button key="map" icon="Map" title="Map" size="small">
+          </SegmentedControl.Button>
+
+          <SegmentedControl.Button
+            key="map"
+            icon="Map"
+            title="Map"
+            size="small"
+          >
             Map
-          </ButtonGroup.Button>
-        </ButtonGroup>
-=======
           </SegmentedControl.Button>
         </SegmentedControl>
->>>>>>> 45462aa1
       </Container>
     </>
   );
