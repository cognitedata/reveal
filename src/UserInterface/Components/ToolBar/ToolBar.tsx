--- conflicted
+++ resolved
@@ -19,11 +19,7 @@
         const { icon, selected } = config;
         return (
           <div
-<<<<<<< HEAD
-            key={`${sectionId}-toobar-${icon.name}`}
-=======
             key={`${sectionId}-toolbar-${icon.name}`}
->>>>>>> c02fbec6
             className={`tool-bar-icon ${selected ? "icon-selected" : ""}`}
           >
             <Icon type={icon.type} name={icon.name} />
