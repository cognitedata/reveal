/*!
 * Copyright 2020 Cognite AS
 */

import { SupportedModelTypes } from './types';

export interface CogniteModelBase {
  readonly type: SupportedModelTypes;
  dispose(): void;
<<<<<<< HEAD
  getModelBoundingBox(outBbox?: THREE.Box3): THREE.Box3;
=======
  getModelBoundingBox(): THREE.Box3;
  updateTransformation(matrix: THREE.Matrix4): void;
>>>>>>> d725ded7
}<|MERGE_RESOLUTION|>--- conflicted
+++ resolved
@@ -7,10 +7,6 @@
 export interface CogniteModelBase {
   readonly type: SupportedModelTypes;
   dispose(): void;
-<<<<<<< HEAD
   getModelBoundingBox(outBbox?: THREE.Box3): THREE.Box3;
-=======
-  getModelBoundingBox(): THREE.Box3;
   updateTransformation(matrix: THREE.Matrix4): void;
->>>>>>> d725ded7
 }