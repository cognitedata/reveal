--- conflicted
+++ resolved
@@ -90,10 +90,7 @@
   timeseries,
   onRowClick = () => {},
   disabled = false,
-<<<<<<< HEAD
   isSelected = false,
-=======
->>>>>>> 0f148891
   isWorkspaceMode = false,
   isFileViewerMode = false,
 }: Props) {
@@ -296,14 +293,11 @@
               </SourceName>
             </SourceItem>
           </td>
-<<<<<<< HEAD
           <td>
             <SourceItem>
               <SourceName />
             </SourceItem>
           </td>
-=======
->>>>>>> 0f148891
         </>
       )}
     </SourceRow>
