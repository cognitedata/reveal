--- conflicted
+++ resolved
@@ -25,11 +25,8 @@
 import { CopyToClipboardCommand } from '../concreteCommands/CopyToClipboardCommand';
 import { type BaseCommand } from '../commands/BaseCommand';
 import { type Transaction } from '../undo/Transaction';
-<<<<<<< HEAD
 import { type IconName } from '../../base/utilities/IconName';
-=======
 import { ToggleMetricUnitsCommand } from '../concreteCommands/ToggleMetricUnitsCommand';
->>>>>>> 273458cc
 
 /**
  * Represents an abstract base class for domain objects.
