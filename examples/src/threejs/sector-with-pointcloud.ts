/*!
 * Copyright 2019 Cognite AS
 */

import * as THREE from 'three';
// @ts-ignore
import * as Potree from '@cognite/potree-core';
import * as reveal from '@cognite/reveal';
import { CadNode, createThreeJsPointCloudNode } from '@cognite/reveal/threejs';

import CameraControls from 'camera-controls';
import dat from 'dat.gui';
import {
  createRendererDebugWidget,
  RenderOptions,
  applyRenderingFilters,
  RenderMode,
  createDefaultRenderOptions
} from './utils/renderer-debug-widget';

CameraControls.install({ THREE });

async function main() {
  const cadModelUrl = new URL(location.href).searchParams.get('model') || '/transformer';
  const pointCloudModelUrl = new URL(location.href).searchParams.get('pointcloud') || '/transformer-point-cloud';

  const scene = new THREE.Scene();
  const renderer = new THREE.WebGLRenderer();
  renderer.setClearColor('#000000');
  renderer.setSize(window.innerWidth, window.innerHeight);
  document.body.appendChild(renderer.domElement);

  Potree.XHRFactory.config.customHeaders.push({ header: 'MyDummyHeader', value: 'MyDummyValue' });

<<<<<<< HEAD
  const sectorModel = await reveal.createLocalCadModel('/primitives');
  const sectorModelNode = new CadNode(sectorModel);
=======
  const sectorModel = reveal.createLocalSectorModel(cadModelUrl);
  const sectorModelNode = await reveal.createThreeJsSectorNode(sectorModel);
>>>>>>> 86f39f27
  const sectorModelOffsetRoot = new THREE.Group();
  sectorModelOffsetRoot.name = 'Sector model offset root';
  sectorModelOffsetRoot.add(sectorModelNode);
  scene.add(sectorModelOffsetRoot);
  const fetchMetadata: reveal.internal.FetchSectorMetadataDelegate = sectorModel[0];
  const [modelScene, modelTransform] = await fetchMetadata();

<<<<<<< HEAD
  const pointCloudModel = reveal.createLocalPointCloudModel('/transformer-point-cloud/cloud.js');
  const [pointCloudGroup, pointCloudNode] = await createThreeJsPointCloudNode(pointCloudModel);
  pointCloudGroup.position.set(10, 10, 10);
=======
  const pointCloudModel = reveal.createLocalPointCloudModel(pointCloudModelUrl);
  const [pointCloudGroup, pointCloudNode] = await reveal.createThreeJsPointCloudNode(pointCloudModel);
>>>>>>> 86f39f27
  scene.add(pointCloudGroup);

  let settingsChanged = false;
  function handleSettingsChanged() {
    settingsChanged = true;
  }
  const renderOptions = initializeGui(sectorModelNode, pointCloudGroup, pointCloudNode, handleSettingsChanged);

  const { position, target, near, far } = reveal.internal.suggestCameraConfig(modelScene.root);
  const camera = new THREE.PerspectiveCamera(75, window.innerWidth / window.innerHeight, near, far);
  const controls = new CameraControls(camera, renderer.domElement);
  const threePos = reveal.toThreeVector3(position, sectorModelNode.modelTransformation);
  const threeTarget = reveal.toThreeVector3(target, sectorModelNode.modelTransformation);
  controls.setLookAt(threePos.x, threePos.y, threePos.z, threeTarget.x, threeTarget.y, threeTarget.z);
  controls.update(0.0);
  camera.updateMatrixWorld();

  const clock = new THREE.Clock();
  const render = async () => {
    const delta = clock.getDelta();
    const controlsNeedUpdate = controls.update(delta);
    const modelNeedsUpdate = renderOptions.loadingEnabled && (await sectorModelNode.update(camera));
    const needsUpdate =
      renderOptions.renderMode === RenderMode.AlwaysRender ||
      (renderOptions.renderMode === RenderMode.WhenNecessary &&
        (controlsNeedUpdate || modelNeedsUpdate || pointCloudGroup.needsRedraw || settingsChanged));

    if (needsUpdate) {
      applyRenderingFilters(scene, renderOptions.renderFilter);
      renderer.render(scene, camera);
      settingsChanged = false;
    }
    requestAnimationFrame(render);
  };
  render();

  (window as any).scene = scene;
  (window as any).THREE = THREE;
  (window as any).camera = camera;
  (window as any).controls = controls;
}

function initializeGui(
  cadNode: reveal.SectorNode,
  pcGroup: reveal.internal.PotreeGroupWrapper,
  pcNode: reveal.internal.PotreeNodeWrapper,
  handleSettingsChangedCb: () => void
): RenderOptions {
  const gui = new dat.GUI();
  gui
    .add(pcGroup, 'visible')
    .name('Show point cloud')
    .onChange(handleSettingsChangedCb);
  gui
    .add(cadNode, 'visible')
    .name('Show CAD')
    .onChange(handleSettingsChangedCb);
  const pcGui = gui.addFolder('Point cloud');
  pcGui
    .add(pcGroup.position, 'x')
    .name('Offset X')
    .onChange(handleSettingsChangedCb);
  pcGui
    .add(pcGroup.position, 'y')
    .name('Offset Y')
    .onChange(handleSettingsChangedCb);
  pcGui
    .add(pcGroup.position, 'z')
    .name('Offset Z')
    .onChange(handleSettingsChangedCb);
  const rotation = { y: pcGroup.rotation.y };
  pcGui
    .add(rotation, 'y')
    .name('Rotation')
    .onChange(newValue => {
      pcGroup.setRotationFromEuler(new THREE.Euler(0.0, newValue, 0.0));
      handleSettingsChangedCb();
    });

  pcGui.add(pcNode, 'pointBudget', 0, 10_000_000);
  pcGui.add(pcNode, 'pointSize', 0, 10).onChange(handleSettingsChangedCb);
  pcGui
    .add(pcNode, 'pointColorType', {
      Rgb: reveal.internal.PotreePointColorType.Rgb,
      Depth: reveal.internal.PotreePointColorType.Depth,
      Height: reveal.internal.PotreePointColorType.Height,
      PointIndex: reveal.internal.PotreePointColorType.PointIndex,
      LevelOfDetail: reveal.internal.PotreePointColorType.LevelOfDetail,
      Classification: reveal.internal.PotreePointColorType.Classification
    })
    .onChange((valueAsString: string) => {
      const value: reveal.internal.PotreePointColorType = parseInt(valueAsString, 10);
      pcNode.pointColorType = value;
      handleSettingsChangedCb();
    });
  pcGui
    .add(pcNode, 'pointShape', {
      Circle: reveal.internal.PotreePointShape.Circle,
      Square: reveal.internal.PotreePointShape.Square
    })
    .onChange((valueAsString: string) => {
      const value: reveal.internal.PotreePointShape = parseInt(valueAsString, 10);
      pcNode.pointShape = value;
      handleSettingsChangedCb();
    });
  return createDefaultRenderOptions();
  // Uncomment to enable debugging widget
  // return createRendererDebugWidget(renderer, scene, gui.addFolder('Debug'));
}

main();<|MERGE_RESOLUTION|>--- conflicted
+++ resolved
@@ -6,7 +6,7 @@
 // @ts-ignore
 import * as Potree from '@cognite/potree-core';
 import * as reveal from '@cognite/reveal';
-import { CadNode, createThreeJsPointCloudNode } from '@cognite/reveal/threejs';
+import { CadNode, createThreeJsPointCloudNode, toThreeVector3 } from '@cognite/reveal/threejs';
 
 import CameraControls from 'camera-controls';
 import dat from 'dat.gui';
@@ -32,28 +32,18 @@
 
   Potree.XHRFactory.config.customHeaders.push({ header: 'MyDummyHeader', value: 'MyDummyValue' });
 
-<<<<<<< HEAD
-  const sectorModel = await reveal.createLocalCadModel('/primitives');
+  const sectorModel = await reveal.createLocalCadModel(cadModelUrl);
   const sectorModelNode = new CadNode(sectorModel);
-=======
-  const sectorModel = reveal.createLocalSectorModel(cadModelUrl);
-  const sectorModelNode = await reveal.createThreeJsSectorNode(sectorModel);
->>>>>>> 86f39f27
   const sectorModelOffsetRoot = new THREE.Group();
   sectorModelOffsetRoot.name = 'Sector model offset root';
   sectorModelOffsetRoot.add(sectorModelNode);
   scene.add(sectorModelOffsetRoot);
-  const fetchMetadata: reveal.internal.FetchSectorMetadataDelegate = sectorModel[0];
-  const [modelScene, modelTransform] = await fetchMetadata();
+  const { fetchSectorMetadata } = sectorModel;
+  const [modelScene, modelTransform] = await fetchSectorMetadata();
 
-<<<<<<< HEAD
-  const pointCloudModel = reveal.createLocalPointCloudModel('/transformer-point-cloud/cloud.js');
+  const pointCloudModel = reveal.createLocalPointCloudModel(pointCloudModelUrl);
   const [pointCloudGroup, pointCloudNode] = await createThreeJsPointCloudNode(pointCloudModel);
   pointCloudGroup.position.set(10, 10, 10);
-=======
-  const pointCloudModel = reveal.createLocalPointCloudModel(pointCloudModelUrl);
-  const [pointCloudGroup, pointCloudNode] = await reveal.createThreeJsPointCloudNode(pointCloudModel);
->>>>>>> 86f39f27
   scene.add(pointCloudGroup);
 
   let settingsChanged = false;
@@ -65,8 +55,8 @@
   const { position, target, near, far } = reveal.internal.suggestCameraConfig(modelScene.root);
   const camera = new THREE.PerspectiveCamera(75, window.innerWidth / window.innerHeight, near, far);
   const controls = new CameraControls(camera, renderer.domElement);
-  const threePos = reveal.toThreeVector3(position, sectorModelNode.modelTransformation);
-  const threeTarget = reveal.toThreeVector3(target, sectorModelNode.modelTransformation);
+  const threePos = toThreeVector3(position, sectorModelNode.modelTransformation);
+  const threeTarget = toThreeVector3(target, sectorModelNode.modelTransformation);
   controls.setLookAt(threePos.x, threePos.y, threePos.z, threeTarget.x, threeTarget.y, threeTarget.z);
   controls.update(0.0);
   camera.updateMatrixWorld();
@@ -97,7 +87,7 @@
 }
 
 function initializeGui(
-  cadNode: reveal.SectorNode,
+  cadNode: CadNode,
   pcGroup: reveal.internal.PotreeGroupWrapper,
   pcNode: reveal.internal.PotreeNodeWrapper,
   handleSettingsChangedCb: () => void
