import React, {
  createContext,
  Dispatch,
  SetStateAction,
  useContext,
  useState,
} from 'react';
import styled from 'styled-components';
import { Colors, Title, Body, Loader } from '@cognite/cogs.js';

import { useTableRows } from 'hooks/sdk-queries';
import { SpecificTable, useActiveTable } from 'hooks/table-tabs';
import { DEFAULT_FILTER } from 'hooks/table-filters';

import icons from 'assets/icons';
<<<<<<< HEAD
import styled from 'styled-components';
=======
import {
  SIDE_PANEL_TRANSITION_DURATION,
  SIDE_PANEL_TRANSITION_FUNCTION,
} from 'utils/constants';
>>>>>>> 0e929e63

type ActiveTableState = {
  database: string;
  table: string;
  view?: string;
  update: (_: SpecificTable) => void;

  columnTypeFilters: string[];
  setColumnTypeFilters: Dispatch<SetStateAction<string[]>>;
  columnNameFilter: string;
  setColumnNameFilter: Dispatch<SetStateAction<string>>;
};

export const ActiveTableContext = createContext<ActiveTableState>(
  {} as ActiveTableState
);

type ActiveTableProviderProps = {
  children: React.ReactNode;
};

export const useActiveTableContext = () => useContext(ActiveTableContext);

export const ActiveTableProvider = ({ children }: ActiveTableProviderProps) => {
  const [[database, table, view] = [], update] = useActiveTable();
  const { isFetched, isError } = useTableRows(
    { database: database!, table: table!, pageSize: 1 },
    { enabled: !!database && !!table }
  );

  const [columnNameFilter, setColumnNameFilter] = useState('');
  const [columnTypeFilters, setColumnTypeFilters] = useState<string[]>([
    DEFAULT_FILTER.type,
  ]);

  if (!database || !table || isError) {
    return (
      <StyledRawExplorerNotSelectedWrapper>
        <StyledRawExplorerNotSelectedContent>
          <StyledRawExplorerNotSelectedArrow src={icons.EmptyStateArrowIcon} />
          <StyledRawExplorerNotSelectedTitle level={3}>
            Select a table to view raw data
          </StyledRawExplorerNotSelectedTitle>
          {isError && (
            <StyledRawExplorerNotSelectedBody>
              The specified table was not found!
            </StyledRawExplorerNotSelectedBody>
          )}
          <StyledRawExplorerNotSelectedBody>
            Use the side menu to navigate between databases and open raw tables.
          </StyledRawExplorerNotSelectedBody>
        </StyledRawExplorerNotSelectedContent>
      </StyledRawExplorerNotSelectedWrapper>
    );
  }

  if (!isFetched) {
    return <Loader />;
  }

  return (
    <ActiveTableContext.Provider
      value={{
        database,
        table,
        update,
        view,
        columnTypeFilters,
        setColumnTypeFilters,
        columnNameFilter,
        setColumnNameFilter,
      }}
    >
      {children}
    </ActiveTableContext.Provider>
  );
};

const StyledRawExplorerNotSelectedWrapper = styled.div`
  background-color: ${Colors['bg-accent'].hex()};
  height: 100%;
  padding: 300px 210px;
  position: relative;
`;

const StyledRawExplorerNotSelectedContent = styled.div`
  margin-bottom: 30px;
  width: 400px;
`;

const StyledRawExplorerNotSelectedTitle = styled(Title)`
  color: ${Colors['text-secondary'].hex()};
`;

const StyledRawExplorerNotSelectedBody = styled(Body)`
  color: ${Colors['text-hint'].hex()};
  margin-top: 12px;
`;

const StyledRawExplorerNotSelectedArrow = styled.img`
  position: absolute;
  left: 32px;
  top: 190px;
  width: 160px;
`;<|MERGE_RESOLUTION|>--- conflicted
+++ resolved
@@ -13,14 +13,6 @@
 import { DEFAULT_FILTER } from 'hooks/table-filters';
 
 import icons from 'assets/icons';
-<<<<<<< HEAD
-import styled from 'styled-components';
-=======
-import {
-  SIDE_PANEL_TRANSITION_DURATION,
-  SIDE_PANEL_TRANSITION_FUNCTION,
-} from 'utils/constants';
->>>>>>> 0e929e63
 
 type ActiveTableState = {
   database: string;
