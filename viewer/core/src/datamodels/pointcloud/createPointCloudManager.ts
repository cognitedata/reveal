--- conflicted
+++ resolved
@@ -2,15 +2,10 @@
  * Copyright 2021 Cognite AS
  */
 
-import { ModelDataClient } from '@reveal/cad-parsers';
 
 import { PointCloudManager } from './PointCloudManager';
 import { PointCloudMetadataRepository } from './PointCloudMetadataRepository';
 import { PointCloudFactory } from './PointCloudFactory';
-<<<<<<< HEAD
-=======
-import { CdfModelIdentifier, LocalModelIdentifier } from '../../utilities/networking/types';
->>>>>>> 9c248458
 
 import {
   CdfModelDataClient,
