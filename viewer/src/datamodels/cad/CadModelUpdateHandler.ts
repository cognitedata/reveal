/*!
 * Copyright 2020 Cognite AS
 */

import * as THREE from 'three';
import { Subject, Observable, combineLatest, animationFrameScheduler, from } from 'rxjs';
import { CadNode } from './CadNode';
import {
  scan,
  share,
  startWith,
  auditTime,
  filter,
  map,
  publish,
  observeOn,
  flatMap,
  toArray,
  tap
} from 'rxjs/operators';
import { SectorCuller } from './sector/culling/SectorCuller';
import { CachedRepository } from './sector/CachedRepository';
import { DetermineSectorsInput } from './sector/culling/types';
import { CadLoadingHints } from './CadLoadingHints';
import { ConsumedSector, WantedSector } from './sector/types';
import { distinctUntilLevelOfDetailChanged, filterCurrentWantedSectors } from './sector/sectorUtilities';
import { LevelOfDetail } from './sector/LevelOfDetail';

export class CadModelUpdateHandler {
  private readonly _cameraSubject: Subject<THREE.PerspectiveCamera> = new Subject();
  private readonly _clippingPlaneSubject: Subject<THREE.Plane[]> = new Subject();
  private readonly _clipIntersectionSubject: Subject<boolean> = new Subject();
  private readonly _loadingHintsSubject: Subject<CadLoadingHints> = new Subject();
  private readonly _modelSubject: Subject<CadNode> = new Subject();

  private readonly _updateObservable: Observable<ConsumedSector>;

  constructor(sectorRepository: CachedRepository, sectorCuller: SectorCuller) {
    const modelsArray: CadNode[] = [];
    this._updateObservable = combineLatest(
<<<<<<< HEAD
      this._cameraSubject.pipe(auditTime(1000)),
=======
      this._cameraSubject.pipe(auditTime(700)),
>>>>>>> 470b93ff
      this._clippingPlaneSubject.pipe(startWith([])),
      this._clipIntersectionSubject.pipe(startWith(false)),
      this._loadingHintsSubject.pipe(startWith({} as CadLoadingHints)),
      this._modelSubject.pipe(
        share(),
        scan((array, next) => {
          array.push(next);
          return array;
        }, modelsArray)
      )
    ).pipe(
      auditTime(250),
      filter(
        ([_camera, _clippingPlanes, _clipIntersection, loadingHints, cadNodes]) =>
          cadNodes.length > 0 && loadingHints.suspendLoading !== true
      ),
      flatMap(([camera, clippingPlanes, clipIntersection, loadingHints, cadNodes]) => {
        return from(cadNodes).pipe(
          filter(cadNode => cadNode.loadingHints.suspendLoading !== true),
          map(cadNode => cadNode.cadModelMetadata),
          toArray(),
          map(cadModels => {
            const input: DetermineSectorsInput = {
              camera,
              clippingPlanes,
              clipIntersection,
              loadingHints,
              cadModelsMetadata: cadModels
            };
            return sectorCuller.determineSectors(input);
          })
        );
      }),
      // Load sectors from repository
      publish((wantedSectors: Observable<WantedSector[]>) => {
        const modelSectorStates: { [blobUrl: string]: { [id: number]: LevelOfDetail } } = {};
        const unloadedSectorsObservable = wantedSectors.pipe(
          flatMap(wantedSectorArray => {
            return from(wantedSectorArray).pipe(
              filter(wantedSector => {
<<<<<<< HEAD
                try {
                  const sectorStates = modelSectorStates[wantedSector.blobUrl];
                  const sectorState = sectorStates[wantedSector.metadata.id];
                  return !(sectorState && sectorState === wantedSector.levelOfDetail);
                } catch (error) {
                  return true;
                }
=======
                const sectorStates = modelSectorStates[wantedSector.blobUrl];
                if(sectorStates) {
                  const sectorState = sectorStates[wantedSector.metadata.id];
                  return sectorState !== wantedSector.levelOfDetail;
                }
                return true;
>>>>>>> 470b93ff
              }),
              toArray()
            );
          })
        );

        return unloadedSectorsObservable.pipe(
          sectorRepository.loadSector(),
          filterCurrentWantedSectors(wantedSectors),
          distinctUntilLevelOfDetailChanged(),
          tap(consumedSector => {
            let sectorStates = modelSectorStates[consumedSector.blobUrl];
            if (!sectorStates) {
              sectorStates = {};
              modelSectorStates[consumedSector.blobUrl] = sectorStates;
            }
            if (consumedSector.levelOfDetail === LevelOfDetail.Discarded) {
              delete sectorStates[consumedSector.metadata.id];
            } else {
              sectorStates[consumedSector.metadata.id] = consumedSector.levelOfDetail;
            }
          })
        );
      }),
      observeOn(animationFrameScheduler)
    );
  }

  updateCamera(camera: THREE.PerspectiveCamera) {
    this._cameraSubject.next(camera);
  }

  set clippingPlanes(value: THREE.Plane[]) {
    this._clippingPlaneSubject.next(value);
  }

  set clipIntersection(value: boolean) {
    this._clipIntersectionSubject.next(value);
  }

  updateModels(cadModel: CadNode) {
    this._modelSubject.next(cadModel);
  }

  updateLoadingHints(cadLoadingHints: CadLoadingHints) {
    this._loadingHintsSubject.next(cadLoadingHints);
  }

  observable() {
    return this._updateObservable.pipe(share());
  }
}<|MERGE_RESOLUTION|>--- conflicted
+++ resolved
@@ -38,11 +38,7 @@
   constructor(sectorRepository: CachedRepository, sectorCuller: SectorCuller) {
     const modelsArray: CadNode[] = [];
     this._updateObservable = combineLatest(
-<<<<<<< HEAD
       this._cameraSubject.pipe(auditTime(1000)),
-=======
-      this._cameraSubject.pipe(auditTime(700)),
->>>>>>> 470b93ff
       this._clippingPlaneSubject.pipe(startWith([])),
       this._clipIntersectionSubject.pipe(startWith(false)),
       this._loadingHintsSubject.pipe(startWith({} as CadLoadingHints)),
@@ -83,22 +79,12 @@
           flatMap(wantedSectorArray => {
             return from(wantedSectorArray).pipe(
               filter(wantedSector => {
-<<<<<<< HEAD
-                try {
-                  const sectorStates = modelSectorStates[wantedSector.blobUrl];
-                  const sectorState = sectorStates[wantedSector.metadata.id];
-                  return !(sectorState && sectorState === wantedSector.levelOfDetail);
-                } catch (error) {
-                  return true;
-                }
-=======
                 const sectorStates = modelSectorStates[wantedSector.blobUrl];
-                if(sectorStates) {
+                if (sectorStates) {
                   const sectorState = sectorStates[wantedSector.metadata.id];
                   return sectorState !== wantedSector.levelOfDetail;
                 }
                 return true;
->>>>>>> 470b93ff
               }),
               toArray()
             );
