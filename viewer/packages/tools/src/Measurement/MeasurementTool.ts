/*!
 * Copyright 2022 Cognite AS
 */

import { Cognite3DViewer } from '@reveal/api';
import { Cognite3DViewerToolBase } from '../Cognite3DViewerToolBase';
import { assertNever, DisposedDelegate, EventTrigger } from '@reveal/utilities';
import * as THREE from 'three';
import {
  MeasurementAddedDelegate,
  MeasurementStartedDelegate,
  MeasurementEndedDelegate,
  MeasurementOptions
} from './types';
import { MeasurementManager, Measurement } from './MeasurementManager';
import { MeasurementLabels } from './MeasurementLabels';
import { HtmlOverlayTool, HtmlOverlayToolOptions } from '../HtmlOverlay/HtmlOverlayTool';
import rulerSvg from './styles/ruler.svg';
import assert from 'assert';

type MeasurementEvents = 'added' | 'started' | 'ended' | 'disposed';

/**
 * Enables {@see Cognite3DViewer} to perform a point to point measurement.
 * This can be achieved by selecting a point on the 3D Object and drag the pointer to
 * required point to get measurement of the distance.
 * The tools default measurement is in "Meters" as supported in Reveal, but it also provides
 * user to customise the measuring units based on their convinience with the callback.
 *
 * @example
 * ```js
 * const measurementTool = new MeasurementTool(viewer);
 * measurementTool.enterMeasurementMode();
 * // ...
 * measurementTool.exitMeasurementMode();
 *
 * // detach the tool from the viewer
 * measurementTool.dispose();
 * ```
 * @example
 * ```jsx runnable
 * const measurementTool = new MeasurementTool(viewer, {changeMeasurementLabelMetrics: (distance) => {
 *    // 1 meters = 3.281 feet
 *    const distanceInFeet = distance * 3.281;
 *    return { distance: distanceInFeet, units: 'ft'};
 *  }});
 *  measurementTool.enterMeasurementMode();
```
 */
export class MeasurementTool extends Cognite3DViewerToolBase {
  private _options: Required<MeasurementOptions>;
  private readonly _viewer: Cognite3DViewer;
  private readonly _geometryGroup = new THREE.Group();
  private readonly _measurements: MeasurementManager[];
  private _currentMeasurementIndex: number;
  private readonly _htmlOverlay: HtmlOverlayTool;

  private readonly _handleLabelClustering = this.createCombineClusterElement.bind(this);
  private readonly _handlePointerClick = this.onPointerClick.bind(this);
  private readonly _handlePointerMove = this.onPointerMove.bind(this);
  private readonly _handleMeasurementCancel = this.onKeyDown.bind(this);

  private readonly _events = {
    measurementAdded: new EventTrigger<MeasurementAddedDelegate>(),
    measurementStarted: new EventTrigger<MeasurementStartedDelegate>(),
    measurementEnded: new EventTrigger<MeasurementEndedDelegate>(),
    disposed: new EventTrigger<DisposedDelegate>()
  };

  private readonly _overlayOptions: HtmlOverlayToolOptions = {
    clusteringOptions: { mode: 'overlapInScreenSpace', createClusterElementCallback: this._handleLabelClustering }
  };

  private static readonly defaultLineOptions: Required<MeasurementOptions> = {
    distanceToLabelCallback: d => MeasurementTool.metersLabelCallback(d),
    lineWidth: 0.1,
    color: new THREE.Color(0xff8746)
  };

  constructor(viewer: Cognite3DViewer, options?: MeasurementOptions) {
    super();
    this._viewer = viewer;
    this._options = {
      ...MeasurementTool.defaultLineOptions,
      ...options
    };
    this._measurements = [];
    this._htmlOverlay = new HtmlOverlayTool(this._viewer, this._overlayOptions);
    this._currentMeasurementIndex = -1;

    this._geometryGroup.name = MeasurementTool.name;
    this._viewer.addObject3D(this._geometryGroup);
  }

  /**
   * Triggered when the tool is disposed. Listeners should clean up any
   * resources held and remove the reference to the tool.
   * @example
   * ```js
   * measurementTool.on('disposed', onMeasurementDispose);
   * ```
   */
  on(event: 'disposed', callback: DisposedDelegate): void;

  /**
   * @example
   * ```js
   * measurementTool.on('added', onMeasurementAdded);
   * ```
   */
  on(event: 'added', callback: MeasurementAddedDelegate): void;

  /**
   * @example
   * ```js
   * measurementTool.on('started', onMeasurementStarted);
   * ```
   */
  on(event: 'started', callback: MeasurementStartedDelegate): void;

  /**
   * @example
   * ```js
   * measurementTool.on('ended', onMeasurementEnded);
   * ```
   */
  on(event: 'ended', callback: MeasurementEndedDelegate): void;

  /**
   * Subscribe to the Measurement events
   * @param event `MeasurementEvents` event
   * @param callback Callback to measurements events
   */
  on(
    event: MeasurementEvents,
    callback: MeasurementAddedDelegate | MeasurementStartedDelegate | MeasurementEndedDelegate | DisposedDelegate
  ): void {
    switch (event) {
      case 'added':
        this._events.measurementAdded.subscribe(callback);
        break;
      case 'started':
        this._events.measurementStarted.subscribe(callback);
        break;
      case 'ended':
        this._events.measurementEnded.subscribe(callback);
        break;
      case 'disposed':
        this._events.disposed.subscribe(callback);
        break;
      default:
        assertNever(event, `Unsupported event: '${event}'`);
    }
  }

  /**
   * @example
   * ```js
   * measurementTool.off('disposed', onMeasurementDispose);
   * ```
   */
  off(event: 'disposed', callback: DisposedDelegate): void;

  /**
   * @example
   * ```js
   * measurementTool.off('added', onMeasurementAdded);
   * ```
   */
  off(event: 'added', callback: MeasurementAddedDelegate): void;

  /**
   * @example
   * ```js
   * measurementTool.off('started', onMeasurementStarted);
   * ```
   */
  off(event: 'started', callback: MeasurementStartedDelegate): void;

  /**
   * @example
   * ```js
   * measurementTool.off('ended', onMeasurementEnded);
   * ```
   */
  off(event: 'ended', callback: MeasurementEndedDelegate): void;

  /**
   * Unsubscribe to the Measurement event
   * @param event `MeasurementEvents` event
   * @param callback Callback to measurements events
   */
  off(
    event: MeasurementEvents,
    callback: MeasurementAddedDelegate | MeasurementStartedDelegate | MeasurementEndedDelegate | DisposedDelegate
  ): void {
    switch (event) {
      case 'added':
        this._events.measurementAdded.unsubscribe(callback);
        break;
      case 'started':
        this._events.measurementStarted.unsubscribe(callback);
        break;
      case 'ended':
        this._events.measurementEnded.unsubscribe(callback);
        break;
      case 'disposed':
        this._events.disposed.unsubscribe(callback);
        break;
      default:
        assertNever(event, `Unsupported event: '${event}'`);
    }
  }

  /**
   * Enter into point to point measurement mode.
   */
  enterMeasurementMode(): void {
    this.setupEventHandling();
    this._events.measurementStarted.fire();
  }

  /**
   * Exit measurement mode.
   */
  exitMeasurementMode(): void {
    this.removeEventHandling();
    this._events.measurementEnded.fire();
  }

  /**
   * Removes a measurement from the Cognite3DViewer.
   * @param measurement Measurement to be removed from Cognite3DViewer.
   */
  removeMeasurement(measurement: Measurement): void {
    const index = this._measurements.findIndex(
      measurementManager => measurementManager.getMeasurement() === measurement
    );
    if (index > -1) {
      this._measurements[index].removeMeasurement();
      this._measurements.splice(index, 1);
    } else {
      throw new Error('Measurement not found');
    }
  }

  /**
   * Removes all measurements from the Cognite3DViewer.
   */
  removeAllMeasurements(): void {
    //clear all mesh, geometry & labels.
    this._measurements.forEach(measurement => {
      measurement.removeMeasurement();
    });
    this._measurements.splice(0);
    this._currentMeasurementIndex = -1;
    this._htmlOverlay.clear();
  }

  /**
   * Sets the visiblity of labels in the Measurement.
   * @param enable
   */
  setMeasurementLabelsVisible(enable: boolean): void {
    this._htmlOverlay.visible(enable);
  }

  /**
   * Sets Measurement line width, color and label units value for the next measurment.
   * @param options MeasurementOptions to set line width, color and callback for custom operation on measurement labels.
   */
<<<<<<< HEAD
  showMeasurementLabels(enable: boolean): void {
    if (this._htmlOverlay) {
      this._htmlOverlay.visible(enable);
      this._options = {
        changeMeasurementLabelMetrics: this._options?.changeMeasurementLabelMetrics,
        ...this._options,
        axesComponents: enable
      };
=======
  setLineOptions(options: MeasurementOptions): void {
    this._options = {
      ...this._options,
      ...options
    };
  }

  /**
   * Update selected line width.
   * @param measurement Measurement.
   * @param lineWidth Width of the measuring line.
   */
  updateLineWidth(measurement: Measurement, lineWidth: number): void {
    const index = this._measurements.findIndex(
      measurementManager => measurementManager.getMeasurement() === measurement
    );
    if (index > -1) {
      this._measurements[index].updateLineWidth(lineWidth);
>>>>>>> 6bec9b98
    }
    this.showAllAxesComponent(this._options!);
  }

  /**
   * Update selected line color.
   * @param measurement Measurement.
   * @param color Color of the measuring line.
   */
  updateLineColor(measurement: Measurement, color: THREE.Color): void {
    const index = this._measurements.findIndex(
      measurementManager => measurementManager.getMeasurement() === measurement
    );
    if (index > -1) {
      this._measurements[index].updateLineColor(color);
    }
  }

  /**
   * Get all measurements from {@link Cognite3DViewer}.
   * @returns Array of Measurements containing Id, start point, end point & measured distance.
   */
  getAllMeasurements(): Measurement[] {
    return this._measurements.map(measurement => measurement.getMeasurement()!);
  }

  /**
   * To enable/disable X, Y, Z axis component of a measurement.
   * @param options MeasurementOptions to enable or disable axes component for the measurement.
   * @param meshObject Measurement mesh object to enable/disable axes component.
   */
  showAxesComponent(options: MeasurementOptions, meshObject?: THREE.Group): void {
    if (meshObject) {
      const measurement = this._measurements.find(measurement => measurement.getMesh() === meshObject);
      measurement?.showAxesComponent(options);
      this._viewer.requestRedraw();
    }
    this._options = { changeMeasurementLabelMetrics: this._options?.changeMeasurementLabelMetrics, ...options };
  }

  /**
   * To enable/disable X, Y, Z axis component of all measurement.
   * @param options MeasurementOptions to enable or disable axes component for the measurement.
   */
  showAllAxesComponent(options: MeasurementOptions): void {
    this._measurements.forEach(measurement => {
      measurement.showAxesComponent(options);
    });
    this._viewer.requestRedraw();
  }

  /**
   * Dispose Measurement Tool.
   */
  dispose(): void {
<<<<<<< HEAD
    this.removeAllMeasurement();
    this._htmlOverlay.dispose();
=======
    this.removeAllMeasurements();
    this.exitMeasurementMode();
    this._htmlOverlay.dispose();
    this._events.measurementAdded.unsubscribeAll();
    this._events.measurementStarted.unsubscribeAll();
    this._events.measurementEnded.unsubscribeAll();
>>>>>>> 6bec9b98
    super.dispose();
  }

  /**
   * Set input handling.
   */
  private setupEventHandling() {
    this._viewer.on('click', this._handlePointerClick);
  }

  /**
   * Remove input handling.
   */
  private removeEventHandling() {
    this._viewer.off('click', this._handlePointerClick);
  }

  private async onPointerClick(event: any): Promise<void> {
    const { offsetX, offsetY } = event;

    const intersection = await this._viewer.getIntersectionFromPixel(offsetX, offsetY);

    if (!intersection) {
      return;
    }

    const measurementActive = this._currentMeasurementIndex !== -1;

    if (!measurementActive) {
      const camera = this._viewer.getCamera();
      const domElement = this._viewer.domElement;
      this._measurements.push(
        new MeasurementManager(
          domElement,
          camera,
          this._geometryGroup,
          this._options!,
          this._htmlOverlay,
          intersection.point
        )
      );
      this._currentMeasurementIndex = this._measurements.length - 1;
      this._viewer.domElement.addEventListener('mousemove', this._handlePointerMove);
      window.addEventListener('keydown', this._handleMeasurementCancel);
    } else {
      this._measurements[this._currentMeasurementIndex].endMeasurement(intersection.point);
      this._currentMeasurementIndex = -1;
      this._viewer.domElement.removeEventListener('mousemove', this._handlePointerMove);
      window.removeEventListener('keydown', this._handleMeasurementCancel);
      this._events.measurementAdded.fire();
    }
    this._viewer.requestRedraw();
  }

  private onPointerMove(event: { offsetX: number; offsetY: number }) {
    assert(this._currentMeasurementIndex !== -1);
    this._measurements[this._currentMeasurementIndex].update(event);
    this._viewer.requestRedraw();
  }

  /**
   * Create and return combine ruler icon as HTMLDivElement.
   * @returns HTMLDivElement.
   */
  private createCombineClusterElement() {
    // TODO 2022-07-05 larsmoa: Move all ownership of labels here - currently responsibility is split
    // between several classes which is *bad*
    // pramodcog: as clustering is related to tool, it would be ideal to have it here.
    const combineElement = document.createElement('div');
    combineElement.className = MeasurementLabels.stylesId;
    combineElement.innerHTML = rulerSvg;

    return combineElement;
  }

  private static metersLabelCallback(distanceInMeters: number): string {
    return `${distanceInMeters.toFixed(2)} m`;
  }

  /**
   * To cancel an active measurement `Escape` key is processed and remove all its related data & events.
   * @param event Keyboard event to process for `Escape` key
   */
  private onKeyDown(event: KeyboardEvent) {
    if (event.metaKey || event.altKey || event.ctrlKey) {
      return;
    }

    if (event.key === 'Escape') {
      //Cancel active measurement
      this._measurements[this._currentMeasurementIndex].removeMeasurement();
      this._viewer.requestRedraw();
      this._currentMeasurementIndex = -1;
      this._viewer.domElement.removeEventListener('mousemove', this._handlePointerMove);
      event.preventDefault();
    }
  }
}<|MERGE_RESOLUTION|>--- conflicted
+++ resolved
@@ -74,7 +74,8 @@
   private static readonly defaultLineOptions: Required<MeasurementOptions> = {
     distanceToLabelCallback: d => MeasurementTool.metersLabelCallback(d),
     lineWidth: 0.1,
-    color: new THREE.Color(0xff8746)
+    color: new THREE.Color(0xff8746),
+    axesComponentsVisible: true
   };
 
   constructor(viewer: Cognite3DViewer, options?: MeasurementOptions) {
@@ -269,16 +270,6 @@
    * Sets Measurement line width, color and label units value for the next measurment.
    * @param options MeasurementOptions to set line width, color and callback for custom operation on measurement labels.
    */
-<<<<<<< HEAD
-  showMeasurementLabels(enable: boolean): void {
-    if (this._htmlOverlay) {
-      this._htmlOverlay.visible(enable);
-      this._options = {
-        changeMeasurementLabelMetrics: this._options?.changeMeasurementLabelMetrics,
-        ...this._options,
-        axesComponents: enable
-      };
-=======
   setLineOptions(options: MeasurementOptions): void {
     this._options = {
       ...this._options,
@@ -297,9 +288,7 @@
     );
     if (index > -1) {
       this._measurements[index].updateLineWidth(lineWidth);
->>>>>>> 6bec9b98
-    }
-    this.showAllAxesComponent(this._options!);
+    }
   }
 
   /**
@@ -329,22 +318,21 @@
    * @param options MeasurementOptions to enable or disable axes component for the measurement.
    * @param meshObject Measurement mesh object to enable/disable axes component.
    */
-  showAxesComponent(options: MeasurementOptions, meshObject?: THREE.Group): void {
-    if (meshObject) {
-      const measurement = this._measurements.find(measurement => measurement.getMesh() === meshObject);
-      measurement?.showAxesComponent(options);
-      this._viewer.requestRedraw();
-    }
-    this._options = { changeMeasurementLabelMetrics: this._options?.changeMeasurementLabelMetrics, ...options };
+  showAxesComponent(enable: boolean, measurement: Measurement): void {
+    const measurementManager = this._measurements.find(
+      measurementMgr => measurementMgr.getMeasurement() === measurement
+    );
+    measurementManager?.showAxesComponent(enable);
+    this._viewer.requestRedraw();
   }
 
   /**
    * To enable/disable X, Y, Z axis component of all measurement.
    * @param options MeasurementOptions to enable or disable axes component for the measurement.
    */
-  showAllAxesComponent(options: MeasurementOptions): void {
+  showAllAxesComponent(enable: boolean): void {
     this._measurements.forEach(measurement => {
-      measurement.showAxesComponent(options);
+      measurement.showAxesComponent(enable);
     });
     this._viewer.requestRedraw();
   }
@@ -353,17 +341,12 @@
    * Dispose Measurement Tool.
    */
   dispose(): void {
-<<<<<<< HEAD
-    this.removeAllMeasurement();
-    this._htmlOverlay.dispose();
-=======
     this.removeAllMeasurements();
     this.exitMeasurementMode();
     this._htmlOverlay.dispose();
     this._events.measurementAdded.unsubscribeAll();
     this._events.measurementStarted.unsubscribeAll();
     this._events.measurementEnded.unsubscribeAll();
->>>>>>> 6bec9b98
     super.dispose();
   }
 
@@ -394,10 +377,9 @@
 
     if (!measurementActive) {
       const camera = this._viewer.getCamera();
-      const domElement = this._viewer.domElement;
       this._measurements.push(
         new MeasurementManager(
-          domElement,
+          this._viewer,
           camera,
           this._geometryGroup,
           this._options!,
