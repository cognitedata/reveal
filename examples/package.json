{
  "name": "@cognite/reveal-examples",
  "description": "Reveal examples",
  "version": "0.1.0",
  "private": true,
  "scripts": {
    "start": "cross-env HTTPS=true react-app-rewired start",
    "start:nossl": "cross-env HTTPS=false react-app-rewired start",
    "build": "react-app-rewired build",
    "test": "react-app-rewired test --testPathIgnorePatterns 'src/visual_tests'",
    "test:visual": "jest --testTimeout=30000 --runInBand --detectOpenHandles --verbose false -c src/visual_tests/jest.config.js",
    "test:ghdiffs": "node src/visual_tests/GithubDiffUploader.js",
    "snapshots:update": "start-server-and-test start:nossl http://localhost:3000 snapshots:capture",
    "snapshots:capture": "jest --runInBand --detectOpenHandles --updateSnapshot -c src/visual_tests/jest.config.js",
    "ci:nossl": "start-server-and-test start:nossl http://localhost:3000 test:visual",
    "eject": "react-scripts eject"
  },
  "author": "Lars Moastuen <lars.moastuen@cognite.com>",
  "contributors": [
    "Lars Moastuen <lars.moastuen@cognite.com>",
    "Joachim Bjørne <joachim.bjorne@cognite.com>",
    "Christopher Tannum <christopher.tannum@cognite.com>",
    "Maksim Nesterenko <maksim.nesterenko@cognite.com>"
  ],
  "license": "Apache-2.0",
  "dependencies": {
    "@cognite/sdk": "link:../viewer/node_modules/@cognite/sdk",
    "camera-controls": "^1.22.1",
    "@cognite/potree-core": "^1.1.3",
    "@cognite/reveal": "link:../viewer/dist",
    "dat.gui": "^0.7.7",
    "gl-matrix": "^3.3.0",
    "hold-event": "^0.0.1",
    "install": "^0.13.0",
    "react": "^16.13.1",
    "react-dom": "^16.13.1",
    "react-router-dom": "^5.2.0",
    "styled-components": "^5.1.1",
    "three": "^0.115.0"
  },
  "devDependencies": {
    "@actions/core": "^1.2.4",
    "@actions/github": "^4.0.0",
<<<<<<< HEAD
    "@testing-library/jest-dom": "^5.11.1",
    "@testing-library/react": "^10.4.6",
=======
    "@testing-library/jest-dom": "^5.11.0",
    "@testing-library/react": "^10.4.7",
>>>>>>> 7da571a5
    "@testing-library/user-event": "^12.0.11",
    "@types/dat.gui": "^0.7.5",
    "@types/jest": "^26.0.4",
    "@types/jest-environment-puppeteer": "^4.3.2",
    "@types/jest-image-snapshot": "^3.1.0",
    "@types/node": "^14.0.23",
    "@types/puppeteer": "^3.0.1",
    "@types/react": "^16.9.43",
    "@types/react-dom": "^16.9.0",
    "@types/react-router-dom": "^5.1.5",
    "@types/styled-components": "^5.1.1",
    "copy-webpack-plugin": "^6.0.3",
    "cross-env": "^7.0.2",
    "jest-environment-puppeteer": "^4.4.0",
    "jest-image-snapshot": "^4.0.2",
    "jest-puppeteer": "^4.4.0",
    "prettier": "^2.0.5",
    "puppeteer": "^5.1.0",
    "react-app-rewired": "^2.1.6",
    "react-scripts": "3.4.1",
    "start-server-and-test": "^1.11.2",
    "ts-jest": "^26.1.3",
    "typescript": "3.9.7"
  },
  "eslintConfig": {
    "extends": "react-app"
  },
  "browserslist": {
    "production": [
      ">0.2%",
      "not dead",
      "not op_mini all"
    ],
    "development": [
      "last 1 chrome version",
      "last 1 firefox version",
      "last 1 safari version"
    ]
  }
}<|MERGE_RESOLUTION|>--- conflicted
+++ resolved
@@ -41,13 +41,8 @@
   "devDependencies": {
     "@actions/core": "^1.2.4",
     "@actions/github": "^4.0.0",
-<<<<<<< HEAD
     "@testing-library/jest-dom": "^5.11.1",
-    "@testing-library/react": "^10.4.6",
-=======
-    "@testing-library/jest-dom": "^5.11.0",
     "@testing-library/react": "^10.4.7",
->>>>>>> 7da571a5
     "@testing-library/user-event": "^12.0.11",
     "@types/dat.gui": "^0.7.5",
     "@types/jest": "^26.0.4",
