/*!
 * Copyright 2020 Cognite AS
 */

import * as THREE from 'three';
import CameraControls from 'camera-controls';
import { getParamsFromURL, createRenderManager } from './utils/example-helpers';
import { CogniteClient } from '@cognite/sdk';
<<<<<<< HEAD
import { RevealManager, CadNode, LocalHostRevealManager, RenderManager } from '@cognite/reveal';
=======
import { RevealManager, CadNode } from '@cognite/reveal/experimental';
>>>>>>> b49c2ab5

CameraControls.install({ THREE });

async function main() {
  const { project, modelUrl, modelRevision } = getParamsFromURL({ project: 'publicdata', modelUrl: 'primitives' });
  const client = new CogniteClient({ appId: 'reveal.example.simple' });
  client.loginWithOAuth({ project });

  const scene = new THREE.Scene();
  const revealManager: RenderManager = createRenderManager(modelRevision !== undefined ? 'cdf' : 'local', client);

  let model: CadNode;
  if (revealManager instanceof LocalHostRevealManager && modelUrl !== undefined) {
    model = await revealManager.addModel('cad', modelUrl);
  } else if (revealManager instanceof RevealManager && modelRevision !== undefined) {
    model = await revealManager.addModel('cad', modelRevision);
  } else {
    throw new Error('Need to provide either project & model OR modelUrl as query parameters');
  }
  scene.add(model);

  const renderer = new THREE.WebGLRenderer();
  renderer.setClearColor('#444');
  renderer.setSize(window.innerWidth, window.innerHeight);
  document.body.appendChild(renderer.domElement);

  const { position, target, near, far } = model.suggestCameraConfig();
  const camera = new THREE.PerspectiveCamera(75, window.innerWidth / window.innerHeight, near, far);
  const controls = new CameraControls(camera, renderer.domElement);
  controls.setLookAt(position.x, position.y, position.z, target.x, target.y, target.z);
  controls.update(0.0);
  camera.updateMatrixWorld();
  revealManager.update(camera);
  const clock = new THREE.Clock();
  const render = async () => {
    const delta = clock.getDelta();
    const controlsNeedUpdate = controls.update(delta);
    if (controlsNeedUpdate) {
      revealManager.update(camera);
    }

    if (controlsNeedUpdate || revealManager.needsRedraw) {
      renderer.render(scene, camera);
      revealManager.resetRedraw();
    }

    requestAnimationFrame(render);
  };
  render();

  (window as any).scene = scene;
  (window as any).THREE = THREE;
  (window as any).camera = camera;
  (window as any).controls = controls;
  (window as any).renderer = renderer;
}

main();<|MERGE_RESOLUTION|>--- conflicted
+++ resolved
@@ -6,11 +6,7 @@
 import CameraControls from 'camera-controls';
 import { getParamsFromURL, createRenderManager } from './utils/example-helpers';
 import { CogniteClient } from '@cognite/sdk';
-<<<<<<< HEAD
-import { RevealManager, CadNode, LocalHostRevealManager, RenderManager } from '@cognite/reveal';
-=======
-import { RevealManager, CadNode } from '@cognite/reveal/experimental';
->>>>>>> b49c2ab5
+import * as reveal from '@cognite/reveal/experimental';
 
 CameraControls.install({ THREE });
 
@@ -20,12 +16,15 @@
   client.loginWithOAuth({ project });
 
   const scene = new THREE.Scene();
-  const revealManager: RenderManager = createRenderManager(modelRevision !== undefined ? 'cdf' : 'local', client);
+  const revealManager: reveal.RevealManager = createRenderManager(
+    modelRevision !== undefined ? 'cdf' : 'local',
+    client
+  );
 
-  let model: CadNode;
-  if (revealManager instanceof LocalHostRevealManager && modelUrl !== undefined) {
+  let model: reveal.CadNode;
+  if (revealManager instanceof reveal.LocalHostRevealManager && modelUrl !== undefined) {
     model = await revealManager.addModel('cad', modelUrl);
-  } else if (revealManager instanceof RevealManager && modelRevision !== undefined) {
+  } else if (revealManager instanceof reveal.RevealManager && modelRevision !== undefined) {
     model = await revealManager.addModel('cad', modelRevision);
   } else {
     throw new Error('Need to provide either project & model OR modelUrl as query parameters');
