import { BuiltInType } from './types';

export const mixerApiInlineTypeDirectiveName = 'nested';

export const mixerApiBuiltInTypes = [
<<<<<<< HEAD
  { name: 'String', type: 'SCALAR', dmsType: 'text', tsType: 'string' },
  { name: 'Int', type: 'SCALAR', dmsType: 'int32', tsType: 'number' },
  { name: 'Int64', type: 'SCALAR', dmsType: 'int64', tsType: 'number' },
  { name: 'Float', type: 'SCALAR', dmsType: 'float64', tsType: 'number' },
  { name: 'Float32', type: 'SCALAR', dmsType: 'float32', tsType: 'number' },
  { name: 'Float64', type: 'SCALAR', dmsType: 'float64', tsType: 'number' },
  { name: 'Timestamp', type: 'SCALAR', dmsType: 'timestamp', tsType: 'Date' },
  { name: 'JSONObject', type: 'SCALAR', dmsType: 'json', tsType: 'any' },
  { name: 'Date', type: 'SCALAR', dmsType: 'date', tsType: 'Date' },
  { name: 'Boolean', type: 'SCALAR', dmsType: 'boolean', tsType: 'boolean' },
  { name: 'TimeSeries', type: 'SCALAR', dmsType: 'text', tsType: 'string' },
=======
  {
    name: 'String',
    type: 'SCALAR',
    dmsType: 'text',
  },
  {
    name: 'Int',
    type: 'SCALAR',
    dmsType: 'int32',
  },
  {
    name: 'Int32',
    type: 'SCALAR',
    dmsType: 'int32',
  },
  {
    name: 'Int64',
    type: 'SCALAR',
    dmsType: 'int64',
  },
  { name: 'Float', type: 'SCALAR', dmsType: 'float64' },
  { name: 'Float32', type: 'SCALAR', dmsType: 'float32' },
  { name: 'Float64', type: 'SCALAR', dmsType: 'float64' },
  {
    name: 'Timestamp',
    type: 'SCALAR',
    dmsType: 'timestamp',
  },
  { name: 'JSONObject', type: 'SCALAR', dmsType: 'json' },
  { name: 'Date', type: 'SCALAR', dmsType: 'date' },
  {
    name: 'Boolean',
    type: 'SCALAR',
    dmsType: 'boolean',
    filterType: 'boolean',
  },
  { name: 'TimeSeries', type: 'SCALAR', dmsType: 'text' },
>>>>>>> 55630529
  {
    name: 'readonly',
    type: 'DIRECTIVE',
    body: 'directive @readonly on OBJECT | INTERFACE',
    fieldDirective: false,
  },
  {
    name: 'import',
    type: 'DIRECTIVE',
    body: 'directive @import on OBJECT | INTERFACE',
    fieldDirective: false,
  },
  {
    name: 'view',
    type: 'DIRECTIVE',
    body: 'directive @view(space: String, version: String) on OBJECT | INTERFACE',
    fieldDirective: false,
  },
  {
    name: 'mapping',
    type: 'DIRECTIVE',
    body: 'directive @mapping(space: String, container: String, property: String) on FIELD_DEFINITION',
    fieldDirective: true,
  },
  {
    name: 'relation',
    type: 'DIRECTIVE',
    body: `
    input _DirectRelationRef {
      space: String!
      externalId: String!
    }

    enum _RelationDirection {
      INWARDS
      OUTWARDS
    }

    directive @relation(
      type: _DirectRelationRef!,
      direction: _RelationDirection
    ) on FIELD_DEFINITION
    `,
    fieldDirective: true,
  },
  {
    name: 'container',
    type: 'DIRECTIVE',
    body: `
    input _ConstraintDefinition {
      identifier: String!
      constraintType: _ConstraintType
      require: _DirectRelationRef
      fields: [String!]
    }

    enum _ConstraintType {
      UNIQUENESS
      REQUIRES
    }

    enum _IndexType {
      BTREE
    }

    input _IndexDefinition {
      identifier: String!
      indexType: _IndexType
      fields: [String!]!
    }

    directive @container(
      constraints: [_ConstraintDefinition!],
      indexes: [_IndexDefinition!]
    ) on OBJECT | INTERFACE
    `,
    fieldDirective: false,
  },
] as BuiltInType[];<|MERGE_RESOLUTION|>--- conflicted
+++ resolved
@@ -3,9 +3,14 @@
 export const mixerApiInlineTypeDirectiveName = 'nested';
 
 export const mixerApiBuiltInTypes = [
-<<<<<<< HEAD
   { name: 'String', type: 'SCALAR', dmsType: 'text', tsType: 'string' },
   { name: 'Int', type: 'SCALAR', dmsType: 'int32', tsType: 'number' },
+  {
+    name: 'Int32',
+    type: 'SCALAR',
+    dmsType: 'int32',
+    tsType: 'number',
+  },
   { name: 'Int64', type: 'SCALAR', dmsType: 'int64', tsType: 'number' },
   { name: 'Float', type: 'SCALAR', dmsType: 'float64', tsType: 'number' },
   { name: 'Float32', type: 'SCALAR', dmsType: 'float32', tsType: 'number' },
@@ -15,45 +20,6 @@
   { name: 'Date', type: 'SCALAR', dmsType: 'date', tsType: 'Date' },
   { name: 'Boolean', type: 'SCALAR', dmsType: 'boolean', tsType: 'boolean' },
   { name: 'TimeSeries', type: 'SCALAR', dmsType: 'text', tsType: 'string' },
-=======
-  {
-    name: 'String',
-    type: 'SCALAR',
-    dmsType: 'text',
-  },
-  {
-    name: 'Int',
-    type: 'SCALAR',
-    dmsType: 'int32',
-  },
-  {
-    name: 'Int32',
-    type: 'SCALAR',
-    dmsType: 'int32',
-  },
-  {
-    name: 'Int64',
-    type: 'SCALAR',
-    dmsType: 'int64',
-  },
-  { name: 'Float', type: 'SCALAR', dmsType: 'float64' },
-  { name: 'Float32', type: 'SCALAR', dmsType: 'float32' },
-  { name: 'Float64', type: 'SCALAR', dmsType: 'float64' },
-  {
-    name: 'Timestamp',
-    type: 'SCALAR',
-    dmsType: 'timestamp',
-  },
-  { name: 'JSONObject', type: 'SCALAR', dmsType: 'json' },
-  { name: 'Date', type: 'SCALAR', dmsType: 'date' },
-  {
-    name: 'Boolean',
-    type: 'SCALAR',
-    dmsType: 'boolean',
-    filterType: 'boolean',
-  },
-  { name: 'TimeSeries', type: 'SCALAR', dmsType: 'text' },
->>>>>>> 55630529
   {
     name: 'readonly',
     type: 'DIRECTIVE',
