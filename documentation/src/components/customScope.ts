--- conflicted
+++ resolved
@@ -2,16 +2,11 @@
 
 import { Water } from 'three/examples/jsm/objects/Water';
 import { DragControls } from 'three/examples/jsm/controls/DragControls';
-<<<<<<< HEAD
-import { HtmlOverlayTool } from '@cognite/reveal/tools';
-import { ExplodedViewTool } from '@cognite/reveal/tools';
 import * as reveal from '@cognite/reveal';
 import * as viewerUtils from '../viewerUtilities';
-=======
 import { AxisViewTool, ExplodedViewTool, HtmlOverlayTool, Corner } from '@cognite/reveal/tools';
 
 const reveal = typeof window === 'undefined' ? {} : require('@cognite/reveal');
->>>>>>> c01acc6d
 
 export const customScope: Record<string, any> = {
   ...viewerUtils,
