--- conflicted
+++ resolved
@@ -41,12 +41,8 @@
   '3d-management': '3d-management',
   'transformations': 'transformations',
   'cdf-document-search': 'document-search',
-<<<<<<< HEAD
-  'functions-ui': 'functions-ui'
-  
-=======
+  'functions-ui': 'functions-ui',
   'extractor-downloads': 'extractor-downloads',
->>>>>>> b6790a54
 ]
 
 static final Map<String, String> PREVIEW_PACKAGE_NAMES = [
