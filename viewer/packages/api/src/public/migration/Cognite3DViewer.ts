--- conflicted
+++ resolved
@@ -1782,15 +1782,11 @@
       modelBoundingBox.union(temporaryBox);
     });
     this._sceneHandler.customObjects.forEach(customObject => {
-<<<<<<< HEAD
+      if (!customObject.object.visible) {
+        return;
+      }
       temporaryBox.setFromObject(customObject.object);
       if (temporaryBox.isEmpty()) {
-=======
-      if (!customObject.object.visible) {
-        return;
-      }
-      if (!customObject.isPartOfBoundingBox) {
->>>>>>> 54bbcb97
         return;
       }
       nearFarPlaneBoundingBox.union(temporaryBox);
