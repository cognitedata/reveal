--- conflicted
+++ resolved
@@ -5,11 +5,8 @@
   "default_camera",
   "highlight",
   "rotate_cad_model",
-<<<<<<< HEAD
-  "node_transform"
-=======
+  "node_transform",
   "ghost_mode"
->>>>>>> f34efe04
 ]
 
 describe('Testable', () => {
