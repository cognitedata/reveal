import { create } from 'zustand';

<<<<<<< HEAD
import {
  Cognite3DViewer,
  CogniteCadModel,
  CognitePointCloudModel,
  TreeIndexNodeCollection,
} from '@cognite/reveal';
import { AnnotationModel, AssetMapping3D, ListResponse } from '@cognite/sdk';

import { SelectedNode } from './components/Cad/CadContextualizeThreeDViewer';
=======
import { Cognite3DViewer, PointColorType } from '@cognite/reveal';
import { AnnotationModel } from '@cognite/sdk';

import { DEFAULT_POINT_SIZE } from '../../pages/ContextualizeEditor/constants';

>>>>>>> 127a9a1c
export type ThreeDPosition = {
  x: number;
  y: number;
  z: number;
};

export type CubeAnnotation = {
  position: ThreeDPosition;
  size: ThreeDPosition;
};

type VisualizationOptions = { pointSize: number; pointColor: PointColorType };
const DEFAULT_VISUALIZATION_OPTIONS: VisualizationOptions = {
  pointSize: DEFAULT_POINT_SIZE,
  pointColor: PointColorType.Rgb,
};

export enum ToolType {
  NONE = 'none',
  ADD_ANNOTATION = 'addAnnotation',
  DELETE_ANNOTATION = 'deleteAnnotation',
  ADD_THREEDNODE_MAPPING = 'addThreeDNodeMapping',
  DELETE_THREEDNODE_MAPPING = 'deleteThreeDNodeMapping',
}

type RootState = {
  pendingAnnotation: CubeAnnotation | null;
  isResourceSelectorOpen: boolean;
  isThreeDNodeTreeOpen: boolean;
  threeDViewer: Cognite3DViewer | null;
  tool: ToolType;
  shouldShowBoundingVolumes: boolean;
  shouldShowWireframes: boolean;
  modelId: number | null;
<<<<<<< HEAD
  isToolbarForCadModels: boolean;
  isToolbarForPointCloudModels: boolean;
  model: CogniteCadModel | CognitePointCloudModel | undefined;
  modelType: string;
  selectedNodeIdsList: Array<number>;
  selectedAndContextualizedNodesList: Array<SelectedNode>;
  selectedNodesTreeIndex: TreeIndexNodeCollection;
  selectedAndContextualizedNodesTreeIndex: TreeIndexNodeCollection;
  contextualizedNodesTreeIndex: TreeIndexNodeCollection;
  contextualizedNodes: ListResponse<AssetMapping3D[]> | null;
=======
  isModelLoaded: boolean;
>>>>>>> 127a9a1c
  annotations: AnnotationModel[] | null;
  visualizationOptions: VisualizationOptions;
};

const initialState: RootState = {
  pendingAnnotation: null,
  isResourceSelectorOpen: true,
  isThreeDNodeTreeOpen: true,
  isToolbarForCadModels: false,
  isToolbarForPointCloudModels: false,
  threeDViewer: null,
  tool: ToolType.NONE,
  shouldShowBoundingVolumes: false,
  shouldShowWireframes: true,
  modelId: null,
<<<<<<< HEAD
  model: undefined,
  modelType: '',
  selectedNodeIdsList: [],
  selectedAndContextualizedNodesList: [],
  selectedNodesTreeIndex: new TreeIndexNodeCollection(),
  selectedAndContextualizedNodesTreeIndex: new TreeIndexNodeCollection(),
  contextualizedNodesTreeIndex: new TreeIndexNodeCollection(),
  contextualizedNodes: null,
=======
  isModelLoaded: false,
>>>>>>> 127a9a1c
  annotations: null,
  visualizationOptions: DEFAULT_VISUALIZATION_OPTIONS,
};

export const useContextualizeThreeDViewerStore = create<RootState>(
  () => initialState
);

export const onOpenResourceSelector = () => {
  useContextualizeThreeDViewerStore.setState((prevState) => ({
    ...prevState,
    isResourceSelectorOpen: true,
  }));
};

export const onCloseResourceSelector = () => {
  useContextualizeThreeDViewerStore.setState((prevState) => ({
    ...prevState,
    isResourceSelectorOpen: false,
    pendingAnnotation: null,
  }));
};

export const onOpenThreeDNodeTree = () => {
  useContextualizeThreeDViewerStore.setState((prevState) => ({
    ...prevState,
    isThreeDNodeTreeOpen: true,
  }));
};

export const onCloseThreeDNodeTree = () => {
  useContextualizeThreeDViewerStore.setState((prevState) => ({
    ...prevState,
    isThreeDNodeTreeOpen: false,
  }));
};

export const setPendingAnnotation = (annotation: CubeAnnotation | null) => {
  useContextualizeThreeDViewerStore.setState((prevState) => ({
    ...prevState,
    pendingAnnotation: annotation,
    isResourceSelectorOpen:
      annotation !== null || prevState.isResourceSelectorOpen,
  }));
};

export const setThreeDViewer = (viewer: Cognite3DViewer) => {
  useContextualizeThreeDViewerStore.setState((prevState) => ({
    ...prevState,
    threeDViewer: viewer,
  }));
};

export const setModelLoaded = () => {
  useContextualizeThreeDViewerStore.setState((prevState) => ({
    ...prevState,
    isModelLoaded: true,
  }));
};

export const setTool = (tool: ToolType) => {
  useContextualizeThreeDViewerStore.setState((prevState) => ({
    ...prevState,
    tool,
    pendingAnnotation: null,
  }));
};

export const setToolbarForCadModelsState = () => {
  useContextualizeThreeDViewerStore.setState((prevState) => ({
    ...prevState,
    isToolbarForCadModels: true,
  }));
};

export const setToolbarForPointCloudModelsState = () => {
  useContextualizeThreeDViewerStore.setState((prevState) => ({
    ...prevState,
    isToolbarForPointCloudModels: true,
  }));
};

export const setAnnotations = (annotations: AnnotationModel[]) => {
  useContextualizeThreeDViewerStore.setState((prevState) => ({
    ...prevState,
    annotations: annotations,
  }));
};

export const toggleShouldShowBoundingVolumes = () => {
  useContextualizeThreeDViewerStore.setState((prevState) => ({
    ...prevState,
    shouldShowBoundingVolumes: !prevState.shouldShowBoundingVolumes,
  }));
};

export const toggleShouldShowWireframes = () => {
  useContextualizeThreeDViewerStore.setState((prevState) => ({
    ...prevState,
    shouldShowWireframes: !prevState.shouldShowWireframes,
  }));
};

export const setModelId = (modelId: number) => {
  useContextualizeThreeDViewerStore.setState((prevState) => ({
    ...prevState,
    modelId,
  }));
};

<<<<<<< HEAD
export const setModelType = (modelType: string) => {
  useContextualizeThreeDViewerStore.setState((prevState) => ({
    ...prevState,
    modelType,
  }));
};

export const setModel = (model: CogniteCadModel | CognitePointCloudModel) => {
  useContextualizeThreeDViewerStore.setState((prevState) => ({
    ...prevState,
    model,
  }));
};

export const setSelectedNodeIdsList = (selectedNodeIdsList: Array<number>) => {
  useContextualizeThreeDViewerStore.setState((prevState) => ({
    ...prevState,
    selectedNodeIdsList,
  }));
};

export const setSelectedAndContextualizedNodesList = (
  selectedAndContextualizedNodesList: Array<SelectedNode>
) => {
  useContextualizeThreeDViewerStore.setState((prevState) => ({
    ...prevState,
    selectedAndContextualizedNodesList,
  }));
};

export const setSelectedNodesTreeIndex = (
  selectedNodesTreeIndex: TreeIndexNodeCollection
) => {
  useContextualizeThreeDViewerStore.setState((prevState) => ({
    ...prevState,
    selectedNodesTreeIndex,
  }));
};

export const setSelectedAndContextualizedNodesTreeIndex = (
  selectedAndContextualizedNodesTreeIndex: TreeIndexNodeCollection
) => {
  useContextualizeThreeDViewerStore.setState((prevState) => ({
    ...prevState,
    selectedAndContextualizedNodesTreeIndex,
  }));
};

export const setContextualizedNodesTreeIndex = (
  contextualizedNodesTreeIndex: TreeIndexNodeCollection
) => {
  useContextualizeThreeDViewerStore.setState((prevState) => ({
    ...prevState,
    contextualizedNodesTreeIndex,
  }));
};

export const setContextualizedNodes = (
  contextualizedNodes: ListResponse<AssetMapping3D[]>
) => {
  useContextualizeThreeDViewerStore.setState((prevState) => ({
    ...prevState,
    contextualizedNodes,
=======
export const updateVisualizationOptions = (
  visualizationOptions: Partial<VisualizationOptions>
) => {
  useContextualizeThreeDViewerStore.setState((prevState) => ({
    ...prevState,
    visualizationOptions: {
      ...prevState.visualizationOptions,
      ...visualizationOptions,
    },
>>>>>>> 127a9a1c
  }));
};<|MERGE_RESOLUTION|>--- conflicted
+++ resolved
@@ -1,6 +1,5 @@
 import { create } from 'zustand';
 
-<<<<<<< HEAD
 import {
   Cognite3DViewer,
   CogniteCadModel,
@@ -10,13 +9,11 @@
 import { AnnotationModel, AssetMapping3D, ListResponse } from '@cognite/sdk';
 
 import { SelectedNode } from './components/Cad/CadContextualizeThreeDViewer';
-=======
 import { Cognite3DViewer, PointColorType } from '@cognite/reveal';
 import { AnnotationModel } from '@cognite/sdk';
 
 import { DEFAULT_POINT_SIZE } from '../../pages/ContextualizeEditor/constants';
 
->>>>>>> 127a9a1c
 export type ThreeDPosition = {
   x: number;
   y: number;
@@ -51,7 +48,7 @@
   shouldShowBoundingVolumes: boolean;
   shouldShowWireframes: boolean;
   modelId: number | null;
-<<<<<<< HEAD
+  isModelLoaded: boolean;
   isToolbarForCadModels: boolean;
   isToolbarForPointCloudModels: boolean;
   model: CogniteCadModel | CognitePointCloudModel | undefined;
@@ -62,9 +59,6 @@
   selectedAndContextualizedNodesTreeIndex: TreeIndexNodeCollection;
   contextualizedNodesTreeIndex: TreeIndexNodeCollection;
   contextualizedNodes: ListResponse<AssetMapping3D[]> | null;
-=======
-  isModelLoaded: boolean;
->>>>>>> 127a9a1c
   annotations: AnnotationModel[] | null;
   visualizationOptions: VisualizationOptions;
 };
@@ -80,7 +74,7 @@
   shouldShowBoundingVolumes: false,
   shouldShowWireframes: true,
   modelId: null,
-<<<<<<< HEAD
+  isModelLoaded: false,
   model: undefined,
   modelType: '',
   selectedNodeIdsList: [],
@@ -89,9 +83,6 @@
   selectedAndContextualizedNodesTreeIndex: new TreeIndexNodeCollection(),
   contextualizedNodesTreeIndex: new TreeIndexNodeCollection(),
   contextualizedNodes: null,
-=======
-  isModelLoaded: false,
->>>>>>> 127a9a1c
   annotations: null,
   visualizationOptions: DEFAULT_VISUALIZATION_OPTIONS,
 };
@@ -202,71 +193,6 @@
   }));
 };
 
-<<<<<<< HEAD
-export const setModelType = (modelType: string) => {
-  useContextualizeThreeDViewerStore.setState((prevState) => ({
-    ...prevState,
-    modelType,
-  }));
-};
-
-export const setModel = (model: CogniteCadModel | CognitePointCloudModel) => {
-  useContextualizeThreeDViewerStore.setState((prevState) => ({
-    ...prevState,
-    model,
-  }));
-};
-
-export const setSelectedNodeIdsList = (selectedNodeIdsList: Array<number>) => {
-  useContextualizeThreeDViewerStore.setState((prevState) => ({
-    ...prevState,
-    selectedNodeIdsList,
-  }));
-};
-
-export const setSelectedAndContextualizedNodesList = (
-  selectedAndContextualizedNodesList: Array<SelectedNode>
-) => {
-  useContextualizeThreeDViewerStore.setState((prevState) => ({
-    ...prevState,
-    selectedAndContextualizedNodesList,
-  }));
-};
-
-export const setSelectedNodesTreeIndex = (
-  selectedNodesTreeIndex: TreeIndexNodeCollection
-) => {
-  useContextualizeThreeDViewerStore.setState((prevState) => ({
-    ...prevState,
-    selectedNodesTreeIndex,
-  }));
-};
-
-export const setSelectedAndContextualizedNodesTreeIndex = (
-  selectedAndContextualizedNodesTreeIndex: TreeIndexNodeCollection
-) => {
-  useContextualizeThreeDViewerStore.setState((prevState) => ({
-    ...prevState,
-    selectedAndContextualizedNodesTreeIndex,
-  }));
-};
-
-export const setContextualizedNodesTreeIndex = (
-  contextualizedNodesTreeIndex: TreeIndexNodeCollection
-) => {
-  useContextualizeThreeDViewerStore.setState((prevState) => ({
-    ...prevState,
-    contextualizedNodesTreeIndex,
-  }));
-};
-
-export const setContextualizedNodes = (
-  contextualizedNodes: ListResponse<AssetMapping3D[]>
-) => {
-  useContextualizeThreeDViewerStore.setState((prevState) => ({
-    ...prevState,
-    contextualizedNodes,
-=======
 export const updateVisualizationOptions = (
   visualizationOptions: Partial<VisualizationOptions>
 ) => {
@@ -276,6 +202,71 @@
       ...prevState.visualizationOptions,
       ...visualizationOptions,
     },
->>>>>>> 127a9a1c
+  }));
+};
+
+export const setModelType = (modelType: string) => {
+  useContextualizeThreeDViewerStore.setState((prevState) => ({
+    ...prevState,
+    modelType,
+  }));
+};
+
+export const setModel = (model: CogniteCadModel | CognitePointCloudModel) => {
+  useContextualizeThreeDViewerStore.setState((prevState) => ({
+    ...prevState,
+    model,
+  }));
+};
+
+export const setSelectedNodeIdsList = (selectedNodeIdsList: Array<number>) => {
+  useContextualizeThreeDViewerStore.setState((prevState) => ({
+    ...prevState,
+    selectedNodeIdsList,
+  }));
+};
+
+export const setSelectedAndContextualizedNodesList = (
+  selectedAndContextualizedNodesList: Array<SelectedNode>
+) => {
+  useContextualizeThreeDViewerStore.setState((prevState) => ({
+    ...prevState,
+    selectedAndContextualizedNodesList,
+  }));
+};
+
+export const setSelectedNodesTreeIndex = (
+  selectedNodesTreeIndex: TreeIndexNodeCollection
+) => {
+  useContextualizeThreeDViewerStore.setState((prevState) => ({
+    ...prevState,
+    selectedNodesTreeIndex,
+  }));
+};
+
+export const setSelectedAndContextualizedNodesTreeIndex = (
+  selectedAndContextualizedNodesTreeIndex: TreeIndexNodeCollection
+) => {
+  useContextualizeThreeDViewerStore.setState((prevState) => ({
+    ...prevState,
+    selectedAndContextualizedNodesTreeIndex,
+  }));
+};
+
+export const setContextualizedNodesTreeIndex = (
+  contextualizedNodesTreeIndex: TreeIndexNodeCollection
+) => {
+  useContextualizeThreeDViewerStore.setState((prevState) => ({
+    ...prevState,
+    contextualizedNodesTreeIndex,
+  }));
+};
+
+export const setContextualizedNodes = (
+  contextualizedNodes: ListResponse<AssetMapping3D[]>
+) => {
+  useContextualizeThreeDViewerStore.setState((prevState) => ({
+    ...prevState,
+    contextualizedNodes,
   }));
 };