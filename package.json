--- conflicted
+++ resolved
@@ -444,11 +444,7 @@
     "nx": "16.4.0",
     "nx-cloud": "16.0.5",
     "path-browserify": "^1.0.1",
-<<<<<<< HEAD
-    "postcss": "8.4.21",
-=======
     "postcss": "^8.4.24",
->>>>>>> 68a30151
     "postcss-loader": "^7.3.3",
     "postcss-prefixwrap": "^1.29.1",
     "prettier": "^2.8.3",
