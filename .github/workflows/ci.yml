name: CI

# Controls when the action will run. Triggers the workflow on push or pull request
# events but only for the master branch
on:
  push:
    branches: [ master ]
  pull_request:
    types:
      - opened
      - synchronize
      - reopened
      - labeled
    branches:
      - '**'
# A workflow run is made up of one or more jobs that can run sequentially or in parallel
jobs:
  build-viewer:
    name: Build Reveal
    runs-on: ubuntu-latest 
    steps:
    - uses: actions/checkout@v3

    - uses: actions/cache@v2
      id: npm_cache
      with:
        path: '**/node_modules'
        key: ${{ runner.os }}-modules-${{ hashFiles('**/yarn.lock') }}

    - name: Install NPM dependencies
      if: steps.npm_cache.outputs.cache-hit != 'true'
      working-directory: viewer
      run: yarn install --immutable

    - name: Lint
      working-directory: viewer
      continue-on-error: false
      run: yarn run lint

    - name: Rust fmt
      working-directory: viewer
      continue-on-error: false
      run: |
           rustup component add rustfmt
           cargo fmt --check

    # Skip to save time - development version is enough
    # - name: Build prod version
    #   working-directory: viewer
    #   run: yarn run build:prod

    - name: Build development version
      working-directory: viewer
      run: yarn run build

    - name: Upload dist/ artifact 
      uses: actions/upload-artifact@v3
      with:
        name: viewer
        path: viewer/dist/

  run-coverage-tests:
    name: Run unit tests
    runs-on: ubuntu-latest 
    steps:
    - uses: actions/checkout@v2

    - uses: actions/cache@v2
      id: npm_cache
      with:
        path: '**/node_modules'
        key: ${{ runner.os }}-modules-${{ hashFiles('**/yarn.lock') }}

    - name: Install NPM dependencies
      if: steps.npm_cache.outputs.cache-hit != 'true'
      working-directory: viewer
      run: yarn install --immutable

    - name: Setup tools for coverage tests
      working-directory: viewer
      run: |
        sudo apt-get update
        sudo apt-get install xvfb mesa-utils libgl1-mesa-dri libglapi-mesa libosmesa6
        echo "DISPLAY=:99.0" >> $GITHUB_ENV

    - name: Run coverage tests
      working-directory: viewer
      run: |
        xvfb-run yarn run coverage

    - name: Publish to codecov
      uses: codecov/codecov-action@v3

  run-visual-tests:
    name: Visual Tests
    runs-on: ubuntu-latest
    steps:
    - uses: actions/checkout@v3

    - uses: actions/cache@v2
      id: npm_cache
      with:
        path: '**/node_modules'
        key: ${{ runner.os }}-modules-${{ hashFiles('**/yarn.lock') }}

    - name: Install NPM viewer dependencies
      if: steps.npm_cache.outputs.cache-hit != 'true'
      working-directory: viewer
      run: yarn install --immutable

    - name: Execute visual tests
      id: viewerVisualTests
      working-directory: viewer
      run: 'yarn test:visual'
      continue-on-error: true

    - name: Check for failed visual test diffs
      if: (steps.viewerVisualTests.outcome == 'failure')
      uses: savokr/comment-on-pr@v1.3.2
      env:
        GITHUB_TOKEN: ${{ secrets.GITHUB_TOKEN }}
      with:
        msg: |
<<<<<<< HEAD
          There were failures in the Visual regression tests workflow.
=======
          There were failures in the visual tests workflow.
>>>>>>> 8fe889cb
          Image diffs for visual tests can be downloaded as an artifact [here](https://github.com/cognitedata/reveal/actions/runs/${{ github.run_id }}).

    - name: Upload image diffs for failed visual tests
      if: (steps.viewerVisualTests.outcome == 'failure')
      uses: actions/upload-artifact@v3
      with:
        name: image-diffs-${{ github.sha }}
        path: viewer/visual-tests/__diff_output__/*

    - name: Report failed visual tests
      if: (steps.viewerVisualTests.outcome == 'failure')
      run: |
        echo There are failed visual tests, please inspect test results.
        exit 1

  ci-examples:
    name: Examples
    runs-on: ubuntu-latest 
    needs: build-viewer
    steps:
    - uses: actions/checkout@v3

    - name: Download viewer build artifact 
      uses: actions/download-artifact@v3
      with:
        name: viewer
        path: viewer/dist/

    - uses: actions/cache@v2
      id: npm_cache
      with:
        path: '**/node_modules'
        key: ${{ runner.os }}-modules-${{ hashFiles('**/yarn.lock') }}

    - name: Install NPM viewer dependencies
      if: steps.npm_cache.outputs.cache-hit != 'true'
      working-directory: viewer
      run: yarn install --immutable

    - name: Install NPM examples dependencies
      # Note! react-app-rewired doesn't work when we get deps from cache for some reason,
      # so we'll ignore the cache.
      # if: steps.npm_cache.outputs.cache-hit != 'true'
      working-directory: examples
      run: yarn install --immutable
      
    - name: Build examples
      working-directory: examples
      run: yarn build

  # runs only when there are changes in parser-worker/
  # we use it here because github haven't figured out conditionally required checks
  # see https://github.community/t/feature-request-conditional-required-checks/16761/13
  ci-parser-worker:
    name: Parser worker
    runs-on: ubuntu-latest
    defaults:
      run:
        working-directory: legacy-parser-worker
    steps:
      - uses: actions/checkout@v3
      - uses: technote-space/get-diff-action@v6
        with:
          PREFIX_FILTER: legacy-parser-worker/parser-worker

      - name: Setup Rust
        if: env.GIT_DIFF
        run: |
          rustup component add clippy
          rustup component add rustfmt

      - name: Cache cargo registry
        if: env.GIT_DIFF
        uses: actions/cache@v3
        with:
          path: ~/.cargo/registry
          key: ${{ runner.os }}-cargo-registry-${{ hashFiles('**/Cargo.lock') }}

      - name: Cache cargo index
        if: env.GIT_DIFF
        uses: actions/cache@v3
        with:
          path: ~/.cargo/git
          key: ${{ runner.os }}-cargo-index-${{ hashFiles('**/Cargo.lock') }}

      - name: Cache cargo build
        if: env.GIT_DIFF
        uses: actions/cache@v3
        with:
          path: target
          key: ${{ runner.os }}-cargo-build-target-${{ hashFiles('**/Cargo.lock') }}

      - name: cargo fmt
        if: env.GIT_DIFF
        run: |
          cargo version
          # fail on warnings, test all features
          cargo fmt -- --check

      - name: cargo clippy
        if: env.GIT_DIFF
        run: |
          cargo version
          # NOTE: as of 2020-03-17, Rust 1.42, mem_replace_with_default is triggered by a macro in wasm_bindgen
          # and needs to be disabled
          cargo clippy --all-targets --all-features -- -D warnings -A clippy::mem_replace_with_default

      - name: Run tests
        if: env.GIT_DIFF
        run: |
          cargo version
          cargo test --all --verbose

      - name: Install wasm-pack
        if: env.GIT_DIFF
        uses: jetli/wasm-pack-action@v0.3.0

      - name: Install NPM dependencies
        if: env.GIT_DIFF
        working-directory: legacy-parser-worker/parser-worker
        run: yarn

      - name: Build parser-worker
        if: env.GIT_DIFF
        working-directory: legacy-parser-worker/parser-worker
        run: yarn build:prod

  build-preview-documentation:
    name: Build preview documentation
    runs-on: ubuntu-latest
    steps:
      - name: Checkout 🛎️
        uses: actions/checkout@v2 # If you're using actions/checkout@v2 you must set persist-credentials to false in most cases for the deployment to work correctly.

      - name: Initialize variables
        run: |
          pwd
          echo "PR_NUMBER=$(jq --raw-output .pull_request.number $GITHUB_EVENT_PATH)" >> $GITHUB_ENV
          echo "name=PR_NUMBER::$PR_NUMBER" >> $GITHUB_ENV

      - uses: actions/cache@v2
        id: npm_cache
        with:
          path: '**/node_modules'
          key: ${{ runner.os }}-modules-${{ hashFiles('**/yarn.lock') }}

      - name: Install NPM viewer dependencies
        if: steps.npm_cache.outputs.cache-hit != 'true'
        working-directory: viewer
        run: yarn install --immutable

      - name: Build production version
        working-directory: viewer
        run: yarn run build:prod

      - name: Install NPM documentation dependencies
        if: steps.npm_cache.outputs.cache-hit != 'true'
        working-directory: documentation
        run: yarn install --immutable

      - name: Update Docosaurus base URL
        uses: jacobtomlinson/gha-find-replace@v1
        with:
          find: "baseUrl: .*"
          replace: "baseUrl: '/reveal-docs-preview/${{ env.PR_NUMBER }}/',"
          include: "docusaurus.config.js"
          exclude: ".git"

      - name: Update Docosaurus title
        uses: jacobtomlinson/gha-find-replace@v1
        with:
          find: "title: .*"
          replace: "title: 'Reveal documentation (preview #${{ env.PR_NUMBER }})',"
          include: "docusaurus.config.js"
          exclude: ".git"

      - name: Build documentation 🔧
        working-directory: documentation
        run: |
          yarn install --immutable
          yarn build:fast

      - name: Upload documentation artifact 
        uses: actions/upload-artifact@v3
        with:
          name: preview-docs
          path: documentation/build/

  deploy-preview-documentation:
    name: Publish documentation preview
    # Ensures that there only will be executed one "instance" of this operation
    # across all ongoing Github Action executions
    concurrency: deploy-preview-documentation
    runs-on: ubuntu-latest
    needs: build-preview-documentation
    if: "contains(github.event.pull_request.labels.*.name, 'preview-docs')"
    steps:
      - name: Initialize variables
        run: |
          echo "PR_NUMBER=$(jq --raw-output .pull_request.number $GITHUB_EVENT_PATH)" >> $GITHUB_ENV

      - name: Download documentation artifact 
        uses: actions/download-artifact@v3
        if:
        with:
          name: preview-docs
          path: documentation/

      - name: Deploy documentation preview 🚀
        uses: peaceiris/actions-gh-pages@v3
        with:
          deploy_key: ${{ secrets.REVEAL_DOCS_PREVIEW_DEPLOY_KEY }}
          external_repository: cognitedata/reveal-docs-preview
          publish_branch: master
          publish_dir: documentation/
          destination_dir: ${{ env.PR_NUMBER }}
          keep_files: false

      - name: Add comment about preview URL
        uses: savokr/comment-on-pr@v1.3.2
        env:
          GITHUB_TOKEN: ${{ secrets.GITHUB_TOKEN }}
        with:
          msg: |
            :orange_book: Documentation preview is available from
            https://cognitedata.github.io/reveal-docs-preview/${{ env.PR_NUMBER }}/docs/next/.
          check_for_duplicate_msg: true
          duplicate_msg_pattern: |
            :orange_book: Documentation preview is available from
            https://cognitedata.github.io/reveal-docs-preview/${{ env.PR_NUMBER }}/docs/next/.


  cleanup:
    name: Cleanup
    runs-on: ubuntu-latest
    needs: [ci-examples, build-viewer, ci-parser-worker, deploy-preview-documentation]
    if: always()
    steps:
    - uses: geekyeggo/delete-artifact@v1
      with:
        name: |
          viewer
          preview-docs<|MERGE_RESOLUTION|>--- conflicted
+++ resolved
@@ -17,7 +17,7 @@
 jobs:
   build-viewer:
     name: Build Reveal
-    runs-on: ubuntu-latest 
+    runs-on: ubuntu-latest
     steps:
     - uses: actions/checkout@v3
 
@@ -53,7 +53,7 @@
       working-directory: viewer
       run: yarn run build
 
-    - name: Upload dist/ artifact 
+    - name: Upload dist/ artifact
       uses: actions/upload-artifact@v3
       with:
         name: viewer
@@ -61,7 +61,7 @@
 
   run-coverage-tests:
     name: Run unit tests
-    runs-on: ubuntu-latest 
+    runs-on: ubuntu-latest
     steps:
     - uses: actions/checkout@v2
 
@@ -121,11 +121,7 @@
         GITHUB_TOKEN: ${{ secrets.GITHUB_TOKEN }}
       with:
         msg: |
-<<<<<<< HEAD
-          There were failures in the Visual regression tests workflow.
-=======
           There were failures in the visual tests workflow.
->>>>>>> 8fe889cb
           Image diffs for visual tests can be downloaded as an artifact [here](https://github.com/cognitedata/reveal/actions/runs/${{ github.run_id }}).
 
     - name: Upload image diffs for failed visual tests
@@ -143,12 +139,12 @@
 
   ci-examples:
     name: Examples
-    runs-on: ubuntu-latest 
+    runs-on: ubuntu-latest
     needs: build-viewer
     steps:
     - uses: actions/checkout@v3
 
-    - name: Download viewer build artifact 
+    - name: Download viewer build artifact
       uses: actions/download-artifact@v3
       with:
         name: viewer
@@ -171,7 +167,7 @@
       # if: steps.npm_cache.outputs.cache-hit != 'true'
       working-directory: examples
       run: yarn install --immutable
-      
+
     - name: Build examples
       working-directory: examples
       run: yarn build
@@ -308,7 +304,7 @@
           yarn install --immutable
           yarn build:fast
 
-      - name: Upload documentation artifact 
+      - name: Upload documentation artifact
         uses: actions/upload-artifact@v3
         with:
           name: preview-docs
@@ -327,7 +323,7 @@
         run: |
           echo "PR_NUMBER=$(jq --raw-output .pull_request.number $GITHUB_EVENT_PATH)" >> $GITHUB_ENV
 
-      - name: Download documentation artifact 
+      - name: Download documentation artifact
         uses: actions/download-artifact@v3
         if:
         with:
