--- conflicted
+++ resolved
@@ -77,14 +77,9 @@
     // Apply default hints
     this._renderHints = {};
     this._loadingHints = {};
-<<<<<<< HEAD
-=======
-    this.renderHints = {};
-    this.loadingHints = {};
 
     this.matrixAutoUpdate = false;
     this.updateMatrixWorld();
->>>>>>> 663576fd
   }
 
   get clippingPlanes(): THREE.Plane[] {
