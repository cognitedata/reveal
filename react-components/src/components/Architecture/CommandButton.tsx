--- conflicted
+++ resolved
@@ -13,10 +13,7 @@
 import { IconComponent } from './IconComponentMapper';
 import { useOnUpdate } from './useOnUpdate';
 import { type PlacementType } from './types';
-<<<<<<< HEAD
-=======
 import { TOOLTIP_DELAY } from './constants';
->>>>>>> eb8a8d1e
 
 export const CommandButton = ({
   inputCommand,
@@ -55,10 +52,7 @@
       content={<LabelWithShortcut label={label} command={command} />}
       disabled={label === undefined}
       appendTo={document.body}
-<<<<<<< HEAD
-=======
       enterDelay={TOOLTIP_DELAY}
->>>>>>> eb8a8d1e
       placement={getTooltipPlacement(placement)}>
       <Button
         type={getButtonType(command)}
