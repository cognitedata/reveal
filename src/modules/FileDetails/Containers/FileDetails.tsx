--- conflicted
+++ resolved
@@ -16,7 +16,6 @@
 } from 'src/modules/FileDetails/selectors';
 import { fileInfoEdit } from 'src/modules/FileDetails/slice';
 import { Tabs } from '@cognite/data-exploration';
-import { DeleteAnnotationsAndHandleLinkedAssetsOfFile } from 'src/store/thunks/Review/DeleteAnnotationsAndHandleLinkedAssetsOfFile';
 import { FileDetailsAnnotationsPreview } from './FileDetailsAnnotationsPreview/FileDetailsAnnotationsPreview';
 
 export const FileDetails = ({
@@ -72,18 +71,6 @@
     }
   };
 
-<<<<<<< HEAD
-  const onAnnotationDeleteClick = (annotationId: number) => {
-    dispatch(
-      DeleteAnnotationsAndHandleLinkedAssetsOfFile({
-        annotationId: { id: annotationId },
-        showWarnings: true,
-      })
-    );
-  };
-
-=======
->>>>>>> 72688720
   return (
     <Container>
       <CloseButtonRow>
