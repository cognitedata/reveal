import React from 'react';
import { Chart } from 'reducers/charts/types';
import TimeSeriesRow from './TimeSeriesRow';
import { TypeLabel } from './elements';

type Props = {
  chart: Chart;
  updateChart: (c: Chart) => void;
<<<<<<< HEAD
  mode: string;
  selectedSourceId?: string;
  onRowClick?: (id: string | undefined) => void;
};
export default function TimeSeriesRows({
  chart,
  updateChart,
  mode,
  onRowClick = () => {},
  selectedSourceId,
}: Props) {
=======
  mode: Modes;
};
export default function TimeSeriesRows({ chart, updateChart, mode }: Props) {
>>>>>>> 0f148891
  const isWorkspaceMode = mode === 'workspace';
  const isEditorMode = mode === 'editor';
  const isFileViewerMode = mode === 'file';

  return (
    <>
      {(chart?.timeSeriesCollection?.length || 0) > 0 && (
        <tr>
          <TypeLabel colSpan={10}>Time series</TypeLabel>
        </tr>
      )}
      {chart?.timeSeriesCollection?.map((t) => (
        <TimeSeriesRow
          key={t.id}
          mutate={updateChart}
          chart={chart}
          timeseries={t}
<<<<<<< HEAD
=======
          active={false}
          disabled={isEditorMode}
>>>>>>> 0f148891
          isWorkspaceMode={isWorkspaceMode}
          onRowClick={onRowClick}
          isSelected={selectedSourceId === t.id}
          disabled={isEditorMode}
          isFileViewerMode={isFileViewerMode}
        />
      ))}
    </>
  );
}<|MERGE_RESOLUTION|>--- conflicted
+++ resolved
@@ -2,12 +2,12 @@
 import { Chart } from 'reducers/charts/types';
 import TimeSeriesRow from './TimeSeriesRow';
 import { TypeLabel } from './elements';
+import { Modes } from 'pages/types';
 
 type Props = {
   chart: Chart;
   updateChart: (c: Chart) => void;
-<<<<<<< HEAD
-  mode: string;
+  mode: Modes;
   selectedSourceId?: string;
   onRowClick?: (id: string | undefined) => void;
 };
@@ -18,11 +18,6 @@
   onRowClick = () => {},
   selectedSourceId,
 }: Props) {
-=======
-  mode: Modes;
-};
-export default function TimeSeriesRows({ chart, updateChart, mode }: Props) {
->>>>>>> 0f148891
   const isWorkspaceMode = mode === 'workspace';
   const isEditorMode = mode === 'editor';
   const isFileViewerMode = mode === 'file';
@@ -40,11 +35,6 @@
           mutate={updateChart}
           chart={chart}
           timeseries={t}
-<<<<<<< HEAD
-=======
-          active={false}
-          disabled={isEditorMode}
->>>>>>> 0f148891
           isWorkspaceMode={isWorkspaceMode}
           onRowClick={onRowClick}
           isSelected={selectedSourceId === t.id}
