--- conflicted
+++ resolved
@@ -1,27 +1,15 @@
-<<<<<<< HEAD
+import sdk from '@cognite/cdf-sdk-singleton';
 import { Table, TableNoResults } from '@cognite/cdf-utilities';
-import { ContentView, getContainer, handleError } from 'utils';
-import { useTranslation } from 'common/i18n';
-import { useSearchResource } from 'hooks/useSearchResource';
-import { useResourceTableColumns } from 'components/Data/ResourceTableColumns';
-=======
-import { Link } from 'react-router-dom';
-import { ItemLabel } from 'utils/styledComponents';
-import Table from 'antd/lib/table';
-import { FileInfo } from '@cognite/sdk';
-import sdk from '@cognite/cdf-sdk-singleton';
-import { createLink } from '@cognite/cdf-utilities';
 import {
   getContainer,
+  ContentView,
+  handleError,
   getResourceSearchParams,
   getResourceSearchQueryKey,
-} from 'utils/shared';
-import { DEFAULT_ANTD_TABLE_PAGINATION } from 'utils/tableUtils';
-import handleError from 'utils/handleError';
-import ColumnWrapper from '../ColumnWrapper';
+} from 'utils';
 import { useTranslation } from 'common/i18n';
+import { useResourceTableColumns } from 'components/Data/ResourceTableColumns';
 import { useQuery } from 'react-query';
->>>>>>> 9be077a5
 
 interface filesTableProps {
   dataSetId: number;
@@ -30,32 +18,10 @@
 
 const FilesTable = ({ dataSetId, query }: filesTableProps) => {
   const { t } = useTranslation();
-<<<<<<< HEAD
   const { getResourceTableColumns } = useResourceTableColumns();
-  const { data: files, isLoading: isFilesLoading } = useSearchResource(
-    'files',
-    dataSetId,
-    query,
-=======
-
-  const { data: files } = useQuery(
+  const { data: files, isLoading: isFilesLoading } = useQuery(
     getResourceSearchQueryKey('files', dataSetId, query),
     () => sdk.files.search(getResourceSearchParams(dataSetId, query, 'name')),
-    {
-      onError: (e: any) => {
-        handleError({ message: t('fetch-files-failed'), ...e });
-      },
-    }
-  );
-
-  const filesColumns = [
-    {
-      title: t('name'),
-      dataIndex: 'name',
-      key: 'name',
-      render: (value: any) => <ColumnWrapper title={value} />,
-    },
->>>>>>> 9be077a5
     {
       onError: (e: any) => {
         handleError({ message: t('fetch-files-failed'), ...e });
