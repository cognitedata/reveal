--- conflicted
+++ resolved
@@ -35,15 +35,13 @@
   - apps/cdf-document-search/*
   - apps/cdf-document-search/**/*
 
-<<<<<<< HEAD
 interactive-diagrams:
   - apps/interactive-diagrams/*
   - apps/interactive-diagrams/**/*
-=======
+
 extraction-pipelines:
   - apps/extraction-pipelines/*
   - apps/extraction-pipelines/**/*
 
 design-system:
-  - libs/shared/user-profile-components/**/*
->>>>>>> 7aa7bdf3
+  - libs/shared/user-profile-components/**/*