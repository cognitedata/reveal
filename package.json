{
  "name": "@cognite/cognite-charts",
  "version": "0.0.1",
  "private": true,
  "scripts": {
    "start": "./scripts/start.sh",
    "build": "./scripts/build.sh",
    "test": "./scripts/test.sh",
    "lint": "concurrently \"yarn prettier\" \"yarn eslint\"",
    "eslint": "yarn eslint:changed 'src/**/*.{ts,tsx}' 'public/index.html'",
    "eslint:changed": "eslint --config .eslintrc.production.js",
    "prettier": "prettier --config .prettierrc -l 'src/**/*.{js,ts,tsx}' || (echo \nThese files are not formatted correctly && false)",
    "storybook": "start-storybook -p 6006",
    "testcafe:run": "BASE_URL=http://localhost:11111 testcafe 'chromium:headless --no-sandbox' 'testcafe/desktop' --stop-on-first-fail",
    "testcafe:run-live": "BASE_URL=http://localhost:11111 testcafe 'chrome' 'testcafe/desktop' --live",
    "testcafe:start": "./scripts/testcafe-serve-run.sh",
    "testcafe:start-live": "./scripts/testcafe-start.sh",
    "testcafe:build": "./scripts/testcafe-build.sh",
    "testcafe:serve": "serve -s build -l 11111"
  },
  "dependencies": {
    "@cognite/cogs.js": "^2.2.1",
    "@cognite/connect": "^0.0.5",
    "@cognite/metrics": "^0.1.2",
    "@cognite/react-container": "0.1.0",
    "@cognite/react-errors": "^0.0.4",
    "@cognite/react-i18n": "0.1.2",
    "@cognite/react-loop-detector": "^0.0.1",
    "@cognite/sdk": "^3.2.1",
    "@reduxjs/toolkit": "^1.4.0",
    "@sentry/browser": "^5.27.4",
<<<<<<< HEAD
    "firebase": "^8.0.2",
    "highcharts": "^8.2.2",
    "highcharts-react-official": "^3.0.0",
=======
    "firebase": "^8.1.1",
>>>>>>> 2e0f37c2
    "lodash": "^4.17.19",
    "mixpanel-browser": "^2.39.0",
    "react": "^17.0.1",
    "react-dom": "^17.0.1",
    "react-i18next": "^11.7.3",
    "react-redux": "^7.2.2",
    "react-router-dom": "^5.2.0",
    "react-scripts": "4.0.0",
    "react-split-pane": "^0.1.92",
    "redux": "^4.0.5",
    "styled-components": "^5.2.1"
  },
  "devDependencies": {
    "@cognite/eslint-config": "^1.6.0",
    "@cognite/eslint-plugin": "^1.3.0",
    "@ffmpeg-installer/ffmpeg": "^1.0.20",
    "@storybook/addon-docs": "^6.0.28",
    "@storybook/addon-knobs": "^6.1.1",
    "@storybook/addon-viewport": "^6.1.1",
    "@storybook/preset-create-react-app": "^3.1.5",
    "@storybook/react": "^6.0.28",
    "@testing-library/jest-dom": "^5.11.6",
    "@testing-library/react": "^11.2.1",
    "@testing-library/testcafe": "^4.3.0",
    "@types/jest": "^26.0.15",
    "@types/lodash": "^4.14.165",
    "@types/mixpanel-browser": "^2.35.4",
    "@types/node": "^14.14.9",
    "@types/react": "^16.9.56",
    "@types/react-dom": "^16.9.9",
    "@types/react-redux": "^7.1.11",
    "@types/react-router-dom": "^5.1.6",
    "@types/sinon": "^9.0.8",
    "@types/styled-components": "^5.1.4",
    "concurrently": "^5.3.0",
    "eslint": "^7.13.0",
    "eslint-config-airbnb": "^18.2.1",
    "eslint-config-prettier": "^6.15.0",
    "eslint-plugin-import": "^2.22.1",
    "eslint-plugin-jest": "^24.1.3",
    "eslint-plugin-lodash": "^7.1.0",
    "eslint-plugin-prettier": "^3.1.4",
    "eslint-plugin-testcafe": "^0.2.1",
    "eslint-plugin-testing-library": "^3.10.1",
    "husky": "^4.3.0",
    "jest-environment-jsdom-sixteen": "^1.0.3",
    "jest-junit": "^12.0.0",
    "kill-port": "^1.6.1",
    "prettier": "^2.1.2",
    "pretty-quick": "^3.1.0",
    "serve": "^11.3.2",
    "sinon": "^9.2.1",
    "testcafe": "^1.9.4",
    "typescript": "^4.0.5"
  },
  "resolutions": {
    "react": "^17.0.1",
    "react-dom": "^17.0.1"
  },
  "eslintConfig": {
    "extends": "react-app"
  },
  "browserslist": {
    "production": [
      ">0.2%",
      "not dead",
      "not op_mini all"
    ],
    "development": [
      "last 1 chrome version",
      "last 1 firefox version",
      "last 1 safari version"
    ]
  },
  "husky": {
    "hooks": {
      "pre-commit": "pretty-quick --staged"
    }
  }
}<|MERGE_RESOLUTION|>--- conflicted
+++ resolved
@@ -29,13 +29,9 @@
     "@cognite/sdk": "^3.2.1",
     "@reduxjs/toolkit": "^1.4.0",
     "@sentry/browser": "^5.27.4",
-<<<<<<< HEAD
-    "firebase": "^8.0.2",
+    "firebase": "^8.1.1",
     "highcharts": "^8.2.2",
     "highcharts-react-official": "^3.0.0",
-=======
-    "firebase": "^8.1.1",
->>>>>>> 2e0f37c2
     "lodash": "^4.17.19",
     "mixpanel-browser": "^2.39.0",
     "react": "^17.0.1",
