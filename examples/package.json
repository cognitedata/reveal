{
  "name": "@cognite/reveal-examples",
  "description": "Reveal examples",
  "version": "0.1.0",
  "private": true,
  "scripts": {
    "start": "cross-env HTTPS=true react-app-rewired start",
    "start:nossl": "cross-env HTTPS=false react-app-rewired start",
    "build": "react-app-rewired build",
    "test": "react-app-rewired test --testPathIgnorePatterns 'src/visual_tests'",
    "test:visual": "jest --testTimeout=30000 --runInBand --detectOpenHandles --verbose false -c src/visual_tests/jest.config.js",
    "test:ghdiffs": "node src/visual_tests/GithubDiffUploader.js",
    "snapshots:update": "start-server-and-test start:nossl http://localhost:3000 snapshots:capture",
    "snapshots:capture": "jest --runInBand --detectOpenHandles --updateSnapshot -c src/visual_tests/jest.config.js",
    "ci:nossl": "start-server-and-test start:nossl http://localhost:3000 test:visual",
    "eject": "react-scripts eject"
  },
  "author": "Lars Moastuen <lars.moastuen@cognite.com>",
  "contributors": [
    "Lars Moastuen <lars.moastuen@cognite.com>",
    "Joachim Bjørne <joachim.bjorne@cognite.com>",
    "Christopher Tannum <christopher.tannum@cognite.com>",
    "Maksim Nesterenko <maksim.nesterenko@cognite.com>"
  ],
  "license": "Apache-2.0",
  "dependencies": {
    "@cognite/sdk": "link:../viewer/node_modules/@cognite/sdk",
    "camera-controls": "^1.22.1",
    "@cognite/potree-core": "^1.1.3",
    "@cognite/reveal": "link:../viewer/dist",
    "dat.gui": "^0.7.7",
    "gl-matrix": "^3.3.0",
    "hold-event": "^0.0.1",
    "install": "^0.13.0",
    "react": "^16.13.1",
    "react-dom": "^16.13.1",
    "react-router-dom": "^5.2.0",
    "styled-components": "^5.1.1",
    "three": "^0.115.0"
  },
  "devDependencies": {
    "@actions/core": "^1.2.4",
    "@actions/github": "^4.0.0",
    "@testing-library/jest-dom": "^5.11.0",
    "@testing-library/react": "^10.4.7",
    "@testing-library/user-event": "^12.0.11",
    "@types/dat.gui": "^0.7.5",
    "@types/jest": "^26.0.4",
    "@types/jest-environment-puppeteer": "^4.3.2",
    "@types/jest-image-snapshot": "^3.1.0",
    "@types/node": "^14.0.23",
    "@types/puppeteer": "^3.0.1",
    "@types/react": "^16.9.43",
    "@types/react-dom": "^16.9.0",
    "@types/react-router-dom": "^5.1.5",
    "@types/styled-components": "^5.1.1",
    "copy-webpack-plugin": "^6.0.3",
    "cross-env": "^7.0.2",
    "jest-environment-puppeteer": "^4.4.0",
    "jest-image-snapshot": "^4.0.2",
    "jest-puppeteer": "^4.4.0",
    "prettier": "^2.0.5",
    "puppeteer": "^5.1.0",
    "react-app-rewired": "^2.1.6",
    "react-scripts": "3.4.1",
    "start-server-and-test": "^1.11.2",
<<<<<<< HEAD
    "ts-jest": "^26.1.3",
    "typescript": "3.9.6"
=======
    "ts-jest": "^26.1.2",
    "typescript": "3.9.7"
>>>>>>> 9e903aa3
  },
  "eslintConfig": {
    "extends": "react-app"
  },
  "browserslist": {
    "production": [
      ">0.2%",
      "not dead",
      "not op_mini all"
    ],
    "development": [
      "last 1 chrome version",
      "last 1 firefox version",
      "last 1 safari version"
    ]
  }
}<|MERGE_RESOLUTION|>--- conflicted
+++ resolved
@@ -64,13 +64,8 @@
     "react-app-rewired": "^2.1.6",
     "react-scripts": "3.4.1",
     "start-server-and-test": "^1.11.2",
-<<<<<<< HEAD
     "ts-jest": "^26.1.3",
-    "typescript": "3.9.6"
-=======
-    "ts-jest": "^26.1.2",
     "typescript": "3.9.7"
->>>>>>> 9e903aa3
   },
   "eslintConfig": {
     "extends": "react-app"
