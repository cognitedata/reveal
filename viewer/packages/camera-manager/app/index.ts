/*!
 * Copyright 2021 Cognite AS
 */
import * as THREE from 'three';
import ComboControls from '../';
import Keyboard from '../src/Keyboard';

let renderer: THREE.WebGLRenderer;
let camera: THREE.PerspectiveCamera;
let scene: THREE.Scene;
let controls: ComboControls;
let sphere: THREE.Mesh;
let keyboard: Keyboard;
let cuState: {
  position: THREE.Vector3;
  target: THREE.Vector3;
};

init();

function init() {
<<<<<<< HEAD
  camera = new THREE.PerspectiveCamera(70, window.innerWidth / window.innerHeight, 0.01, 1000);
=======
  camera = new THREE.PerspectiveCamera(70, window.innerWidth / window.innerHeight, 0.01, 1000000);
>>>>>>> 04dc4465

  scene = new THREE.Scene();

  keyboard = new Keyboard();

  const grid = new THREE.GridHelper(40, 40);
  scene.add(grid);

  const geometry = new THREE.BoxGeometry(10, 10, 10);
  const material = new THREE.MeshNormalMaterial();

  const sphereGeometry = new THREE.SphereGeometry(1);
  const sphereMaterial = new THREE.MeshBasicMaterial({ color: 'green' });
  sphere = new THREE.Mesh(sphereGeometry, sphereMaterial);
  scene.add(sphere);

  const mesh = new THREE.Mesh(geometry, material);
  mesh.position.set(0, 5, 0);
  scene.add(mesh);

  renderer = new THREE.WebGLRenderer({ antialias: true });
  renderer.setSize(window.innerWidth, window.innerHeight);
  renderer.setAnimationLoop(render);

  controls = new ComboControls(camera, renderer.domElement);
<<<<<<< HEAD
  controls.dynamicTarget = true;
  controls.minDistance = 0.1;
  controls.enableDamping = true;
  controls.dampingFactor = 0.2;
=======
  controls.enableDamping = true;
>>>>>>> 04dc4465
  controls.enabled = true;

  controls.setState(new THREE.Vector3(0, 20, 20), new THREE.Vector3());

  sphere.position.copy(controls.getState().target);

  document.body.appendChild(renderer.domElement);
}

function render(time: number) {
  cuState = controls.getState();

  if (keyboard.isPressed('c')) {
    controls.setState(cuState.position, cuState.target.add(new THREE.Vector3(-0.1, 0, 0)));
  }
  if (keyboard.isPressed('b')) {
    controls.setState(cuState.position, cuState.target.add(new THREE.Vector3(0.1, 0, 0)));
  }
  if (keyboard.isPressed('f')) {
    controls.setState(cuState.position, cuState.target.copy(new THREE.Vector3(3, 2, 0)));
  }

  controls.update(time);
  sphere.position.copy(controls.getState().target);
  renderer.render(scene, camera);
}<|MERGE_RESOLUTION|>--- conflicted
+++ resolved
@@ -19,11 +19,8 @@
 init();
 
 function init() {
-<<<<<<< HEAD
-  camera = new THREE.PerspectiveCamera(70, window.innerWidth / window.innerHeight, 0.01, 1000);
-=======
+
   camera = new THREE.PerspectiveCamera(70, window.innerWidth / window.innerHeight, 0.01, 1000000);
->>>>>>> 04dc4465
 
   scene = new THREE.Scene();
 
@@ -49,14 +46,12 @@
   renderer.setAnimationLoop(render);
 
   controls = new ComboControls(camera, renderer.domElement);
-<<<<<<< HEAD
+
   controls.dynamicTarget = true;
   controls.minDistance = 0.1;
   controls.enableDamping = true;
   controls.dampingFactor = 0.2;
-=======
-  controls.enableDamping = true;
->>>>>>> 04dc4465
+
   controls.enabled = true;
 
   controls.setState(new THREE.Vector3(0, 20, 20), new THREE.Vector3());
