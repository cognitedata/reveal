import { create } from 'zustand';

<<<<<<< HEAD
import {
  Cognite3DViewer,
  CogniteCadModel,
  CognitePointCloudModel,
} from '@cognite/reveal';
=======
import { Cognite3DViewer } from '@cognite/reveal';
import { AnnotationModel } from '@cognite/sdk';
>>>>>>> 6fb0f547
export type ThreeDPosition = {
  x: number;
  y: number;
  z: number;
};

export type CubeAnnotation = {
  position: ThreeDPosition;
  size: ThreeDPosition;
};

export enum ToolType {
  NONE = 'none',
  ADD_ANNOTATION = 'addAnnotation',
  DELETE_ANNOTATION = 'deleteAnnotation',
  ADD_THREEDNODE_ASSET_MAPPING = 'addThreeDNodeAssetMapping',
  DELETE_THREEDNODE_ASSET_MAPPING = 'deleteThreeDNodeAssetMapping',
}

type RootState = {
  pendingAnnotation: CubeAnnotation | null;
  isResourceSelectorOpen: boolean;
  isThreeDNodeTreeOpen: boolean;
  threeDViewer: Cognite3DViewer | null;
  tool: ToolType;
  shouldShowBoundingVolumes: boolean;
  shouldShowWireframes: boolean;
  modelId: number | null;
  isToolbarForCadModels: boolean;
  isToolbarForPointCloudModels: boolean;
<<<<<<< HEAD
  model: CogniteCadModel | CognitePointCloudModel | undefined;
  modelType: string;
  selectedNodeTreeIndices: Array<number>;
=======
  annotations: AnnotationModel[] | null;
>>>>>>> 6fb0f547
};

const initialState: RootState = {
  pendingAnnotation: null,
  isResourceSelectorOpen: true,
<<<<<<< HEAD
  isThreeDNodeTreeOpen: true,
=======
>>>>>>> 6fb0f547
  isToolbarForCadModels: false,
  isToolbarForPointCloudModels: false,
  threeDViewer: null,
  tool: ToolType.NONE,
  shouldShowBoundingVolumes: false,
  shouldShowWireframes: false,
  modelId: null,
<<<<<<< HEAD
  model: undefined,
  modelType: '',
  selectedNodeTreeIndices: [],
=======
  annotations: null,
>>>>>>> 6fb0f547
};

export const useContextualizeThreeDViewerStore = create<RootState>(
  () => initialState
);

export const onOpenResourceSelector = () => {
  useContextualizeThreeDViewerStore.setState((prevState) => ({
    ...prevState,
    isResourceSelectorOpen: true,
  }));
};

export const onCloseResourceSelector = () => {
  useContextualizeThreeDViewerStore.setState((prevState) => ({
    ...prevState,
    isResourceSelectorOpen: false,
    pendingAnnotation: null,
  }));
};

<<<<<<< HEAD
export const onOpenThreeDNodeTree = () => {
  useContextualizeThreeDViewerStore.setState((prevState) => ({
    ...prevState,
    isThreeDNodeTreeOpen: true,
  }));
};

export const onCloseThreeDNodeTree = () => {
  useContextualizeThreeDViewerStore.setState((prevState) => ({
    ...prevState,
    isThreeDNodeTreeOpen: false,
  }));
};

export const setPendingAnnotation = (annotation: CubeAnnotation) => {
=======
export const setPendingAnnotation = (annotation: CubeAnnotation | null) => {
>>>>>>> 6fb0f547
  useContextualizeThreeDViewerStore.setState((prevState) => ({
    ...prevState,
    pendingAnnotation: annotation,
    isResourceSelectorOpen:
      annotation !== null || prevState.isResourceSelectorOpen,
  }));
};

export const setThreeDViewer = (viewer: Cognite3DViewer) => {
  useContextualizeThreeDViewerStore.setState((prevState) => ({
    ...prevState,
    threeDViewer: viewer,
  }));
};

export const setTool = (tool: ToolType) => {
  useContextualizeThreeDViewerStore.setState((prevState) => ({
    ...prevState,
    tool,
    pendingAnnotation: null,
  }));
};

export const setToolbarForCadModelsState = () => {
  useContextualizeThreeDViewerStore.setState((prevState) => ({
    ...prevState,
    isToolbarForCadModels: true,
  }));
};

export const setToolbarForPointCloudModelsState = () => {
  useContextualizeThreeDViewerStore.setState((prevState) => ({
    ...prevState,
    isToolbarForPointCloudModels: true,
  }));
};

export const setAnnotations = (annotations: AnnotationModel[]) => {
  useContextualizeThreeDViewerStore.setState((prevState) => ({
    ...prevState,
    annotations: annotations,
  }));
};

export const setToolbarForCadModelsState = () => {
  useContextualizeThreeDViewerStore.setState((prevState) => ({
    ...prevState,
    isToolbarForCadModels: true,
  }));
};

export const setToolbarForPointCloudModelsState = () => {
  useContextualizeThreeDViewerStore.setState((prevState) => ({
    ...prevState,
    isToolbarForPointCloudModels: true,
  }));
};

export const toggleShouldShowBoundingVolumes = () => {
  useContextualizeThreeDViewerStore.setState((prevState) => ({
    ...prevState,
    shouldShowBoundingVolumes: !prevState.shouldShowBoundingVolumes,
  }));
};

export const toggleShouldShowWireframes = () => {
  useContextualizeThreeDViewerStore.setState((prevState) => ({
    ...prevState,
    shouldShowWireframes: !prevState.shouldShowWireframes,
  }));
};

export const setModelId = (modelId: number) => {
  useContextualizeThreeDViewerStore.setState((prevState) => ({
    ...prevState,
    modelId,
  }));
};

export const setModelType = (modelType: string) => {
  useContextualizeThreeDViewerStore.setState((prevState) => ({
    ...prevState,
    modelType,
  }));
};

export const setModel = (model: CogniteCadModel | CognitePointCloudModel) => {
  useContextualizeThreeDViewerStore.setState((prevState) => ({
    ...prevState,
    model,
  }));
};

export const setSelectedNodeTreeIndices = (
  selectedNodeTreeIndices: Array<number>
) => {
  useContextualizeThreeDViewerStore.setState((prevState) => ({
    ...prevState,
    selectedNodeTreeIndices,
  }));
};<|MERGE_RESOLUTION|>--- conflicted
+++ resolved
@@ -1,15 +1,11 @@
 import { create } from 'zustand';
 
-<<<<<<< HEAD
 import {
   Cognite3DViewer,
   CogniteCadModel,
   CognitePointCloudModel,
 } from '@cognite/reveal';
-=======
-import { Cognite3DViewer } from '@cognite/reveal';
 import { AnnotationModel } from '@cognite/sdk';
->>>>>>> 6fb0f547
 export type ThreeDPosition = {
   x: number;
   y: number;
@@ -40,22 +36,16 @@
   modelId: number | null;
   isToolbarForCadModels: boolean;
   isToolbarForPointCloudModels: boolean;
-<<<<<<< HEAD
   model: CogniteCadModel | CognitePointCloudModel | undefined;
   modelType: string;
   selectedNodeTreeIndices: Array<number>;
-=======
   annotations: AnnotationModel[] | null;
->>>>>>> 6fb0f547
 };
 
 const initialState: RootState = {
   pendingAnnotation: null,
   isResourceSelectorOpen: true,
-<<<<<<< HEAD
   isThreeDNodeTreeOpen: true,
-=======
->>>>>>> 6fb0f547
   isToolbarForCadModels: false,
   isToolbarForPointCloudModels: false,
   threeDViewer: null,
@@ -63,13 +53,10 @@
   shouldShowBoundingVolumes: false,
   shouldShowWireframes: false,
   modelId: null,
-<<<<<<< HEAD
   model: undefined,
   modelType: '',
   selectedNodeTreeIndices: [],
-=======
   annotations: null,
->>>>>>> 6fb0f547
 };
 
 export const useContextualizeThreeDViewerStore = create<RootState>(
@@ -91,7 +78,6 @@
   }));
 };
 
-<<<<<<< HEAD
 export const onOpenThreeDNodeTree = () => {
   useContextualizeThreeDViewerStore.setState((prevState) => ({
     ...prevState,
@@ -106,10 +92,7 @@
   }));
 };
 
-export const setPendingAnnotation = (annotation: CubeAnnotation) => {
-=======
 export const setPendingAnnotation = (annotation: CubeAnnotation | null) => {
->>>>>>> 6fb0f547
   useContextualizeThreeDViewerStore.setState((prevState) => ({
     ...prevState,
     pendingAnnotation: annotation,
@@ -151,20 +134,6 @@
   useContextualizeThreeDViewerStore.setState((prevState) => ({
     ...prevState,
     annotations: annotations,
-  }));
-};
-
-export const setToolbarForCadModelsState = () => {
-  useContextualizeThreeDViewerStore.setState((prevState) => ({
-    ...prevState,
-    isToolbarForCadModels: true,
-  }));
-};
-
-export const setToolbarForPointCloudModelsState = () => {
-  useContextualizeThreeDViewerStore.setState((prevState) => ({
-    ...prevState,
-    isToolbarForPointCloudModels: true,
   }));
 };
 
