{
  "compileOnSave": false,
  "compilerOptions": {
    "sourceMap": true,
    "declaration": false,
    "moduleResolution": "node",
    "emitDecoratorMetadata": true,
    "experimentalDecorators": true,
    "importHelpers": true,
    "target": "es2015",
    "module": "esnext",
    "lib": [
      "es2017",
      "dom",
      "dom.iterable",
      "esnext"
    ],
    "skipLibCheck": true,
    "skipDefaultLibCheck": true,
    "forceConsistentCasingInFileNames": true,
    "noFallthroughCasesInSwitch": true,
    "baseUrl": ".",
    "paths": {
      "@cognite/cdf-route-tracker": [
        "libs/shared/cdf-route-tracker/src/index.ts"
      ],
      "@cognite/cdf-sdk-singleton": [
        "libs/shared/cdf-sdk-singleton/src/index.ts"
      ],
      "@cognite/cdf-utilities": [
        "libs/shared/cdf-utilities/src/index.ts"
      ],
      "@cognite/cog-data-grid": [
        "libs/data-modeling/cog-data-grid/src/index.ts"
      ],
      "@cognite/cog-data-grid-root/*": [
        "libs/data-modeling/cog-data-grid/src/*"
      ],
      "@cognite/copilot/*": [
        "apps/copilot/src/*"
      ],
      "@cognite/data-exploration": [
        "libs/data-exploration-components/src/index.ts"
      ],
      "@cognite/graph": [
        "libs/graph/src/index.ts"
      ],
      "@cognite/iot-hub": [
        "apps/iot-hub/src/index.ts"
      ],
      "@cognite/login-utils": [
        "libs/shared/cdf-login-utils/src/index.ts"
      ],
      "@cognite/platypus-cdf-cli/*": [
        "apps/platypus-cdf-cli/src/*"
      ],
      "@cognite/plotting-components": [
        "libs/shared/plotting-components/src/index.ts"
      ],
      "@cognite/sdk-react-query-hooks": [
        "libs/shared/cdf-sdk-react-query-hooks/src/index.ts"
      ],
      "@data-exploration-app/*": [
        "apps/data-exploration/src/app/*"
      ],
      "@data-exploration-components/*": [
        "libs/data-exploration-components/src/*"
      ],
      "@data-exploration-lib/core": [
        "libs/data-exploration/core/src/index.ts"
      ],
      "@data-exploration-lib/domain-layer": [
        "libs/data-exploration/domain-layer/src/index.ts"
      ],
      "@data-exploration/components": [
        "libs/data-exploration/components/src/index.ts"
      ],
      "@data-exploration/containers": [
        "libs/data-exploration/containers/src/index.ts"
      ],
      "@data-quality/*": [
        "apps/platypus/src/app/modules/solution/data-quality/*"
      ],
<<<<<<< HEAD
      "@flexible-data-explorer/*": [
        "apps/flexible-data-explorer/src/*"
      ],
      "@fusion/cdf-nx-plugin": [
        "libs/cdf-nx-plugin/src/index.ts"
      ],
      "@fusion/contextualization": [
        "libs/contextualization/src/index.ts"
      ],
      "@fusion/copilot-core": [
        "libs/copilot-core/src/index.ts"
      ],
      "@fusion/industry-canvas": [
        "libs/industry-canvas/src/index.ts"
      ],
      "@fusion/mock-data": [
        "libs/shared/mock-data/src/index.ts"
      ],
=======
      "@transformations/*": [
        "apps/transformations/src/*"
      ],
      "@flexible-data-explorer/*": ["apps/flexible-data-explorer/src/*"],
      "@fusion/cdf-nx-plugin": ["libs/cdf-nx-plugin/src/index.ts"],
      "@fusion/contextualization": ["libs/contextualization/src/index.ts"],
      "@fusion/copilot-core": ["libs/copilot-core/src/index.ts"],
      "@fusion/industry-canvas": ["libs/industry-canvas/src/index.ts"],
      "@fusion/mock-data": ["libs/shared/mock-data/src/index.ts"],
>>>>>>> 11bd0431
      "@platypus-app/*": [
        "apps/platypus/src/app/*",
        "apps/platypus/src/environments/environment.ts"
      ],
      "@platypus-core/*": [
        "libs/data-modeling/platypus-core/src/lib/*"
      ],
      "@platypus/@cognite/fdm-client": [
        "libs/@cognite/fdm-client/src/index.ts"
      ],
      "@platypus/platypus-common-utils": [
        "libs/data-modeling/platypus-common-utils/src/index.ts"
      ],
      "@platypus/platypus-core": [
        "libs/data-modeling/platypus-core/src/index.ts"
      ],
<<<<<<< HEAD
      "@data-catalog-app/*": [
        "apps/data-catalog/src/app/*"
=======
      "@raw-explorer/*": [
        "apps/raw-explorer/src/*"
>>>>>>> 11bd0431
      ]
    }
  },
  "exclude": [
    "node_modules",
    "tmp",
    "proxy"
  ]
}<|MERGE_RESOLUTION|>--- conflicted
+++ resolved
@@ -81,7 +81,9 @@
       "@data-quality/*": [
         "apps/platypus/src/app/modules/solution/data-quality/*"
       ],
-<<<<<<< HEAD
+      "@transformations/*": [
+        "apps/transformations/src/*"
+      ],
       "@flexible-data-explorer/*": [
         "apps/flexible-data-explorer/src/*"
       ],
@@ -100,17 +102,6 @@
       "@fusion/mock-data": [
         "libs/shared/mock-data/src/index.ts"
       ],
-=======
-      "@transformations/*": [
-        "apps/transformations/src/*"
-      ],
-      "@flexible-data-explorer/*": ["apps/flexible-data-explorer/src/*"],
-      "@fusion/cdf-nx-plugin": ["libs/cdf-nx-plugin/src/index.ts"],
-      "@fusion/contextualization": ["libs/contextualization/src/index.ts"],
-      "@fusion/copilot-core": ["libs/copilot-core/src/index.ts"],
-      "@fusion/industry-canvas": ["libs/industry-canvas/src/index.ts"],
-      "@fusion/mock-data": ["libs/shared/mock-data/src/index.ts"],
->>>>>>> 11bd0431
       "@platypus-app/*": [
         "apps/platypus/src/app/*",
         "apps/platypus/src/environments/environment.ts"
@@ -127,13 +118,11 @@
       "@platypus/platypus-core": [
         "libs/data-modeling/platypus-core/src/index.ts"
       ],
-<<<<<<< HEAD
+      "@raw-explorer/*": [
+        "apps/raw-explorer/src/*"
+      ],
       "@data-catalog-app/*": [
         "apps/data-catalog/src/app/*"
-=======
-      "@raw-explorer/*": [
-        "apps/raw-explorer/src/*"
->>>>>>> 11bd0431
       ]
     }
   },
