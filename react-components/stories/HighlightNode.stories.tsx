--- conflicted
+++ resolved
@@ -7,23 +7,14 @@
   RevealContainer,
   RevealToolbar,
   Reveal3DResources,
-<<<<<<< HEAD
-  type AddResourceOptions,
-  useClickedNodeData
-} from '../src';
-import { Color, Matrix4 } from 'three';
-import { type ReactElement, useState, useEffect } from 'react';
-import { DefaultNodeAppearance } from '@cognite/reveal';
-=======
-  type NodeDataResult,
   type AddResourceOptions,
   CameraController,
-  type FdmAssetStylingGroup
+  useClickedNodeData,
+  FdmAssetStylingGroup,
 } from '../src';
 import { Color } from 'three';
-import { type ReactElement, useState, useCallback, useRef } from 'react';
-import { DefaultNodeAppearance, TreeIndexNodeCollection } from '@cognite/reveal';
->>>>>>> 9beda28c
+import { type ReactElement, useState, useEffect, useRef } from 'react';
+import { DefaultNodeAppearance } from '@cognite/reveal';
 import { createSdkByUrlToken } from './utilities/createSdkByUrlToken';
 import { ReactQueryDevtools } from '@tanstack/react-query-devtools';
 
@@ -60,13 +51,13 @@
       <RevealContainer sdk={sdk} color={new Color(0x4a4a4a)}>
         <StoryContent resources={resources} />
         <CameraController
-          initialFitCamera={{
-            to: 'allModels'
-          }}
-          cameraControlsOptions={{
-            changeCameraTargetOnClick: true,
-            mouseWheelAction: 'zoomToCursor'
-          }}
+      initialFitCamera={{
+        to: 'allModels'
+      }}
+      cameraControlsOptions={{
+        changeCameraTargetOnClick: true,
+        mouseWheelAction: 'zoomToCursor'
+      }}
         />
         <ReactQueryDevtools />
       </RevealContainer>
@@ -74,35 +65,14 @@
   }
 };
 
-<<<<<<< HEAD
-const StoryContent = ({
-  resources,
-  fdmAssetMappingConfig
-}: {
-  resources: AddResourceOptions[];
-  fdmAssetMappingConfig?: FdmAssetMappingsConfig;
-}): ReactElement => {
-  const [highlightedId, setHighlightedId] = useState<string | undefined>(undefined);
-
-  const nodeData = useClickedNodeData(fdmAssetMappingConfig);
-=======
 const StoryContent = ({ resources }: { resources: AddResourceOptions[] }): ReactElement => {
   const [highlightedId, setHighlightedId] = useState<string | undefined>(undefined);
   const stylingGroupsRef = useRef<FdmAssetStylingGroup[]>([]);
-  const callback = async (nodeData: Promise<NodeDataResult | undefined>): Promise<void> => {
-    const nodeDataResult = await nodeData;
-    setHighlightedId(nodeDataResult?.nodeExternalId);
-
-    if (nodeDataResult === undefined) return;
->>>>>>> 9beda28c
+  const nodeData = useClickedNodeData();
 
   useEffect(() => {
     setHighlightedId(nodeData?.nodeExternalId);
   }, [nodeData?.nodeExternalId]);
-
-  const onClick = useCallback((nodeData: Promise<NodeDataResult | undefined>) => {
-    void callback(nodeData);
-  }, []);
 
   if (stylingGroupsRef.current.length === 1) {
     stylingGroupsRef.current.pop();
@@ -118,29 +88,10 @@
   return (
     <>
       <Reveal3DResources
-        resources={resources}
-<<<<<<< HEAD
-        styling={{
-          groups:
-            highlightedId === undefined
-              ? undefined
-              : [
-                  {
-                    fdmAssetExternalIds: [highlightedId],
-                    style: { cad: DefaultNodeAppearance.Highlighted }
-                  }
-                ]
-        }}
-        fdmAssetMappingConfig={fdmAssetMappingConfig}
+    resources={resources}
+    instanceStyling={stylingGroupsRef.current}
       />
       <RevealToolbar />
-      NodeData is: {JSON.stringify(nodeData?.nodeExternalId)}
-=======
-        instanceStyling={stylingGroupsRef.current}
-        onNodeClick={onClick}
-      />
-      <RevealToolbar />
->>>>>>> 9beda28c
-    </>
+      </>
   );
 };