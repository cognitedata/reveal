/*!
 * Copyright 2020 Cognite AS
 */

import * as THREE from 'three';
<<<<<<< HEAD
import { Subject, Observable, animationFrameScheduler } from 'rxjs';
import { publish, share, auditTime, map, observeOn, tap, filter, mergeAll } from 'rxjs/operators';
=======
>>>>>>> a11282c0

import { SectorModelTransformation, SectorScene, SectorMetadata, Sector, SectorQuads } from '../../../models/cad/types';
import { CadLoadingHints } from '../../../models/cad/CadLoadingHints';
import { CadModel } from '../../../models/cad/CadModel';
import { CadRenderHints } from '../../CadRenderHints';
import { suggestCameraConfig } from '../../../utils/cameraUtils';
import { toThreeJsBox3, toThreeVector3, toThreeMatrix4 } from '../utilities';
import { RenderMode } from '../materials';
import { RootSectorNode } from './RootSectorNode';
import { NodeAppearance } from '../../common/cad/NodeAppearance';
import { MaterialManager } from './MaterialManager';
<<<<<<< HEAD
import { ConsumedSector } from '../../../data/model/ConsumedSector';
import { fromThreeCameraConfig, ThreeCameraConfig } from './fromThreeCameraConfig';
import { ProximitySectorCuller } from '../../../culling/ProximitySectorCuller';
import { LevelOfDetail } from '../../../data/model/LevelOfDetail';
import { filterCurrentWantedSectors } from '../../../models/cad/filterCurrentWantedSectors';
import { SectorCuller } from '../../../culling/SectorCuller';
import { WantedSector } from '../../../data/model/WantedSector';
import { CadBudget, createDefaultCadBudget } from '../../../models/cad/CadBudget';
import { discardSector } from './discardSector';
import { CadSectorParser } from '../../../data/parser/CadSectorParser';
import { SimpleAndDetailedToSector3D } from '../../../data/transformer/three/SimpleAndDetailedToSector3D';
=======
import { SectorCuller } from '../../../culling/SectorCuller';
import { CadBudget, createDefaultCadBudget } from '../../../models/cad/CadBudget';
>>>>>>> a11282c0

export type ParseCallbackDelegate = (parsed: { lod: string; data: Sector | SectorQuads }) => void;

export interface CadNodeOptions {
  nodeAppearance?: NodeAppearance;
<<<<<<< HEAD
  budget?: CadBudget;
  // internal options are experimental and may change in the future
  internal?: {
    parseCallback?: (parsed: { lod: string; data: Sector | SectorQuads }) => void;
    sectorCuller?: SectorCuller;
  };
=======
>>>>>>> a11282c0
}

export interface SuggestedCameraConfig {
  position: THREE.Vector3;
  target: THREE.Vector3;
  near: number;
  far: number;
}

export class CadNode extends THREE.Object3D {
  public readonly _rootSector: RootSectorNode;
  public readonly modelTransformation: SectorModelTransformation;

<<<<<<< HEAD
  private _sectorCuller: SectorCuller;
=======
>>>>>>> a11282c0
  private _renderHints: CadRenderHints;
  private _loadingHints: CadLoadingHints;

  private readonly _materialManager: MaterialManager;
  private readonly _sectorScene: SectorScene;
  private readonly _previousCameraMatrix = new THREE.Matrix4();
  private readonly _boundingBoxNode: THREE.Object3D;

  constructor(model: CadModel, options?: CadNodeOptions) {
    super();
    this.type = 'CadNode';
    this.name = 'Sector model';
    const treeIndexCount = model.scene.maxTreeIndex + 1;
    this._materialManager = new MaterialManager(treeIndexCount, options ? options.nodeAppearance : undefined);

    const rootSector = new RootSectorNode(model);
<<<<<<< HEAD

    const modelDataParser: CadSectorParser = new CadSectorParser();
    const modelDataTransformer: SimpleAndDetailedToSector3D = new SimpleAndDetailedToSector3D(
      this._materialManager.materials
    );

    this._repository = new CachedRepository(model.dataRetriever, modelDataParser, modelDataTransformer);
    this._parseCallback = options && options.internal && options.internal.parseCallback;
    if (this._parseCallback) {
      this._repository.getParsedData().subscribe(parseResult => {
        if (this._parseCallback) {
          this._parseCallback(parseResult);
        }
      });
    }
    this._budget = (options && options.budget) || createDefaultCadBudget();
=======
>>>>>>> a11282c0

    const { scene, modelTransformation } = model;

    this._sectorScene = scene;
<<<<<<< HEAD
    this._sectorCuller = (options && options.internal && options.internal.sectorCuller) || new ProximitySectorCuller();
=======
>>>>>>> a11282c0
    this.modelTransformation = modelTransformation;
    // Ensure camera matrix is unequal on first frame
    this._previousCameraMatrix.elements[0] = Infinity;

    // Prepare renderables
    this._rootSector = rootSector;
    this.add(rootSector);
    this._boundingBoxNode = this.createBoundingBoxNode(scene.getAllSectors());
    this.add(this._boundingBoxNode);

    // Apply default hints
    this._renderHints = {};
    this._loadingHints = {};
    this.renderHints = {};
    this.loadingHints = {};

    const indices = [];
    for (let i = 0; i < scene.maxTreeIndex; i++) {
      indices.push(i);
    }
    this._materialManager.updateNodes(indices);
  }

  requestNodeUpdate(treeIndices: number[]) {
    this._materialManager.updateNodes(treeIndices);
    this.dispatchEvent({ type: 'update' });
  }

  get rootSector() {
    return this._rootSector;
  }

  get materialManager() {
    return this._materialManager;
  }

  set renderMode(mode: RenderMode) {
    this._materialManager.setRenderMode(mode);
  }

  get renderMode() {
    return this._materialManager.getRenderMode();
  }

  set renderHints(hints: Readonly<CadRenderHints>) {
    this._renderHints = hints;
    this._boundingBoxNode.visible = this.shouldRenderSectorBoundingBoxes;
  }

  get renderHints(): Readonly<CadRenderHints> {
    return this._renderHints;
  }

  set loadingHints(hints: Readonly<CadLoadingHints>) {
    this._loadingHints = hints;
  }

  get loadingHints(): Readonly<CadLoadingHints> {
    return this._loadingHints;
  }

  private get shouldRenderSectorBoundingBoxes(): boolean {
    return this._renderHints.showSectorBoundingBoxes || false;
  }

  public suggestCameraConfig(): SuggestedCameraConfig {
    const { position, target, near, far } = suggestCameraConfig(this._sectorScene.root);

    return {
      position: toThreeVector3(new THREE.Vector3(), position, this.modelTransformation),
      target: toThreeVector3(new THREE.Vector3(), target, this.modelTransformation),
      near,
      far
    };
  }

<<<<<<< HEAD
  private createLoadSectorsPipeline(): Subject<ThreeCameraConfig> {
    const currentLevelOfDetail = new Map<number, LevelOfDetail>();
    // Do not request sectors that are already in scene
    const filterWantedSectorsDistinctFromCurrent = filter(
      (wantedSector: WantedSector) => currentLevelOfDetail.get(wantedSector.id) !== wantedSector.levelOfDetail
    );
    // Do not continue with sectors already in scene
    const filterConsumedSectorsDistinctFromCurrent = filter(
      (consumedSector: ConsumedSector) => currentLevelOfDetail.get(consumedSector.id) !== consumedSector.levelOfDetail
    );
    const pipeline = new Subject<ThreeCameraConfig>();
    pipeline
      .pipe(
        auditTime(100),
        fromThreeCameraConfig(),
        // Determine all wanted sectors
        map(input => this._sectorCuller.determineSectors(input)),

        // Take sectors within budget
        map(wantedSectors => this.budget.filter(wantedSectors, this._sectorScene)),
        // Load sectors from repository
        share(),
        publish((wantedSectorsObservable: Observable<WantedSector[]>) =>
          wantedSectorsObservable.pipe(
            tap(_ => this._repository.clearSemaphore()),
            mergeAll(),
            filterWantedSectorsDistinctFromCurrent,
            this._repository.loadSector(),
            filterConsumedSectorsDistinctFromCurrent,
            filterCurrentWantedSectors(wantedSectorsObservable)
          )
        ),
        observeOn(animationFrameScheduler)
      ) // Consume sectors
      .subscribe((sector: ConsumedSector) => {
        currentLevelOfDetail.set(sector.id, sector.levelOfDetail);
        const sectorNode = this.rootSector.sectorNodeMap.get(sector.id);
        if (!sectorNode) {
          throw new Error(`Could not find 3D node for sector ${sector.id} - invalid id?`);
        }
        if (sectorNode.group) {
          sectorNode.group.userData.refCount -= 1;
          if (sectorNode.group.userData.refCount === 0) {
            discardSector(sectorNode.group);
          }
          sectorNode.remove(sectorNode.group);
        }
        if (sector.group) {
          // Is this correct now?
          sectorNode.add(sector.group);
        }
        sectorNode.group = sector.group;
        this.updateSectorBoundingBoxes(sector);
        this.dispatchEvent({ type: 'update' });
      });
    return pipeline;
  }

  private updateSectorBoundingBoxes(sector: ConsumedSector) {
    const bboxNode = this._boundingBoxNode.children.find(x => x.userData.sectorId === sector.id)!;
    bboxNode.visible = sector.levelOfDetail !== LevelOfDetail.Discarded;
  }
=======
>>>>>>> a11282c0

  private createBoundingBoxNode(sectors: SectorMetadata[]): THREE.Object3D {
    function sectorDepth(s: SectorMetadata) {
      return s.path.length / 2; // Path are on format 'x/y/z/'
    }
    const maxColorDepth = sectors.reduce((max, s) => Math.max(max, sectorDepth(s)), 0.0);
    const from = new THREE.Color(0xff0000);
    const to = new THREE.Color(0x00ff00);
    const colors = [...Array(maxColorDepth).keys()].map(d => {
      const color = new THREE.Color().copy(from);
      color.lerpHSL(to, d / (maxColorDepth - 1));
      return color;
    });

    const boxesNode = new THREE.Group();
    boxesNode.applyMatrix4(toThreeMatrix4(this.modelTransformation.modelMatrix));
    boxesNode.name = 'Bounding boxes (for debugging)';
    sectors.forEach(sector => {
      const bbox = toThreeJsBox3(new THREE.Box3(), sector.bounds);
      const color = colors[sectorDepth(sector)];
      const boxMesh = new THREE.Box3Helper(bbox, color);
      boxMesh.name = `${sector.id}`;
      boxMesh.userData.sectorId = sector.id;
      boxMesh.visible = false;
      boxesNode.add(boxMesh);
    });
    return boxesNode;
  }
}<|MERGE_RESOLUTION|>--- conflicted
+++ resolved
@@ -3,11 +3,6 @@
  */
 
 import * as THREE from 'three';
-<<<<<<< HEAD
-import { Subject, Observable, animationFrameScheduler } from 'rxjs';
-import { publish, share, auditTime, map, observeOn, tap, filter, mergeAll } from 'rxjs/operators';
-=======
->>>>>>> a11282c0
 
 import { SectorModelTransformation, SectorScene, SectorMetadata, Sector, SectorQuads } from '../../../models/cad/types';
 import { CadLoadingHints } from '../../../models/cad/CadLoadingHints';
@@ -19,36 +14,13 @@
 import { RootSectorNode } from './RootSectorNode';
 import { NodeAppearance } from '../../common/cad/NodeAppearance';
 import { MaterialManager } from './MaterialManager';
-<<<<<<< HEAD
-import { ConsumedSector } from '../../../data/model/ConsumedSector';
-import { fromThreeCameraConfig, ThreeCameraConfig } from './fromThreeCameraConfig';
-import { ProximitySectorCuller } from '../../../culling/ProximitySectorCuller';
-import { LevelOfDetail } from '../../../data/model/LevelOfDetail';
-import { filterCurrentWantedSectors } from '../../../models/cad/filterCurrentWantedSectors';
-import { SectorCuller } from '../../../culling/SectorCuller';
-import { WantedSector } from '../../../data/model/WantedSector';
-import { CadBudget, createDefaultCadBudget } from '../../../models/cad/CadBudget';
-import { discardSector } from './discardSector';
-import { CadSectorParser } from '../../../data/parser/CadSectorParser';
-import { SimpleAndDetailedToSector3D } from '../../../data/transformer/three/SimpleAndDetailedToSector3D';
-=======
 import { SectorCuller } from '../../../culling/SectorCuller';
 import { CadBudget, createDefaultCadBudget } from '../../../models/cad/CadBudget';
->>>>>>> a11282c0
 
 export type ParseCallbackDelegate = (parsed: { lod: string; data: Sector | SectorQuads }) => void;
 
 export interface CadNodeOptions {
   nodeAppearance?: NodeAppearance;
-<<<<<<< HEAD
-  budget?: CadBudget;
-  // internal options are experimental and may change in the future
-  internal?: {
-    parseCallback?: (parsed: { lod: string; data: Sector | SectorQuads }) => void;
-    sectorCuller?: SectorCuller;
-  };
-=======
->>>>>>> a11282c0
 }
 
 export interface SuggestedCameraConfig {
@@ -62,10 +34,6 @@
   public readonly _rootSector: RootSectorNode;
   public readonly modelTransformation: SectorModelTransformation;
 
-<<<<<<< HEAD
-  private _sectorCuller: SectorCuller;
-=======
->>>>>>> a11282c0
   private _renderHints: CadRenderHints;
   private _loadingHints: CadLoadingHints;
 
@@ -82,33 +50,10 @@
     this._materialManager = new MaterialManager(treeIndexCount, options ? options.nodeAppearance : undefined);
 
     const rootSector = new RootSectorNode(model);
-<<<<<<< HEAD
-
-    const modelDataParser: CadSectorParser = new CadSectorParser();
-    const modelDataTransformer: SimpleAndDetailedToSector3D = new SimpleAndDetailedToSector3D(
-      this._materialManager.materials
-    );
-
-    this._repository = new CachedRepository(model.dataRetriever, modelDataParser, modelDataTransformer);
-    this._parseCallback = options && options.internal && options.internal.parseCallback;
-    if (this._parseCallback) {
-      this._repository.getParsedData().subscribe(parseResult => {
-        if (this._parseCallback) {
-          this._parseCallback(parseResult);
-        }
-      });
-    }
-    this._budget = (options && options.budget) || createDefaultCadBudget();
-=======
->>>>>>> a11282c0
 
     const { scene, modelTransformation } = model;
 
     this._sectorScene = scene;
-<<<<<<< HEAD
-    this._sectorCuller = (options && options.internal && options.internal.sectorCuller) || new ProximitySectorCuller();
-=======
->>>>>>> a11282c0
     this.modelTransformation = modelTransformation;
     // Ensure camera matrix is unequal on first frame
     this._previousCameraMatrix.elements[0] = Infinity;
@@ -185,71 +130,6 @@
     };
   }
 
-<<<<<<< HEAD
-  private createLoadSectorsPipeline(): Subject<ThreeCameraConfig> {
-    const currentLevelOfDetail = new Map<number, LevelOfDetail>();
-    // Do not request sectors that are already in scene
-    const filterWantedSectorsDistinctFromCurrent = filter(
-      (wantedSector: WantedSector) => currentLevelOfDetail.get(wantedSector.id) !== wantedSector.levelOfDetail
-    );
-    // Do not continue with sectors already in scene
-    const filterConsumedSectorsDistinctFromCurrent = filter(
-      (consumedSector: ConsumedSector) => currentLevelOfDetail.get(consumedSector.id) !== consumedSector.levelOfDetail
-    );
-    const pipeline = new Subject<ThreeCameraConfig>();
-    pipeline
-      .pipe(
-        auditTime(100),
-        fromThreeCameraConfig(),
-        // Determine all wanted sectors
-        map(input => this._sectorCuller.determineSectors(input)),
-
-        // Take sectors within budget
-        map(wantedSectors => this.budget.filter(wantedSectors, this._sectorScene)),
-        // Load sectors from repository
-        share(),
-        publish((wantedSectorsObservable: Observable<WantedSector[]>) =>
-          wantedSectorsObservable.pipe(
-            tap(_ => this._repository.clearSemaphore()),
-            mergeAll(),
-            filterWantedSectorsDistinctFromCurrent,
-            this._repository.loadSector(),
-            filterConsumedSectorsDistinctFromCurrent,
-            filterCurrentWantedSectors(wantedSectorsObservable)
-          )
-        ),
-        observeOn(animationFrameScheduler)
-      ) // Consume sectors
-      .subscribe((sector: ConsumedSector) => {
-        currentLevelOfDetail.set(sector.id, sector.levelOfDetail);
-        const sectorNode = this.rootSector.sectorNodeMap.get(sector.id);
-        if (!sectorNode) {
-          throw new Error(`Could not find 3D node for sector ${sector.id} - invalid id?`);
-        }
-        if (sectorNode.group) {
-          sectorNode.group.userData.refCount -= 1;
-          if (sectorNode.group.userData.refCount === 0) {
-            discardSector(sectorNode.group);
-          }
-          sectorNode.remove(sectorNode.group);
-        }
-        if (sector.group) {
-          // Is this correct now?
-          sectorNode.add(sector.group);
-        }
-        sectorNode.group = sector.group;
-        this.updateSectorBoundingBoxes(sector);
-        this.dispatchEvent({ type: 'update' });
-      });
-    return pipeline;
-  }
-
-  private updateSectorBoundingBoxes(sector: ConsumedSector) {
-    const bboxNode = this._boundingBoxNode.children.find(x => x.userData.sectorId === sector.id)!;
-    bboxNode.visible = sector.levelOfDetail !== LevelOfDetail.Discarded;
-  }
-=======
->>>>>>> a11282c0
 
   private createBoundingBoxNode(sectors: SectorMetadata[]): THREE.Object3D {
     function sectorDepth(s: SectorMetadata) {
