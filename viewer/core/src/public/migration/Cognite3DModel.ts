--- conflicted
+++ resolved
@@ -12,19 +12,12 @@
 import { CameraConfiguration } from './types';
 import { CogniteModelBase } from './CogniteModelBase';
 
-<<<<<<< HEAD
+import { callActionWithIndicesAsync } from '../../utilities/callActionWithIndicesAsync';
+
+import { NodesApiClient } from '@reveal/nodes-api';
 import { SupportedModelTypes } from '../types';
-=======
-import { NumericRange } from '../../utilities';
-import { CadNode } from '../../internals';
-import { trackError } from '../../utilities/metrics';
-
-import { SupportedModelTypes, CadModelMetadata, WellKnownUnit } from '../types';
->>>>>>> 42aed61e
-import { callActionWithIndicesAsync } from '../../utilities/callActionWithIndicesAsync';
-
-import { NodesApiClient } from '@reveal/nodes-api';
-import { WellKnownDistanceToMeterConversionFactors } from '../../datamodels/cad/sector/types';
+import { WellKnownUnit } from './types';
+import { WellKnownDistanceToMeterConversionFactors } from '@reveal/cad-parsers/src/utilities/types';
 
 /**
  * Represents a single 3D CAD model loaded from CDF.
@@ -372,7 +365,7 @@
       box.applyMatrix4(this.cadModel.modelMatrix);
       return box;
     } catch (error) {
-      trackError(error, {
+      trackError(error as Error, {
         moduleName: 'Cognite3DModel',
         methodName: 'getBoundingBoxByNodeId'
       });
