--- conflicted
+++ resolved
@@ -5,72 +5,15 @@
 import labelCSS from './styles/Label.css';
 
 export class MeasurementLabels {
-<<<<<<< HEAD
-  private readonly _htmlOverlay: HtmlOverlayTool;
-  private readonly _handleClustering = this.createEmptyClusterElement.bind(this);
-  private readonly options: HtmlOverlayToolOptions = {
-    clusteringOptions: { mode: 'overlapInScreenSpace', createClusterElementCallback: this._handleClustering }
-  };
-  private static readonly stylesId = 'reveal-measurement-label';
-  private _style: string;
-  private static readonly classnames = {
-    label: 'reveal-measurement-label',
-    axis: 'reveal-measurement-label-axis'
-  };
-=======
   static readonly stylesId = 'reveal-measurement-label';
->>>>>>> b59a63c0
 
   constructor() {
     MeasurementLabels.ensureStylesLoaded();
-    this._style = MeasurementLabels.classnames.label;
   }
 
   /**
-<<<<<<< HEAD
-   * Creates a measurement label, add it to HTMLOverlay and return the created label element.
-   * @param position Label position.
-   * @param label Label text.
-   * @returns Label HTML element.
-   */
-  addLabel(position: THREE.Vector3, label: string): HTMLDivElement {
-    const labelElement = this.createLabel(label);
-    this._htmlOverlay.add(labelElement, position);
-    return labelElement;
-  }
-
-  /**
-   * Remove a label.
-   * @param labelElement Label element to be removed.
-   */
-  removeLabel(labelElement: HTMLDivElement): void {
-    if (labelElement) {
-      this._htmlOverlay.remove(labelElement);
-    }
-  }
-
-  /**
-   * Set Style for Axis distance label.
-   */
-  setStyle(): void {
-    if (this._htmlOverlay) {
-      this._style = MeasurementLabels.classnames.axis;
-    }
-  }
-
-  /**
-   * Dispose all measurements labels
-   */
-  dispose(): void {
-    this._htmlOverlay.clear();
-  }
-
-  /**
-   * Create and return empty HTMLDivElement.
-=======
    * Create a HTML element with a string and return the element.
    * @param label String on the label.
->>>>>>> b59a63c0
    * @returns HTMLDivElement.
    */
   createLabel(label: string): HTMLDivElement {
@@ -94,19 +37,4 @@
     style.appendChild(document.createTextNode(labelCSS));
     document.head.appendChild(style);
   }
-<<<<<<< HEAD
-
-  /**
-   * Create a HTML element with a string and return the element.
-   * @param label String on the label.
-   * @returns HTMLDivElement.
-   */
-  private createLabel(label: string) {
-    const element = document.createElement('div');
-    element.innerText = label;
-    element.className = this._style;
-    return element;
-  }
-=======
->>>>>>> b59a63c0
 }