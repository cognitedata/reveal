--- conflicted
+++ resolved
@@ -59,11 +59,7 @@
   },
   "dependencies": {
     "@cognite/potree-core": "^1.1.1",
-<<<<<<< HEAD
-    "@cognite/sdk": "^2.18.0",
-=======
     "@cognite/sdk": "^2.19.0",
->>>>>>> 0e038278
     "comlink": "^4.1.0",
     "gl-matrix": "^3.2.1",
     "glslify": "^7.0.0",
