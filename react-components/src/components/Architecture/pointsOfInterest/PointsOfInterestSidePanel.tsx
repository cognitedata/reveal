import { CollapsablePanel } from '@cognite/cogs.js';
import { type PropsWithChildren, type ReactNode, useContext } from 'react';
import styled from 'styled-components';
import { PointsOfInterestSidePanelContext } from './PointsOfInterestSidePanel.context';
import { useNullableCommandProperty } from '../hooks/useCommandProperty';

export const PointsOfInterestSidePanel = ({ children }: PropsWithChildren): ReactNode => {
  const { useSelectedPoi, usePointsOfInterestTool, PoiList, PoiInfoPanelContent } = useContext(
    PointsOfInterestSidePanelContext
  );

<<<<<<< HEAD
  const [enabled, setEnabled] = useState(tool?.isEnabled ?? false);
=======
  const tool = usePointsOfInterestTool();
>>>>>>> 0fba0dec

  const selectedPoi = useSelectedPoi();

  const isOpen = useNullableCommandProperty(tool, () =>
    tool !== undefined ? tool.isChecked && tool.isEnabled : false
  );

  return (
    <CollapsablePanel
      sidePanelRightVisible={isOpen ?? false}
      sidePanelRightWidth={500}
      sidePanelRight={
        <PanelContentContainer>
          {selectedPoi !== undefined ? <PoiInfoPanelContent /> : <PoiList />}
        </PanelContentContainer>
      }>
      {children}
    </CollapsablePanel>
  );
};

const PanelContentContainer = styled.div`
  padding: 8px;
`;<|MERGE_RESOLUTION|>--- conflicted
+++ resolved
@@ -9,12 +9,7 @@
     PointsOfInterestSidePanelContext
   );
 
-<<<<<<< HEAD
-  const [enabled, setEnabled] = useState(tool?.isEnabled ?? false);
-=======
   const tool = usePointsOfInterestTool();
->>>>>>> 0fba0dec
-
   const selectedPoi = useSelectedPoi();
 
   const isOpen = useNullableCommandProperty(tool, () =>
