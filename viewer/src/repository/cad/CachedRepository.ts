/*!
 * Copyright 2020 Cognite AS
 */

import { Repository } from './Repository';
import { WantedSector } from '../../data/model/WantedSector';
import { LevelOfDetail } from '../../data/model/LevelOfDetail';
import {
  OperatorFunction,
  pipe,
  Observable,
  from,
  merge,
  partition,
  of,
  asapScheduler,
  zip,
  Subject,
  ReplaySubject
} from 'rxjs';
import {
  publish,
  filter,
  flatMap,
  map,
  share,
  tap,
  shareReplay,
  take,
  retry,
  reduce,
  subscribeOn,
  retryWhen,
  delay,
  catchError,
  distinct
} from 'rxjs/operators';
import { ModelDataRetriever } from '../../datasources/ModelDataRetriever';
import { CadSectorParser } from '../../data/parser/CadSectorParser';
import { SimpleAndDetailedToSector3D } from '../../data/transformer/three/SimpleAndDetailedToSector3D';
import { ConsumedSector } from '../../data/model/ConsumedSector';
import { MemoryRequestCache } from '../../cache/MemoryRequestCache';
import { ParseCtmResult, ParseSectorResult } from '../../workers/types/parser.types';
import { Sector, TriangleMesh, InstancedMeshFile, InstancedMesh, SectorQuads } from '../../models/cad/types';
import { createOffsetsArray } from '../../utils/arrayUtils';
import { RateLimiter } from '../../data/network/RateLimiter';

// TODO: j-bjorne 16-04-2020: REFACTOR FINALIZE INTO SOME OTHER FILE PLEZ!
export class CachedRepository implements Repository {
  private readonly _modelDataCache: MemoryRequestCache<string, Observable<ConsumedSector>> = new MemoryRequestCache({
    maxElementsInCache: 50
  });
  private readonly _ctmFileCache: MemoryRequestCache<string, Observable<ParseCtmResult>> = new MemoryRequestCache({
    maxElementsInCache: 300
  });
  private readonly _modelDataParser: CadSectorParser;
  private readonly _modelDataRetriever: ModelDataRetriever;
  private readonly _modelDataTransformer: SimpleAndDetailedToSector3D;
  private readonly _rateLimiter = new RateLimiter(50);

  // Adding this to support parse map for migration wrapper. Should be removed later.
  private readonly _parsedDataSubject: Subject<{
    discriptor: string;
    lod: string;
    data: Sector | SectorQuads;
  }> = new ReplaySubject();

  constructor(
    modelDataRetriever: ModelDataRetriever,
    modelDataParser: CadSectorParser,
    modelDataTransformer: SimpleAndDetailedToSector3D
  ) {
    this._modelDataRetriever = modelDataRetriever;
    this._modelDataParser = modelDataParser;
    this._modelDataTransformer = modelDataTransformer;
  }

  clearSemaphore() {
    this._rateLimiter.clearPendingRequests();
  }

  // TODO j-bjorne 16-04-2020: Should look into ways of not sending in discarded sectors,
  // unless we want them to eventually set their priority to lower in the cache.

  loadSector(): OperatorFunction<WantedSector, ConsumedSector> {
    return pipe(
      subscribeOn(asapScheduler),
      publish((wantedSectorObservable: Observable<WantedSector>) => {
        // Creates an observable for simple and detailed only.
        const simpleAndDetailedObservable = wantedSectorObservable.pipe(
          filter(wantedSector => wantedSector.levelOfDetail !== LevelOfDetail.Discarded),
          share()
        );

        // Splits the observable into two observables based on the result of the predication
        const [cachedSectorObservable, uncachedSectorObservable] = partition(
          simpleAndDetailedObservable,
          wantedSector => this._modelDataCache.has(this.cacheKey(wantedSector))
        );

        const discardedSectorObservable: Observable<ConsumedSector> = wantedSectorObservable.pipe(
          filter(wantedSector => wantedSector.levelOfDetail === LevelOfDetail.Discarded),
          map(wantedSector => ({ ...wantedSector, group: undefined }))
        );
        return merge(
          cachedSectorObservable.pipe(flatMap(wantedSector => this._modelDataCache.get(this.cacheKey(wantedSector)))),
          uncachedSectorObservable.pipe(
            flatMap(async (wantedSector: WantedSector) => {
              // Try to acquire a slot. If the rateLimiter is cleared because a new frame of
              // wantedSectors are received, this will return false and the wantedSector
              // will be filtered out further down. If it succeeds, the sector will be loaded.
              const ready = await this._rateLimiter.acquire();
              return {
                wantedSector,
                ready
              };
            }),
            // Only let sectors that got a slot through.
            filter((data: { wantedSector: WantedSector; ready: boolean }) => data.ready),
            map((data: { wantedSector: WantedSector; ready: boolean }) => data.wantedSector),
            // Actually load the sector
            this.loadSectorFromNetwork(),
            catchError(e => {
              // If there are any errors, release the slot and pass the error on further down the
              // pipe for handling.
              this._rateLimiter.release();
              return of(e);
            }),
            // Release the slot
            tap(_ => this._rateLimiter.release())
          ),
          discardedSectorObservable
        );
      }),
      retryWhen(errors => {
        return errors.pipe(
          tap(e => console.error(e)),
          delay(5000)
        );
      })
    );
  }

  clearCache() {
    this._modelDataCache.clear();
  }

  getParsedData(): Observable<{ lod: string; data: Sector | SectorQuads }> {
    return this._parsedDataSubject.pipe(
      distinct(keySelector => keySelector.discriptor)
    ); // TODO: Should we do replay subject here instead of variable type?
  }

  private loadSectorFromNetwork(): OperatorFunction<WantedSector, ConsumedSector> {
    return publish(wantedSectorObservable => {
      const simpleSectorObservable: Observable<ConsumedSector> = wantedSectorObservable.pipe(
        filter(wantedSector => wantedSector.levelOfDetail === LevelOfDetail.Simple),
        flatMap((wantedSector: WantedSector) => {
          const networkObservable: Observable<ConsumedSector> = from(
            this._modelDataRetriever.fetchData(wantedSector.metadata.facesFile.fileName!)
          ).pipe(
            retry(3),
            map(arrayBuffer => ({ format: 'f3d', data: new Uint8Array(arrayBuffer) })),
            this._modelDataParser.parse(),
            map(data => {
              this._parsedDataSubject.next({
                discriptor: this.cacheKey(wantedSector),
                lod: 'simple',
                data: data as SectorQuads
              }); // TODO: Remove when migration is gone.
              return { ...wantedSector, data };
            }),
            this._modelDataTransformer.transform(),
            tap(group => {
              group.name = `Quads ${wantedSector.id}`;
            }),
            map(group => ({ ...wantedSector, group })),
            shareReplay(1),
            take(1)
          );
          while (true) {
            try {
              this._modelDataCache.add(this.cacheKey(wantedSector), networkObservable);
              break;
            } catch (e) {
              this._modelDataCache.cleanCache(10);
            }
          }
          return networkObservable;
        })
      );
      const detailedSectorObservable: Observable<ConsumedSector> = wantedSectorObservable.pipe(
        filter(wantedSector => wantedSector.levelOfDetail === LevelOfDetail.Detailed),
        // tap(e => this.requestSet.add(this.cacheKey(e))),
        flatMap(wantedSector => {
          const i3dFileObservable = of(wantedSector.metadata.indexFile).pipe(
            flatMap(indexFile => this._modelDataRetriever.fetchData(indexFile.fileName)),
            map(response => ({
              format: 'i3d',
              data: new Uint8Array(response)
            })),
            retry(3),
            this._modelDataParser.parse()
          );

          const ctmFilesObservable = from(wantedSector.metadata.indexFile.peripheralFiles).pipe(
            this.loadCtmFile(),
            reduce((accumulator, value) => {
              accumulator.set(value.fileName, value.data);
              return accumulator;
            }, new Map())
          );
          const networkObservable = zip(i3dFileObservable, ctmFilesObservable).pipe(
            map(([i3dFile, ctmFiles]) => this.finalizeDetailed(i3dFile as ParseSectorResult, ctmFiles)),
            map(data => {
              this._parsedDataSubject.next({ discriptor: this.cacheKey(wantedSector), lod: 'detailed', data }); // TODO: Remove when migration is gone.
              return { ...wantedSector, data };
            }),
            this._modelDataTransformer.transform(),
            map(group => ({ ...wantedSector, group })),
            shareReplay(1),
            take(1)
          );
          while (true) {
            try {
              this._modelDataCache.add(this.cacheKey(wantedSector), networkObservable);
              break;
            } catch (e) {
              this._modelDataCache.cleanCache(10);
            }
          }
          return networkObservable;
        })
      );
      return merge(simpleSectorObservable, detailedSectorObservable);
    });
  }

  private loadCtmFile(): OperatorFunction<string, { fileName: string; data: ParseCtmResult }> {
    return publish(fileNameArrayObservable => {
      const [cachedCtmFileObservable, uncachedCtmFileObservable] = partition(fileNameArrayObservable, fileName =>
        this._ctmFileCache.has(fileName)
      );
      return merge(
        cachedCtmFileObservable.pipe(
          flatMap(
            fileName => this._ctmFileCache.get(fileName),
            (fileName, data) => ({ fileName, data })
          )
        ),
        uncachedCtmFileObservable.pipe(this.loadCtmFileFromNetwork())
      );
    });
  }

  private loadCtmFileFromNetwork(): OperatorFunction<string, { fileName: string; data: ParseCtmResult }> {
    return pipe(
      flatMap(
        fileName => {
          const networkObservable = from(this._modelDataRetriever.fetchData(fileName)).pipe(
            retry(3),
            map(arrayBuffer => ({ format: 'ctm', data: new Uint8Array(arrayBuffer) })),
            this._modelDataParser.parse(),
            shareReplay(1),
            take(1)
          );
          while (true) {
            try {
              this._ctmFileCache.add(fileName, networkObservable as Observable<ParseCtmResult>);
              break;
            } catch (e) {
              this._ctmFileCache.cleanCache(10);
            }
          }
          return networkObservable;
        },
        (fileName, data) => ({ fileName, data: data as ParseCtmResult })
      )
    );
  }

  private finalizeDetailed(i3dFile: ParseSectorResult, ctmFiles: Map<string, ParseCtmResult>): Sector {
    const {
      boxes,
      circles,
      cones,
      eccentricCones,
      ellipsoidSegments,
      generalCylinders,
      generalRings,
      instanceMeshes,
      nuts,
      quads,
      sphericalSegments,
      torusSegments,
      trapeziums,
      triangleMeshes
    } = i3dFile;

<<<<<<< HEAD
    this._detailedCache = new MemoryRequestCache(getDetailedBasic);
    this._simpleCache = new MemoryRequestCache(getSimpleBasic);
  }

  async loadSector(sector: WantedSector): Promise<ParsedSector> {
    const data: null | Sector | SectorQuads = await (() => {
      switch (sector.levelOfDetail) {
        case LevelOfDetail.Discarded:
          return null;
        case LevelOfDetail.Simple:
          return this._simpleCache.request(sector.sectorId, null);
        case LevelOfDetail.Detailed:
          return this._detailedCache.request(sector.sectorId, null);
        default:
          throw new Error(`Unsupported level of detail ${sector.levelOfDetail}`);
=======
    const finalTriangleMeshes = (() => {
      const { fileIds, colors, triangleCounts, treeIndices } = triangleMeshes;

      const meshesGroupedByFile = this.groupMeshesByNumber(fileIds);

      const finalMeshes = [];
      // Merge meshes by file
      // TODO do this in Rust instead
      for (const [fileId, meshIndices] of meshesGroupedByFile.entries()) {
        const fileTriangleCounts = meshIndices.map(i => triangleCounts[i]);
        const offsets = createOffsetsArray(fileTriangleCounts);
        // Load CTM (geometry)
        const fileName = `mesh_${fileId}.ctm`;
        const { indices, vertices, normals } = ctmFiles.get(fileName)!; // TODO: j-bjorne 16-04-2020: try catch error???

        const sharedColors = new Float32Array(indices.length);
        const sharedTreeIndices = new Float32Array(indices.length);

        for (let i = 0; i < meshIndices.length; i++) {
          const meshIdx = meshIndices[i];
          const treeIndex = treeIndices[meshIdx];
          const triOffset = offsets[i];
          const triCount = fileTriangleCounts[i];
          const [r, g, b] = this.readColorToFloat32s(colors, meshIdx);

          for (let triIdx = triOffset; triIdx < triOffset + triCount; triIdx++) {
            for (let j = 0; j < 3; j++) {
              const vIdx = indices[3 * triIdx + j];

              sharedTreeIndices[vIdx] = treeIndex;

              sharedColors[3 * vIdx] = r;
              sharedColors[3 * vIdx + 1] = g;
              sharedColors[3 * vIdx + 2] = b;
            }
          }
        }

        const mesh: TriangleMesh = {
          colors: sharedColors,
          fileId,
          treeIndices: sharedTreeIndices,
          indices,
          vertices,
          normals
        };
        finalMeshes.push(mesh);
      }
      return finalMeshes;
    })();

    const finalInstanceMeshes = (() => {
      const { fileIds, colors, treeIndices, triangleCounts, triangleOffsets, instanceMatrices } = instanceMeshes;
      const meshesGroupedByFile = this.groupMeshesByNumber(fileIds);

      const finalMeshes: InstancedMeshFile[] = [];
      // Merge meshes by file
      // TODO do this in Rust instead
      // TODO de-duplicate this with the merged meshes above
      for (const [fileId, meshIndices] of meshesGroupedByFile.entries()) {
        const fileName = `mesh_${fileId}.ctm`;
        const ctm = ctmFiles.get(fileName)!;

        const indices = ctm.indices;
        const vertices = ctm.vertices;
        const normals = ctm.normals;
        const instancedMeshes: InstancedMesh[] = [];

        const fileTriangleOffsets = new Float64Array(meshIndices.map(i => triangleOffsets[i]));
        const fileTriangleCounts = new Float64Array(meshIndices.map(i => triangleCounts[i]));
        const fileMeshesGroupedByOffsets = this.groupMeshesByNumber(fileTriangleOffsets);

        for (const [triangleOffset, fileMeshIndices] of fileMeshesGroupedByOffsets) {
          // NOTE the triangle counts should be the same for all meshes with the same offset,
          // hence we can look up only fileMeshIndices[0] instead of enumerating here
          const triangleCount = fileTriangleCounts[fileMeshIndices[0]];
          const instanceMatrixBuffer = new Float32Array(16 * fileMeshIndices.length);
          const treeIndicesBuffer = new Float32Array(fileMeshIndices.length);
          const colorBuffer = new Uint8Array(4 * fileMeshIndices.length);
          for (let i = 0; i < fileMeshIndices.length; i++) {
            const meshIdx = meshIndices[fileMeshIndices[i]];
            const treeIndex = treeIndices[meshIdx];
            const instanceMatrix = instanceMatrices.slice(meshIdx * 16, meshIdx * 16 + 16);
            instanceMatrixBuffer.set(instanceMatrix, i * 16);
            treeIndicesBuffer[i] = treeIndex;
            const color = colors.slice(meshIdx * 4, meshIdx * 4 + 4);
            colorBuffer.set(color, i * 4);
          }
          instancedMeshes.push({
            triangleCount,
            triangleOffset,
            instanceMatrices: instanceMatrixBuffer,
            colors: colorBuffer,
            treeIndices: treeIndicesBuffer
          });
        }

        const mesh: InstancedMeshFile = {
          fileId,
          indices,
          vertices,
          normals,
          instances: instancedMeshes
        };
        finalMeshes.push(mesh);
>>>>>>> 35237202
      }

      return finalMeshes;
    })();
<<<<<<< HEAD
    return {
      id: sector.sectorId,
      levelOfDetail: sector.levelOfDetail,
      data,
      metadata: sector.metadata
=======

    const sector: Sector = {
      treeIndexToNodeIdMap: i3dFile.treeIndexToNodeIdMap,
      nodeIdToTreeIndexMap: i3dFile.nodeIdToTreeIndexMap,
      boxes,
      circles,
      cones,
      eccentricCones,
      ellipsoidSegments,
      generalCylinders,
      generalRings,
      instanceMeshes: finalInstanceMeshes,
      nuts,
      quads,
      sphericalSegments,
      torusSegments,
      trapeziums,
      triangleMeshes: finalTriangleMeshes
>>>>>>> 35237202
    };
    return sector;
  }

  private groupMeshesByNumber(fileIds: Float64Array) {
    const meshesGroupedByFile = new Map<number, number[]>();
    for (let i = 0; i < fileIds.length; ++i) {
      const fileId = fileIds[i];
      const oldValue = meshesGroupedByFile.get(fileId);
      if (oldValue) {
        meshesGroupedByFile.set(fileId, [...oldValue, i]);
      } else {
        meshesGroupedByFile.set(fileId, [i]);
      }
    }
    return meshesGroupedByFile;
  }

  private readColorToFloat32s(colors: Uint8Array, index: number): [number, number, number, number] {
    const r = colors[4 * index] / 255;
    const g = colors[4 * index + 1] / 255;
    const b = colors[4 * index + 2] / 255;
    const a = colors[4 * index + 3] / 255;
    return [r, g, b, a];
  }

  private cacheKey(wantedSector: WantedSector) {
    return '' + wantedSector.id + '.' + wantedSector.levelOfDetail;
  }
}<|MERGE_RESOLUTION|>--- conflicted
+++ resolved
@@ -146,9 +146,7 @@
   }
 
   getParsedData(): Observable<{ lod: string; data: Sector | SectorQuads }> {
-    return this._parsedDataSubject.pipe(
-      distinct(keySelector => keySelector.discriptor)
-    ); // TODO: Should we do replay subject here instead of variable type?
+    return this._parsedDataSubject.pipe(distinct(keySelector => keySelector.discriptor)); // TODO: Should we do replay subject here instead of variable type?
   }
 
   private loadSectorFromNetwork(): OperatorFunction<WantedSector, ConsumedSector> {
@@ -172,7 +170,7 @@
             }),
             this._modelDataTransformer.transform(),
             tap(group => {
-              group.name = `Quads ${wantedSector.id}`;
+              group.name = `Quads ${wantedSector.sectorId}`;
             }),
             map(group => ({ ...wantedSector, group })),
             shareReplay(1),
@@ -297,23 +295,6 @@
       triangleMeshes
     } = i3dFile;
 
-<<<<<<< HEAD
-    this._detailedCache = new MemoryRequestCache(getDetailedBasic);
-    this._simpleCache = new MemoryRequestCache(getSimpleBasic);
-  }
-
-  async loadSector(sector: WantedSector): Promise<ParsedSector> {
-    const data: null | Sector | SectorQuads = await (() => {
-      switch (sector.levelOfDetail) {
-        case LevelOfDetail.Discarded:
-          return null;
-        case LevelOfDetail.Simple:
-          return this._simpleCache.request(sector.sectorId, null);
-        case LevelOfDetail.Detailed:
-          return this._detailedCache.request(sector.sectorId, null);
-        default:
-          throw new Error(`Unsupported level of detail ${sector.levelOfDetail}`);
-=======
     const finalTriangleMeshes = (() => {
       const { fileIds, colors, triangleCounts, treeIndices } = triangleMeshes;
 
@@ -419,18 +400,10 @@
           instances: instancedMeshes
         };
         finalMeshes.push(mesh);
->>>>>>> 35237202
       }
 
       return finalMeshes;
     })();
-<<<<<<< HEAD
-    return {
-      id: sector.sectorId,
-      levelOfDetail: sector.levelOfDetail,
-      data,
-      metadata: sector.metadata
-=======
 
     const sector: Sector = {
       treeIndexToNodeIdMap: i3dFile.treeIndexToNodeIdMap,
@@ -449,7 +422,6 @@
       torusSegments,
       trapeziums,
       triangleMeshes: finalTriangleMeshes
->>>>>>> 35237202
     };
     return sector;
   }
@@ -477,6 +449,6 @@
   }
 
   private cacheKey(wantedSector: WantedSector) {
-    return '' + wantedSector.id + '.' + wantedSector.levelOfDetail;
+    return '' + wantedSector.sectorId + '.' + wantedSector.levelOfDetail;
   }
 }