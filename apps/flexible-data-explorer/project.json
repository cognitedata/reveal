{
  "name": "flexible-data-explorer",
  "$schema": "../../node_modules/nx/schemas/project-schema.json",
  "sourceRoot": "apps/flexible-data-explorer/src",
  "projectType": "application",
  "targets": {
    "build": {
<<<<<<< HEAD
      "executor": "@nx/webpack:webpack",
=======
      "executor": "@nrwl/vite:build",
>>>>>>> fe1ae298
      "outputs": ["{options.outputPath}"],
      "defaultConfiguration": "production",
      "options": {
        "outputPath": "dist/apps/flexible-data-explorer"
      },
      "inputs": ["pipeline"],
      "configurations": {
        "development": {
          "extractLicenses": false,
          "optimization": false,
          "sourceMap": true,
          "vendorChunk": false
        },
        "production": {
          "optimization": true,
          "outputHashing": "all",
          "sourceMap": false,
          "namedChunks": false,
          "extractLicenses": true,
          "vendorChunk": false
        },
        "mock": {
          "optimization": false,
          "outputHashing": "all",
          "sourceMap": true,
          "extractCss": false,
          "namedChunks": false,
          "extractLicenses": false,
          "vendorChunk": false
        }
      }
    },
    "serve": {
<<<<<<< HEAD
      "executor": "@nx/webpack:dev-server",
=======
      "executor": "@nrwl/vite:dev-server",
>>>>>>> fe1ae298
      "defaultConfiguration": "development",
      "options": {
        "buildTarget": "flexible-data-explorer:build",
        "hmr": true,
        "allowedHosts": "all",
        "headers": {
          "Access-Control-Allow-Origin": "*"
        },
        "ssl": true,
        "port": 3000
      },
      "configurations": {
        "development": {
          "buildTarget": "flexible-data-explorer:build:development"
        },
        "production": {
          "buildTarget": "flexible-data-explorer:build:production",
          "hmr": false
        },
        "mock": {
          "buildTarget": "flexible-data-explorer:build:mock",
          "hmr": true,
          "port": 3001,
          "ssl": true,
          "proxyConfig": "apps/flexible-data-explorer/proxy.conf.json"
        }
      }
    },
    "lint": {
      "executor": "@nx/linter:eslint",
      "outputs": ["{options.outputFile}"],
      "options": {
        "lintFilePatterns": ["apps/flexible-data-explorer/**/*.{ts,tsx,js,jsx}"]
      }
    },
    "test": {
      "executor": "@nx/jest:jest",
      "outputs": ["{workspaceRoot}/coverage/{projectRoot}"],
      "options": {
        "jestConfig": "apps/flexible-data-explorer/jest.config.ts",
        "passWithNoTests": true
      },
      "configurations": {
        "ci": {
          "ci": true,
          "codeCoverage": true
        }
      }
    },
    "preview": {
      "executor": "@nrwl/vite:preview-server",
      "defaultConfiguration": "development",
      "options": {
        "buildTarget": "flexible-data-explorer:build"
      },
      "configurations": {
        "development": {
          "buildTarget": "flexible-data-explorer:build:development"
        },
        "production": {
          "buildTarget": "flexible-data-explorer:build:production"
        }
      }
    }
  },
  "namedInputs": {
    "pipeline": ["{workspaceRoot}/.github/workflows/deploy_fdx.yml"]
  },
  "tags": []
}<|MERGE_RESOLUTION|>--- conflicted
+++ resolved
@@ -5,11 +5,7 @@
   "projectType": "application",
   "targets": {
     "build": {
-<<<<<<< HEAD
-      "executor": "@nx/webpack:webpack",
-=======
-      "executor": "@nrwl/vite:build",
->>>>>>> fe1ae298
+      "executor": "@nx/vite:build",
       "outputs": ["{options.outputPath}"],
       "defaultConfiguration": "production",
       "options": {
@@ -43,11 +39,7 @@
       }
     },
     "serve": {
-<<<<<<< HEAD
-      "executor": "@nx/webpack:dev-server",
-=======
-      "executor": "@nrwl/vite:dev-server",
->>>>>>> fe1ae298
+      "executor": "@nx/vite:dev-server",
       "defaultConfiguration": "development",
       "options": {
         "buildTarget": "flexible-data-explorer:build",
