--- conflicted
+++ resolved
@@ -121,16 +121,11 @@
   if (command instanceof SectionCommand) {
     return <SectionComponent key={command.uniqueId} command={command} t={t} />;
   }
-<<<<<<< HEAD
   if (command instanceof BaseBannerCommand) {
     return <BannerComponent key={command.uniqueId} command={command} t={t} />;
   }
 
-  return createButton(command, t);
-=======
-
   return <ButtonComponent key={command.uniqueId} command={command} t={t} />;
->>>>>>> e4a1d427
 }
 
 function DividerComponent({ command }: { command: BaseCommand }): ReactNode {
