/*!
 * Copyright 2021 Cognite AS
 */

import { NodeAppearance } from '../NodeAppearance';
import { ByTreeIndexNodeSet } from './ByTreeIndexNodeSet';
import { IndexSet } from '../../../utilities/IndexSet';
import { NodeAppearanceProvider } from './NodeAppearanceProvider';
import { NodeSet, SerializedNodeSet } from './NodeSet';
import { NodeOutlineColor } from '../NodeAppearance';

describe('NodeAppearanceProvider', () => {
  let provider: NodeAppearanceProvider;

  beforeEach(() => {
    provider = new NodeAppearanceProvider();
    jest.useFakeTimers();
  });

  afterEach(() => {
    jest.useRealTimers();
  });

  test('applyStyles() when there are no added sets does nothing', () => {
    const applyCb = jest.fn();

    provider.applyStyles(applyCb);

    expect(applyCb).not.toBeCalled();
  });

  test('applyStyles() applies styles in the order they were added', () => {
    const applyCb = jest.fn();
    const set1 = new ByTreeIndexNodeSet(new IndexSet([1, 2, 3]));
    const style1: NodeAppearance = { visible: false };
    const set2 = new ByTreeIndexNodeSet(new IndexSet([2, 3, 4]));
    const style2: NodeAppearance = { visible: true };
    provider.addStyledSet(set1, style1);
    provider.addStyledSet(set2, style2);

    provider.applyStyles(applyCb);

    expect(applyCb).toBeCalledTimes(2);
    expect(applyCb.mock.calls[0]).toEqual([expect.anything(), expect.anything(), set1.getIndexSet(), style1]);
    expect(applyCb.mock.calls[1]).toEqual([expect.anything(), expect.anything(), set2.getIndexSet(), style2]);
  });

  test('applyStyles() is not invoced for removed style set', () => {
    const applyCb = jest.fn();
    const set1 = new ByTreeIndexNodeSet(new IndexSet([1, 2, 3]));
    const style1: NodeAppearance = { visible: false };
    const set2 = new ByTreeIndexNodeSet(new IndexSet([2, 3, 4]));
    const style2: NodeAppearance = { visible: true };
    provider.addStyledSet(set1, style1);
    provider.addStyledSet(set2, style2);

    provider.removeStyledSet(set2);
    provider.applyStyles(applyCb);

    expect(applyCb).toBeCalledTimes(1);
    expect(applyCb).toBeCalledWith(expect.anything(), expect.anything(), set1.getIndexSet(), style1);
  });

  test('add/change/remove style triggers changed-listener', () => {
    const listener = jest.fn();
    const set = new ByTreeIndexNodeSet(new IndexSet([1, 2, 3]));
    provider.on('changed', listener);

    provider.addStyledSet(set, {});
    expect(listener).toBeCalledTimes(1);

    provider.changeStyledSetAppearance(set, { visible: false });
    expect(listener).toBeCalledTimes(2);

    provider.removeStyledSet(set);
    expect(listener).toBeCalledTimes(3);
  });

  test('triggers changed when underlying set is changed', () => {
    const set = new ByTreeIndexNodeSet(new IndexSet([1, 2, 3]));
    const style: NodeAppearance = { visible: false };
    provider.addStyledSet(set, style);
    const listener = jest.fn();
    provider.on('changed', listener);

    set.updateSet(new IndexSet([3, 4, 5, 6]));
    jest.runAllTimers();

    expect(listener).toBeCalledTimes(1);
  });

  test('does not trigger changed when removed set is changed', () => {
    const set = new ByTreeIndexNodeSet(new IndexSet([1, 2, 3]));
    const style: NodeAppearance = { visible: false };
    provider.addStyledSet(set, style);
    provider.removeStyledSet(set);
    const listener = jest.fn();
    provider.on('changed', listener);

    set.updateSet(new IndexSet([3, 4, 5, 6]));
    jest.runAllTimers();

    expect(listener).not.toBeCalled();
  });

  test('applyStyles() triggers with incremented revision after changing set', () => {
    const applyCb = jest.fn();
    const set = new ByTreeIndexNodeSet(new IndexSet([1, 2, 3]));
    const style: NodeAppearance = { visible: false };

    provider.addStyledSet(set, style);
    provider.applyStyles(applyCb);
    expect(applyCb).toBeCalledWith(expect.anything(), 0, expect.anything(), expect.anything());
    applyCb.mockClear();

    set.updateSet(new IndexSet([2, 3, 4]));
    jest.runAllTimers();
    provider.applyStyles(applyCb);
    expect(applyCb).toBeCalledWith(expect.anything(), 1, expect.anything(), expect.anything());
  });

  test('loadingStateChanged is triggered while NodeSet is loading', () => {
    const isLoadingChangedListener = jest.fn();
    provider.on('loadingStateChanged', isLoadingChangedListener);
    const nodeSet = new StubNodeSet();
    provider.addStyledSet(nodeSet, { outlineColor: NodeOutlineColor.Blue });

    nodeSet.isLoading = true;
    nodeSet.triggerChanged();
    jest.runAllTimers();
    expect(isLoadingChangedListener).toBeCalledWith(true);
    isLoadingChangedListener.mockReset();

    nodeSet.isLoading = false;
    nodeSet.triggerChanged();
    jest.runAllTimers();
    expect(isLoadingChangedListener).toBeCalledWith(false);
  });
});

class StubNodeSet extends NodeSet {
  public isLoading = false;

  constructor() {
    super('stub');
  }

  getIndexSet(): IndexSet {
    return new IndexSet();
  }
  triggerChanged() {
    this.notifyChanged();
  }
<<<<<<< HEAD
  Serialize(): SerializedNodeSet {
    return { token: 'stub', state: {}, options: {} };
  }
=======

  clear() {}
>>>>>>> 03ef7b6a
}<|MERGE_RESOLUTION|>--- conflicted
+++ resolved
@@ -151,12 +151,8 @@
   triggerChanged() {
     this.notifyChanged();
   }
-<<<<<<< HEAD
   Serialize(): SerializedNodeSet {
     return { token: 'stub', state: {}, options: {} };
   }
-=======
-
   clear() {}
->>>>>>> 03ef7b6a
 }