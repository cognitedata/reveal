/*
 * Copyright 2021 Cognite AS
 */

import { useEffect, useRef } from 'react';
import { CanvasWrapper } from '../components/styled';
import * as THREE from 'three';
import { CogniteClient } from '@cognite/sdk';
import dat from 'dat.gui'; 
import {
  AddModelOptions,
  Cognite3DViewer,
  Cognite3DViewerOptions,
  Cognite3DModel,
  CameraControlsOptions,
  CognitePointCloudModel,
  PotreePointColorType,
  PotreePointShape,
  TreeIndexNodeCollection,
  IndexSet,
} from '@cognite/reveal';
import { DebugCameraTool, DebugLoadedSectorsTool, DebugLoadedSectorsToolOptions, ExplodedViewTool, AxisViewTool, HtmlOverlayTool } from '@cognite/reveal/tools';
import * as reveal from '@cognite/reveal';
import { CadNode } from '@cognite/reveal/internals';
import { ClippingUI } from '../utils/ClippingUI';
import { initialCadBudgetUi } from '../utils/CadBudgetUi';
import { authenticateSDKWithEnvironment } from '../utils/example-helpers';

window.THREE = THREE;
(window as any).reveal = reveal;

export function Migration() {
  const canvasWrapperRef = useRef<HTMLDivElement>(null);
  useEffect(() => {
    const gui = new dat.GUI({ width: Math.min(500, 0.8 * window.innerWidth) });
    let viewer: Cognite3DViewer;

    function createGeometryFilter(input: string | null): { center: THREE.Vector3, size: THREE.Vector3 } | undefined {
      if (input === null) return undefined;
      const parsed = JSON.parse(input) as { center: THREE.Vector3, size: THREE.Vector3 };
      return { center: new THREE.Vector3().copy(parsed.center), size: new THREE.Vector3().copy(parsed.size) };
    }

    async function main() {
      const url = new URL(window.location.href);
      const urlParams = url.searchParams;
      const project = urlParams.get('project');
      const geometryFilterInput = urlParams.get('geometryFilter');
      const geometryFilter = createGeometryFilter(geometryFilterInput);
      const modelUrl = urlParams.get('modelUrl');

      const environmentParam = urlParams.get('env');
      if (!modelUrl && !(environmentParam && project)) {
        throw Error('Must specify URL parameters "project" and "env", or "modelUrl"');
      }

      const progress = (itemsLoaded: number, itemsRequested: number, itemsCulled: number) => {
        guiState.debug.loadedSectors.statistics.culledCount = itemsCulled;
        if (itemsLoaded === 0 || itemsLoaded === itemsRequested) {
          console.log(`loaded ${itemsLoaded}/${itemsRequested} (culled: ${itemsCulled})`);
        }
      };

      // Login
      const client = new CogniteClient({ appId: 'cognite.reveal.example' });
      let viewerOptions: Cognite3DViewerOptions = {
        sdk: client,
        domElement: canvasWrapperRef.current!,
        onLoading: progress,
        logMetrics: false,
        antiAliasingHint: (urlParams.get('antialias') || undefined) as any,
        ssaoQualityHint: (urlParams.get('ssao') || undefined) as any
      };
      
      if (project && environmentParam) {
        await authenticateSDKWithEnvironment(client, project, environmentParam);
      } else if (modelUrl !== null) {
        viewerOptions = {
          ...viewerOptions,
          // @ts-expect-error
          _localModels: true
        };
      } else {
        throw new Error('Must either provide URL parameters "env", "project", ' +
          '"modelId" and "revisionId" to load model from CDF ' +
          '"or "modelUrl" to load model from URL.');
      }
      
      // Prepare viewer
      viewer = new Cognite3DViewer(viewerOptions);
      (window as any).viewer = viewer;

      const controlsOptions: CameraControlsOptions = {
        onClickTargetChange: true,
        mouseWheelAction: 'zoomToCursor',
      }

      viewer.setCameraControlsOptions(controlsOptions);

      const totalBounds = new THREE.Box3();

      const pointCloudParams = {
        pointSize: 1.0,
        budget: 2_000_000,
        pointColorType: PotreePointColorType.Rgb,
        pointShape: PotreePointShape.Circle,
        apply: () => {
          viewer.pointCloudBudget = { numberOfPoints: pointCloudParams.budget };
          pointCloudModels.forEach(model => {
            model.pointSize = pointCloudParams.pointSize;
            model.pointColorType = pointCloudParams.pointColorType;
            model.pointShape = pointCloudParams.pointShape;
          });
        }
      };

      async function addModel(options: AddModelOptions) {
        try {
          const model = options.localPath !== undefined ? await viewer.addCadModel(options) : await viewer.addModel(options);

          const bounds = model.getModelBoundingBox();
          totalBounds.expandByPoint(bounds.min);
          totalBounds.expandByPoint(bounds.max);
          clippingUi.updateWorldBounds(totalBounds);

          viewer.loadCameraFromModel(model);
          if (model instanceof Cognite3DModel) {
            cadModels.push(model);
          } else if (model instanceof CognitePointCloudModel) {
            pointCloudModels.push(model);
            pointCloudParams.apply();
          }
          if (createGeometryFilterFromState(guiState.geometryFilter) === undefined) {
            createGeometryFilterStateFromBounds(bounds, guiState.geometryFilter);
            geometryFilterGui.updateDisplay();
          }
        } catch (e) {
          console.error(e);
          alert(`Model ID is invalid or is not supported`);
        }
      }

      // Add GUI for loading models and such
      const cadModels: Cognite3DModel[] = [];
      const pointCloudModels: CognitePointCloudModel[] = [];
      const guiState = {
        modelId: 0,
        revisionId: 0,
        geometryFilter:
          geometryFilter !== undefined
            ? { ...geometryFilter, enabled: true }
            : { center: new THREE.Vector3(), size: new THREE.Vector3(), enabled: false },
        antiAliasing: urlParams.get('antialias'),
        ssaoQuality: urlParams.get('ssao'),
        debug: {
          stats: {
            drawCalls: 0,
            points: 0,
            triangles: 0,
            geometries: 0,
            textures: 0,
            renderTime: 0
          },
          loadedSectors: {
            options: {
              showSimpleSectors: true,
              showDetailedSectors: true,
              showDiscardedSectors: false,
              colorBy: 'lod',
              leafsOnly: false,
              sectorPathFilterRegex: '^.*/$'
            } as DebugLoadedSectorsToolOptions,
            tool: new DebugLoadedSectorsTool(viewer),
            statistics: {
              insideSectors: 0,
              maxSectorDepth: 0,
              maxSectorDepthOfInsideSectors: 0,
              simpleSectorCount: 0,
              detailedSectorCount: 0,
              culledCount: 0,
              forceDetailedSectorCount: 0,
              downloadSizeMb: 0
            }
          },
          suspendLoading: false,
          ghostAllNodes: false,
          hideAllNodes: false
        },
        showCameraTool: new DebugCameraTool(viewer),
        renderMode: 'Color',
        controls: {
          mouseWheelAction: 'zoomToCursor',
          onClickTargetChange: true
        },
        debugRenderStageTimings: false
      };
      const guiActions = {
        addModel: () =>
          addModel({
            modelId: guiState.modelId,
            revisionId: guiState.revisionId,
            geometryFilter: guiState.geometryFilter.enabled ? createGeometryFilterFromState(guiState.geometryFilter) : undefined
          }),
        fitToModel: () => {
          const model = cadModels[0] || pointCloudModels[0];
          viewer.fitCameraToModel(model);
        },
        showSectorBoundingBoxes: () => {
          const { tool, options } = guiState.debug.loadedSectors;
          tool.setOptions(options);
          if (cadModels.length > 0) {
            tool.showSectorBoundingBoxes(cadModels[0]);
          }
        },
        showCameraHelper: () => {
          guiState.showCameraTool.showCameraHelper();
        },
        showBoundsForAllGeometries: () => {
          cadModels.forEach(m => showBoundsForAllGeometries(m));
        },
        applyGeometryFilter: () => {
          urlParams.set('geometryFilter', JSON.stringify(guiState.geometryFilter));
          window.location.href = url.toString();
        },
        resetGeometryFilter: () => {
          urlParams.delete('geometryFilter');
          window.location.href = url.toString();
        }
      };

      const modelGui = gui.addFolder('Model');
      modelGui.add(guiState, 'modelId').name('Model ID');
      modelGui.add(guiState, 'revisionId').name('Revision ID');
      modelGui.add(guiActions, 'addModel').name('Load model');
      modelGui.add(guiActions, 'fitToModel').name('Fit camera');
      initialCadBudgetUi(viewer, gui.addFolder('CAD budget'));

      const geometryFilterGui = modelGui.addFolder('Geometry Filter');
      let geometryFilterPreview: THREE.Object3D | undefined = undefined;
      function updateGeometryFilterPreview() {
        if (geometryFilterPreview) {
          viewer.removeObject3D(geometryFilterPreview);
        }
        const geometryFilter = createGeometryFilterFromState(guiState.geometryFilter);
        if (geometryFilter) {
          geometryFilterPreview = new THREE.Box3Helper(geometryFilter.boundingBox, new THREE.Color('cyan'));
          viewer.addObject3D(geometryFilterPreview);
        }
      }
      geometryFilterGui.add(guiState.geometryFilter.center, 'x', -1000, 1000, 1).name('CenterX').onChange(updateGeometryFilterPreview);
      geometryFilterGui.add(guiState.geometryFilter.center, 'y', -1000, 1000, 1).name('CenterY').onChange(updateGeometryFilterPreview);
      geometryFilterGui.add(guiState.geometryFilter.center, 'z', -1000, 1000, 1).name('CenterZ').onChange(updateGeometryFilterPreview);
      geometryFilterGui.add(guiState.geometryFilter.size, 'x', 0, 100, 1).name('SizeX').onChange(updateGeometryFilterPreview);
      geometryFilterGui.add(guiState.geometryFilter.size, 'y', 0, 100, 1).name('SizeY').onChange(updateGeometryFilterPreview);
      geometryFilterGui.add(guiState.geometryFilter.size, 'z', 0, 100, 1).name('SizeZ').onChange(updateGeometryFilterPreview);
      geometryFilterGui.add(guiState.geometryFilter, 'enabled').name('Apply to new models?');
      geometryFilterGui.add(guiActions, 'applyGeometryFilter').name('Apply and reload');
      geometryFilterGui.add(guiActions, 'resetGeometryFilter').name('Reset and reload');

      const renderGui = gui.addFolder('Rendering');
      const renderModes = ['Color', 'Normal', 'TreeIndex', 'PackColorAndNormal', 'Depth', 'Effects', 'Ghost', 'LOD', 'DepthBufferOnly (N/A)', 'GeometryType'];
      renderGui.add(guiState, 'renderMode', renderModes).name('Render mode').onFinishChange(value => {
        const renderMode = renderModes.indexOf(value) + 1;
        cadModels.forEach(m => {
          const cadNode: CadNode = (m as any).cadNode;
          cadNode.renderMode = renderMode;
        });
        viewer.requestRedraw();
      });
      renderGui.add(guiState, 'antiAliasing',
        [
          'disabled', 'fxaa', 'msaa4', 'msaa8', 'msaa16',
          'msaa4+fxaa', 'msaa8+fxaa', 'msaa16+fxaa'
        ]).name('Anti-alias').onFinishChange(v => {
          urlParams.set('antialias', v);
          window.location.href = url.toString();
        });
      renderGui.add(guiState, 'ssaoQuality',
        [
          'disabled', 'medium', 'high', 'veryhigh'
        ]).name('SSAO').onFinishChange(v => {
          urlParams.set('ssao', v);
          window.location.href = url.toString();
        });
      renderGui.add(guiState, 'debugRenderStageTimings')
        .name('Debug timings')
        .onChange(enabled => {
          (viewer as any).revealManager.debugRenderTiming = enabled;
        });

      const debugGui = gui.addFolder('Debug');
      const debugStatsGui = debugGui.addFolder('Statistics');
      debugStatsGui.add(guiState.debug.stats, 'drawCalls').name('Draw Calls');
      debugStatsGui.add(guiState.debug.stats, 'points').name('Points');
      debugStatsGui.add(guiState.debug.stats, 'triangles').name('Triangles');
      debugStatsGui.add(guiState.debug.stats, 'geometries').name('Geometries');
      debugStatsGui.add(guiState.debug.stats, 'textures').name('Textures');
      debugStatsGui.add(guiState.debug.stats, 'renderTime').name('Ms/frame');

      viewer.on('sceneRendered', sceneRenderedEventArgs => {
        guiState.debug.stats.drawCalls = sceneRenderedEventArgs.renderer.info.render.calls;
        guiState.debug.stats.points = sceneRenderedEventArgs.renderer.info.render.points;
        guiState.debug.stats.triangles = sceneRenderedEventArgs.renderer.info.render.triangles;
        guiState.debug.stats.geometries = sceneRenderedEventArgs.renderer.info.memory.geometries;
        guiState.debug.stats.textures = sceneRenderedEventArgs.renderer.info.memory.textures;
        guiState.debug.stats.renderTime = sceneRenderedEventArgs.renderTime;
        debugStatsGui.updateDisplay();
      });

      const debugSectorsGui = debugGui.addFolder('Loaded sectors');

      debugSectorsGui.add(guiState.debug.loadedSectors.options, 'colorBy', ['lod', 'depth', 'loadedTimestamp', 'random']).name('Color by');
      debugSectorsGui.add(guiState.debug.loadedSectors.options, 'leafsOnly').name('Leaf nodes only');
      debugSectorsGui.add(guiState.debug.loadedSectors.options, 'showSimpleSectors').name('Show simple sectors');
      debugSectorsGui.add(guiState.debug.loadedSectors.options, 'showDetailedSectors').name('Show detailed sectors');      
      debugSectorsGui.add(guiState.debug.loadedSectors.options, 'showDiscardedSectors').name('Show discarded sectors');
      debugSectorsGui.add(guiState.debug.loadedSectors.options, 'sectorPathFilterRegex').name('Sectors path filter');
      debugSectorsGui.add(guiActions, 'showSectorBoundingBoxes').name('Show sectors');
      debugSectorsGui.add(guiState.debug.loadedSectors.statistics, 'insideSectors').name('# sectors@camera');
      debugSectorsGui.add(guiState.debug.loadedSectors.statistics, 'maxSectorDepthOfInsideSectors').name('Max sector depth@camera');
      debugSectorsGui.add(guiState.debug.loadedSectors.statistics, 'maxSectorDepth').name('Max sector tree depth');
      debugSectorsGui.add(guiState.debug.loadedSectors.statistics, 'simpleSectorCount').name('# simple sectors');
      debugSectorsGui.add(guiState.debug.loadedSectors.statistics, 'detailedSectorCount').name('# detailed sectors');
      debugSectorsGui.add(guiState.debug.loadedSectors.statistics, 'forceDetailedSectorCount').name('# force detailed sectors');
      debugSectorsGui.add(guiState.debug.loadedSectors.statistics, 'culledCount').name('# culled sectors');
      debugSectorsGui.add(guiState.debug.loadedSectors.statistics, 'downloadSizeMb').name('Download size (Mb)');

      setInterval(() => {
        let insideSectors = 0;
        let maxInsideDepth = -1;
        let maxDepth = -1;
        const cameraPosition = viewer.getCameraPosition();
        cadModels.forEach(m => {
          m.traverse(x => {
            // Hacky way to access internals of SectorNode
            const depth = (x.hasOwnProperty('depth') && typeof (x as any).depth === 'number') ? (x as any).depth as number : 0;
            if (x.hasOwnProperty('bounds') && (x as any).bounds instanceof THREE.Box3 && (x as any).bounds.containsPoint(cameraPosition)) {
              insideSectors++;
              maxInsideDepth = Math.max(maxInsideDepth, depth);
            }
            maxDepth = Math.max(maxDepth, depth);
          })
        });
        guiState.debug.loadedSectors.statistics.insideSectors = insideSectors;
        guiState.debug.loadedSectors.statistics.maxSectorDepth = maxDepth;
        guiState.debug.loadedSectors.statistics.maxSectorDepthOfInsideSectors = maxInsideDepth;
        // @ts-expect-error
        const loadedStats = viewer.revealManager.cadLoadedStatistics;
        guiState.debug.loadedSectors.statistics.simpleSectorCount = loadedStats.simpleSectorCount;
        guiState.debug.loadedSectors.statistics.detailedSectorCount = loadedStats.detailedSectorCount;
        guiState.debug.loadedSectors.statistics.forceDetailedSectorCount = loadedStats.forcedDetailedSectorCount;
        guiState.debug.loadedSectors.statistics.downloadSizeMb = loadedStats.downloadSize / 1024 / 1024;

        debugSectorsGui.updateDisplay();
      }, 500);

      debugGui.add(guiActions, 'showCameraHelper').name('Show camera');
      debugGui.add(guiActions, 'showBoundsForAllGeometries').name('Show geometry bounds');
      debugGui.add(guiState.debug, 'suspendLoading').name('Suspend loading').onFinishChange(suspend => {
        try {
          // @ts-expect-error
          viewer.revealManager._cadManager._cadModelUpdateHandler.updateLoadingHints({ suspendLoading: suspend })
        }
        catch (error) {
          alert('Could not toggle suspend loading, check console for error');
          throw error;
        }
      });
      debugGui.add(guiState.debug, 'ghostAllNodes').name('Ghost all nodes').onFinishChange(ghost => {
        cadModels.forEach(m => m.setDefaultNodeAppearance({ renderGhosted: ghost }));
      });
      debugGui.add(guiState.debug, 'hideAllNodes').name('Hide all nodes').onFinishChange(hide => {
        cadModels.forEach(m => m.setDefaultNodeAppearance({ visible: !hide }));
      });

      const clippingUi = new ClippingUI(gui.addFolder('Slicing'), planes => viewer.setSlicingPlanes(planes));


      const pcSettings = gui.addFolder('Point clouds');
      pcSettings.add(pointCloudParams, 'budget', 0, 20_000_000, 100_000).onFinishChange(() => pointCloudParams.apply());
      pcSettings.add(pointCloudParams, 'pointSize', 0, 20, 0.25).onFinishChange(() => pointCloudParams.apply());
      pcSettings.add(pointCloudParams, 'pointColorType', {
        Rgb: PotreePointColorType.Rgb,
        Depth: PotreePointColorType.Depth,
        Height: PotreePointColorType.Height,
        PointIndex: PotreePointColorType.PointIndex,
        LevelOfDetail: PotreePointColorType.LevelOfDetail,
        Classification: PotreePointColorType.Classification,
      }).onFinishChange(valueStr => {
        pointCloudParams.pointColorType = parseInt(valueStr, 10);
        pointCloudParams.apply()
      });
      pcSettings.add(pointCloudParams, 'pointShape', {
        Circle: PotreePointShape.Circle,
        Square: PotreePointShape.Square
      }).onFinishChange(valueStr => {
        pointCloudParams.pointShape = parseInt(valueStr, 10);
        pointCloudParams.apply()
      });

      // Load model if provided by URL
      const modelIdStr = urlParams.get('modelId');
      const revisionIdStr = urlParams.get('revisionId');
      if (modelIdStr && revisionIdStr) {
        const modelId = Number.parseInt(modelIdStr, 10);
        const revisionId = Number.parseInt(revisionIdStr, 10);
        await addModel({ modelId, revisionId, geometryFilter: createGeometryFilterFromState(guiState.geometryFilter) });
      } else if (modelUrl) {
        await addModel({ modelId: -1, revisionId: -1, localPath: modelUrl, geometryFilter: createGeometryFilterFromState(guiState.geometryFilter) })
      }

      const selectedSet = new TreeIndexNodeCollection([]);

      let expandTool: ExplodedViewTool | null;
      let explodeSlider: dat.GUIController | null;

      const assetExplode = gui.addFolder('Asset Inspect');

      const explodeParams = { explodeFactor: 0.0, rootTreeIndex: 0 };
      const explodeActions = {
        selectAssetTreeIndex: async () => {
          if (expandTool) {
            explodeActions.reset();
          }

          const rootTreeIndex = explodeParams.rootTreeIndex;
          const treeIndices = await cadModels[0].getSubtreeTreeIndices(rootTreeIndex);
          cadModels[0].setDefaultNodeAppearance({ visible: false });
          const explodeSet = new TreeIndexNodeCollection(treeIndices);
          cadModels[0].assignStyledNodeCollection(explodeSet, { visible: true });

          const rootBoundingBox = await cadModels[0].getBoundingBoxByTreeIndex(rootTreeIndex);
          viewer.fitCameraToBoundingBox(rootBoundingBox, 0);

          expandTool = new ExplodedViewTool(rootTreeIndex, cadModels[0]);

          await expandTool.readyPromise;

          explodeSlider = assetExplode
            .add(explodeParams, 'explodeFactor', 0, 1)
            .name('Explode Factor')
            .step(0.01)
            .onChange(p => {
              expandTool!.expand(p);
            });
        },
        reset: () => {
          expandTool?.reset();
          cadModels[0].setDefaultNodeAppearance({ visible: true });
          cadModels[0].removeAllStyledNodeCollections();
          explodeParams.explodeFactor = 0;
          expandTool = null;
          if (explodeSlider) {
            assetExplode.remove(explodeSlider);
            explodeSlider = null;
          }
        }
      };
      assetExplode.add(explodeParams, 'rootTreeIndex').name('Tree index');
      assetExplode.add(explodeActions, 'selectAssetTreeIndex').name('Inspect tree index');

      assetExplode.add(explodeActions, 'reset').name('Reset');

<<<<<<< HEAD
      const controlsGui = gui.addFolder('Camera controls');
      const mouseWheelActionTypes = ['zoomToCursor', 'zoomPastCursor', 'zoomToTarget'];
      controlsGui.add(guiState.controls, 'mouseWheelAction', mouseWheelActionTypes).name('Mouse wheel action type').onFinishChange(value => {
        viewer.setCameraControlsOptions({ ...viewer.getCameraControlsOptions(), mouseWheelAction: value });
      });
      controlsGui.add(guiState.controls, 'onClickTargetChange').name('Change camera target on mouse click').onFinishChange(value => {
        viewer.setCameraControlsOptions({ ...viewer.getCameraControlsOptions(), onClickTargetChange: value });
      });

      const overlayTool = new HtmlOverlayTool(viewer);
=======
      const overlayTool = new HtmlOverlayTool(viewer,
        { 
          clusteringOptions: { 
            mode: 'overlapInScreenSpace', 
            createClusterElementCallback: cluster => {
              return createOverlay(`${cluster.length}`);
            }
          }
        });
>>>>>>> c2ef232e
      new AxisViewTool(viewer);

      viewer.on('click', async event => {
        const { offsetX, offsetY } = event;
        console.log('2D coordinates', event);
        const intersection = await viewer.getIntersectionFromPixel(offsetX, offsetY);
        if (intersection !== null) {
          console.log(intersection);
          switch (intersection.type) {
            case 'cad':
              {
                const { treeIndex, point} = intersection;
                console.log(`Clicked node with treeIndex ${treeIndex} at`, point);
<<<<<<< HEAD
                const overlayHtml = document.createElement('div');
                overlayHtml.innerText = `Node ${treeIndex}`;
                overlayHtml.style.cssText = 'background: white; position: absolute; pointer-events: none; user-select: none;'; // possibly need to add other browsers prefixes
=======
                const overlayHtml = createOverlay(`Node ${treeIndex}`);
>>>>>>> c2ef232e
                overlayTool.add(overlayHtml, point);
  
                // highlight the object
                selectedSet.updateSet(new IndexSet([treeIndex]));

              }
              break;
            case 'pointcloud':
              {
                const { pointIndex, point } = intersection;
                console.log(`Clicked point with pointIndex ${pointIndex} at`, point);
                const sphere = new THREE.Mesh(new THREE.SphereBufferGeometry(0.1), new THREE.MeshBasicMaterial({ color: 'red' }));
                sphere.position.copy(point);
                viewer.addObject3D(sphere);
              }
              break;
          }
        }
      });
    }

    function showBoundsForAllGeometries(model: Cognite3DModel) {
      const boxes = new THREE.Group();
      model.getModelTransformation(boxes.matrix);
      boxes.matrixWorldNeedsUpdate = true;

      model.traverse(x => {
        if (x instanceof THREE.Mesh) {
          const mesh = x;
          const geometry: THREE.BufferGeometry = mesh.geometry;

          if (geometry.boundingBox !== null) {
            const box = geometry.boundingBox.clone();
            box.applyMatrix4(mesh.matrixWorld);

            const boxHelper = new THREE.Box3Helper(box);
            boxes.add(boxHelper);
          }
        }
      });
      viewer.addObject3D(boxes);
    }

    main();

    return () => {
      gui.destroy();
      viewer?.dispose();
    };
  });
  return <CanvasWrapper ref={canvasWrapperRef} />;
}

function createGeometryFilterStateFromBounds(bounds: THREE.Box3, out: { center: THREE.Vector3, size: THREE.Vector3 }) {
  bounds.getCenter(out.center);
  bounds.getSize(out.size);
  return out;
}

function createGeometryFilterFromState(state: { center: THREE.Vector3, size: THREE.Vector3 }): { boundingBox: THREE.Box3, isBoundingBoxInModelCoordinates: true } | undefined {
  state.size.clamp(new THREE.Vector3(), new THREE.Vector3(Infinity, Infinity, Infinity));
  if (state.size.equals(new THREE.Vector3())) {
    return undefined;
  }
  return { boundingBox: new THREE.Box3().setFromCenterAndSize(state.center, state.size), isBoundingBoxInModelCoordinates: true };
}

function createOverlay(text: string): HTMLElement {
  const overlayHtml = document.createElement('div');
  overlayHtml.innerText = text;
  overlayHtml.style.cssText = `
    position: absolute; 
    translate(-50%, -50%);

    background: white; 
    border-radius: 5px; 
    border-color: black; 

    pointer-events: none; 
    touch-action: none;`;

  return overlayHtml;
}<|MERGE_RESOLUTION|>--- conflicted
+++ resolved
@@ -461,7 +461,6 @@
 
       assetExplode.add(explodeActions, 'reset').name('Reset');
 
-<<<<<<< HEAD
       const controlsGui = gui.addFolder('Camera controls');
       const mouseWheelActionTypes = ['zoomToCursor', 'zoomPastCursor', 'zoomToTarget'];
       controlsGui.add(guiState.controls, 'mouseWheelAction', mouseWheelActionTypes).name('Mouse wheel action type').onFinishChange(value => {
@@ -470,9 +469,7 @@
       controlsGui.add(guiState.controls, 'onClickTargetChange').name('Change camera target on mouse click').onFinishChange(value => {
         viewer.setCameraControlsOptions({ ...viewer.getCameraControlsOptions(), onClickTargetChange: value });
       });
-
-      const overlayTool = new HtmlOverlayTool(viewer);
-=======
+  
       const overlayTool = new HtmlOverlayTool(viewer,
         { 
           clusteringOptions: { 
@@ -482,7 +479,7 @@
             }
           }
         });
->>>>>>> c2ef232e
+
       new AxisViewTool(viewer);
 
       viewer.on('click', async event => {
@@ -496,13 +493,8 @@
               {
                 const { treeIndex, point} = intersection;
                 console.log(`Clicked node with treeIndex ${treeIndex} at`, point);
-<<<<<<< HEAD
-                const overlayHtml = document.createElement('div');
-                overlayHtml.innerText = `Node ${treeIndex}`;
-                overlayHtml.style.cssText = 'background: white; position: absolute; pointer-events: none; user-select: none;'; // possibly need to add other browsers prefixes
-=======
                 const overlayHtml = createOverlay(`Node ${treeIndex}`);
->>>>>>> c2ef232e
+
                 overlayTool.add(overlayHtml, point);
   
                 // highlight the object
