--- conflicted
+++ resolved
@@ -11,11 +11,7 @@
 // to appear in the api reference docs
 export { CadRenderHints } from '../datamodels/cad/rendering/CadRenderHints';
 export { CadLoadingHints } from '../datamodels/cad/CadLoadingHints';
-<<<<<<< HEAD
-export { PotreePointColorType } from '../datamodels/pointcloud/types';
-=======
 export * from '../datamodels/base/SupportedModelTypes';
->>>>>>> 6a6cf794
 
 /**
  * @property logMetrics might be used to disable usage statistics
