#
# Based on this article https://medium.com/emoteev-blog/10x-faster-ci-with-nx-and-github-actions-9a51fc4e82a6
#
# Control how many jobs run in parallel by changing jobIndex: [1, 2] and jobCount: 2
# IMPORTANT - Make sure jobCount matches number of elements in jobIndex array

name: NX - CI
on:
  pull_request:

jobs:
  install-dependencies:
    runs-on: ubuntu-20.04
    steps:
      - uses: actions/checkout@v3
        with:
          fetch-depth: 0

      - uses: actions/setup-node@v3
        with:
          node-version: '18'
          cache: 'yarn'

      - name: Set NPMKEY variable
        run: |
          export NPMKEY=$(echo "//registry.npmjs.org/:_authToken=${{ secrets.NPM_READONLY_TOKEN }}")
          echo "::set-output name=NPMKEY::$NPMKEY"
        id: npm_auth_key

      - name: Create .npmrc
        run: echo '${{ steps.npm_auth_key.outputs.NPMKEY }}' > .npmrc

      - name: Cache node modules
        id: cache-node-modules
        uses: actions/cache@v3
        with:
          path: |
            node_modules
            ~/.cache/Cypress
          key: cache-node-modules-${{ hashFiles('yarn.lock') }}

      - name: Install dependencies
        if: steps.cache.outputs.cache-hit != 'true'
        run: yarn install --frozen-lockfile
  interactive-diagrams:
    runs-on: ubuntu-latest
    needs: install-dependencies
    steps:
      - uses: actions/checkout@v3
        with:
          fetch-depth: 0

      - uses: actions/setup-node@v3
        with:
          node-version: '18'
          cache: 'yarn'

      - name: Cache node modules
        uses: actions/cache@v3
        with:
          path: |
            node_modules
            ~/.cache/Cypress
          key: cache-node-modules-${{ hashFiles('yarn.lock') }}

      - name: Cache Nx
        uses: actions/cache@v3
        with:
          path: node_modules/.cache/nx
          key: cache-nx-${{ hashFiles('yarn.lock') }}-${{ matrix.target }}-${{ matrix.jobIndex }}-${{ github.sha }}
          restore-keys: |
            cache-nx-${{ hashFiles('yarn.lock') }}-${{ matrix.target }}-${{ matrix.jobIndex }}-
            cache-nx-${{ hashFiles('yarn.lock') }}-

      - name: Build interactive diagrams
        id: build-interactive-diagrams
        run: npx nx run interactive-diagrams:build:production
        env:
          NODE_OPTIONS: '--max_old_space_size=8192'
  distributed-task:
    runs-on: ubuntu-20.04
    needs: install-dependencies
    strategy:
      fail-fast: false
      matrix:
        target: ['test', 'lint', 'build']
        jobIndex: [1, 2, 3]
    env:
      jobCount: 3
    steps:
      - uses: actions/checkout@v3
        with:
          fetch-depth: 0

      - uses: actions/setup-node@v3
        with:
          node-version: '18'
          cache: 'yarn'

      - name: Cache node modules
        uses: actions/cache@v3
        with:
          path: |
            node_modules
            ~/.cache/Cypress
          key: cache-node-modules-${{ hashFiles('yarn.lock') }}

      - name: Cache Nx
        uses: actions/cache@v3
        with:
          path: node_modules/.cache/nx
          key: cache-nx-${{ hashFiles('yarn.lock') }}-${{ matrix.target }}-${{ matrix.jobIndex }}-${{ github.sha }}
          restore-keys: |
            cache-nx-${{ hashFiles('yarn.lock') }}-${{ matrix.target }}-${{ matrix.jobIndex }}-
            cache-nx-${{ hashFiles('yarn.lock') }}-

      - run: git fetch --no-tags --prune --depth=1 origin ${{ github.base_ref }}
      - name: Derive appropriate SHAs for base and head for `nx affected` commands
        uses: nrwl/nx-set-shas@v3
        with:
          main-branch-name: ${{ github.base_ref }}

      - name: nx run-many:${{ matrix.target }}
        id: build
        run: node ./scripts/run-many.js ${{ matrix.target }} ${{ matrix.jobIndex }} ${{ env.jobCount }} ${{ env.NX_BASE }} ${{ env.NX_HEAD }} ${{ secrets.CODECOV_TOKEN }} ${{github.base_ref}} --exclude=[interactive-diagrams]
        env:
          NODE_OPTIONS: '--max_old_space_size=8192'
          PROJECT: ${{ secrets.CLI_E2E_PROJECT }}
          TENANT: ${{ secrets.CLI_E2E_TENANT }}
          CLUSTER: ${{ secrets.CLI_E2E_CLUSTER }}
          CLIENT_ID: ${{ secrets.CLI_E2E_CLIENT_ID }}
          CLIENT_SECRET: ${{ secrets.CLI_E2E_CLIENT_SECRET }}
          TESTING_BASE_URL: http://localhost:4002
<<<<<<< HEAD
      - name: Upload artifacts
        uses: actions/upload-artifact@v3
        with:
          name: build
          path: dist/*
  e2e:
    runs-on: ubuntu-20.04
    needs: distributed-task
    services:
      fusion-app-test:
        image: eu.gcr.io/cognitedata/fusion-app/dev
        credentials:
          username: _json_key
          password: ${{ secrets.GCR_ACTIONS_READONLY_JSON_KEY }}
        ports:
          - 8080:8080
        options: --name fusion-app-test
    strategy:
      matrix:
        target: ['e2e']
        jobIndex: [1]
    env:
      jobCount: 1
    steps:
      - uses: actions/checkout@v3
        with:
          fetch-depth: 0

      - uses: actions/setup-node@v3
        with:
          node-version: '18'
          cache: 'yarn'

      - name: Cache node modules
        uses: actions/cache@v3
        with:
          path: |
            node_modules
            ~/.cache/Cypress
          key: cache-node-modules-${{ hashFiles('yarn.lock') }}

      - name: Cache Nx
        uses: actions/cache@v3
        with:
          path: node_modules/.cache/nx
          key: cache-nx-${{ hashFiles('yarn.lock') }}-${{ matrix.target }}-${{ matrix.jobIndex }}-${{ github.sha }}
          restore-keys: |
            cache-nx-${{ hashFiles('yarn.lock') }}-${{ matrix.target }}-${{ matrix.jobIndex }}-
            cache-nx-${{ hashFiles('yarn.lock') }}-

      - run: git fetch --no-tags --prune --depth=1 origin ${{ github.base_ref }}
      - name: Derive appropriate SHAs for base and head for `nx affected` commands
        uses: nrwl/nx-set-shas@v3
        with:
          main-branch-name: ${{ github.base_ref }}

      - name: Override nginx config
        run: |
          docker cp ./nginx.conf fusion-app-test:/etc/nginx/conf.d/default.conf
          docker exec -u 0 fusion-app-test nginx -s reload

      - name: Download the build folders
        uses: actions/download-artifact@v3
        with:
          name: build
          path: dist

      - name: Start local HTTP server to host built apps
        run: yarn serve dist/apps -p 3010 --cors &
        id: serve

      - name: Cypress run
        uses: cypress-io/github-action@v4.2.2
        id: cypress
        continue-on-error: false
        env:
          PROJECT: ${{ secrets.CLI_E2E_PROJECT }}
          TENANT: ${{ secrets.CLI_E2E_TENANT }}
          CLUSTER: ${{ secrets.CLI_E2E_CLUSTER }}
          CLIENT_ID: ${{ secrets.CLI_E2E_CLIENT_ID }}
          CLIENT_SECRET: ${{ secrets.CLI_E2E_CLIENT_SECRET }}
          DATA_EXPLORER_CLIENT_ID: ${{ secrets.DATA_EXPLORER_CLIENT_ID }}
          DATA_EXPLORER_CLIENT_SECRET: ${{ secrets.DATA_EXPLORER_CLIENT_SECRET }}
          TESTING_BASE_URL: http://localhost:4002
        with:
          command: node ./scripts/run-many.js ${{ matrix.target }} ${{ matrix.jobIndex }} ${{ env.jobCount }} ${{ env.NX_BASE }} ${{ env.NX_HEAD }} ${{ secrets.CODECOV_TOKEN }} ${{github.base_ref}}

      - name: Stop HTTP server
        if: always()
        run: kill $(lsof -t -i :3010)
=======
  #      - name: Upload artifacts
  #        uses: actions/upload-artifact@v3
  #        with:
  #          name: build
  #          path: dist/*
  #  e2e:
  #    runs-on: ubuntu-latest
  #    needs: distributed-task
  #    services:
  #      fusion-app-test:
  #        image: eu.gcr.io/cognitedata/fusion-app/dev
  #        credentials:
  #          username: _json_key
  #          password: ${{ secrets.GCR_ACTIONS_READONLY_JSON_KEY }}
  #        ports:
  #          - 8080:8080
  #        options: --name fusion-app-test
  #    strategy:
  #      matrix:
  #        target: ['e2e']
  #        jobIndex: [1]
  #    env:
  #      jobCount: 1
  #    steps:
  #      - uses: actions/checkout@v3
  #        with:
  #          fetch-depth: 0
  #
  #      - uses: actions/setup-node@v3
  #        with:
  #          node-version: '18'
  #          cache: 'yarn'
  #
  #      - name: Cache node modules
  #        uses: actions/cache@v3
  #        with:
  #          path: |
  #            node_modules
  #            ~/.cache/Cypress
  #          key: cache-node-modules-${{ hashFiles('yarn.lock') }}
  #
  #      - name: Cache Nx
  #        uses: actions/cache@v3
  #        with:
  #          path: node_modules/.cache/nx
  #          key: cache-nx-${{ hashFiles('yarn.lock') }}-${{ matrix.target }}-${{ matrix.jobIndex }}-${{ github.sha }}
  #          restore-keys: |
  #            cache-nx-${{ hashFiles('yarn.lock') }}-${{ matrix.target }}-${{ matrix.jobIndex }}-
  #            cache-nx-${{ hashFiles('yarn.lock') }}-
  #
  #      - run: git fetch --no-tags --prune --depth=1 origin ${{ github.base_ref }}
  #      - name: Derive appropriate SHAs for base and head for `nx affected` commands
  #        uses: nrwl/nx-set-shas@v3
  #        with:
  #          main-branch-name: ${{ github.base_ref }}
  #
  #      - name: Override nginx config
  #        run: |
  #          docker cp ./nginx.conf fusion-app-test:/etc/nginx/conf.d/default.conf
  #          docker exec -u 0 fusion-app-test nginx -s reload
  #
  #      - name: Download the build folders
  #        uses: actions/download-artifact@v3
  #        with:
  #          name: build
  #          path: dist
  #
  #      - name: Start local HTTP server to host built apps
  #        run: yarn serve dist/apps -p 3010 --cors &
  #        id: serve
  #
  #      - name: Cypress run
  #        uses: cypress-io/github-action@v4.2.2
  #        id: cypress
  #        continue-on-error: false
  #        env:
  #          PROJECT: ${{ secrets.CLI_E2E_PROJECT }}
  #          TENANT: ${{ secrets.CLI_E2E_TENANT }}
  #          CLUSTER: ${{ secrets.CLI_E2E_CLUSTER }}
  #          CLIENT_ID: ${{ secrets.CLI_E2E_CLIENT_ID }}
  #          CLIENT_SECRET: ${{ secrets.CLI_E2E_CLIENT_SECRET }}
  #          DATA_EXPLORER_CLIENT_ID: ${{ secrets.DATA_EXPLORER_CLIENT_ID }}
  #          DATA_EXPLORER_CLIENT_SECRET: ${{ secrets.DATA_EXPLORER_CLIENT_SECRET }}
  #          TESTING_BASE_URL: http://localhost:4002
  #        with:
  #          command: node ./scripts/run-many.js ${{ matrix.target }} ${{ matrix.jobIndex }} ${{ env.jobCount }} ${{ env.NX_BASE }} ${{ env.NX_HEAD }} ${{ secrets.CODECOV_TOKEN }} ${{github.base_ref}}
  #
  #      - name: Stop HTTP server
  #        if: always()
  #        run: kill $(lsof -t -i :3010)
>>>>>>> 7aa7bdf3
  ci-passed:
    # see https://github.community/t/status-check-for-a-matrix-jobs/127354/7
    name: CI Passed
    #    needs: [distributed-task, e2e]
    needs: [distributed-task]
    if: ${{ always() }}
    runs-on: ubuntu-20.04
    steps:
      - name: Check all job status
        # see https://docs.github.com/en/actions/reference/context-and-expression-syntax-for-github-actions#needs-context
        # see https://stackoverflow.com/a/67532120/4907315
        if: >-
          ${{
               contains(needs.*.result, 'failure')
            || contains(needs.*.result, 'cancelled')
          }}
        run: exit 1<|MERGE_RESOLUTION|>--- conflicted
+++ resolved
@@ -122,7 +122,7 @@
 
       - name: nx run-many:${{ matrix.target }}
         id: build
-        run: node ./scripts/run-many.js ${{ matrix.target }} ${{ matrix.jobIndex }} ${{ env.jobCount }} ${{ env.NX_BASE }} ${{ env.NX_HEAD }} ${{ secrets.CODECOV_TOKEN }} ${{github.base_ref}} --exclude=[interactive-diagrams]
+        run: node ./scripts/run-many.js ${{ matrix.target }} ${{ matrix.jobIndex }} ${{ env.jobCount }} ${{ env.NX_BASE }} ${{ env.NX_HEAD }} ${{ secrets.CODECOV_TOKEN }} ${{github.base_ref}}
         env:
           NODE_OPTIONS: '--max_old_space_size=8192'
           PROJECT: ${{ secrets.CLI_E2E_PROJECT }}
@@ -131,98 +131,6 @@
           CLIENT_ID: ${{ secrets.CLI_E2E_CLIENT_ID }}
           CLIENT_SECRET: ${{ secrets.CLI_E2E_CLIENT_SECRET }}
           TESTING_BASE_URL: http://localhost:4002
-<<<<<<< HEAD
-      - name: Upload artifacts
-        uses: actions/upload-artifact@v3
-        with:
-          name: build
-          path: dist/*
-  e2e:
-    runs-on: ubuntu-20.04
-    needs: distributed-task
-    services:
-      fusion-app-test:
-        image: eu.gcr.io/cognitedata/fusion-app/dev
-        credentials:
-          username: _json_key
-          password: ${{ secrets.GCR_ACTIONS_READONLY_JSON_KEY }}
-        ports:
-          - 8080:8080
-        options: --name fusion-app-test
-    strategy:
-      matrix:
-        target: ['e2e']
-        jobIndex: [1]
-    env:
-      jobCount: 1
-    steps:
-      - uses: actions/checkout@v3
-        with:
-          fetch-depth: 0
-
-      - uses: actions/setup-node@v3
-        with:
-          node-version: '18'
-          cache: 'yarn'
-
-      - name: Cache node modules
-        uses: actions/cache@v3
-        with:
-          path: |
-            node_modules
-            ~/.cache/Cypress
-          key: cache-node-modules-${{ hashFiles('yarn.lock') }}
-
-      - name: Cache Nx
-        uses: actions/cache@v3
-        with:
-          path: node_modules/.cache/nx
-          key: cache-nx-${{ hashFiles('yarn.lock') }}-${{ matrix.target }}-${{ matrix.jobIndex }}-${{ github.sha }}
-          restore-keys: |
-            cache-nx-${{ hashFiles('yarn.lock') }}-${{ matrix.target }}-${{ matrix.jobIndex }}-
-            cache-nx-${{ hashFiles('yarn.lock') }}-
-
-      - run: git fetch --no-tags --prune --depth=1 origin ${{ github.base_ref }}
-      - name: Derive appropriate SHAs for base and head for `nx affected` commands
-        uses: nrwl/nx-set-shas@v3
-        with:
-          main-branch-name: ${{ github.base_ref }}
-
-      - name: Override nginx config
-        run: |
-          docker cp ./nginx.conf fusion-app-test:/etc/nginx/conf.d/default.conf
-          docker exec -u 0 fusion-app-test nginx -s reload
-
-      - name: Download the build folders
-        uses: actions/download-artifact@v3
-        with:
-          name: build
-          path: dist
-
-      - name: Start local HTTP server to host built apps
-        run: yarn serve dist/apps -p 3010 --cors &
-        id: serve
-
-      - name: Cypress run
-        uses: cypress-io/github-action@v4.2.2
-        id: cypress
-        continue-on-error: false
-        env:
-          PROJECT: ${{ secrets.CLI_E2E_PROJECT }}
-          TENANT: ${{ secrets.CLI_E2E_TENANT }}
-          CLUSTER: ${{ secrets.CLI_E2E_CLUSTER }}
-          CLIENT_ID: ${{ secrets.CLI_E2E_CLIENT_ID }}
-          CLIENT_SECRET: ${{ secrets.CLI_E2E_CLIENT_SECRET }}
-          DATA_EXPLORER_CLIENT_ID: ${{ secrets.DATA_EXPLORER_CLIENT_ID }}
-          DATA_EXPLORER_CLIENT_SECRET: ${{ secrets.DATA_EXPLORER_CLIENT_SECRET }}
-          TESTING_BASE_URL: http://localhost:4002
-        with:
-          command: node ./scripts/run-many.js ${{ matrix.target }} ${{ matrix.jobIndex }} ${{ env.jobCount }} ${{ env.NX_BASE }} ${{ env.NX_HEAD }} ${{ secrets.CODECOV_TOKEN }} ${{github.base_ref}}
-
-      - name: Stop HTTP server
-        if: always()
-        run: kill $(lsof -t -i :3010)
-=======
   #      - name: Upload artifacts
   #        uses: actions/upload-artifact@v3
   #        with:
@@ -313,7 +221,6 @@
   #      - name: Stop HTTP server
   #        if: always()
   #        run: kill $(lsof -t -i :3010)
->>>>>>> 7aa7bdf3
   ci-passed:
     # see https://github.community/t/status-check-for-a-matrix-jobs/127354/7
     name: CI Passed
