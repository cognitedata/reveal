/*!
 * Copyright 2021 Cognite AS
 */

import * as THREE from 'three';

import { CadMaterialManager } from '../CadMaterialManager';
import { CogniteColors, RevealColors } from '../utilities/types';
import { CadNode } from '../sector/CadNode';
import { AntiAliasingMode, defaultRenderOptions, RenderOptions, SsaoParameters, SsaoSampleQuality } from './types';

import { NodeOutlineColor } from '@reveal/cad-styling';
import { outlineDetectionShaders, fxaaShaders, ssaoShaders, ssaoBlurCombineShaders } from './shaders';

import { RenderMode } from './RenderMode';

import { LevelOfDetail, RootSectorNode, SectorNode } from '@reveal/cad-parsers';
import { isMobileOrTablet, WebGLRendererStateHelper } from '@reveal/utilities';

import log from '@reveal/logger';

export class EffectRenderManager {
  private readonly _materialManager: CadMaterialManager;
  private readonly _orthographicCamera: THREE.OrthographicCamera;

  // Original input scene containing all geometry
  private readonly _originalScene: THREE.Scene;

  // Simple scene with a single triangle with UVs [0,1] in both directions
  // used for combining outputs into a single output
  private readonly _compositionScene: THREE.Scene;

  // Simple scene with a single triangle with UVs [0,1] in both directions
  // used for applying FXAA to the final result
  private readonly _fxaaScene: THREE.Scene;

  // Simple scene with a single triangle with UVs [0,1] in both directions
  // used for generating ambient occlusion map (screen space)
  private readonly _ssaoScene: THREE.Scene;

  // Simple scene used for blurring SSAO result and
  // combining with rendered frame
  private readonly _ssaoBlurCombineScene: THREE.Scene;

  // Holds all CAD models
  private readonly _cadScene: THREE.Scene;

  // "Working scene" used to hold "normal" objects, i.e.
  // objects that are depth tested and not "ghosted". Populated
  // during render()
  private readonly _normalScene: THREE.Scene;
  // "Working scene" used to hold objects that are rendered in front
  // of other objects. Populated during render().
  private readonly _inFrontScene: THREE.Scene;

  // Special scene needed to properly clear WebGL2 render targets
  private readonly _emptyScene: THREE.Scene;

  // Used to build _normalScene during render()
  private readonly _normalSceneBuilder: TemporarySceneBuilder;
  // Used to build _infrontScene during render()
  private readonly _inFrontSceneBuilder: TemporarySceneBuilder;

  private _renderOptions: RenderOptions;

  private readonly _combineOutlineDetectionMaterial: THREE.ShaderMaterial;
  private readonly _fxaaMaterial: THREE.ShaderMaterial;
  private _ssaoMaterial: THREE.ShaderMaterial;
  private readonly _ssaoBlurCombineMaterial: THREE.ShaderMaterial;

  private readonly _customObjectRenderTarget: THREE.WebGLRenderTarget;
  private readonly _ghostObjectRenderTarget: THREE.WebGLRenderTarget;
  private readonly _normalRenderedCadModelTarget: THREE.WebGLRenderTarget;
  private readonly _inFrontRenderedCadModelTarget: THREE.WebGLRenderTarget;
  private readonly _compositionTarget: THREE.WebGLRenderTarget;
  private readonly _ssaoTarget: THREE.WebGLRenderTarget;
  private readonly _ssaoBlurCombineTarget: THREE.WebGLRenderTarget;

  /**
   * Holds state of how the last frame was rendered by `render()`. This is used to explicit clear
   * WebGL2 render targets which might cause geometry to "get stuck" after e.g. removing models.
   */
  private _lastFrameSceneState = {
    hasBackElements: true,
    hasInFrontElements: true,
    hasGhostElements: true,
    hasCustomObjects: true
  };

  private readonly _rootSectorNodeBuffer: Set<[RootSectorNode, CadNode]> = new Set();
  private readonly _outlineTexelSize = 2;

  private readonly _renderer: THREE.WebGLRenderer;
  private _renderTarget: THREE.WebGLRenderTarget | null;
  private _autoSetTargetSize: boolean = false;
  private _debugRenderTimings: boolean = false;

  private _uiObjects: { object: THREE.Object3D; screenPos: THREE.Vector2; width: number; height: number }[] = [];

  public set renderOptions(options: RenderOptions) {
    const ssaoParameters = this.ssaoParameters(options);
    const inputSsaoOptions = { ...ssaoParameters };
    this.setSsaoParameters(inputSsaoOptions);
    this._renderOptions = { ...options, ssaoRenderParameters: { ...ssaoParameters } };
  }

<<<<<<< HEAD
  public addUiObject(object: THREE.Object3D, screenPos: THREE.Vector2, size: THREE.Vector2): void {
=======
  public set debugRenderTimings(logTimings: boolean) {
    this._debugRenderTimings = logTimings;
  }

  public get debugRenderTimings(): boolean {
    return this._debugRenderTimings;
  }

  public addUiObject(object: THREE.Object3D, screenPos: THREE.Vector2, size: THREE.Vector2) {
>>>>>>> 682bf94f
    this._uiObjects.push({ object: object, screenPos, width: size.x, height: size.y });
  }

  public removeUiObject(object: THREE.Object3D): void {
    this._uiObjects = this._uiObjects.filter(p => {
      const filteredObject = p.object;
      return object !== filteredObject;
    });
  }

  private ssaoParameters(renderOptions: RenderOptions): SsaoParameters {
    return renderOptions?.ssaoRenderParameters ?? { ...defaultRenderOptions.ssaoRenderParameters };
  }

  private get antiAliasingMode(): AntiAliasingMode {
    const { antiAliasing = defaultRenderOptions.antiAliasing } = this._renderOptions;
    return antiAliasing;
  }

  private get multiSampleCountHint(): number {
    const { multiSampleCountHint = defaultRenderOptions.multiSampleCountHint } = this._renderOptions;
    return multiSampleCountHint;
  }

  constructor(
    renderer: THREE.WebGLRenderer,
    scene: THREE.Scene,
    materialManager: CadMaterialManager,
    options: RenderOptions
  ) {
    this._renderer = renderer;
    this._renderOptions = options;
    this._materialManager = materialManager;
    this._orthographicCamera = new THREE.OrthographicCamera(-1, 1, 1, -1, -1, 1);

    this._renderTarget = null;

    this._originalScene = scene;
    this._cadScene = new THREE.Scene();
    this._cadScene.autoUpdate = false;
    this._normalScene = new THREE.Scene();
    this._normalScene.autoUpdate = false;
    this._inFrontScene = new THREE.Scene();
    this._inFrontScene.autoUpdate = false;
    this._compositionScene = new THREE.Scene();
    this._compositionScene.autoUpdate = false;
    this._fxaaScene = new THREE.Scene();
    this._fxaaScene.autoUpdate = false;
    this._ssaoScene = new THREE.Scene();
    this._ssaoScene.autoUpdate = false;
    this._ssaoBlurCombineScene = new THREE.Scene();
    this._ssaoBlurCombineScene.autoUpdate = false;
    this._emptyScene = new THREE.Scene();
    this._emptyScene.autoUpdate = false;

    const isWebGL2 = renderer.capabilities.isWebGL2;
    const outlineColorTexture = this.createOutlineColorTexture();

    this._inFrontRenderedCadModelTarget = createRenderTarget(isWebGL2, this.multiSampleCountHint, {
      stencilBuffer: false
    });
    this._inFrontRenderedCadModelTarget.depthTexture = new THREE.DepthTexture(0, 0);
    this._inFrontRenderedCadModelTarget.depthTexture.format = THREE.DepthFormat;
    this._inFrontRenderedCadModelTarget.depthTexture.type = THREE.UnsignedIntType;

    this._normalRenderedCadModelTarget = createRenderTarget(isWebGL2, this.multiSampleCountHint, {
      stencilBuffer: false
    });
    this._normalRenderedCadModelTarget.depthTexture = new THREE.DepthTexture(0, 0);
    this._normalRenderedCadModelTarget.depthTexture.format = THREE.DepthFormat;
    this._normalRenderedCadModelTarget.depthTexture.type = THREE.UnsignedIntType;

    this._ghostObjectRenderTarget = createRenderTarget(isWebGL2, this.multiSampleCountHint, { stencilBuffer: false });
    this._ghostObjectRenderTarget.depthTexture = new THREE.DepthTexture(0, 0);
    this._ghostObjectRenderTarget.depthTexture.format = THREE.DepthFormat;
    this._ghostObjectRenderTarget.depthTexture.type = THREE.UnsignedIntType;

    this._customObjectRenderTarget = createRenderTarget(isWebGL2, this.multiSampleCountHint, { stencilBuffer: false });
    this._customObjectRenderTarget.depthTexture = new THREE.DepthTexture(0, 0);
    this._customObjectRenderTarget.depthTexture.format = THREE.DepthFormat;
    this._customObjectRenderTarget.depthTexture.type = THREE.UnsignedIntType;

    this._compositionTarget = new THREE.WebGLRenderTarget(0, 0, { stencilBuffer: false });
    this._compositionTarget.depthTexture = new THREE.DepthTexture(0, 0);
    this._compositionTarget.depthTexture.format = THREE.DepthFormat;
    this._compositionTarget.depthTexture.type = THREE.UnsignedIntType;

    this._ssaoTarget = new THREE.WebGLRenderTarget(0, 0, { stencilBuffer: false });
    this._ssaoTarget.depthTexture = new THREE.DepthTexture(0, 0);
    this._ssaoTarget.depthTexture.format = THREE.DepthFormat;
    this._ssaoTarget.depthTexture.type = THREE.UnsignedIntType;

    this._ssaoBlurCombineTarget = new THREE.WebGLRenderTarget(0, 0, { stencilBuffer: false });
    this._ssaoBlurCombineTarget.depthTexture = new THREE.DepthTexture(0, 0);
    this._ssaoBlurCombineTarget.depthTexture.format = THREE.DepthFormat;
    this._ssaoBlurCombineTarget.depthTexture.type = THREE.UnsignedIntType;

    this._combineOutlineDetectionMaterial = new THREE.ShaderMaterial({
      vertexShader: outlineDetectionShaders.vertex,
      fragmentShader: outlineDetectionShaders.fragment,
      uniforms: {
        tFront: { value: this._inFrontRenderedCadModelTarget.texture },
        tFrontDepth: { value: this._inFrontRenderedCadModelTarget.depthTexture },
        tBack: { value: this._normalRenderedCadModelTarget.texture },
        tBackDepth: { value: this._normalRenderedCadModelTarget.depthTexture },
        tCustom: { value: this._customObjectRenderTarget.texture },
        tCustomDepth: { value: this._customObjectRenderTarget.depthTexture },
        tGhost: { value: this._ghostObjectRenderTarget.texture },
        tGhostDepth: { value: this._ghostObjectRenderTarget.depthTexture },
        tOutlineColors: { value: outlineColorTexture },
        resolution: { value: new THREE.Vector2(0, 0) },
        texelSize: { value: new THREE.Vector2(0, 0) },
        cameraNear: { value: 0.1 },
        cameraFar: { value: 10000 },
        edgeStrengthMultiplier: { value: 2.5 },
        edgeGrayScaleIntensity: { value: 0.1 }
      },
      extensions: { fragDepth: true },
      defines: {
        EDGES:
          this._renderOptions.edgeDetectionParameters?.enabled ?? defaultRenderOptions.edgeDetectionParameters.enabled
      }
    });

    const ssaoParameters = this.ssaoParameters(this._renderOptions);

    const numberOfSamples = ssaoParameters.sampleSize;
    const sampleKernel = this.createKernel(numberOfSamples);

    const sampleRadius = ssaoParameters.sampleRadius;
    const depthCheckBias = ssaoParameters.depthCheckBias;

    this._ssaoMaterial = new THREE.ShaderMaterial({
      uniforms: {
        tDepth: { value: this._compositionTarget.depthTexture },
        kernel: { value: sampleKernel },
        sampleRadius: { value: sampleRadius },
        bias: { value: depthCheckBias },
        projMatrix: { value: new THREE.Matrix4() },
        inverseProjectionMatrix: { value: new THREE.Matrix4() },
        resolution: { value: new THREE.Vector2() }
      },
      defines: {
        MAX_KERNEL_SIZE: numberOfSamples
      },
      vertexShader: ssaoShaders.vertex,
      fragmentShader: ssaoShaders.fragment
    });

    this._ssaoBlurCombineMaterial = new THREE.ShaderMaterial({
      uniforms: {
        tDiffuse: { value: this._compositionTarget.texture },
        tAmbientOcclusion: { value: this._ssaoTarget.texture },
        resolution: { value: new THREE.Vector2() }
      },
      vertexShader: ssaoBlurCombineShaders.vertex,
      fragmentShader: ssaoBlurCombineShaders.fragment
    });

    const diffuseTexture = this.supportsSsao(ssaoParameters)
      ? this._ssaoBlurCombineTarget.texture
      : this._compositionTarget.texture;

    this._fxaaMaterial = new THREE.ShaderMaterial({
      uniforms: {
        tDiffuse: { value: diffuseTexture },
        tDepth: { value: this._compositionTarget.depthTexture },
        resolution: { value: new THREE.Vector2() },
        inverseResolution: { value: new THREE.Vector2() }
      },
      vertexShader: fxaaShaders.vertex,
      fragmentShader: fxaaShaders.fragment,
      extensions: { fragDepth: true }
    });

    this.setupCompositionScene();
    this.setupSsaoScene();
    this.setupSsaoBlurCombineScene();
    this.setupFxaaScene();

    this._normalSceneBuilder = new TemporarySceneBuilder(this._normalScene);
    this._inFrontSceneBuilder = new TemporarySceneBuilder(this._inFrontScene);
  }

  private supportsSsao(ssaoParameters: SsaoParameters) {
    return (
      !isMobileOrTablet() &&
      (this._renderer.capabilities.isWebGL2 || this._renderer.extensions.has('EXT_frag_depth')) &&
      ssaoParameters.sampleSize !== SsaoSampleQuality.None
    );
  }

  public renderDetailedToDepthOnly(camera: THREE.PerspectiveCamera): void {
    const original = {
      renderMode: this._materialManager.getRenderMode()
    };
    const renderStateHelper = new WebGLRendererStateHelper(this._renderer);
    this._materialManager.setRenderMode(RenderMode.DepthBufferOnly);

    try {
      renderStateHelper.setRenderTarget(this._renderTarget);
      this.setVisibilityOfSectors(LevelOfDetail.Simple, false);
      this.traverseForRootSectorNode(this._originalScene);
      this.extractCadNodes(this._originalScene);

      this.clearTarget(this._renderTarget);
      const { hasBackElements, hasInFrontElements, hasGhostElements } = this.splitToScenes();

      if (hasBackElements && !hasGhostElements) {
        this.renderNormalCadModelsFromBaseScene(camera, this._renderTarget);
      } else if (hasBackElements && hasGhostElements) {
        this.renderNormalCadModels(camera, this._renderTarget);
        this._normalSceneBuilder.restoreOriginalScene();
      }
      if (hasInFrontElements) {
        this.renderInFrontCadModels(camera);
        this._inFrontSceneBuilder.restoreOriginalScene();
      }
    } finally {
      this._materialManager.setRenderMode(original.renderMode);
      renderStateHelper.resetState();
      this.restoreCadNodes();
      this.setVisibilityOfSectors(LevelOfDetail.Simple, true);
    }
  }

  public render(camera: THREE.PerspectiveCamera): void {
    this.setupRenderTargetSpectorDebugging();
    if (this._debugRenderTimings) {
      log.debug('============== RENDER BEGIN ==============');
    }

    const renderer = this._renderer;
    const scene = this._originalScene;

    const renderStateHelper = new WebGLRendererStateHelper(renderer);
    const original = {
      autoClear: renderer.autoClear,
      clearAlpha: renderer.getClearAlpha(),
      renderMode: this._materialManager.getRenderMode()
    };

    renderer.info.autoReset = false;
    renderer.info.reset();
    renderStateHelper.autoClear = false;

    try {
      renderStateHelper.setRenderTarget(this._renderTarget);
      this.updateRenderSize(renderer);

      renderer.info.autoReset = false;
      renderer.info.reset();
      renderStateHelper.autoClear = false;

      this.traverseForRootSectorNode(scene);
      this.extractCadNodes(scene);

      // Clear targets
      this.clearTarget(this._ghostObjectRenderTarget);
      this.clearTarget(this._compositionTarget);
      this.clearTarget(this._customObjectRenderTarget);
      // We use alpha to store special state for the next targets
      renderer.setClearAlpha(0.0);
      this.clearTarget(this._normalRenderedCadModelTarget);
      this.clearTarget(this._inFrontRenderedCadModelTarget);
      renderer.setClearAlpha(original.clearAlpha);

      const lastFrameSceneState = { ...this._lastFrameSceneState };
      const { hasBackElements, hasInFrontElements, hasGhostElements } = this.splitToScenes();
      const hasCustomObjects = scene.children.length > 0;
      this._lastFrameSceneState = { hasBackElements, hasInFrontElements, hasGhostElements, hasCustomObjects };

      if (hasBackElements && !hasGhostElements) {
        this.renderNormalCadModelsFromBaseScene(camera);
      } else if (hasBackElements && hasGhostElements) {
        this.renderNormalCadModels(camera);
        this._normalSceneBuilder.restoreOriginalScene();
        this.renderGhostedCadModelsFromBaseScene(camera);
      } else if (!hasBackElements && hasGhostElements) {
        this.renderGhostedCadModelsFromBaseScene(camera);
      }

      if (hasInFrontElements) {
        this.renderInFrontCadModels(camera);
        this._inFrontSceneBuilder.restoreOriginalScene();
      }
      if (hasCustomObjects) {
        this.renderCustomObjects(scene, camera);
      }

      if (renderer.capabilities.isWebGL2) {
        // Due to how WebGL2 works and how ThreeJS applies changes from 'clear', we need to
        // render something for the clear to have effect
        if (!hasBackElements && lastFrameSceneState.hasBackElements) {
          this.explicitFlushRender(camera, this._normalRenderedCadModelTarget);
        }
        if (!hasGhostElements && lastFrameSceneState.hasGhostElements) {
          this.explicitFlushRender(camera, this._ghostObjectRenderTarget);
        }
        if (!hasInFrontElements && lastFrameSceneState.hasInFrontElements) {
          this.explicitFlushRender(camera, this._inFrontRenderedCadModelTarget);
        }
        if (!hasCustomObjects && lastFrameSceneState.hasInFrontElements) {
          this.explicitFlushRender(camera, this._customObjectRenderTarget);
        }
      }

      const supportsSsao = this.supportsSsao(this.ssaoParameters(this._renderOptions));

      switch (this.antiAliasingMode) {
        case AntiAliasingMode.FXAA:
          // Composite view
          this.renderComposition(camera, this._compositionTarget);

          // Anti-aliased version to screen
          renderStateHelper.autoClear = original.autoClear;

          if (supportsSsao) {
            this.renderSsao(this._ssaoTarget, camera);
            this.renderPostProcessStep('ssao-blur-combine', this._ssaoBlurCombineTarget, this._ssaoBlurCombineScene);
          }

          this.renderPostProcessStep('fxaa', this._renderTarget, this._fxaaScene);
          break;

        case AntiAliasingMode.NoAA:
          renderer.autoClear = original.autoClear;

          if (supportsSsao) {
            this.renderComposition(camera, this._compositionTarget);

            this.renderSsao(this._ssaoTarget, camera);
            this.renderPostProcessStep('ssao-blur-combine', this._renderTarget, this._ssaoBlurCombineScene);
          } else {
            this.renderComposition(camera, this._renderTarget);
          }
          break;

        default:
          throw new Error(`Unsupported anti-aliasing mode: ${this.antiAliasingMode}`);
      }
    } finally {
      // Restore state
      renderStateHelper.resetState();
      // renderer.setRenderTarget(original.renderTarget);
      this._materialManager.setRenderMode(original.renderMode);
      this.restoreCadNodes();

      if (this._debugRenderTimings) {
        log.debug('=============== RENDER END ===============');
      }
    }
  }

  private restoreCadNodes() {
    this._rootSectorNodeBuffer.forEach(p => {
      p[1].add(p[0]);
    });
    this._rootSectorNodeBuffer.clear();
  }

  private extractCadNodes(scene: THREE.Scene) {
    this._rootSectorNodeBuffer.forEach(p => {
      if (p[1].parent !== scene && p[1].parent !== null && p[1].parent.parent !== scene) {
        throw new Error('CadNode must be put at scene root');
      }
      this._cadScene.add(p[0]);
    });
  }

  public setRenderTarget(target: THREE.WebGLRenderTarget | null): void {
    this._renderTarget = target;
  }

  public getRenderTarget(): THREE.WebGLRenderTarget | null {
    return this._renderTarget;
  }

  public setRenderTargetAutoSize(autoSize: boolean): void {
    this._autoSetTargetSize = autoSize;
  }

  public getRenderTargetAutoSize(): boolean {
    return this._autoSetTargetSize;
  }

  private clearTarget(target: THREE.WebGLRenderTarget | null) {
    this._renderer.setRenderTarget(target);
    this._renderer.clear();
  }

  private explicitFlushRender(camera: THREE.Camera, target: THREE.WebGLRenderTarget | null) {
    this._renderer.setRenderTarget(target);
    this.renderStep('flushRender', this._emptyScene, camera);
  }

  private splitToScenes(): { hasBackElements: boolean; hasInFrontElements: boolean; hasGhostElements: boolean } {
    const result = { hasBackElements: false, hasInFrontElements: false, hasGhostElements: false };

    // Determine what rendering stages will be active
    this._rootSectorNodeBuffer.forEach(rootSectorNodeData => {
      const cadNode: CadNode = rootSectorNodeData[1];

      const backSet = this._materialManager.getModelBackTreeIndices(cadNode.cadModelMetadata.modelIdentifier);
      const infrontSet = this._materialManager.getModelInFrontTreeIndices(cadNode.cadModelMetadata.modelIdentifier);
      const ghostSet = this._materialManager.getModelGhostedTreeIndices(cadNode.cadModelMetadata.modelIdentifier);
      const hasBackElements = backSet.count > 0;
      const hasInFrontElements = infrontSet.count > 0;
      const hasGhostElements = ghostSet.count > 0;
      result.hasBackElements = result.hasBackElements || hasBackElements;
      result.hasInFrontElements = result.hasInFrontElements || hasInFrontElements;
      result.hasGhostElements = result.hasGhostElements || hasGhostElements;
    });

    // Split scenes based on what render stages we need
    const { hasBackElements, hasInFrontElements, hasGhostElements } = result;
    this._rootSectorNodeBuffer.forEach(rootSectorNodeData => {
      const root: RootSectorNode = rootSectorNodeData[0];
      const cadNode: CadNode = rootSectorNodeData[1];

      const backSet = this._materialManager.getModelBackTreeIndices(cadNode.cadModelMetadata.modelIdentifier);
      const infrontSet = this._materialManager.getModelInFrontTreeIndices(cadNode.cadModelMetadata.modelIdentifier);

      const backRoot = new THREE.Object3D();
      backRoot.applyMatrix4(root.matrix);
      if (hasBackElements && hasGhostElements) {
        this._normalScene.add(backRoot);
      }

      const infrontRoot = new THREE.Object3D();
      infrontRoot.applyMatrix4(root.matrix);
      if (hasInFrontElements) {
        this._inFrontScene.add(infrontRoot);
      }

      const objectStack: THREE.Object3D[] = [rootSectorNodeData[0]];
      while (objectStack.length > 0) {
        const element = objectStack.pop()!;
        const objectTreeIndices = element.userData.treeIndices as Set<number> | undefined;

        if (objectTreeIndices) {
          if (hasInFrontElements && infrontSet.hasIntersectionWith(objectTreeIndices)) {
            this._inFrontSceneBuilder.addElement(element, infrontRoot);
          }
          // Note! When we don't have any ghost, we use _cadScene to hold back objects, so no action required
          if (hasBackElements && !hasGhostElements) {
          } else if (hasGhostElements && backSet.hasIntersectionWith(objectTreeIndices)) {
            this._normalSceneBuilder.addElement(element, backRoot);
            // Use _cadScene to hold ghost objects (we assume we have more ghost objects than back objects)
          }

          // TODO 2020-09-18 larsmoa: A potential optimization to rendering is to avoid rendering the full
          // set of objects if most are hidden.
        } else {
          // Not a leaf, traverse children
          objectStack.push(...element.children);
        }
      }
    });

    return result;
  }

  private renderNormalCadModels(
    camera: THREE.PerspectiveCamera,
    target: THREE.WebGLRenderTarget | null = this._normalRenderedCadModelTarget
  ) {
    this._normalSceneBuilder.populateTemporaryScene();
    this._renderer.setRenderTarget(target);
    this.renderStep('normal', this._normalScene, camera);
  }

  private renderNormalCadModelsFromBaseScene(
    camera: THREE.PerspectiveCamera,
    target: THREE.WebGLRenderTarget | null = this._normalRenderedCadModelTarget
  ) {
    this._renderer.setRenderTarget(target);
    this.renderStep('normalCadModelsFromBaseScene', this._cadScene, camera);
  }

  private renderInFrontCadModels(
    camera: THREE.PerspectiveCamera,
    target: THREE.WebGLRenderTarget | null = this._inFrontRenderedCadModelTarget
  ) {
    this._inFrontSceneBuilder.populateTemporaryScene();
    this._renderer.setRenderTarget(target);
    this._materialManager.setRenderMode(RenderMode.Effects);
    this.renderStep('infront', this._inFrontScene, camera);
  }

  private renderGhostedCadModelsFromBaseScene(camera: THREE.PerspectiveCamera) {
    this._renderer.setRenderTarget(this._ghostObjectRenderTarget);
    this._materialManager.setRenderMode(RenderMode.Ghost);
    this.renderStep('ghosted', this._cadScene, camera);
  }

  private renderCustomObjects(scene: THREE.Scene, camera: THREE.PerspectiveCamera) {
    this._renderer.setRenderTarget(this._customObjectRenderTarget);
    this.renderStep('customobjects', scene, camera);
  }

  private updateRenderSize(renderer: THREE.WebGLRenderer) {
    const renderSize = new THREE.Vector2();
    renderer.getSize(renderSize);

    if (
      this._renderTarget &&
      this._autoSetTargetSize &&
      renderSize.x !== this._renderTarget.width &&
      renderSize.y !== this._renderTarget.height
    ) {
      this._renderTarget.setSize(renderSize.x, renderSize.y);
    }

    if (
      renderSize.x !== this._normalRenderedCadModelTarget.width ||
      renderSize.y !== this._normalRenderedCadModelTarget.height
    ) {
      this._normalRenderedCadModelTarget.setSize(renderSize.x, renderSize.y);
      this._inFrontRenderedCadModelTarget.setSize(renderSize.x, renderSize.y);
      this._customObjectRenderTarget.setSize(renderSize.x, renderSize.y);
      this._ghostObjectRenderTarget.setSize(renderSize.x, renderSize.y);
      this._compositionTarget.setSize(renderSize.x, renderSize.y);
      this._ssaoTarget.setSize(renderSize.x, renderSize.y);
      this._ssaoBlurCombineTarget.setSize(renderSize.x, renderSize.y);

      this._combineOutlineDetectionMaterial.uniforms.texelSize.value = new THREE.Vector2(
        this._outlineTexelSize / renderSize.x,
        this._outlineTexelSize / renderSize.y
      );

      this._combineOutlineDetectionMaterial.uniforms.resolution.value = renderSize;

      this._ssaoMaterial.uniforms.resolution.value = renderSize;

      this._ssaoBlurCombineMaterial.uniforms.resolution.value = renderSize;

      this._fxaaMaterial.uniforms.resolution.value = renderSize;
      this._fxaaMaterial.uniforms.inverseResolution.value = new THREE.Vector2(1.0 / renderSize.x, 1.0 / renderSize.y);
    }
    return renderSize;
  }

  private renderComposition(camera: THREE.PerspectiveCamera, target: THREE.WebGLRenderTarget | null) {
    this._combineOutlineDetectionMaterial.uniforms.cameraNear.value = camera.near;
    this._combineOutlineDetectionMaterial.uniforms.cameraFar.value = camera.far;

    this.renderPostProcessStep('composition', target, this._compositionScene);
  }

  private setSsaoParameters(params: SsaoParameters) {
    const defaultSsaoParameters = defaultRenderOptions.ssaoRenderParameters;

    this._ssaoMaterial.uniforms.sampleRadius.value = params.sampleRadius;
    this._ssaoMaterial.uniforms.bias.value = params.depthCheckBias;

    if (params.sampleSize !== this.ssaoParameters(this._renderOptions).sampleSize) {
      const sampleSize = params?.sampleSize ?? defaultSsaoParameters.sampleSize!;

      const kernel = this.createKernel(sampleSize);

      this._fxaaMaterial.uniforms.tDiffuse.value =
        params.sampleSize !== SsaoSampleQuality.None
          ? this._ssaoBlurCombineTarget.texture
          : this._compositionTarget.texture;

      this._ssaoMaterial.uniforms.kernel.value = kernel;

      this._ssaoMaterial.defines = {
        MAX_KERNEL_SIZE: sampleSize
      };

      this._ssaoMaterial.needsUpdate = true;
    }
  }

  private renderPostProcessStep(renderStage: string, target: THREE.WebGLRenderTarget | null, scene: THREE.Scene) {
    const renderer = this._renderer;
    renderer.setRenderTarget(target);

    this.renderStep(renderStage, scene, this._orthographicCamera);

    if (target === this._renderTarget) {
      const renderSize = renderer.getSize(new THREE.Vector2());
      const canvasSize = new THREE.Vector2(renderer.domElement.clientWidth, renderer.domElement.clientHeight);

      const downSampleFactor = new THREE.Vector2(renderSize.x / canvasSize.x, renderSize.y / canvasSize.y);

      renderer.autoClear = false;
      this._uiObjects.forEach(uiObject => {
        const renderScene = new THREE.Scene();
        renderScene.add(uiObject.object);

        const viewportRenderPos = uiObject.screenPos.clone().multiply(downSampleFactor);
        const viewportRenderWidth = uiObject.width * downSampleFactor.x;
        const viewportRenderHeight = uiObject.height * downSampleFactor.y;

        renderer.setViewport(viewportRenderPos.x, viewportRenderPos.y, viewportRenderWidth, viewportRenderHeight);
        renderer.clearDepth();
        renderer.render(renderScene, this._orthographicCamera);
      });

      renderer.setViewport(0, 0, renderSize.x, renderSize.y);
      renderer.autoClear = true;
    }
  }

  private renderSsao(target: THREE.WebGLRenderTarget | null, camera: THREE.Camera) {
    this._ssaoMaterial.uniforms.inverseProjectionMatrix.value = camera.projectionMatrixInverse;
    this._ssaoMaterial.uniforms.projMatrix.value = camera.projectionMatrix;

    this.renderPostProcessStep('ssao', target, this._ssaoScene);
  }

  private renderStep(renderStage: string, scene: THREE.Scene, camera: THREE.Camera) {
    if (!this._debugRenderTimings) {
      this._renderer.render(scene, camera);
      return;
    }

    this.deepFlushRenderer();
    const now = performance.now();
    this._renderer.render(scene, camera);
    this.deepFlushRenderer();

    log.log(`Render stage '${renderStage}' took ${performance.now() - now} ms`);
  }

  private readonly _deepFlushRendererArgs = {
    buffer: new ArrayBuffer(4)
  };

  private deepFlushRenderer() {
    const { buffer } = this._deepFlushRendererArgs;

    const context = this._renderer.getContext();
    const renderTarget = this._renderer.getRenderTarget();
    // Note! Not sure why, but flush/finish doesn't block
    // and we therefore use renderTargetPixels() which
    // ensures the GPU pipeline is flushed
    context.flush();
    context.finish();
    if (renderTarget !== null) {
      this._renderer.readRenderTargetPixels(renderTarget, 0, 0, 1, 1, buffer);
    }
  }

  private createOutlineColorTexture(): THREE.DataTexture {
    const outlineColorBuffer = new Uint8Array(8 * 4);
    const outlineColorTexture = new THREE.DataTexture(outlineColorBuffer, 8, 1);
    setOutlineColor(outlineColorTexture.image.data, NodeOutlineColor.White, CogniteColors.White);
    setOutlineColor(outlineColorTexture.image.data, NodeOutlineColor.Black, CogniteColors.Black);
    setOutlineColor(outlineColorTexture.image.data, NodeOutlineColor.Cyan, CogniteColors.Cyan);
    setOutlineColor(outlineColorTexture.image.data, NodeOutlineColor.Blue, CogniteColors.Blue);
    setOutlineColor(outlineColorTexture.image.data, NodeOutlineColor.Green, RevealColors.Green);
    setOutlineColor(outlineColorTexture.image.data, NodeOutlineColor.Red, RevealColors.Red);
    setOutlineColor(outlineColorTexture.image.data, NodeOutlineColor.Orange, CogniteColors.Orange);
    return outlineColorTexture;
  }

  private setupCompositionScene() {
    const geometry = this.createRenderTriangle();
    const mesh = new THREE.Mesh(geometry, this._combineOutlineDetectionMaterial);
    this._compositionScene.add(mesh);
  }

  private setupFxaaScene() {
    const geometry = this.createRenderTriangle();
    const mesh = new THREE.Mesh(geometry, this._fxaaMaterial);
    this._fxaaScene.add(mesh);
  }

  private setupSsaoScene() {
    const geometry = this.createRenderTriangle();
    const mesh = new THREE.Mesh(geometry, this._ssaoMaterial);
    this._ssaoScene.add(mesh);
  }

  private setupSsaoBlurCombineScene() {
    const geometry = this.createRenderTriangle();

    const ssaoBlurCombineMesh = new THREE.Mesh(geometry, this._ssaoBlurCombineMaterial);
    this._ssaoBlurCombineScene.add(ssaoBlurCombineMesh);
  }

  private createKernel(kernelSize: number) {
    const result = [];
    for (let i = 0; i < kernelSize; i++) {
      const sample = new THREE.Vector3();
      while (sample.length() < 0.5) {
        // Ensure some distance in samples
        sample.x = Math.random() * 2 - 1;
        sample.y = Math.random() * 2 - 1;
        sample.z = Math.random();
      }
      sample.normalize();
      let scale = i / kernelSize;
      scale = lerp(0.1, 1, scale * scale);
      sample.multiplyScalar(scale);
      result.push(sample);
    }
    return result;

    function lerp(value1: number, value2: number, amount: number) {
      amount = amount < 0 ? 0 : amount;
      amount = amount > 1 ? 1 : amount;
      return value1 + (value2 - value1) * amount;
    }
  }

  private createRenderTriangle() {
    const geometry = new THREE.BufferGeometry();
    const vertices = new Float32Array([-1, -1, 0, 3, -1, 0, -1, 3, 0]);
    const uvs = new Float32Array([0, 0, 2, 0, 0, 2]);

    geometry.setAttribute('position', new THREE.BufferAttribute(vertices, 3));
    geometry.setAttribute('uv', new THREE.BufferAttribute(uvs, 2));

    return geometry;
  }

  private traverseForRootSectorNode(root: THREE.Object3D) {
    const objectStack = [root];

    while (objectStack.length > 0) {
      const element = objectStack.pop()!;
      if (element instanceof RootSectorNode) {
        const cadNode = element.parent! as CadNode;
        if (cadNode.visible) {
          this._rootSectorNodeBuffer.add([element, cadNode]);
        }
      } else if (!(element instanceof THREE.Group)) {
        objectStack.push(...element.children);
      }
    }
  }

  private setVisibilityOfSectors(levelOfDetail: LevelOfDetail, visible: boolean) {
    this._originalScene.traverse(x => {
      if (x instanceof SectorNode && x.levelOfDetail === levelOfDetail) {
        x.visible = visible;
      }
    });
  }

  /**
   * Assign SpectorJS metadata containing names for the render targets when running Reveal
   * in development mode.
   */
  private setupRenderTargetSpectorDebugging() {
    if (process.env.IS_DEVELOPMENT_MODE) {
      this.assignSpectorJsMetadataToRenderTarget(this._inFrontRenderedCadModelTarget, {
        name: 'inFrontRenderedCadModelTarget'
      });
      this.assignSpectorJsMetadataToRenderTarget(this._normalRenderedCadModelTarget, {
        name: 'normalRenderedCadModelTarget'
      });
      this.assignSpectorJsMetadataToRenderTarget(this._ghostObjectRenderTarget, {
        name: 'ghostObjectRenderTarget'
      });
      this.assignSpectorJsMetadataToRenderTarget(this._customObjectRenderTarget, {
        name: 'customObjectRenderTarget'
      });
      this.assignSpectorJsMetadataToRenderTarget(this._compositionTarget, {
        name: 'compositionTarget'
      });
      this.assignSpectorJsMetadataToRenderTarget(this._ssaoTarget, {
        name: 'ssaoTarget'
      });
      this.assignSpectorJsMetadataToRenderTarget(this._ssaoBlurCombineTarget, {
        name: 'ssaoBlurCombineTarget'
      });
    }
  }

  /**
   * Assigns SpectorJS metadata to the current framebuffer (render target).
   * This is useful to assign e.g. names to framebuffers to easy debugging in SpectorJS. The metadata
   * will be visible in 'bindFramebuffer'-commands in the SpectorJS report.
   */
  private assignSpectorJsMetadataToRenderTarget(renderTarget: THREE.WebGLRenderTarget, metadata: any) {
    const currentRenderTarget = this._renderer.getRenderTarget();
    try {
      this._renderer.setRenderTarget(renderTarget);
      const gl = this._renderer.getContext();
      const framebuffer = gl.getParameter(gl.FRAMEBUFFER_BINDING);
      framebuffer.__SPECTOR_Metadata = metadata;
    } finally {
      this._renderer.setRenderTarget(currentRenderTarget);
    }
  }
}

function createRenderTarget(
  isWebGL2: boolean,
  multiSampleCountHint: number,
  options?: THREE.WebGLRenderTargetOptions
): THREE.WebGLRenderTarget {
  if (isWebGL2 && multiSampleCountHint > 1) {
    const rt = new THREE.WebGLMultisampleRenderTarget(0, 0, options);
    rt.samples = multiSampleCountHint;
    return rt;
  }
  return new THREE.WebGLRenderTarget(0, 0, options);
}

function setOutlineColor(outlineTextureData: Uint8ClampedArray, colorIndex: number, color: THREE.Color) {
  outlineTextureData[4 * colorIndex + 0] = Math.floor(255 * color.r);
  outlineTextureData[4 * colorIndex + 1] = Math.floor(255 * color.g);
  outlineTextureData[4 * colorIndex + 2] = Math.floor(255 * color.b);
  outlineTextureData[4 * colorIndex + 3] = 255;
}

/**
 * Holds parent-child relationship for a ThreeJS element in order to restore
 * the relationship after moving it temporarily.
 */
type Object3DStructure = {
  /**
   * Element described.
   */
  object: THREE.Object3D;
  /**
   * The previous parent of the element.
   */
  parent: THREE.Object3D;
  /**
   * The object that temporarily holds the elemnt.
   */
  sceneParent: THREE.Object3D;
};

class TemporarySceneBuilder {
  private readonly buffer: Object3DStructure[];
  private readonly temporaryScene: THREE.Scene;

  constructor(temporaryScene: THREE.Scene) {
    this.buffer = [];
    this.temporaryScene = temporaryScene;
  }

  addElement(element: THREE.Object3D, temporaryModelRootElement: THREE.Object3D): void {
    this.buffer.push({ object: element, parent: element.parent!, sceneParent: temporaryModelRootElement });
  }

  populateTemporaryScene(): void {
    this.buffer.forEach(x => x.sceneParent.add(x.object));
  }

  restoreOriginalScene(): void {
    this.buffer.forEach(p => {
      p.parent.add(p.object);
    });
    this.buffer.length = 0; // clear
    this.temporaryScene.remove(...this.temporaryScene.children);
  }
}<|MERGE_RESOLUTION|>--- conflicted
+++ resolved
@@ -104,9 +104,6 @@
     this._renderOptions = { ...options, ssaoRenderParameters: { ...ssaoParameters } };
   }
 
-<<<<<<< HEAD
-  public addUiObject(object: THREE.Object3D, screenPos: THREE.Vector2, size: THREE.Vector2): void {
-=======
   public set debugRenderTimings(logTimings: boolean) {
     this._debugRenderTimings = logTimings;
   }
@@ -115,8 +112,7 @@
     return this._debugRenderTimings;
   }
 
-  public addUiObject(object: THREE.Object3D, screenPos: THREE.Vector2, size: THREE.Vector2) {
->>>>>>> 682bf94f
+  public addUiObject(object: THREE.Object3D, screenPos: THREE.Vector2, size: THREE.Vector2): void {
     this._uiObjects.push({ object: object, screenPos, width: size.x, height: size.y });
   }
 
