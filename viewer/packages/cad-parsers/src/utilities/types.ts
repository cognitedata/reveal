--- conflicted
+++ resolved
@@ -5,11 +5,9 @@
 import { InstancedMeshFile, TriangleMesh } from '@reveal/cad-parsers';
 import { ParsedPrimitives } from '@cognite/reveal-parser-worker';
 
-<<<<<<< HEAD
 import { SectorMetadata } from '../metadata/types';
 import * as THREE from 'three';
-=======
->>>>>>> e0be3491
+
 /**
  * Conversion factors from a given unit to meters.
  */
@@ -80,53 +78,6 @@
   // readonly unit: string | null;
 }
 
-<<<<<<< HEAD
-=======
-export interface SectorMetadataIndexFileSection {
-  readonly fileName: string;
-  readonly peripheralFiles: string[];
-  readonly downloadSize: number;
-}
-
-export interface SectorMetadataFacesFileSection {
-  readonly quadSize: number;
-  /**
-   * Coverage factors for the sector without children.
-   */
-  readonly coverageFactors: {
-    xy: number;
-    yz: number;
-    xz: number;
-  };
-  /**
-   * Coverage factor for the sectors including children.
-   */
-  readonly recursiveCoverageFactors: {
-    xy: number;
-    yz: number;
-    xz: number;
-  };
-  readonly fileName: string | null;
-  readonly downloadSize: number;
-}
-
-export interface SectorMetadata {
-  readonly id: number;
-  readonly path: string;
-  readonly depth: number;
-  readonly bounds: THREE.Box3;
-  readonly indexFile: SectorMetadataIndexFileSection;
-  readonly facesFile: SectorMetadataFacesFileSection;
-  readonly children: SectorMetadata[];
-  readonly estimatedDrawCallCount: number;
-  readonly estimatedRenderCost: number;
-  /**
-   * @version New in version 9 formats
-   */
-  readonly maxDiagonalLength?: number;
-}
-
->>>>>>> e0be3491
 export interface SectorGeometry {
   readonly nodeIdToTreeIndexMap: Map<number, number>;
   readonly treeIndexToNodeIdMap: Map<number, number>;
