--- conflicted
+++ resolved
@@ -19,7 +19,6 @@
   const skyboxRef = useRef<THREE.Object3D<THREE.Object3DEventMap>>();
 
   const skyboxUrl = useQuery(
-<<<<<<< HEAD
     ['reveal', 'react-components', 'skyboxUrl', scene.data],
     async () => {
       if (scene.data?.skybox === undefined || scene.data === null) {
@@ -32,23 +31,6 @@
       return skyboxUrl;
     },
     { staleTime: Infinity }
-=======
-    ['reveal', 'react-components', 'skyboxUrl', scene.data ?? ''],
-    async () => {
-      if (scene.data === undefined) {
-        return '';
-      }
-
-      if (scene.data.skybox !== undefined) {
-        const skyboxExternalId = scene.data.skybox.file;
-        const skyBoxUrls = await sdk.files.getDownloadUrls([{ externalId: skyboxExternalId }]);
-        const skyboxUrl = skyBoxUrls[0].downloadUrl;
-        return skyboxUrl;
-      }
-
-      return '';
-    }
->>>>>>> dff30d71
   );
 
   useEffect(() => {
