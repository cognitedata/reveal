#pragma glslify: mul3 = require('../../math/mul3.glsl')
#pragma glslify: determineMatrixOverride = require('../../base/determineMatrixOverride.glsl')

uniform mat4 inverseModelMatrix;

attribute float a_treeIndex;
attribute vec3 a_centerA;
attribute vec3 a_centerB;
attribute float a_radiusA;
attribute float a_radiusB;
attribute vec3 a_color;
// segment attributes
attribute vec3 a_localXAxis;
attribute float a_angle;
attribute float a_arcAngle;

varying float v_treeIndex;
// We pack the radii into w-components
varying vec4 v_centerB;

// U, V, axis represent the 3x3 cone basis.
// They are vec4 to pack extra data into the w-component
// since Safari on iOS only supports 8 varying vec4 registers.
varying vec4 v_U;
varying vec4 v_W;

varying vec4 v_centerA;
varying vec4 v_V;

varying float v_angle;
varying float v_arcAngle;

varying vec3 v_color;
varying vec3 v_normal;

uniform vec2 treeIndexTextureSize;

uniform sampler2D transformOverrideIndexTexture;

uniform vec2 transformOverrideTextureSize; 
uniform sampler2D transformOverrideTexture;

void main() {
    mat4 treeIndexWorldTransform = determineMatrixOverride(
      a_treeIndex, 
      treeIndexTextureSize, 
      transformOverrideIndexTexture, 
      transformOverrideTextureSize, 
      transformOverrideTexture
    );

    mat4 modelTransformOffset = inverseModelMatrix * treeIndexWorldTransform * modelMatrix;

    vec3 centerA = mul3(modelTransformOffset, a_centerA);
    vec3 centerB = mul3(modelTransformOffset, a_centerB);

    vec3 center = 0.5 * (centerA + centerB);
    float halfHeight = 0.5 * length(centerA - centerB);
    vec3 dir = normalize(centerA - centerB);
    vec3 newPosition = position;

    vec3 rayOrigin = (inverseModelMatrix * vec4(cameraPosition, 1.0)).xyz;
    vec3 objectToCameraModelSpace = rayOrigin - center;

    float maxRadius = max(a_radiusA, a_radiusB);
    float leftUpScale = maxRadius;

    vec3 lDir = dir;
    if (dot(objectToCameraModelSpace, dir) < 0.0) { // direction vector looks away, flip it
        lDir = -lDir;
    }

    vec3 left = normalize(cross(objectToCameraModelSpace, lDir));
    vec3 up = normalize(cross(left, lDir));

#ifndef GL_EXT_frag_depth
    // make sure the billboard will not overlap with cap geometry (flickering effect), not important if we write to depth buffer
    newPosition.x *= 1.0 - (maxRadius * (position.x + 1.0) * 0.0025 / halfHeight);
#endif

    vec3 surfacePoint = center + mat3(halfHeight*lDir, leftUpScale*left, leftUpScale*up) * newPosition;
    vec3 transformed = surfacePoint;
    surfacePoint = mul3(modelViewMatrix, surfacePoint);

    // varying data
    v_treeIndex = a_treeIndex;
    v_angle = a_angle;
    v_arcAngle = a_arcAngle;

    // compute basis for cone
    v_W.xyz = dir;
    v_U.xyz = (modelTransformOffset * vec4(a_localXAxis, 0.0)).xyz;
    v_W.xyz = normalize(normalMatrix * v_W.xyz);
    v_U.xyz = normalize(normalMatrix * v_U.xyz);
    // We pack surfacePoint as w-components of U and W
    v_W.w = surfacePoint.z;
    v_U.w = surfacePoint.x;

    mat4 modelToTransformOffset = modelMatrix * modelTransformOffset;

<<<<<<< HEAD
    float radiusB = length(mul3(modelToTransformOffset, (a_localXAxis * a_radiusB)));
    float radiusA = length(mul3(modelToTransformOffset, (a_localXAxis * a_radiusA)));

    // We pack radii as w-components of v_centerB
    v_centerB.xyz = mul3(modelViewMatrix, centerB);
    v_centerB.w = radiusB; //displaceScalar(centerB, radiusB, a_treeIndex, cameraPosition, inverseModelMatrix);
=======
    float radiusB = length((modelToTransformOffset * vec4(a_localXAxis * a_radiusB, 0.0)).xyz);
    float radiusA = length((modelToTransformOffset * vec4(a_localXAxis * a_radiusA, 0.0)).xyz);

    // We pack radii as w-components of v_centerB
    v_centerB.xyz = mul3(modelViewMatrix, centerB);
    v_centerB.w = radiusB;
>>>>>>> 8397d600

    v_V.xyz = -cross(v_U.xyz, v_W.xyz);
    v_V.w = surfacePoint.y;

    v_centerA.xyz = mul3(modelViewMatrix, centerA);
<<<<<<< HEAD
    v_centerA.w = radiusA; //displaceScalar(centerA, radiusA, a_treeIndex, cameraPosition, inverseModelMatrix);
=======
    v_centerA.w = radiusA;
>>>>>>> 8397d600

    v_color = a_color;
    v_normal = normalMatrix * normal;

    vec4 mvPosition = modelViewMatrix * vec4( transformed, 1.0 );

    gl_Position = projectionMatrix * mvPosition;
}<|MERGE_RESOLUTION|>--- conflicted
+++ resolved
@@ -98,31 +98,18 @@
 
     mat4 modelToTransformOffset = modelMatrix * modelTransformOffset;
 
-<<<<<<< HEAD
-    float radiusB = length(mul3(modelToTransformOffset, (a_localXAxis * a_radiusB)));
-    float radiusA = length(mul3(modelToTransformOffset, (a_localXAxis * a_radiusA)));
-
-    // We pack radii as w-components of v_centerB
-    v_centerB.xyz = mul3(modelViewMatrix, centerB);
-    v_centerB.w = radiusB; //displaceScalar(centerB, radiusB, a_treeIndex, cameraPosition, inverseModelMatrix);
-=======
     float radiusB = length((modelToTransformOffset * vec4(a_localXAxis * a_radiusB, 0.0)).xyz);
     float radiusA = length((modelToTransformOffset * vec4(a_localXAxis * a_radiusA, 0.0)).xyz);
 
     // We pack radii as w-components of v_centerB
     v_centerB.xyz = mul3(modelViewMatrix, centerB);
     v_centerB.w = radiusB;
->>>>>>> 8397d600
 
     v_V.xyz = -cross(v_U.xyz, v_W.xyz);
     v_V.w = surfacePoint.y;
 
     v_centerA.xyz = mul3(modelViewMatrix, centerA);
-<<<<<<< HEAD
     v_centerA.w = radiusA; //displaceScalar(centerA, radiusA, a_treeIndex, cameraPosition, inverseModelMatrix);
-=======
-    v_centerA.w = radiusA;
->>>>>>> 8397d600
 
     v_color = a_color;
     v_normal = normalMatrix * normal;
