--- conflicted
+++ resolved
@@ -56,55 +56,42 @@
   const onClose = () => setSourceIds([]);
 
   return (
-<<<<<<< HEAD
     <>
       <Step
         title={t('result-step-title', { step: 4 })}
         subtitle={t('result-step-subtitle')}
       >
         <StyledFlex direction="column">
-          <Flex justifyContent="flex-end">
-=======
-    <Step
-      title={t('result-step-title', { step: 4 })}
-      subtitle={t('result-step-subtitle')}
-    >
-      <StyledFlex direction="column">
-        <Flex justifyContent="space-between">
-          <Checkbox
-            disabled={!appliedRules || appliedRules.length === 0}
-            label="Group by pattern"
-            checked={rulesView}
-            onChange={(e) => setRulesView(e.target.checked)}
-          />
-          {!rulesView && (
->>>>>>> 3bbd67ae
-            <StyledButton
-              type="primary"
-              disabled={isLoading}
-              onClick={() => applyAll()}
-            >
-              {t('qm-results-apply-all')} <QueryStatusIcon status={status} />
-            </StyledButton>
-<<<<<<< HEAD
+          <Flex justifyContent="space-between">
+            <Checkbox
+              disabled={!appliedRules || appliedRules.length === 0}
+              label="Group by pattern"
+              checked={rulesView}
+              onChange={(e) => setRulesView(e.target.checked)}
+            />
+            {!rulesView && (
+              <StyledButton
+                type="primary"
+                disabled={isLoading}
+                onClick={() => applyAll()}
+              >
+                {t('qm-results-apply-all')} <QueryStatusIcon status={status} />
+              </StyledButton>
+            )}
           </Flex>
-=======
+          {rulesView ? (
+            <AppliedRulesTable
+              appliedRules={appliedRules}
+              sourceType={sourceType}
+              predictJobId={predictJobId}
+            />
+          ) : (
+            <QuickMatchResultsTable
+              predictions={predictions}
+              sourceIds={sourceIds}
+              setSourceIds={setSourceIds}
+            />
           )}
-        </Flex>
-        {rulesView ? (
-          <AppliedRulesTable
-            appliedRules={appliedRules}
-            sourceType={sourceType}
-            predictJobId={predictJobId}
-          />
-        ) : (
->>>>>>> 3bbd67ae
-          <QuickMatchResultsTable
-            predictions={predictions}
-            sourceIds={sourceIds}
-            setSourceIds={setSourceIds}
-          />
-<<<<<<< HEAD
         </StyledFlex>
       </Step>
       <QuickMatchActionBar
@@ -113,11 +100,6 @@
         onClose={onClose}
       />
     </>
-=======
-        )}
-      </StyledFlex>
-    </Step>
->>>>>>> 3bbd67ae
   );
 }
 
