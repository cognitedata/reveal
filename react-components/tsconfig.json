{
  "compilerOptions": {
    "target": "ES6",
<<<<<<< HEAD
    "baseUrl": "./src",
=======
>>>>>>> f8581af9
    "forceConsistentCasingInFileNames": true,
    "strict": true,
    "skipLibCheck": false,
    "jsx": "react-jsx",
    "module": "ES2020",
    "declaration": true,
    "declarationDir": "dist",
    "declarationMap": true,
    "sourceMap": true,
    "outDir": "dist",
    "moduleResolution": "bundler",
    "allowSyntheticDefaultImports": true
  },
  "include": ["src/*"]
}<|MERGE_RESOLUTION|>--- conflicted
+++ resolved
@@ -1,10 +1,7 @@
 {
   "compilerOptions": {
     "target": "ES6",
-<<<<<<< HEAD
     "baseUrl": "./src",
-=======
->>>>>>> f8581af9
     "forceConsistentCasingInFileNames": true,
     "strict": true,
     "skipLibCheck": false,
