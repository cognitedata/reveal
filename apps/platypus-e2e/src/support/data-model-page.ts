/* eslint-disable @typescript-eslint/no-explicit-any */
// ***********************************************
// This example commands.js shows you how to
// create various custom commands and overwrite
// existing commands.
//
// For more comprehensive examples of custom
// commands please read more here:
// https://on.cypress.io/custom-commands
// ***********************************************

// eslint-disable-next-line @typescript-eslint/no-namespace
declare namespace Cypress {
  // eslint-disable-next-line @typescript-eslint/no-unused-vars
  interface Chainable<Subject> {
    discardDraft(): void;
    enableEditMode(): void;
    ensureCurrentVersionIsDraft(): void;
    ensureCurrentVersionIsNotDraft(): void;
    ensureLatestVersionIs(version: string): void;
    openUIEditor(): void;
    publishSchema(version?: string, confirmModal?: boolean): void;
    selectDraftVersion(): void;
    selectLatestVersion(): void;
  }
}

Cypress.Commands.add('discardDraft', () => {
  cy.getBySel('discard-btn').click();
});

Cypress.Commands.add('enableEditMode', () => {
  cy.getBySel('edit-schema-btn').should('be.visible').click();
});

Cypress.Commands.add('ensureCurrentVersionIsDraft', () => {
  // Version selector should display "Local draft"
  cy.getBySel('schema-version-select').contains('Local draft');

  // Discard draft button should become visible next to publish button
  cy.getBySel('discard-btn').should('be.visible');
});

Cypress.Commands.add('ensureCurrentVersionIsNotDraft', () => {
  // Discard draft button should be hidden
  cy.getBySel('discard-btn').should('not.exist');

  // Version selector should not display "Local draft"
  cy.getBySel('schema-version-select').should('not.have.text', 'Local draft');
});

Cypress.Commands.add('ensureLatestVersionIs', (version: string) => {
  cy.getBySel('schema-version-select')
    .find('button')
    .first()
    .should('contain.text', 'Latest')
    .should('contain.text', version);
});

Cypress.Commands.add('openUIEditor', () => {
  cy.get('[aria-label="UI editor"]').click();
});

Cypress.Commands.add('openUIEditor', () => {
  cy.get('[aria-label="UI editor"]').click();
});

Cypress.Commands.add('publishSchema', (version, confirmModal = true) => {
  cy.getBySel('publish-schema-btn')
    .not('.cogs-button--disabled')
    .should('not.be.disabled')
    .click();

  if (version !== undefined) {
    cy.get('input[name="create-new-version-radio"]').click();

    //should use getFDMVersion(), but if you add import at the top of this file
    //vscode blows up and throws errors everywhere in this file,
    //but also in the tests using these functions
    //using Cypress.env for now
    if (Cypress.env('FDM_VERSION') === '3') {
      cy.getBySel('publish-new-version-input').clear();
      cy.getBySel('publish-new-version-input').click().type(version);
    }
  }

  if (confirmModal) {
    cy.get('.cogs-modal-footer-buttons > .cogs-button--type-primary').click();
  }
});

Cypress.Commands.add('selectDraftVersion', () => {
  cy.getBySel('schema-version-select').click();
  cy.getBySel('schema-version-select-menu').contains('Local draft').click();
});

Cypress.Commands.add('selectLatestVersion', () => {
<<<<<<< HEAD
  cy.getBySel('schema-version-select').click();
  cy.getBySel('schema-version-select-menu').contains('Latest').click();
=======
  cy.getBySel('schema-version-select')
    .click()
    .contains('Latest')
    .click({ force: true });
>>>>>>> de1077ca
});<|MERGE_RESOLUTION|>--- conflicted
+++ resolved
@@ -95,13 +95,8 @@
 });
 
 Cypress.Commands.add('selectLatestVersion', () => {
-<<<<<<< HEAD
-  cy.getBySel('schema-version-select').click();
-  cy.getBySel('schema-version-select-menu').contains('Latest').click();
-=======
   cy.getBySel('schema-version-select')
     .click()
     .contains('Latest')
     .click({ force: true });
->>>>>>> de1077ca
 });