--- conflicted
+++ resolved
@@ -4,7 +4,7 @@
 import { InternalId } from '@cognite/sdk';
 import { AnnotationFilterRequest } from '@cognite/sdk-playground';
 import { ANNOTATED_RESOURCE_TYPE } from 'src/constants/annotationMetadata';
-import { cognitePlaygroundClient } from 'src/api/annotation/CognitePlaygroundClient';
+import { cognitePlaygroundClient as sdk } from 'src/api/annotation/CognitePlaygroundClient';
 
 const BATCH_SIZE = 10;
 
@@ -25,11 +25,6 @@
   InternalId[],
   ThunkConfig
 >('DeleteAnnotationsForDeletedFiles', async (fileIds, { dispatch }) => {
-<<<<<<< HEAD
-  const sdk = cognitePlaygroundClient;
-
-=======
->>>>>>> 25130405
   const batchFileIdsList: InternalId[][] = fileIds.reduce((acc, _, i) => {
     if (i % BATCH_SIZE === 0) {
       acc.push(fileIds.slice(i, i + BATCH_SIZE));
@@ -46,7 +41,7 @@
       limit: -1,
     };
 
-    const annotationPromise = cognitePlaygroundClient.annotations.list(filter);
+    const annotationPromise = sdk.annotations.list(filter);
     return annotationPromise;
   });
 
