--- conflicted
+++ resolved
@@ -79,20 +79,11 @@
   }
 
   public async enter360Image(image360Entity: Image360Entity): Promise<void> {
-<<<<<<< HEAD
-    await image360Entity.activate360Image();
-    const position = new THREE.Vector3().setFromMatrixPosition(image360Entity.transform);
-    const { rotation } = this._activeCameraManager.getCameraState();
-    if (this._activeCameraManager.innerCameraManager !== this._image360Navigation) {
-      this._cachedCameraManager = this._activeCameraManager.innerCameraManager;
-      this._activeCameraManager.setActiveCameraManager(this._image360Navigation);
-=======
     const lastEntered360ImageEntity = this._interactionState.lastImage360Entered;
 
     if (lastEntered360ImageEntity === image360Entity) {
       this._requestRedraw();
       return;
->>>>>>> 914186fa
     }
 
     await this._image360Facade.preload(image360Entity);
@@ -199,11 +190,6 @@
 
   public exit360Image(): void {
     this._image360Facade.allIconsVisibility = true;
-<<<<<<< HEAD
-    this._interactionState.lastImage360Entered?.deactivate360Image();
-    this._interactionState.lastImage360Entered = undefined;
-    this._activeCameraManager.setActiveCameraManager(this._cachedCameraManager);
-=======
     if (this._interactionState.lastImage360Entered !== undefined) {
       this._interactionState.lastImage360Entered.image360Visualization.visible = false;
       this._interactionState.lastImage360Entered = undefined;
@@ -214,7 +200,6 @@
       position,
       target: new THREE.Vector3(0, 0, -1).applyQuaternion(rotation).add(position)
     });
->>>>>>> 914186fa
   }
 
   public dispose(): void {
