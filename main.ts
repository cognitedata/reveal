--- conflicted
+++ resolved
@@ -35,12 +35,7 @@
     well.wellHead.z = 0;
 
     // Add 5 trajectories
-<<<<<<< HEAD
-    for (let j = 0; j < 5; j++) {
-=======
-    for (let j = 0; j < i + 1; j++)
-    {
->>>>>>> 594178ec
+    for (let j = 0; j < i + 1; j++) {
       const wellTrajectory = new WellTrajectoryNode();
       wellTrajectory.data = WellTrajectory.createByRandom(well.wellHead);
       well.addChild(wellTrajectory);
@@ -49,27 +44,15 @@
       mdRange.expandByFraction(-0.05);
 
       // Add 2 float logs
-<<<<<<< HEAD
       for (let k = 0; k < 3; k++) {
-        const valueRange = new Range1(0, k + 1 + 0.5);
-=======
-      for (let k = 0; k < 3; k++)
-      {
         const valueRange = new Range1(0, 100);
->>>>>>> 594178ec
         const logNode = new FloatLogNode();
         logNode.data = FloatLog.createByRandom(mdRange, valueRange);
         wellTrajectory.addChild(logNode);
       }
       // Add 3 discrete logs
-<<<<<<< HEAD
       for (let k = 0; k < 3; k++) {
-        const valueRange = new Range1(0, k + 1 + 0.5);
-=======
-      for (let k = 0; k < 3; k++)
-      {
         const valueRange = new Range1(0, 5);
->>>>>>> 594178ec
         const logNode = new DiscreteLogNode();
         logNode.data = DiscreteLog.createByRandom(mdRange, valueRange);
         wellTrajectory.addChild(logNode);
@@ -99,21 +82,16 @@
   // Set some visible in target 0
 
   let n = 0;
-  for (const node of root.getDescendantsByType(FloatLogNode))
-  {
+  for (const node of root.getDescendantsByType(FloatLogNode)) {
     node.setVisibleInteractive(true);
     n++;
-    if (n > 3)
-      break;
+    if (n > 3) break;
   }
-  for (const node of root.getDescendantsByType(DiscreteLogNode))
-  {
+  for (const node of root.getDescendantsByType(DiscreteLogNode)) {
     node.setVisibleInteractive(true);
     n++;
-    if (n > 3)
-      break;
+    if (n > 3) break;
   }
-
 
   for (const node of root.getDescendantsByType(WellTrajectoryNode))
     node.setVisibleInteractive(true);
