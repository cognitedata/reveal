--- conflicted
+++ resolved
@@ -2,7 +2,6 @@
  * Copyright 2019 Cognite AS
  */
 
-<<<<<<< HEAD
 import {
   SectorMetadata,
   TriangleMesh,
@@ -10,9 +9,6 @@
   InstancedMesh,
   SectorModelTransformation
 } from '../../../../models/sector/types';
-=======
-import { SectorMetadata, TriangleMesh, InstancedMeshFile, InstancedMesh } from '../../../../models/sector/types';
->>>>>>> a5a95947
 import { Box3 } from '../../../../utils/Box3';
 import { vec3 } from 'gl-matrix';
 import { consumeSectorDetailed } from '../../../../views/threejs/sector/consumeSectorDetailed';
@@ -20,14 +16,6 @@
 import 'jest-extended';
 import { createEmptySector } from '../../../models/sector/emptySector';
 
-<<<<<<< HEAD
-const modelTransformation: SectorModelTransformation = {
-  modelMatrix: mat4.create(),
-  inverseModelMatrix: mat4.create()
-};
-
-=======
->>>>>>> a5a95947
 describe('consumeSectorDetailed', () => {
   const metadata: SectorMetadata = {
     id: 1,
