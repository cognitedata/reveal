--- conflicted
+++ resolved
@@ -32,17 +32,18 @@
   lastUpdatedTime: number;
   createdTime: number;
 };
-
-<<<<<<< HEAD
-export type RawSource = RawTimeseries | RawCogniteEvent | RawFileInfo;
-
-export type RawTarget = RawAsset;
-=======
 export type RawSequence = Omit<Sequence, 'lastUpdatedTime' | 'createdTime'> & {
   lastUpdatedTime: number;
   createdTime: number;
 };
->>>>>>> 035f4c29
+
+export type RawSource =
+  | RawTimeseries
+  | RawCogniteEvent
+  | RawFileInfo
+  | RawSequence;
+
+export type RawTarget = RawAsset;
 
 export type Filter = {
   dataSetIds?: InternalId[];
