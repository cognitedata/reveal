{
  "name": "@cognite/reveal",
  "version": "2.0.0-beta.4",
  "private": true,
  "description": "WebGL based 3D viewer for CAD and point clouds processed in Cognite Data Fusion.",
  "homepage": "https://github.com/cognitedata/reveal/tree/master/viewer",
  "repository": {
    "type": "git",
    "url": "https://github.com/cognitedata/reveal.git",
    "directory": "viewer"
  },
  "license": "Apache-2.0",
  "author": "Lars Moastuen <lars.moastuen@cognite.com>",
  "contributors": [
    "Joachim Bjørne <joachim.bjorne@cognite.com>",
    "Christopher Tannum <christopher.tannum@cognite.com>",
    "Maksim Nesterenko <maksim.nesterenko@cognite.com>"
  ],
  "sideEffects": false,
  "main": "index.js",
  "types": "index.d.ts",
  "workspaces": [
    "core",
    "packages/*"
  ],
  "scripts": {
    "build": "yarn run clean && webpack --env.development",
    "build:watch": "yarn run clean && webpack --env.development --watch",
    "build:prod": "yarn run clean && webpack --env.production",
    "mkdist": "shx mkdir -p dist && shx cp README.md LICENSE dist",
    "clean": "shx rm -rf dist/ && yarn run mkdist",
    "test": "yarn workspaces foreach run test",
    "coverage": "jest --coverage",
    "lint": "yarn workspaces foreach run lint",
    "prebump": "yarn version --no-git-tag-version && yarn && cd ../documentation && yarn replace-latest-by-next",
    "bump": " yarn bump:commit && yarn bump:tag && yarn bump:push",
    "bump:commit": "git add -A && cross-var git commit -m \"chore(viewer): bump version $npm_package_version\"",
    "bump:tag": "cross-var git tag $npm_package_name@$npm_package_version",
    "bump:push": "git push -u origin head && git push --tags",
    "release": "yarn build:prod && cd dist && yarn publish --non-interactive",
    "ws:start": "cd $INIT_CWD && webpack-dev-server --open --env.dir=$INIT_CWD",
    "ws:test": "cd $INIT_CWD && jest",
    "ws:lint": "cd $INIT_CWD && eslint . --ext .ts,.js --max-warnings 0"
  },
  "dependencies": {
    "@cognite/potree-core": "^1.5.0",
    "@cognite/reveal-parser-worker": "1.1.1",
    "@tweenjs/tween.js": "^18.6.4",
    "@types/three": "0.131.0",
    "assert": "^2.0.0",
    "comlink": "4.3.1",
    "glslify": "^7.1.1",
    "glslify-import": "^3.1.0",
    "lodash": "^4.17.20",
    "mixpanel-browser": "^2.39.0",
    "rxjs": "^7.1.0",
    "skmeans": "^0.11.3",
    "three": "0.131.0"
  },
  "devDependencies": {
    "@cognite/sdk": "^5.0.0",
    "@cognite/sdk-core": "^3.0.0",
    "@types/jest": "^26.0.15",
    "@types/jsdom": "^16.2.10",
    "@types/lodash": "^4.14.170",
    "@types/mixpanel-browser": "^2.35.4",
    "@types/node": "^14.14.5",
    "@types/skmeans": "^0.11.1",
    "@types/tween.js": "^18.5.1",
    "@typescript-eslint/eslint-plugin": "^4.29.1",
<<<<<<< HEAD
    "@typescript-eslint/parser": "^4.28.0",
=======
    "@typescript-eslint/parser": "^4.29.1",
>>>>>>> 387663e4
    "copy-pkg-json-webpack-plugin": "^0.0.40",
    "copy-webpack-plugin": "^6.2.1",
    "core-js": "^3.6.5",
    "cross-var": "^1.1.0",
    "eslint": "^7.12.1",
    "eslint-config-prettier": "^6.14.0",
    "eslint-plugin-header": "^3.1.0",
    "eslint-plugin-jsdoc": "^30.5.1",
    "eslint-plugin-lodash": "^7.2.0",
    "eslint-plugin-prettier": "^3.1.4",
    "eslint-plugin-unused-imports": "^1.1.3",
    "file-loader": "^6.2.0",
    "gl": "^4.8.0",
    "glslify-loader": "^2.0.0",
    "html-webpack-plugin": "4.5.0",
    "husky": "^4.3.0",
    "jest": "^26.6.1",
    "jest-canvas-mock": "^2.3.0",
    "jest-extended": "^0.11.5",
    "jsdom": "^16.6.0",
    "lint-staged": "^10.5.0",
    "nock": "^13.0.4",
    "prettier": "^2.1.2",
    "raw-loader": "^4.0.2",
    "rimraf": "^3.0.2",
    "run-script-os": "^1.1.3",
    "shx": "^0.3.3",
    "ts-jest": "^26.4.3",
    "ts-loader": "8.0.7",
    "typescript": "^4.3.2",
    "webpack": "^4.44.2",
    "webpack-cli": "^3.3.12",
    "webpack-dev-server": "^3.11.0",
    "webpack-log": "^3.0.1",
    "webpack-node-externals": "^2.5.2",
    "whatwg-fetch": "^3.4.1",
    "worker-plugin": "^5.0.0"
  },
  "peerDependencies": {
    "@cognite/sdk": "^5.0.0",
    "@cognite/sdk-core": "^3.0.0"
  },
  "glslify": {
    "transform": [
      "glslify-import"
    ]
  },
  "husky": {
    "hooks": {
      "pre-commit": "yarn run lint"
    }
  }
}<|MERGE_RESOLUTION|>--- conflicted
+++ resolved
@@ -68,11 +68,7 @@
     "@types/skmeans": "^0.11.1",
     "@types/tween.js": "^18.5.1",
     "@typescript-eslint/eslint-plugin": "^4.29.1",
-<<<<<<< HEAD
-    "@typescript-eslint/parser": "^4.28.0",
-=======
     "@typescript-eslint/parser": "^4.29.1",
->>>>>>> 387663e4
     "copy-pkg-json-webpack-plugin": "^0.0.40",
     "copy-webpack-plugin": "^6.2.1",
     "core-js": "^3.6.5",
