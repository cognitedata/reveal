import React, { useState } from 'react';
import { QueryClient, QueryClientProvider } from 'react-query';

import { Select, Body, Button, Detail } from '@cognite/cogs.js';

import styled from 'styled-components';

import { RootState } from 'src/store/rootReducer';
import { useSelector } from 'react-redux';
import { VisionDetectionModelType } from 'src/api/vision/detectionModels/types';
import { AutoMLModel } from 'src/api/vision/autoML/types';
import { BUILT_IN_MODEL_COUNT } from 'src/modules/Process/store/slice';
import * as tagDetectionModelDetails from './ModelDetails/TagDetectionModelDetails';
import * as objectDetectionModelDetails from './ModelDetails/ObjectDetectionModelDetails';
import * as ocrModelDetails from './ModelDetails/OcrModelDetails';
import * as customModelDetails from './ModelDetails/customModelDetails';
import * as gaugeReaderDetails from './ModelDetails/gaugeReaderDetails';

const queryClient = new QueryClient();

type SelectOption = {
  label: any;
  value: number;
  modelType?: VisionDetectionModelType;
  content: any;
};

const BadgeWrapper = (modelName: string, badge: JSX.Element) => {
  return (
    <StyledBadgeRow>
      {badge}
      <Detail strong>{` ${modelName}`}</Detail>
    </StyledBadgeRow>
  );
};

export const ModelConfiguration = (props: {
  disabledModelTypes: VisionDetectionModelType[];
  customModels?: AutoMLModel[];
  handleCustomModelCreate: () => void;
}) => {
  const availableDetectionModels = useSelector(
    (state: RootState) => state.processSlice.availableDetectionModels
  );

  const [currentModelSettings, setCurrentModelSettings] = useState(
    // show custom model settings if custom model added and automl is enabled
    availableDetectionModels.length > BUILT_IN_MODEL_COUNT &&
      !props.disabledModelTypes.includes(VisionDetectionModelType.CustomModel)
      ? availableDetectionModels.length - 1
      : 0
  );

  // WORKAROUND: Always generate the contents of the custom model page.
  // Custom models may not initially be available. However, they can be added by
  // using the "Add custom model button".  As per the rules of hooks, we cannot
  // use hooks inside conditionals. When the user clicks on the "Add custom
  // model" button we conditionally use the hooks inside the
  // customModelDetails.content function. By always generating the contents, we
  // avoid conditionally calling the hooks.
  const customModelDetailsContent = customModelDetails.content(
    BUILT_IN_MODEL_COUNT,
    props.customModels
  );

  const enabledDetectionModels = availableDetectionModels.filter(
    (item) => !props.disabledModelTypes.includes(item.type)
  );
<<<<<<< HEAD
  const modelSelectOptions = enabledDetectionModels.map((item, index) => {
    const content =
      item.type === VisionDetectionModelType.OCR
        ? ocrModelDetails.content(index)
        : item.type === VisionDetectionModelType.TagDetection
        ? tagDetectionModelDetails.content(index)
        : item.type === VisionDetectionModelType.ObjectDetection
        ? objectDetectionModelDetails.content(index)
        : item.type === VisionDetectionModelType.GaugeReader
        ? gaugeReaderDetails.content(index)
        : item.type === VisionDetectionModelType.CustomModel
        ? customModelDetails.content(index, props.customModels)
        : undefined;

    return {
      label: item.modelName,
      value: index,
      content,
    };
  });
=======
  const modelSelectOptions: SelectOption[] = enabledDetectionModels.map(
    // eslint-disable-next-line consistent-return
    (item, index) => {
      let labelAndContent;
      const hideText = true;
      switch (item.type) {
        case VisionDetectionModelType.OCR:
          labelAndContent = {
            label: BadgeWrapper(
              item.modelName,
              ocrModelDetails.badge(item.modelName, hideText)
            ),
            content: ocrModelDetails.content(index),
          };
          break;

        case VisionDetectionModelType.TagDetection:
          labelAndContent = {
            label: BadgeWrapper(
              item.modelName,
              tagDetectionModelDetails.badge(item.modelName, hideText)
            ),
            content: tagDetectionModelDetails.content(index),
          };
          break;

        case VisionDetectionModelType.ObjectDetection:
          labelAndContent = {
            label: BadgeWrapper(
              item.modelName,
              objectDetectionModelDetails.badge(item.modelName, hideText)
            ),
            content: objectDetectionModelDetails.content(index),
          };
          break;
        case VisionDetectionModelType.CustomModel:
          labelAndContent = {
            label: BadgeWrapper(
              item.modelName,
              customModelDetails.badge(item.modelName, hideText)
            ),
            content: customModelDetailsContent,
          };
          break;
      }
      return { ...labelAndContent, value: index, modelType: item.type };
    }
  );

  const addCustomModelOption = {
    label: (
      <StyledButton icon="PlusCompact" type="ghost">
        Add custom model
      </StyledButton>
    ),
    value: BUILT_IN_MODEL_COUNT,
    content: customModelDetailsContent,
    modelType: undefined,
  };
  const options =
    // Show create if custom model not already added and if it is enabled
    modelSelectOptions.length > BUILT_IN_MODEL_COUNT ||
    props.disabledModelTypes.includes(VisionDetectionModelType.CustomModel)
      ? modelSelectOptions
      : [...modelSelectOptions, addCustomModelOption];
>>>>>>> 503122af

  return (
    <>
      <QueryClientProvider client={queryClient}>
        <Container>
          <ModelSelectContainer>
            <Body> Annotation Model</Body>
            <div style={{ width: '255px', marginTop: '6px' }}>
              <Select
                closeMenuOnSelect
                value={options.filter(
                  (item) => item.value === currentModelSettings
                )}
                onChange={(option: any) => {
                  // We handle model creation here instead of in an onClick for
                  // the button. This is because the user may be able to click
                  // outside the dropdown, yet inside the dropdown select.
                  if (!option.modelType) props.handleCustomModelCreate();
                  setCurrentModelSettings(option.value);
                }}
                options={options}
                disableTyping
              />
            </div>
          </ModelSelectContainer>
          <ModelSettingsContainer>
            {
              modelSelectOptions.find(
                (item) => item.value === currentModelSettings
              )?.content
            }
          </ModelSettingsContainer>
        </Container>
      </QueryClientProvider>
    </>
  );
};

const Container = styled.div`
  display: flex;
  flex-direction: column;
  width: 100%;
  border-radius: 6px;
  border: 0;
  border: 1px solid #d9d9d9;
  background: white;
  border-radius: 10px;
`;

const ModelSelectContainer = styled.div`
  display: flex;
  flex-direction: column;
  margin-top: 22px;
  margin-left: 22px;
`;

const ModelSettingsContainer = styled.div`
  display: grid;
  width: 100%;
  background: white;
  padding-left: 15px;
  padding-bottom: 15px;
  border-radius: 10px;
`;

const StyledButton = styled(Button)`
  width: 100%;
  justify-content: start;
  &:hover {
    background: none;
  }
`;

const StyledBadgeRow = styled.div`
  width: 100%;
  height: 100%;
  display: flex;
  flex-direction: row;
  gap: 10px;
  align-items: center;
  justify-items: center;
  .cogs-icon {
    margin-right: 0;
  }
`;<|MERGE_RESOLUTION|>--- conflicted
+++ resolved
@@ -66,28 +66,6 @@
   const enabledDetectionModels = availableDetectionModels.filter(
     (item) => !props.disabledModelTypes.includes(item.type)
   );
-<<<<<<< HEAD
-  const modelSelectOptions = enabledDetectionModels.map((item, index) => {
-    const content =
-      item.type === VisionDetectionModelType.OCR
-        ? ocrModelDetails.content(index)
-        : item.type === VisionDetectionModelType.TagDetection
-        ? tagDetectionModelDetails.content(index)
-        : item.type === VisionDetectionModelType.ObjectDetection
-        ? objectDetectionModelDetails.content(index)
-        : item.type === VisionDetectionModelType.GaugeReader
-        ? gaugeReaderDetails.content(index)
-        : item.type === VisionDetectionModelType.CustomModel
-        ? customModelDetails.content(index, props.customModels)
-        : undefined;
-
-    return {
-      label: item.modelName,
-      value: index,
-      content,
-    };
-  });
-=======
   const modelSelectOptions: SelectOption[] = enabledDetectionModels.map(
     // eslint-disable-next-line consistent-return
     (item, index) => {
@@ -121,6 +99,16 @@
               objectDetectionModelDetails.badge(item.modelName, hideText)
             ),
             content: objectDetectionModelDetails.content(index),
+          };
+          break;
+
+        case VisionDetectionModelType.GaugeReader:
+          labelAndContent = {
+            label: BadgeWrapper(
+              item.modelName,
+              gaugeReaderDetails.badge(item.modelName, hideText)
+            ),
+            content: gaugeReaderDetails.content(index),
           };
           break;
         case VisionDetectionModelType.CustomModel:
@@ -153,7 +141,6 @@
     props.disabledModelTypes.includes(VisionDetectionModelType.CustomModel)
       ? modelSelectOptions
       : [...modelSelectOptions, addCustomModelOption];
->>>>>>> 503122af
 
   return (
     <>
