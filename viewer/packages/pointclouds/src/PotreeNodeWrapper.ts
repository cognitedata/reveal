/*!
 * Copyright 2021 Cognite AS
 */

import * as THREE from 'three';

<<<<<<< HEAD
export type PotreeClassification = { [pointClass: number]: { x: number; y: number; z: number; w: number } };
const PotreeDefaultPointClass = 'DEFAULT';

type ClassificationMap = { [key: string]: { rgb: THREE.Color; code: number } };

import {
  PointCloudOctree,
  PotreePointColorType,
  PotreePointShape,
  IClassification,
  PickPoint
} from './potree-three-loader';
=======
export type PointClassification = { [pointClass: number]: { x: number; y: number; z: number; w: number } };

import { PointCloudOctree, PickPoint } from './potree-three-loader';
import { PointColorType, PointShape, IClassification } from '@reveal/rendering';
>>>>>>> 9b6fc680
import { WellKnownAsprsPointClassCodes } from './types';

import { StyledPointCloudObjectCollection } from './styling/StyledPointCloudObjectCollection';
import { PointCloudObjectMetadata, PointCloudObject } from '@reveal/data-providers';
import { CompletePointCloudAppearance } from './styling/PointCloudAppearance';
import { ClassificationInfo } from './potree-three-loader/loading/ClassificationInfo';
import { createDistinctColors } from '@reveal/utilities';
import { DEFAULT_CLASSIFICATION } from './potree-three-loader/rendering/classification';

/**
 * Wrapper around `Potree.PointCloudOctree` with some convenience functions.
 */
export class PotreeNodeWrapper {
  readonly octree: PointCloudOctree;
  private _needsRedraw = false;
  private readonly _classification: IClassification = {} as IClassification;

  private readonly _modelIdentifier: symbol;

  private static readonly pickingWindowSize = 20;

  private readonly _classNameToCodeMap: ClassificationMap;

  private readonly _annotations: PointCloudObject[];

  get needsRedraw(): boolean {
    return this._needsRedraw;
  }

  constructor(
    octree: PointCloudOctree,
    annotations: PointCloudObject[],
    modelIdentifier: symbol,
    classificationInfo: ClassificationInfo
  ) {
    this.octree = octree;
    this.pointSize = 2;
    this.pointColorType = PointColorType.Rgb;
    this.pointShape = PointShape.Circle;
    this._classification = octree.material.classification;
    this._annotations = annotations;
    this._modelIdentifier = modelIdentifier;
    this._classNameToCodeMap = this.createClassNameToCodeMap(classificationInfo);

    this.updateMaterialClassMap(this._classNameToCodeMap);
  }

  private createClassNameToCodeMap(classificationInfo: ClassificationInfo): ClassificationMap {
    if (classificationInfo.classificationSets.length === 0) {
      return this.createDefaultClassNameToCodeMap();
    }

    const classMap: { [key: string]: { rgb: THREE.Color; code: number } } = {};

    const inputClassifications = classificationInfo.classificationSets[0].classificationSet;

    const fallbackColors = createDistinctColors(inputClassifications.length);

    inputClassifications.forEach((pointClass, index) => {
      const rgb = pointClass.rgb ? new THREE.Color(pointClass.rgb) : fallbackColors[index];

      classMap[pointClass.name] = { rgb, code: pointClass.code };
    });

    return classMap;
  }

  private getDefaultClassColor(name: string): THREE.Color | undefined {
    if (!DEFAULT_CLASSIFICATION[name]) {
      return undefined;
    }

    const v = DEFAULT_CLASSIFICATION[name];
    return new THREE.Color(v.x, v.y, v.z);
  }

  private createDefaultClassNameToCodeMap(): ClassificationMap {
    const classNames = Object.keys(this._classification);

    const classMap: { [key: string]: { rgb: THREE.Color; code: number } } = {};
    const fallbackColors = createDistinctColors(classNames.length);

    classNames.forEach((x, index) => {
      const code = x === PotreeDefaultPointClass ? -1 : parseInt(x, 10);
      const rgb = this.getDefaultClassColor(x) ?? fallbackColors[index];
      classMap[this.getClassNameFromCode(code)] = { code, rgb };
    });

    return classMap;
  }

  private updateMaterialClassMap(classificationMap: ClassificationMap) {
    Object.keys(classificationMap).forEach(name => {
      const color = classificationMap[name].rgb;
      this._classification[classificationMap[name].code] = new THREE.Vector4(...color.toArray(), 1.0);
    });
    this.octree.material.classification = this._classification;
  }

  get modelIdentifier(): symbol {
    return this._modelIdentifier;
  }

  get pointSize(): number {
    return this.octree.material.size;
  }
  set pointSize(size: number) {
    this.octree.material.size = size;
    this._needsRedraw = true;
  }

  get visiblePointCount(): number {
    return this.octree.numVisiblePoints || 0;
  }

  get boundingBox(): THREE.Box3 {
    const box: THREE.Box3 =
      this.octree.pcoGeometry.tightBoundingBox || this.octree.pcoGeometry.boundingBox || this.octree.boundingBox;
    // Apply transformation to switch axes
    return box.clone().applyMatrix4(this.octree.matrixWorld);
  }

  get pointColorType(): PointColorType {
    return this.octree.material.pointColorType;
  }
  set pointColorType(type: PointColorType) {
    this.octree.material.pointColorType = type;
    this._needsRedraw = true;
  }

  get pointShape(): PointShape {
    return this.octree.material.shape;
  }
  set pointShape(shape: PointShape) {
    this.octree.material.shape = shape;
    this._needsRedraw = true;
  }

  get classification(): PointClassification {
    return this._classification;
  }

  private getClassNameFromCode(code: number): string {
    return WellKnownAsprsPointClassCodes[code] ?? `Class ${code}`;
  }

  get classNames(): Array<{ name: string; code: number }> {
    const codesAndNames = Object.entries(this._classNameToCodeMap).map(nameAndCode => ({
      name: nameAndCode[0],
      code: nameAndCode[1].code
    }));

    return codesAndNames.sort((a, b) => a.code - b.code);
  }

  get stylableObjectAnnotationMetadata(): Iterable<PointCloudObjectMetadata> {
    return this._annotations.map(a => {
      return {
        annotationId: a.annotationId,
        assetId: a.assetId,
        boundingBox: a.boundingBox.clone().applyMatrix4(this.octree.matrixWorld)
      };
    });
  }

  get stylableObjects(): PointCloudObject[] {
    return this._annotations;
  }

  get defaultAppearance(): CompletePointCloudAppearance {
    return this.octree.material.objectAppearanceTexture.defaultAppearance;
  }

  set defaultAppearance(appearance: CompletePointCloudAppearance) {
    this.octree.material.objectAppearanceTexture.defaultAppearance = appearance;
    this._needsRedraw = true;
  }

  pick(renderer: THREE.WebGLRenderer, camera: THREE.Camera, ray: THREE.Ray): PickPoint | null {
    return this.octree.pick(renderer, camera, ray, { pickWindowSize: PotreeNodeWrapper.pickingWindowSize });
  }

  assignObjectStyle(styledCollection: StyledPointCloudObjectCollection): void {
    this.octree.material.objectAppearanceTexture.assignStyledObjectSet(styledCollection);
    this._needsRedraw = true;
  }

  createPointClassKey(pointClass: number | WellKnownAsprsPointClassCodes): number {
    if (this._classNameToCodeMap[this.getClassNameFromCode(pointClass)] !== undefined) {
      return this._classNameToCodeMap[this.getClassNameFromCode(pointClass)].code;
    }

    if (typeof pointClass === 'string') {
      throw Error(`Unrecognized string ${pointClass} used as class name`);
    }

    if (pointClass === WellKnownAsprsPointClassCodes.Default) {
      // Potree has a special class 'DEFAULT'. Our map has number keys, but this one is specially
      // handled in Potree so we ignore type.
      return PotreeDefaultPointClass as any;
    }

    return pointClass;
  }

  setClassificationAndRecompute(pointClass: number | WellKnownAsprsPointClassCodes, visible: boolean): void {
    const key = this.createPointClassKey(pointClass);

    this._classification[key].w = visible ? 1.0 : 0.0;
    this.octree.material.classification = this._classification;
    this._needsRedraw = true;
  }

  resetRedraw(): void {
    this._needsRedraw = false;
  }
}<|MERGE_RESOLUTION|>--- conflicted
+++ resolved
@@ -4,33 +4,25 @@
 
 import * as THREE from 'three';
 
-<<<<<<< HEAD
 export type PotreeClassification = { [pointClass: number]: { x: number; y: number; z: number; w: number } };
 const PotreeDefaultPointClass = 'DEFAULT';
 
 type ClassificationMap = { [key: string]: { rgb: THREE.Color; code: number } };
 
+import { PointCloudOctree, PickPoint } from './potree-three-loader';
 import {
-  PointCloudOctree,
-  PotreePointColorType,
-  PotreePointShape,
+  PointColorType,
+  PointShape,
   IClassification,
-  PickPoint
-} from './potree-three-loader';
-=======
-export type PointClassification = { [pointClass: number]: { x: number; y: number; z: number; w: number } };
-
-import { PointCloudOctree, PickPoint } from './potree-three-loader';
-import { PointColorType, PointShape, IClassification } from '@reveal/rendering';
->>>>>>> 9b6fc680
+  DEFAULT_CLASSIFICATION,
+  StyledPointCloudObjectCollection,
+  CompletePointCloudAppearance
+} from '@reveal/rendering';
 import { WellKnownAsprsPointClassCodes } from './types';
 
-import { StyledPointCloudObjectCollection } from './styling/StyledPointCloudObjectCollection';
 import { PointCloudObjectMetadata, PointCloudObject } from '@reveal/data-providers';
-import { CompletePointCloudAppearance } from './styling/PointCloudAppearance';
 import { ClassificationInfo } from './potree-three-loader/loading/ClassificationInfo';
 import { createDistinctColors } from '@reveal/utilities';
-import { DEFAULT_CLASSIFICATION } from './potree-three-loader/rendering/classification';
 
 /**
  * Wrapper around `Potree.PointCloudOctree` with some convenience functions.
@@ -38,7 +30,7 @@
 export class PotreeNodeWrapper {
   readonly octree: PointCloudOctree;
   private _needsRedraw = false;
-  private readonly _classification: IClassification = {} as IClassification;
+  private readonly _classification: IClassification;
 
   private readonly _modelIdentifier: symbol;
 
@@ -161,7 +153,7 @@
     this._needsRedraw = true;
   }
 
-  get classification(): PointClassification {
+  get classification(): PotreeClassification {
     return this._classification;
   }
 
