/*
 * Copyright 2021 Cognite AS
 */

import * as THREE from 'three';
<<<<<<< HEAD
import { Cognite3DViewer, Image360, Image360Collection, Image360Annotation, PointerEventData } from '@cognite/reveal';
=======
import {
  Cognite3DViewer,
  Image360,
  Image360Collection,
  Image360EnteredDelegate,
  Image360Annotation,
  Image360AnnotationIntersection,
  PointerEventDelegate
} from '@cognite/reveal';

import { AnnotationModel, AnnotationsObjectDetection } from '@cognite/sdk';
>>>>>>> 62c64676

import * as dat from 'dat.gui';
import { Vector3 } from 'three';

export class Image360UI {
  private viewer: Cognite3DViewer;
  private gui: dat.GUI;
  private entities: Image360[] = [];
  private selectedEntity: Image360 | undefined;
  private _lastAnnotation: Image360Annotation | undefined = undefined;
  private _collections: Image360Collection[] = [];

  get collections(): Image360Collection[] {
    return this._collections;
  }

  private params = {
    siteId: getSiteIdFromUrl() ?? '',
    add: () => this.add360ImageSet(),
    premultipliedRotation: false,
    remove: () => this.removeAll360Images(),
    saveToUrl: () => this.saveImage360SiteToUrl()
  };

  private translation = {
    x: 0,
    y: 0,
    z: 0
  };

  private rotation = {
    x: 0,
    y: 0,
    z: 0,
    radians: 0
  };

  private opacity = {
    alpha: 1
  };

  private iconCulling = {
    radius: Infinity,
    limit: 50,
    hideAll: false
  };

  private imageRevisions = {
    id: '0',
    targetDate: ''
  };

  constructor(viewer: Cognite3DViewer, gui: dat.GUI) {
<<<<<<< HEAD
    const { params, imageRevisions, _collections: collections, selectedEntity } = this;
    this.viewer = viewer;
    this.gui = gui;

    const optionsFolder = this.gui.addFolder('Add Options');
=======
    let entities: Image360[] = [];
    const collections = this._collections;
    let selectedEntity: Image360;

    const optionsFolder = gui.addFolder('Add Options');

    const onImageEntered: Image360EnteredDelegate = (entity, revision) => {
      selectedEntity = entity;
    };

    const onAnnotationClicked: PointerEventDelegate = event => {
      if (this._lastAnnotation !== undefined) {
        this._lastAnnotation.setColor(undefined);
      }

      const intersectionPromise = viewer.get360AnnotationIntersectionFromPixel(event.offsetX, event.offsetY);

      this.handleIntersectionAsync(intersectionPromise);
    };

    const translation = {
      x: 0,
      y: 0,
      z: 0
    };

    const rotation = {
      x: 0,
      y: 0,
      z: 0,
      radians: 0
    };

    const opacity = {
      alpha: 1
    };

    const iconCulling = {
      radius: Infinity,
      limit: 50,
      hideAll: false
    };

    const imageRevisions = {
      id: '0',
      targetDate: ''
    };

    const params = {
      siteId: '',
      add: add360ImageSet,
      premultipliedRotation: false,
      remove: removeAll360Images
    };
>>>>>>> 62c64676

    optionsFolder.add(params, 'siteId').name('Site ID');

    const translationGui = optionsFolder.addFolder('Translation');
    translationGui.add(this.translation, 'x').name('Translation X');
    translationGui.add(this.translation, 'y').name('Translation Y');
    translationGui.add(this.translation, 'z').name('Translation Z');

    const rotationGui = optionsFolder.addFolder('Rotation');
    rotationGui.add(this.rotation, 'x').name('Rotation Axis X');
    rotationGui.add(this.rotation, 'y').name('Rotation Axis Y');
    rotationGui.add(this.rotation, 'z').name('Rotation Axis Z');
    rotationGui.add(this.rotation, 'radians', 0, 2 * Math.PI, 0.001);

    optionsFolder.add(params, 'premultipliedRotation').name('Pre-multiplied rotation');

    this.gui.add(params, 'add').name('Add image set');

    this.gui.add(this.opacity, 'alpha', 0, 1, 0.01).onChange(() => {
      this.entities.forEach(p => (p.image360Visualization.opacity = this.opacity.alpha));
      this.viewer.requestRedraw();
    });

    this.gui
      .add(this.iconCulling, 'radius', 0, 10000, 1)
      .name('Culling radius')
      .onChange(() => {
        this.set360IconCullingRestrictions();
      });

    this.gui
      .add(this.iconCulling, 'limit', 0, 10000, 1)
      .name('Number of points')
      .onChange(() => {
        this.set360IconCullingRestrictions();
      });

    this.gui
      .add(this.iconCulling, 'hideAll')
      .name('Hide all 360 images')
      .onChange(() => {
        if (this._collections.length > 0) {
          this._collections.forEach(p => p.setIconsVisibility(!this.iconCulling.hideAll));
          this.viewer.requestRedraw();
        }
      });

    this.gui.add(params, 'saveToUrl').name('Save 360 site to URL');
    this.gui.add(params, 'remove').name('Remove all 360 images');

    //restore image 360
    if (params.siteId.length > 0) {
      this.add360ImageSet();
      gui
        .add(imageRevisions, 'targetDate')
        .name('Revision date (Unix epoch time):')
        .onChange(() => {
          if (collections.length === 0) return;

          const date = imageRevisions.targetDate.length > 0 ? new Date(Number(imageRevisions.targetDate)) : undefined;
          collections.forEach(p => (p.targetRevisionDate = date));
          if (selectedEntity) viewer.enter360Image(selectedEntity);
        });

      gui
        .add(imageRevisions, 'id')
        .name('Current image revision')
        .onChange(() => {
          if (selectedEntity) {
            const revisions = selectedEntity.getRevisions();
            const index = Number(imageRevisions.id);
            if (index >= 0 && index < revisions.length) {
              viewer.enter360Image(selectedEntity, revisions[index]);
            }
          }
        });

<<<<<<< HEAD
      gui.add(params, 'remove').name('Remove all 360 images');
=======
    gui.add(params, 'remove').name('Remove all 360 images');

    async function add360ImageSet() {
      if (params.siteId.length === 0) return;

      const rotationMatrix = new THREE.Matrix4().makeRotationAxis(
        new THREE.Vector3(rotation.x, rotation.y, rotation.z),
        rotation.radians
      );
      const translationMatrix = new THREE.Matrix4().makeTranslation(translation.x, translation.y, translation.z);
      const collectionTransform = translationMatrix.multiply(rotationMatrix);
      const collection = await viewer.add360ImageSet(
        'events',
        { site_id: params.siteId },
        { collectionTransform, preMultipliedRotation: params.premultipliedRotation }
      );
      collection.setIconsVisibility(!iconCulling.hideAll);
      collection.on('image360Entered', onImageEntered);
      viewer.on('click', onAnnotationClicked);
      collections.push(collection);
      entities = entities.concat(collection.image360Entities);

      viewer.requestRedraw();
>>>>>>> 62c64676
    }
  }

  private async add360ImageSet() {
    const { params, _collections: collections } = this;

    if (params.siteId.length === 0) return;

    const rotationMatrix = new THREE.Matrix4().makeRotationAxis(
      new THREE.Vector3(this.rotation.x, this.rotation.y, this.rotation.z),
      this.rotation.radians
    );
    const translationMatrix = new THREE.Matrix4().makeTranslation(
      this.translation.x,
      this.translation.y,
      this.translation.z
    );
    const collectionTransform = translationMatrix.multiply(rotationMatrix);
    const collection = await this.viewer.add360ImageSet(
      'events',
      { site_id: params.siteId },
      { collectionTransform, preMultipliedRotation: params.premultipliedRotation }
    );

    collection.setIconsVisibility(!this.iconCulling.hideAll);
    collection.on('image360Entered', (entity, _) => (this.selectedEntity = entity));
    collection.on('image360AnnotationClicked', (annotation, event, direction) => this.onAnnotationClicked(annotation, event, direction));
    collections.push(collection);
    this.entities = this.entities.concat(collection.image360Entities);

    this.viewer.requestRedraw();
  }

  private async set360IconCullingRestrictions() {
    if (this._collections.length > 0) {
      this._collections.forEach(p => p.set360IconCullingRestrictions(this.iconCulling.radius, this.iconCulling.limit));
      this.viewer.requestRedraw();
    }
  }

  private async removeAll360Images() {
    await this.viewer.remove360Images(...this.entities);
    this.entities = [];
    this._collections = [];
  }

  private onAnnotationClicked(annotation: Image360Annotation, _event: PointerEventData, direction: Vector3): void {
    if (this._lastAnnotation !== undefined) {
      this._lastAnnotation.setColor(undefined);
    }

    console.log('Clicked annotation with data: ', annotation.annotation.data, 'with direction ', direction);
    annotation.setColor(new THREE.Color(0.8, 0.8, 1.0));
    this._lastAnnotation = annotation;
  }

<<<<<<< HEAD
  private saveImage360SiteToUrl() {
    const { params } = this;
    if (params.siteId.length === 0) return;

    const url = new URL(window.location.href);
    url.searchParams.set('siteId', params.siteId);
    window.history.replaceState(null, document.title, url.toString());
=======
  private async handleIntersectionAsync(intersectionPromise: Promise<Image360AnnotationIntersection | null>) {
    const intersection = await intersectionPromise;
    if (intersection === null) {
      return;
    }

    console.log('Clicked annotation with data: ', intersection.annotation.annotation.data);
    intersection.annotation.setColor(new THREE.Color(0.8, 0.8, 1.0));
    this._lastAnnotation = intersection.annotation;
  }

  get collections(): Image360Collection[] {
    return this._collections;
>>>>>>> 62c64676
  }
}

function getSiteIdFromUrl() {
  const url = new URL(window.location.href);
  const siteId = url.searchParams.get('siteId');
  return siteId;
}<|MERGE_RESOLUTION|>--- conflicted
+++ resolved
@@ -3,24 +3,15 @@
  */
 
 import * as THREE from 'three';
-<<<<<<< HEAD
-import { Cognite3DViewer, Image360, Image360Collection, Image360Annotation, PointerEventData } from '@cognite/reveal';
-=======
 import {
   Cognite3DViewer,
   Image360,
   Image360Collection,
-  Image360EnteredDelegate,
   Image360Annotation,
-  Image360AnnotationIntersection,
-  PointerEventDelegate
+  Image360AnnotationIntersection
 } from '@cognite/reveal';
 
-import { AnnotationModel, AnnotationsObjectDetection } from '@cognite/sdk';
->>>>>>> 62c64676
-
 import * as dat from 'dat.gui';
-import { Vector3 } from 'three';
 
 export class Image360UI {
   private viewer: Cognite3DViewer;
@@ -30,6 +21,17 @@
   private _lastAnnotation: Image360Annotation | undefined = undefined;
   private _collections: Image360Collection[] = [];
 
+  private async handleIntersectionAsync(intersectionPromise: Promise<Image360AnnotationIntersection | null>) {
+    const intersection = await intersectionPromise;
+    if (intersection === null) {
+      return;
+    }
+
+    console.log('Clicked annotation with data: ', intersection.annotation.annotation.data);
+    intersection.annotation.setColor(new THREE.Color(0.8, 0.8, 1.0));
+    this._lastAnnotation = intersection.annotation;
+  }
+
   get collections(): Image360Collection[] {
     return this._collections;
   }
@@ -71,68 +73,11 @@
   };
 
   constructor(viewer: Cognite3DViewer, gui: dat.GUI) {
-<<<<<<< HEAD
     const { params, imageRevisions, _collections: collections, selectedEntity } = this;
     this.viewer = viewer;
     this.gui = gui;
 
     const optionsFolder = this.gui.addFolder('Add Options');
-=======
-    let entities: Image360[] = [];
-    const collections = this._collections;
-    let selectedEntity: Image360;
-
-    const optionsFolder = gui.addFolder('Add Options');
-
-    const onImageEntered: Image360EnteredDelegate = (entity, revision) => {
-      selectedEntity = entity;
-    };
-
-    const onAnnotationClicked: PointerEventDelegate = event => {
-      if (this._lastAnnotation !== undefined) {
-        this._lastAnnotation.setColor(undefined);
-      }
-
-      const intersectionPromise = viewer.get360AnnotationIntersectionFromPixel(event.offsetX, event.offsetY);
-
-      this.handleIntersectionAsync(intersectionPromise);
-    };
-
-    const translation = {
-      x: 0,
-      y: 0,
-      z: 0
-    };
-
-    const rotation = {
-      x: 0,
-      y: 0,
-      z: 0,
-      radians: 0
-    };
-
-    const opacity = {
-      alpha: 1
-    };
-
-    const iconCulling = {
-      radius: Infinity,
-      limit: 50,
-      hideAll: false
-    };
-
-    const imageRevisions = {
-      id: '0',
-      targetDate: ''
-    };
-
-    const params = {
-      siteId: '',
-      add: add360ImageSet,
-      premultipliedRotation: false,
-      remove: removeAll360Images
-    };
->>>>>>> 62c64676
 
     optionsFolder.add(params, 'siteId').name('Site ID');
 
@@ -210,33 +155,7 @@
           }
         });
 
-<<<<<<< HEAD
       gui.add(params, 'remove').name('Remove all 360 images');
-=======
-    gui.add(params, 'remove').name('Remove all 360 images');
-
-    async function add360ImageSet() {
-      if (params.siteId.length === 0) return;
-
-      const rotationMatrix = new THREE.Matrix4().makeRotationAxis(
-        new THREE.Vector3(rotation.x, rotation.y, rotation.z),
-        rotation.radians
-      );
-      const translationMatrix = new THREE.Matrix4().makeTranslation(translation.x, translation.y, translation.z);
-      const collectionTransform = translationMatrix.multiply(rotationMatrix);
-      const collection = await viewer.add360ImageSet(
-        'events',
-        { site_id: params.siteId },
-        { collectionTransform, preMultipliedRotation: params.premultipliedRotation }
-      );
-      collection.setIconsVisibility(!iconCulling.hideAll);
-      collection.on('image360Entered', onImageEntered);
-      viewer.on('click', onAnnotationClicked);
-      collections.push(collection);
-      entities = entities.concat(collection.image360Entities);
-
-      viewer.requestRedraw();
->>>>>>> 62c64676
     }
   }
 
@@ -263,7 +182,7 @@
 
     collection.setIconsVisibility(!this.iconCulling.hideAll);
     collection.on('image360Entered', (entity, _) => (this.selectedEntity = entity));
-    collection.on('image360AnnotationClicked', (annotation, event, direction) => this.onAnnotationClicked(annotation, event, direction));
+    this.viewer.on('click', (event) => this.onAnnotationClicked(event));
     collections.push(collection);
     this.entities = this.entities.concat(collection.image360Entities);
 
@@ -283,17 +202,16 @@
     this._collections = [];
   }
 
-  private onAnnotationClicked(annotation: Image360Annotation, _event: PointerEventData, direction: Vector3): void {
+  private onAnnotationClicked(event: { offsetX: number; offsetY: number; button?: number }): void {
     if (this._lastAnnotation !== undefined) {
       this._lastAnnotation.setColor(undefined);
     }
 
-    console.log('Clicked annotation with data: ', annotation.annotation.data, 'with direction ', direction);
-    annotation.setColor(new THREE.Color(0.8, 0.8, 1.0));
-    this._lastAnnotation = annotation;
-  }
-
-<<<<<<< HEAD
+    const intersectionPromise = this.viewer.get360AnnotationIntersectionFromPixel(event.offsetX, event.offsetY);
+
+    this.handleIntersectionAsync(intersectionPromise);
+  }
+
   private saveImage360SiteToUrl() {
     const { params } = this;
     if (params.siteId.length === 0) return;
@@ -301,21 +219,6 @@
     const url = new URL(window.location.href);
     url.searchParams.set('siteId', params.siteId);
     window.history.replaceState(null, document.title, url.toString());
-=======
-  private async handleIntersectionAsync(intersectionPromise: Promise<Image360AnnotationIntersection | null>) {
-    const intersection = await intersectionPromise;
-    if (intersection === null) {
-      return;
-    }
-
-    console.log('Clicked annotation with data: ', intersection.annotation.annotation.data);
-    intersection.annotation.setColor(new THREE.Color(0.8, 0.8, 1.0));
-    this._lastAnnotation = intersection.annotation;
-  }
-
-  get collections(): Image360Collection[] {
-    return this._collections;
->>>>>>> 62c64676
   }
 }
 
