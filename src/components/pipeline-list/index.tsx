--- conflicted
+++ resolved
@@ -1,11 +1,7 @@
 import { Icon } from '@cognite/cogs.js';
 import { useEMPipelines } from 'hooks/contextualization-api';
-<<<<<<< HEAD
 import PipelineTable from './PipelineTable';
-=======
-import { Link, useParams } from 'react-router-dom';
 import PipelineListEmpty from './PipelineListEmpty';
->>>>>>> b89b4537
 
 export default function PipelineList() {
   const { data, isInitialLoading } = useEMPipelines();
@@ -14,23 +10,5 @@
     return <Icon type="Loader" />;
   }
 
-<<<<<<< HEAD
-  return <>{data?.length && <PipelineTable />}</>;
-=======
-  return (
-    <ul>
-      {data?.length ? (
-        data?.map(({ id, name }) => {
-          return (
-            <li key={id}>
-              <Link to={createLink(`/${subAppPath}/${id}`)}>{name || id}</Link>
-            </li>
-          );
-        })
-      ) : (
-        <PipelineListEmpty />
-      )}
-    </ul>
-  );
->>>>>>> b89b4537
+  return <>{data?.length ? <PipelineTable /> : <PipelineListEmpty />}</>;
 }