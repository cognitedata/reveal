--- conflicted
+++ resolved
@@ -71,9 +71,7 @@
             />
           </Tooltip>
         </SearchBar>
-<<<<<<< HEAD
         <InfoBox infoType="TimeSeriesHelpBox" />
-=======
         <div style={{ marginTop: 16, marginRight: 10 }}>
           <SegmentedControl
             currentKey={searchType}
@@ -101,7 +99,6 @@
             </label>
           )} */}
         </div>
->>>>>>> fa38d1bb
         <SearchResultsContainer>
           {searchType === 'assets' && <SearchResultList query={urlQuery} />}
           {searchType === 'timeseries' && <SearchTimeseries query={urlQuery} />}
