/*!
 * Copyright 2021 Cognite AS
 */

import * as THREE from 'three';

/* eslint-disable jsdoc/require-jsdoc */
/**
 * @internal
 * @module @cognite/reveal
 */
export default class RenderController {
  private _needsRedraw: boolean;
  private readonly _camera: THREE.PerspectiveCamera | THREE.OrthographicCamera;
  private readonly _lastCameraPosition: THREE.Vector3;
  private readonly _lastCameraRotation: THREE.Euler;
  private _lastCameraZoom: number;

  constructor(camera: THREE.PerspectiveCamera | THREE.OrthographicCamera) {
    this._camera = camera;
    this._needsRedraw = true;

    this._lastCameraPosition = new THREE.Vector3();
    this._lastCameraRotation = new THREE.Euler();
    this._lastCameraZoom = 0;

    window.addEventListener('focus', this.redraw);
  }

  public get needsRedraw(): boolean {
    return this._needsRedraw;
  }

  update(): void {
    const { _camera, _lastCameraPosition, _lastCameraRotation, _lastCameraZoom } = this;
    const { position, rotation, zoom } = _camera;
    const hasCameraChanged =
      !position.equals(_lastCameraPosition) || !rotation.equals(_lastCameraRotation) || zoom !== _lastCameraZoom;
    _lastCameraPosition.copy(position);
    _lastCameraRotation.copy(rotation);
    this._lastCameraZoom = zoom;
    if (hasCameraChanged) {
      this._needsRedraw = true;
    }
  }

<<<<<<< HEAD
  dispose = (): void => {
    window.removeEventListener('focus', this.redraw);
  };
=======
  dispose(): void {
    window.removeEventListener('focus', this.redraw);
  }
>>>>>>> 7b8d912a

  clearNeedsRedraw(): void {
    this._needsRedraw = false;
  }

  redraw = (): void => {
    this._needsRedraw = true;
  };
}<|MERGE_RESOLUTION|>--- conflicted
+++ resolved
@@ -44,15 +44,9 @@
     }
   }
 
-<<<<<<< HEAD
-  dispose = (): void => {
-    window.removeEventListener('focus', this.redraw);
-  };
-=======
   dispose(): void {
     window.removeEventListener('focus', this.redraw);
   }
->>>>>>> 7b8d912a
 
   clearNeedsRedraw(): void {
     this._needsRedraw = false;
