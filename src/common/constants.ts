--- conflicted
+++ resolved
@@ -5,20 +5,12 @@
 export const URL_SEARCH_QUERY_PARAM = 'q';
 export const BASE_QUERY_KEY = 'flows';
 export const FLOATING_COMPONENTS_PANEL_WIDTH = 356;
-<<<<<<< HEAD
-export const FLOATING_ELEMENT_MARGIN = 12;
-export const TOOLBAR_MARGIN = 16;
-export const GROUP_PADDING = 16;
-export const Z_INDEXES = {
-  FLOATING_ELEMENT: 1,
-=======
 export const FLOATING_ELEMENT_MARGIN = 16;
 export const FLOATING_PANEL_MARGIN = 58;
 export const TOOLBAR_MARGIN = 16;
 export const GROUP_PADDING = 16;
 export const Z_INDEXES = {
   FLOATING_ELEMENT: 1004,
->>>>>>> 82d685b9
   TOOLBAR: 10000,
   REACT_FLOW_CANVAS_NODES: 1002,
   WORKFLOW_CONTEXT_MENU: 1003,
