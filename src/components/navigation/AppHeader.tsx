--- conflicted
+++ resolved
@@ -31,25 +31,11 @@
   const { privacyPolicyUrl } = sidecar;
   const allGroupNames = useSelector(getUsersGroupNames);
 
-<<<<<<< HEAD
-  const client = useContext(CdfClientContext);
-
-  const performLogout = async () => {
-    await logout(client);
-=======
-  const { startTour, shutdown: shutdownIntercom } = useIntercom();
-
-  const startIntercomTour = () => {
-    metrics.track('HelpMenu_StartIntercomTour');
-    startTour(intercomTourId);
-  };
-
   const client = useContext(CdfClientContext);
 
   const performLogout = async () => {
     metrics.track('Profile_Logout');
-    await logout(client, shutdownIntercom);
->>>>>>> 54058c19
+    await logout(client);
   };
 
   const setFilter = (groupName: string) => {
