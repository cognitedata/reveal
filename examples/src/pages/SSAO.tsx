--- conflicted
+++ resolved
@@ -42,19 +42,11 @@
 
       let model: reveal.CadNode;
       if (modelRevision) {
-<<<<<<< HEAD
-        revealManager = reveal.createCdfRevealManager(client, { logMetrics: false });
+        revealManager = reveal.createCdfRevealManager(client, renderer, scene, { logMetrics: false });
         model = await revealManager.addModel('cad', modelRevision);
       } else if (modelUrl) {
-        revealManager = reveal.createLocalRevealManager({ logMetrics: false });
+        revealManager = reveal.createLocalRevealManager(renderer, scene, { logMetrics: false });
         model = await revealManager.addModel('cad', modelUrl);
-=======
-        revealManager = reveal.createCdfRevealManager(client, renderer, scene, { logMetrics: false });
-        model = await revealManager.addModel('cad', modelRevision, nodeAppearanceProvider);
-      } else if (modelUrl) {
-        revealManager = reveal.createLocalRevealManager(renderer, scene, { logMetrics: false });
-        model = await revealManager.addModel('cad', modelUrl, nodeAppearanceProvider);
->>>>>>> 18e5b7ce
       } else {
         throw new Error(
           'Need to provide either project & model OR modelUrl as query parameters'
