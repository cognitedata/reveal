--- conflicted
+++ resolved
@@ -13,13 +13,8 @@
 } from '../../data-providers/core-dm-provider/dataModels';
 import {
   createInstanceReferenceKey,
-<<<<<<< HEAD
-  InstanceReference,
-  InstanceReferenceKey,
-=======
   type InstanceReference,
   type InstanceReferenceKey,
->>>>>>> 6b60b494
   isIdEither
 } from '../../utilities/instanceIds';
 import { isSameIdEither } from '../../utilities/instanceIds/equality';
