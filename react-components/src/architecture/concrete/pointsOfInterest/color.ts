/*!
 * Copyright 2024 Cognite AS
 */
import { Color } from 'three';
import { assertNever } from '../../../utilities/assertNever';
import { PointsOfInterestStatus } from './types';

export const DEFAULT_OVERLAY_COLOR = new Color('#C945DB');
export const PENDING_OVERLAY_COLOR = new Color('#33AA33');
<<<<<<< HEAD
export const SELECTED_COLOR = new Color('#6464FF');
=======
export const SELECTED_COLOR = new Color('#5151ce');
>>>>>>> 02210637
export const PENDING_DELETION_OVERLAY_COLOR = new Color('#AA3333');

export function convertToSelectedColor(color: Color): Color {
  const hsl = { h: 0, s: 0, l: 0 };
  color.getHSL(hsl);
  hsl.l = Math.sqrt(hsl.l);
  return new Color().setHSL(hsl.h, hsl.s, hsl.l);
}

export function getColorFromStatus(status: PointsOfInterestStatus, selected: boolean): Color {
  if (selected) {
    return SELECTED_COLOR;
  }

  return getBaseColor(status);

  function getBaseColor(status: PointsOfInterestStatus): Color {
    switch (status) {
      case PointsOfInterestStatus.Default:
        return DEFAULT_OVERLAY_COLOR;
      case PointsOfInterestStatus.PendingDeletion:
        return PENDING_DELETION_OVERLAY_COLOR;
      case PointsOfInterestStatus.PendingCreation:
        return PENDING_OVERLAY_COLOR;
      default:
        assertNever(status);
    }
  }
}<|MERGE_RESOLUTION|>--- conflicted
+++ resolved
@@ -7,11 +7,7 @@
 
 export const DEFAULT_OVERLAY_COLOR = new Color('#C945DB');
 export const PENDING_OVERLAY_COLOR = new Color('#33AA33');
-<<<<<<< HEAD
-export const SELECTED_COLOR = new Color('#6464FF');
-=======
 export const SELECTED_COLOR = new Color('#5151ce');
->>>>>>> 02210637
 export const PENDING_DELETION_OVERLAY_COLOR = new Color('#AA3333');
 
 export function convertToSelectedColor(color: Color): Color {
