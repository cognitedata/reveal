--- conflicted
+++ resolved
@@ -6,30 +6,20 @@
   type TypedReveal3DModel
 } from '../components/Reveal3DResources/types';
 import { type PointCloudModelStyling } from '../components/PointCloudContainer/PointCloudContainer';
-<<<<<<< HEAD
 import {
   type NodeStylingGroup,
   type CadModelStyling,
   type TreeIndexStylingGroup
 } from '../components/CadModelContainer/CadModelContainer';
-=======
 import { type InModel3dEdgeProperties } from '../utilities/globalDataModels';
 import { type EdgeItem } from '../utilities/FdmSDK';
->>>>>>> 8e8554f6
 import { type NodeAppearance } from '@cognite/reveal';
 import { type ThreeDModelMappings } from './types';
 import { type Node3D, type CogniteExternalId } from '@cognite/sdk';
 import { useFdmAssetMappings } from '../components/NodeCacheProvider/NodeCacheProvider';
 import { useMemo } from 'react';
 import { useMappedEdgesForRevisions } from '../components/NodeCacheProvider/NodeCacheProvider';
-<<<<<<< HEAD
 import { type FdmEdgeWithNode, type TreeIndex } from '../components/NodeCacheProvider/types';
-=======
-import {
-  type CadModelStyling,
-  type NodeStylingGroup
-} from '../components/CadModelContainer/useApplyCadModelStyling';
->>>>>>> 8e8554f6
 
 type ModelStyleGroup = {
   model: TypedReveal3DModel;
