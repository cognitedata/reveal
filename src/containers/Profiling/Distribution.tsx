import React, { useMemo } from 'react';

import { Body, Colors } from '@cognite/cogs.js';
import { AxisBottom } from '@visx/axis';
import { GridRows } from '@visx/grid';
import { Group } from '@visx/group';
import ParentSize from '@visx/responsive/lib/components/ParentSize';
import { scaleBand, scaleLinear } from '@visx/scale';
import { Bar, BarStack } from '@visx/shape';
import { useTooltip, useTooltipInPortal, defaultStyles } from '@visx/tooltip';
import styled from 'styled-components';

import { Count } from 'hooks/profiling-service';

const BOTTOM_AXIS_HEIGHT = 24;
const MAXIMUM_BAR_WIDTH = 16;
const NUMBER_OF_TICKS = 4;

type Props = {
  distribution: Count[];
  isBottomAxisDisplayed?: boolean;
  isGridDisplayed?: boolean;
  isTooltipDisplayed?: boolean;
  maximumBarWidth?: number;
  rangeEnd?: number;
};
export default function Distribution({
  distribution,
  isBottomAxisDisplayed,
  isGridDisplayed,
  isTooltipDisplayed,
  maximumBarWidth,
  rangeEnd,
}: Props) {
  return (
    <ParentSize>
<<<<<<< HEAD
      {({ width, height }) =>
        width &&
        height && (
          <Graph
            distribution={distribution}
            isBottomAxisDisplayed={isBottomAxisDisplayed}
            isGridDisplayed={isGridDisplayed}
            width={width}
            height={height}
            rangeEnd={rangeEnd}
            isTooltipDisplayed={isTooltipDisplayed}
          />
        )
      }
=======
      {({ width, height }) => (
        <Graph
          distribution={distribution}
          isBottomAxisDisplayed={isBottomAxisDisplayed}
          isGridDisplayed={isGridDisplayed}
          width={width}
          height={height}
          rangeEnd={rangeEnd}
          isTooltipDisplayed={isTooltipDisplayed}
          maximumBarWidth={maximumBarWidth}
        />
      )}
>>>>>>> ac4bcfd3
    </ParentSize>
  );
}

type GraphProps = {
  width: number;
  height: number;
  distribution: Count[];
  fill?: string;
  isBottomAxisDisplayed?: boolean;
  isGridDisplayed?: boolean;
  isTooltipDisplayed?: boolean;
  maximumBarWidth?: number;
  rangeEnd?: number;
};
export function Graph({
  distribution: rawDistribution,
  width,
  height,
  fill = 'rgba(41, 114, 225, 1)',
  isBottomAxisDisplayed,
  isGridDisplayed,
  isTooltipDisplayed,
  maximumBarWidth = MAXIMUM_BAR_WIDTH,
  rangeEnd,
}: GraphProps) {
  const horizontalMargin = 0;
  const verticalMargin = 0;
  const xMax = width - horizontalMargin;
  const yMax =
    height - verticalMargin - (isBottomAxisDisplayed ? BOTTOM_AXIS_HEIGHT : 0);

  const {
    showTooltip,
    hideTooltip,
    tooltipOpen,
    tooltipData,
    tooltipLeft,
    tooltipTop,
  } = useTooltip<{
    data: Count;
    index: number;
  }>();

  const { containerRef, TooltipInPortal } = useTooltipInPortal({
    scroll: true,
  });

  const distribution = useMemo(() => {
    return rawDistribution.map((value) => {
      const formattedValue =
        +Math.round((Number.parseFloat(value.value) + Number.EPSILON) * 100) /
        100;
      return {
        ...value,
        value: String(formattedValue),
      };
    });
  }, [rawDistribution]);

  const tickValues = useMemo(() => {
    if (distribution.length === 0) {
      return [];
    }
    if (distribution.length === 1) {
      return [distribution[0].value];
    }
    return [distribution[0].value, distribution[distribution.length - 1].value];
  }, [distribution]);

  const tooltipIntervalEndValue = useMemo(() => {
    if (tooltipData?.index !== undefined) {
      if (tooltipData.index === distribution.length - 1) {
        return `${rangeEnd ?? ''}`;
      }
      return distribution[tooltipData.index + 1]?.value;
    }
    return '';
  }, [distribution, rangeEnd, tooltipData?.index]);

  const maxCount = useMemo(() => {
    return distribution.reduce((acc, cur) => {
      if (cur.count > acc) {
        return cur.count;
      }
      return acc;
    }, 0);
  }, [distribution]);

  const categories = useMemo(
    () =>
      scaleBand<string>({
        domain: distribution.map(({ value }) => value),
        padding: 0.4,
        range: [0, width],
        round: true,
      }),
    [distribution, width]
  );

  const counts = useMemo(
    () =>
      scaleLinear<number>({
        domain: [0, Math.max(...distribution.map(({ count }) => count))],
        range: [yMax, 0],
        round: true,
      }),
    [distribution, yMax]
  );

  const gridTickValues = useMemo(() => {
    let min = 0;
    let max = 0;
    distribution.forEach(({ count }) => {
      if (count < min) {
        min = count;
      } else if (count > max) {
        max = count;
      }
    });
    const interval = (max - min) / (NUMBER_OF_TICKS - 1);

    return [min, min + interval, max - interval, max];
  }, [distribution]);

  const handleMouseLeave = (): void => {
    hideTooltip();
  };

  const handleMouseMove = (data: Count, index: number, left: number): void => {
    showTooltip({
      tooltipData: {
        data: data,
        index,
      },
      tooltipTop: 0,
      tooltipLeft: left,
    });
  };

  return (
    <div style={{ position: 'relative' }}>
      <svg ref={containerRef} width={width} height={height}>
        <Group top={verticalMargin / 2}>
          {isGridDisplayed && (
            <GridRows
              scale={counts}
              width={xMax}
              height={yMax}
              numTicks={5}
              stroke={Colors['border-default'].hex()}
              strokeDasharray="6,6"
              strokeWidth={1}
              tickValues={gridTickValues}
            />
          )}
          {isTooltipDisplayed && rangeEnd !== undefined && (
            <BarStack
              data={distribution.map((value) => ({
                ...value,
                count: maxCount,
              }))}
              keys={['count']}
              x={(d) => d.value}
              xScale={categories}
              yScale={counts}
              color={() => ''}
            >
              {(barStacks) =>
                barStacks.map((barStack) =>
                  barStack.bars.map(
                    ({ bar, x, y, width, height }, barIndex) => {
                      const actualWidth = Math.min(width, maximumBarWidth);
                      const leftOffset = (width - actualWidth) / 2;
                      return (
                        <Bar
                          key={`bar-${bar.data.value}`}
                          x={x + leftOffset}
                          y={y}
                          width={actualWidth}
                          height={height}
                          fill={
                            tooltipData?.index === barIndex
                              ? Colors['bg-control--secondary']
                              : 'transparent'
                          }
                          onMouseLeave={handleMouseLeave}
                          onMouseMove={() => {
                            handleMouseMove(bar.data, barIndex, x + width / 2);
                          }}
                        />
                      );
                    }
                  )
                )
              }
            </BarStack>
          )}
          <BarStack
            data={distribution}
            keys={['count']}
            x={(d) => d.value}
            xScale={categories}
            yScale={counts}
            color={() => fill}
          >
            {(barStacks) =>
              barStacks.map((barStack) =>
                barStack.bars.map(
                  ({ bar, color, x, y, width, height }, barIndex) => {
                    const actualWidth = Math.min(width, maximumBarWidth);
                    const leftOffset = (width - actualWidth) / 2;
                    return (
                      <Bar
                        key={`bar-${bar.data.value}`}
                        x={x + leftOffset}
                        y={y}
                        width={actualWidth}
                        height={height}
                        fill={color}
                        onMouseLeave={handleMouseLeave}
                        onMouseMove={() => {
                          handleMouseMove(bar.data, barIndex, x + width / 2);
                        }}
                      />
                    );
                  }
                )
              )
            }
          </BarStack>
          {isBottomAxisDisplayed && (
            <AxisBottom
              hideTicks
              scale={categories}
              tickLabelProps={() => ({
                fill: Colors['text-primary'].hex(),
                fontFamily: 'Inter',
                fontSize: 12,
                fontWeight: 500,
                textAnchor: 'middle',
              })}
              tickValues={tickValues}
              strokeWidth={0}
              top={yMax}
            />
          )}
        </Group>
      </svg>
      {isTooltipDisplayed &&
        rangeEnd !== undefined &&
        tooltipOpen &&
        tooltipData && (
          <TooltipInPortal
            top={tooltipTop}
            left={tooltipLeft}
            style={{
              ...defaultStyles,
              backgroundColor: Colors['bg-inverted'].hex(),
              borderRadius: 6,
            }}
          >
            <StyledTooltipContent>
              <StyledTooltipBody level={3}>
                From {tooltipData.data?.value} to {tooltipIntervalEndValue}
              </StyledTooltipBody>
              <StyledTooltipBody level={3}>
                Total: {distribution[tooltipData.index]?.count}
              </StyledTooltipBody>
            </StyledTooltipContent>
          </TooltipInPortal>
        )}
    </div>
  );
}

const StyledTooltipContent = styled.div`
  display: flex;
  flex-direction: column;
  align-items: center;
`;

const StyledTooltipBody = styled(Body)`
  color: ${Colors.white.hex()};
  font-family: Inter;
`;<|MERGE_RESOLUTION|>--- conflicted
+++ resolved
@@ -34,7 +34,6 @@
 }: Props) {
   return (
     <ParentSize>
-<<<<<<< HEAD
       {({ width, height }) =>
         width &&
         height && (
@@ -46,23 +45,10 @@
             height={height}
             rangeEnd={rangeEnd}
             isTooltipDisplayed={isTooltipDisplayed}
+            maximumBarWidth={maximumBarWidth}
           />
         )
       }
-=======
-      {({ width, height }) => (
-        <Graph
-          distribution={distribution}
-          isBottomAxisDisplayed={isBottomAxisDisplayed}
-          isGridDisplayed={isGridDisplayed}
-          width={width}
-          height={height}
-          rangeEnd={rangeEnd}
-          isTooltipDisplayed={isTooltipDisplayed}
-          maximumBarWidth={maximumBarWidth}
-        />
-      )}
->>>>>>> ac4bcfd3
     </ParentSize>
   );
 }
