--- conflicted
+++ resolved
@@ -11,11 +11,7 @@
 import { Image360Icon } from '../icons/Image360Icon';
 
 type NodeMetadata = {
-<<<<<<< HEAD
-  medianIcon: Image360Icon;
-=======
   icon: Image360Icon;
->>>>>>> ef0d902f
   level: number;
 };
 
@@ -33,17 +29,10 @@
     this._nodeCenters = this.populateNodeCenters();
   }
 
-<<<<<<< HEAD
-  public getNodeMedianIcon(node: Node): Image360Icon | undefined {
-    const nodeMetadata = this._nodeCenters.get(node);
-    assert(nodeMetadata !== undefined);
-    return nodeMetadata.medianIcon;
-=======
   public getNodeIcon(node: Node): Image360Icon | undefined {
     const nodeMetadata = this._nodeCenters.get(node);
     assert(nodeMetadata !== undefined);
     return nodeMetadata.icon;
->>>>>>> ef0d902f
   }
 
   public getLODByScreenArea(
@@ -98,17 +87,10 @@
     this.traverseLevelsBottomUp(nodes => {
       nodes.forEach(node => {
         if (this.hasData(node)) {
-<<<<<<< HEAD
-          nodeCenters.set(node, { medianIcon: this.getMedianIcon(node.data.data), level });
-        } else if (this.hasChildren(node)) {
-          const icons = node.children!.map(child => nodeCenters.get(child)!.medianIcon);
-          nodeCenters.set(node, { medianIcon: this.getMedianIcon(icons), level });
-=======
           nodeCenters.set(node, { icon: this.getClosestToAverageIcon(node.data.data), level });
         } else if (this.hasChildren(node)) {
           const icons = node.children!.map(child => nodeCenters.get(child)!.icon);
           nodeCenters.set(node, { icon: this.getClosestToAverageIcon(icons), level });
->>>>>>> ef0d902f
         }
       });
       level--;
@@ -148,11 +130,7 @@
     return node instanceof PointOctant;
   }
 
-<<<<<<< HEAD
-  private getMedianIcon(icons: Image360Icon[]): Image360Icon {
-=======
   private getClosestToAverageIcon(icons: Image360Icon[]): Image360Icon {
->>>>>>> ef0d902f
     const center = icons
       .reduce((result, currentValue) => result.add(currentValue.position), new Vector3())
       .divideScalar(icons.length);
