--- conflicted
+++ resolved
@@ -1204,13 +1204,8 @@
 }
 
 function adjustCamera(camera: THREE.PerspectiveCamera, width: number, height: number) {
-<<<<<<< HEAD
-    camera.aspect = width / height;
-    camera.updateProjectionMatrix();
-=======
   camera.aspect = width / height;
   camera.updateProjectionMatrix();
->>>>>>> e8956866
 }
 
 function createCanvasWrapper(): HTMLElement {
