--- conflicted
+++ resolved
@@ -78,14 +78,7 @@
 ];
 
 module.exports = env => {
-<<<<<<< HEAD
-  const development = arg(env, 'development', true);
-=======
-  const buildCesiumExamples = arg(env, 'cesium', true);
-  const buildThreeJsExamples = arg(env, 'threejs', true);
   const development = arg(env, 'development', false);
->>>>>>> 027d5eec
-
   logger.info("Build config:");
   logger.info(`  - development: ${development}`);
 
