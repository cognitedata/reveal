/*
 * Copyright 2020 Cognite AS
 */

import React, { useEffect, useRef } from 'react';
import { CanvasWrapper } from '../components/styled';
import * as THREE from 'three';
import { CogniteClient } from '@cognite/sdk';
import dat from 'dat.gui';
import {
  AddModelOptions,
  Cognite3DViewer,
  Cognite3DModel,
  CognitePointCloudModel,
  PotreePointColorType,
  PotreePointShape
} from '@cognite/reveal';
import { DebugCameraTool, DebugLoadedSectorsTool, DebugLoadedSectorsToolOptions, ExplodedViewTool } from '@cognite/reveal/tools';
import { CadNode } from '@cognite/reveal/experimental';

window.THREE = THREE;

export function Migration() {
  const canvasWrapperRef = useRef<HTMLDivElement>(null);
  useEffect(() => {
    const gui = new dat.GUI({ width: 500 });
    let viewer: Cognite3DViewer;

    function createGeometryFilter(input: string | null): { center: THREE.Vector3, size: THREE.Vector3 } | undefined  {
      if (input === null) return undefined;
      const parsed = JSON.parse(input) as { center: THREE.Vector3, size: THREE.Vector3 };
      return { center: new THREE.Vector3().copy(parsed.center), size: new THREE.Vector3().copy(parsed.size) };
    }

    async function main() {
      const url = new URL(window.location.href);
      const urlParams = url.searchParams;
      const project = urlParams.get('project');
      const geometryFilterInput = urlParams.get('geometryFilter');
      const geometryFilter = createGeometryFilter(geometryFilterInput);
      const baseUrl = urlParams.get('baseUrl') || undefined;
      if (!project) {
        throw new Error('Must provide "project"as URL parameter');
      }

      const totalBounds = new THREE.Box3();

      const slicingParams = {
        enabledX: false,
        enabledY: false,
        enabledZ: false,
        flipX: false,
        flipY: false,
        flipZ: false,
        x: 0,
        y: 0,
        z: 0,
        showHelpers: false,
      };
      const pointCloudParams = {
        pointSize: 1.0,
        budget: 2_000_000,
        pointColorType: PotreePointColorType.Rgb,
        pointShape: PotreePointShape.Circle,
        apply: () => {
          pointCloudModels.forEach(model => {
            model.pointBudget = pointCloudParams.budget;
            model.pointSize = pointCloudParams.pointSize;
            model.pointColorType = pointCloudParams.pointColorType;
            model.pointShape = pointCloudParams.pointShape;
            console.log(model.pointColorType, model.pointShape);
          });
        }
      };

      // Login
      const client = new CogniteClient({ appId: 'cognite.reveal.example', baseUrl });
      client.loginWithOAuth({ project });
      await client.authenticate();

      const progress = (itemsLoaded: number, itemsRequested: number, itemsCulled: number) => {
        guiState.debug.loadedSectors.statistics.culledCount = itemsCulled;
        console.log(`loaded ${itemsLoaded}/${itemsRequested} (culled: ${itemsCulled})`);
        
      };
      // Prepare viewer
      viewer = new Cognite3DViewer({
        sdk: client,
        domElement: canvasWrapperRef.current!,
        onLoading: progress,
        logMetrics: false,
        antiAliasingHint: (urlParams.get('antialias') || undefined) as any,
        ssaoQualityHint: (urlParams.get('ssao') || undefined) as any
      });
      (window as any).viewer = viewer;

      async function addModel(options: AddModelOptions) {
        try {
          const model = await viewer.addModel(options);

          const bounds = model.getModelBoundingBox();
          totalBounds.expandByPoint(bounds.min);
          totalBounds.expandByPoint(bounds.max);
          updateSlicingGui();

          viewer.loadCameraFromModel(model);
          if (model instanceof Cognite3DModel) {
            cadModels.push(model);
          } else if (model instanceof CognitePointCloudModel) {
            pointCloudModels.push(model);
            pointCloudParams.apply();
          }
          if (createGeometryFilterFromState(guiState.geometryFilter) === undefined) {
            createGeometryFilterStateFromBounds(bounds, guiState.geometryFilter);
            geometryFilterGui.updateDisplay();
          }
        } catch (e) {
          console.error(e);
          alert(`Model ID is invalid or is not supported`);
        }
      }

      // Add GUI for loading models and such
      const cadModels: Cognite3DModel[] = [];
      const pointCloudModels: CognitePointCloudModel[] = [];
      const guiState = {
        modelId: 0,
        revisionId: 0,
        geometryFilter: 
          geometryFilter !== undefined 
          ? geometryFilter 
          : { center: new THREE.Vector3(), size: new THREE.Vector3() },
        antiAliasing: urlParams.get('antialias'),
        ssaoQuality: urlParams.get('ssao'),
        debug: {
          stats: {
            drawCalls: 0,
            points: 0,
            triangles: 0,
            geometries: 0,
            textures: 0,
            renderTime: 0
          },
          loadedSectors: {
            options: {
              showSimpleSectors: true,
              showDetailedSectors: true,
              showDiscardedSectors: false,
              colorBy: 'lod',
              leafsOnly: false
            } as DebugLoadedSectorsToolOptions,
            tool: new DebugLoadedSectorsTool(viewer),
            statistics: {
              insideSectors: 0,
              maxSectorDepth: 0,
              maxSectorDepthOfInsideSectors: 0,
              simpleSectorCount: 0,
              detailedSectorCount: 0,
              culledCount: 0,
              forceDetailedSectorCount: 0,
              downloadSizeMb: 0
            }
          },
          suspendLoading: false,
          ghostAllNodes: false,
          hideAllNodes: false
        },
        showCameraTool: new DebugCameraTool(viewer),
        renderMode: 'Color'
      };
      const guiActions = {
        addModel: () =>
          addModel({
            modelId: guiState.modelId,
            revisionId: guiState.revisionId,
            geometryFilter: createGeometryFilterFromState(guiState.geometryFilter)
          }),
        fitToModel: () => {
          const model = cadModels[0] || pointCloudModels[0];
          viewer.fitCameraToModel(model);
        },
        showSectorBoundingBoxes: () => {
          const { tool, options } = guiState.debug.loadedSectors;
          tool.setOptions(options);
          if (cadModels.length > 0) {
            tool.showSectorBoundingBoxes(cadModels[0]);
          }
        },
        showCameraHelper: () => {
          guiState.showCameraTool.showCameraHelper();
        },
        showBoundsForAllGeometries: () => {
          cadModels.forEach(m => showBoundsForAllGeometries(m));
        },
        applyGeometryFilter: () => {
          urlParams.set('geometryFilter', JSON.stringify(guiState.geometryFilter));
          window.location.href = url.toString();
        },
        resetGeometryFilter: () => {
          urlParams.delete('geometryFilter');
          window.location.href = url.toString();
        }
      };

      const modelGui = gui.addFolder('Model');
      modelGui.add(guiState, 'modelId').name('Model ID');
      modelGui.add(guiState, 'revisionId').name('Revision ID');
      modelGui.add(guiActions, 'addModel').name('Load model');
      modelGui.add(guiActions, 'fitToModel').name('Fit camera');

      const geometryFilterGui = modelGui.addFolder('Geometry Filter');
      let geometryFilterPreview: THREE.Object3D | undefined = undefined;
      function updateGeometryFilterPreview() {
        if (geometryFilterPreview) {
          viewer.removeObject3D(geometryFilterPreview);
        }
        const geometryFilter = createGeometryFilterFromState(guiState.geometryFilter);
        if (geometryFilter) {
          geometryFilterPreview = new THREE.Box3Helper(geometryFilter.boundingBox, new THREE.Color('cyan'));
          viewer.addObject3D(geometryFilterPreview);
        }
      }
      geometryFilterGui.add(guiState.geometryFilter.center, 'x', -1000, 1000, 1).name('CenterX').onChange(updateGeometryFilterPreview);
      geometryFilterGui.add(guiState.geometryFilter.center, 'y', -1000, 1000, 1).name('CenterY').onChange(updateGeometryFilterPreview);
      geometryFilterGui.add(guiState.geometryFilter.center, 'z', -1000, 1000, 1).name('CenterZ').onChange(updateGeometryFilterPreview);
      geometryFilterGui.add(guiState.geometryFilter.size, 'x', 0, 100, 1).name('SizeX').onChange(updateGeometryFilterPreview);
      geometryFilterGui.add(guiState.geometryFilter.size, 'y', 0, 100, 1).name('SizeY').onChange(updateGeometryFilterPreview);
      geometryFilterGui.add(guiState.geometryFilter.size, 'z', 0, 100, 1).name('SizeZ').onChange(updateGeometryFilterPreview);
      geometryFilterGui.add(guiActions, 'applyGeometryFilter').name('Apply and reload');
      geometryFilterGui.add(guiActions, 'resetGeometryFilter').name('Reset and reload');
<<<<<<< HEAD

      const renderGui = gui.addFolder('Rendering');
      const renderModes = [undefined, 'Color', 'Normal', 'TreeIndex', 'PackColorAndNormal', 'Depth', 'Effects', 'Ghost', 'LOD'];
      renderGui.add(guiState, 'renderMode', renderModes).name('Render mode').onFinishChange(value => {
=======
      gui.add(guiActions, 'addModel').name('Load model');
      gui.add(guiActions, 'fitToModel').name('Fit camera');
      const renderModes = [undefined, 'Color', 'Normal', 'TreeIndex', 'PackColorAndNormal', 'Depth', 'Effects', 'Ghost', 'LOD', 'DepthOnly'];
      gui.add(guiState, 'renderMode', renderModes).name('Render mode').onFinishChange(value => {
>>>>>>> 2f926892
        const renderMode = renderModes.indexOf(value);
        cadModels.forEach(m => {
          const cadNode: CadNode = (m as any).cadNode;
          cadNode.renderMode = renderMode;
        });
        viewer.forceRerender();
      });
      renderGui.add(guiState, 'antiAliasing',
        [
          'disabled', 'fxaa', 'msaa4', 'msaa8', 'msaa16',
          'msaa4+fxaa', 'msaa8+fxaa', 'msaa16+fxaa'
        ]).name('Anti-alias').onFinishChange(v => {
          urlParams.set('antialias', v);
          window.location.href = url.toString();
        });
        renderGui.add(guiState, 'ssaoQuality',
        [
          'disabled', 'medium', 'high', 'veryhigh'
        ]).name('SSAO').onFinishChange(v => {
          urlParams.set('ssao', v);
          window.location.href = url.toString();
        });

      const debugGui = gui.addFolder('Debug');
      const debugStatsGui = debugGui.addFolder('Statistics');
      debugStatsGui.add(guiState.debug.stats, 'drawCalls').name('Draw Calls');
      debugStatsGui.add(guiState.debug.stats, 'points').name('Points');
      debugStatsGui.add(guiState.debug.stats, 'triangles').name('Triangles');
      debugStatsGui.add(guiState.debug.stats, 'geometries').name('Geometries');
      debugStatsGui.add(guiState.debug.stats, 'textures').name('Textures');
      debugStatsGui.add(guiState.debug.stats, 'renderTime').name('Ms/frame');
      
      viewer.on('sceneRendered', sceneRenderedEventArgs => {
        guiState.debug.stats.drawCalls = sceneRenderedEventArgs.renderer.info.render.calls;
        guiState.debug.stats.points = sceneRenderedEventArgs.renderer.info.render.points;
        guiState.debug.stats.triangles = sceneRenderedEventArgs.renderer.info.render.triangles;
        guiState.debug.stats.geometries = sceneRenderedEventArgs.renderer.info.memory.geometries;
        guiState.debug.stats.textures = sceneRenderedEventArgs.renderer.info.memory.textures;
        guiState.debug.stats.renderTime = sceneRenderedEventArgs.renderTime;
        debugStatsGui.updateDisplay();
      });
      
      const debugSectorsGui = debugGui.addFolder('Loaded sectors');

      debugSectorsGui.add(guiState.debug.loadedSectors.options, 'colorBy', ['lod', 'depth']).name('Color by');
      debugSectorsGui.add(guiState.debug.loadedSectors.options, 'leafsOnly').name('Leaf nodes only');
      debugSectorsGui.add(guiState.debug.loadedSectors.options, 'showSimpleSectors').name('Show simple sectors');
      debugSectorsGui.add(guiState.debug.loadedSectors.options, 'showDetailedSectors').name('Show detailed sectors');
      debugSectorsGui.add(guiState.debug.loadedSectors.options, 'showDiscardedSectors').name('Show discarded sectors');
      debugSectorsGui.add(guiState.debug.loadedSectors.statistics, 'insideSectors').name('# sectors@camera');
      debugSectorsGui.add(guiState.debug.loadedSectors.statistics, 'maxSectorDepthOfInsideSectors').name('Max sector depth@camera');
      debugSectorsGui.add(guiState.debug.loadedSectors.statistics, 'maxSectorDepth').name('Max sector tree depth');
      debugSectorsGui.add(guiState.debug.loadedSectors.statistics, 'simpleSectorCount').name('# simple sectors');
      debugSectorsGui.add(guiState.debug.loadedSectors.statistics, 'detailedSectorCount').name('# detailed sectors');
      debugSectorsGui.add(guiState.debug.loadedSectors.statistics, 'forceDetailedSectorCount').name('# force detailed sectors');
      debugSectorsGui.add(guiState.debug.loadedSectors.statistics, 'culledCount').name('# culled sectors');
      debugSectorsGui.add(guiState.debug.loadedSectors.statistics, 'downloadSizeMb').name('Download size (Mb)');
      
      setInterval(() => {
        let insideSectors = 0;
        let maxInsideDepth = -1;
        let maxDepth = -1;
        const cameraPosition = viewer.getCameraPosition();
        cadModels.forEach(m => {
          m.traverse(x => {
            // Hacky way to access internals of SectorNode
            const depth = (x.hasOwnProperty('depth') && typeof (x as any).depth === 'number') ? (x as any).depth as number : 0;
            if (x.hasOwnProperty('bounds') && (x as any).bounds instanceof THREE.Box3 && (x as any).bounds.containsPoint(cameraPosition)) {
              insideSectors++;
              maxInsideDepth = Math.max(maxInsideDepth, depth);
            }
            maxDepth = Math.max(maxDepth, depth);
          })
        });
        guiState.debug.loadedSectors.statistics.insideSectors = insideSectors;
        guiState.debug.loadedSectors.statistics.maxSectorDepth = maxDepth;
        guiState.debug.loadedSectors.statistics.maxSectorDepthOfInsideSectors = maxInsideDepth;
        // @ts-expect-error
        const loadedStats = viewer._revealManager.cadLoadedStatistics;
        guiState.debug.loadedSectors.statistics.simpleSectorCount = loadedStats.simpleSectorCount;
        guiState.debug.loadedSectors.statistics.detailedSectorCount = loadedStats.detailedSectorCount;
        guiState.debug.loadedSectors.statistics.forceDetailedSectorCount = loadedStats.forcedDetailedSectorCount;
        guiState.debug.loadedSectors.statistics.downloadSizeMb = loadedStats.downloadSize / 1024 / 1024;

        debugSectorsGui.updateDisplay();
      }, 500);

      debugSectorsGui.add(guiActions, 'showSectorBoundingBoxes').name('Show loaded sectors');
      debugGui.add(guiActions, 'showCameraHelper').name('Show camera');
      debugGui.add(guiActions, 'showBoundsForAllGeometries').name('Show geometry bounds');
      debugGui.add(guiState.debug, 'suspendLoading').name('Suspend loading').onFinishChange(suspend => {
        try {
          // @ts-expect-error
          viewer._revealManager._cadManager._cadModelUpdateHandler.updateLoadingHints({suspendLoading: suspend})
        }
        catch (error) {
          alert('Could not toggle suspend loading, check console for error');
          throw error;
        }
      });
      debugGui.add(guiState.debug, 'ghostAllNodes').name('Ghost all nodes').onFinishChange(ghost => {
        if (ghost) {
          cadModels.forEach(m => m.ghostAllNodes());
        } else {
          cadModels.forEach(m => m.unghostAllNodes());
        }
      });
      debugGui.add(guiState.debug, 'hideAllNodes').name('Hide all nodes').onFinishChange(hide => {
        if (hide) {
          cadModels.forEach(m => m.hideAllNodes());
        } else {
          cadModels.forEach(m => m.showAllNodes());
        }
      });

      const slicing = gui.addFolder('Slicing');
      // X 
      slicing
        .add(slicingParams, 'enabledX')
        .name('X')
        .onChange(updateSlicingPlanes);
      slicing
        .add(slicingParams, 'flipX')
        .name('Flip X')
        .onChange(updateSlicingPlanes);
      const slicingXGui = slicing
        .add(slicingParams, 'x', -600, 600)
        .step(0.1)
        .name('X')
        .onChange(updateSlicingPlanes);

      // Y
      slicing
        .add(slicingParams, 'enabledY')
        .name('Y')
        .onChange(updateSlicingPlanes);
      slicing
        .add(slicingParams, 'flipY')
        .name('Flip Y')
        .onChange(updateSlicingPlanes);
      const slicingYGui = slicing
        .add(slicingParams, 'y', -600, 600)
        .step(0.1)
        .name('y')
        .onChange(updateSlicingPlanes);

      // Z
      slicing
        .add(slicingParams, 'enabledZ')
        .name('Z')
        .onChange(updateSlicingPlanes);
      slicing
        .add(slicingParams, 'flipZ')
        .name('Flip Z')
        .onChange(updateSlicingPlanes);
      const slicingZGui = slicing
        .add(slicingParams, 'z', -600, 600)
        .step(0.1)
        .name('z')
        .onChange(updateSlicingPlanes);

      const pcSettings = gui.addFolder('Point clouds');
      pcSettings.add(pointCloudParams, 'budget', 0, 20_000_000, 100_000).onFinishChange(() => pointCloudParams.apply());
      pcSettings.add(pointCloudParams, 'pointSize', 0, 20, 0.25).onFinishChange(() => pointCloudParams.apply());
      pcSettings.add(pointCloudParams, 'pointColorType', {
        Rgb: PotreePointColorType.Rgb,
        Depth: PotreePointColorType.Depth,
        Height: PotreePointColorType.Height,
        PointIndex: PotreePointColorType.PointIndex,
        LevelOfDetail: PotreePointColorType.LevelOfDetail,
        Classification: PotreePointColorType.Classification,
      }).onFinishChange(valueStr => {
        pointCloudParams.pointColorType = parseInt(valueStr, 10);
        pointCloudParams.apply()
      });
      pcSettings.add(pointCloudParams, 'pointShape', {
        Circle: PotreePointShape.Circle,
        Square: PotreePointShape.Square
      }).onFinishChange(valueStr => {
        pointCloudParams.pointShape = parseInt(valueStr, 10);
        pointCloudParams.apply()
      });

      // Load model if provided by URL
      const modelIdStr = urlParams.get('modelId');
      const revisionIdStr = urlParams.get('revisionId');
      if (modelIdStr && revisionIdStr) {
        const modelId = Number.parseInt(modelIdStr, 10);
        const revisionId = Number.parseInt(revisionIdStr, 10);
        await addModel({ modelId, revisionId, geometryFilter: createGeometryFilterFromState(guiState.geometryFilter) });
      }

      let expandTool: ExplodedViewTool | null;
      let explodeSlider: dat.GUIController | null;

      const assetExplode = gui.addFolder('Asset Inspect');

      const exlopdeParams = { explodeFactor: 0.0, rootTreeIndex: 0 };
      const explodeActions = {
        selectAssetTreeIndex: async () => {
          if (expandTool) {
            explodeActions.reset();
          }

          const rootTreeIndex = exlopdeParams.rootTreeIndex;
          cadModels[0].hideAllNodes();
          cadModels[0].showNodeByTreeIndex(rootTreeIndex, true);

          const rootBoundingBox = await cadModels[0].getBoundingBoxByTreeIndex(rootTreeIndex);
          viewer.fitCameraToBoundingBox(rootBoundingBox, 0);

          expandTool = new ExplodedViewTool(rootTreeIndex, cadModels[0]);

          await expandTool.readyPromise;

          explodeSlider = assetExplode
            .add(exlopdeParams, 'explodeFactor', 0, 1)
            .name('Explode Factor')
            .step(0.01)
            .onChange(p => {
              expandTool!.expand(p);
            });
        },
        reset: () => {
          expandTool?.reset();
          cadModels[0].showAllNodes();
          exlopdeParams.explodeFactor = 0;
          expandTool = null;
          if (explodeSlider) {
            assetExplode.remove(explodeSlider);
            explodeSlider = null;
          }
        }
      };
      assetExplode.add(exlopdeParams, 'rootTreeIndex').name('Tree index');
      assetExplode.add(explodeActions, 'selectAssetTreeIndex').name('Inspect tree index');

      assetExplode.add(explodeActions, 'reset').name('Reset');

      viewer.on('click', async event => {
        const { offsetX, offsetY } = event;
        console.log('2D coordinates', event);
        const intersection = viewer.getIntersectionFromPixel(offsetX, offsetY);
        if (intersection !== null) {
          console.log(intersection);
          switch (intersection.type) {
            case 'cad':
              {
                const { treeIndex, point, model } = intersection;
                console.log(`Clicked node with treeIndex ${treeIndex} at`, point);
                // highlight the object
                model.deselectAllNodes();
                model.selectNodeByTreeIndex(treeIndex);
                model.mapTreeIndexToNodeId(treeIndex).then(p => {
                  console.log(`NodeId: ${p}`);
                }); const boundingBox = await model.getBoundingBoxByTreeIndex(treeIndex);
                viewer.fitCameraToBoundingBox(boundingBox, 1000);
              }
              break;

            case 'pointcloud':
              {
                const { pointIndex, point } = intersection;
                console.log(`Clicked point with pointIndex ${pointIndex} at`, point);
                const sphere = new THREE.Mesh(new THREE.SphereBufferGeometry(0.1), new THREE.MeshBasicMaterial({ color: 'red' }));
                sphere.position.copy(point);
                viewer.addObject3D(sphere);
              }
              break;
          }
        }
      });

      function updateSlicingGui() {
        slicingXGui.min(totalBounds.min.x);
        slicingXGui.max(totalBounds.max.x);
        slicingYGui.min(totalBounds.min.y);
        slicingYGui.max(totalBounds.max.y);
        slicingZGui.min(totalBounds.min.z);
        slicingZGui.max(totalBounds.max.z);
      }

      function updateSlicingPlanes() {
        const dirX = new THREE.Vector3(1, 0, 0);
        const dirY = new THREE.Vector3(0, -1, 0);
        const dirZ = new THREE.Vector3(0, 0, 1);
        const planes: THREE.Plane[] = [];
        const point = new THREE.Vector3(slicingParams.x, slicingParams.y, slicingParams.z);
        if (slicingParams.enabledX) {
          const normal = dirX.clone().multiplyScalar(slicingParams.flipX ? -1 : 1);
          planes.push(new THREE.Plane().setFromNormalAndCoplanarPoint(normal, point));
        }
        if (slicingParams.enabledY) {
          const normal = dirY.clone().multiplyScalar(slicingParams.flipY ? -1 : 1);
          planes.push(new THREE.Plane().setFromNormalAndCoplanarPoint(normal, point));
        }
        if (slicingParams.enabledZ) {
          const normal = dirZ.clone().multiplyScalar(slicingParams.flipZ ? -1 : 1);
          planes.push(new THREE.Plane().setFromNormalAndCoplanarPoint(normal, point));
        }
        viewer.setSlicingPlanes(planes);
      }     
    }
    

    function showBoundsForAllGeometries(model: Cognite3DModel) {
      model.traverse(x => {
        if (x instanceof THREE.Mesh) {
          const mesh = x;
          const geometry: THREE.Geometry | THREE.BufferGeometry = mesh.geometry;

          if (geometry.boundingBox !== null) {
            const box = geometry.boundingBox.clone();
            box.applyMatrix4(mesh.matrixWorld);

            const boxHelper = new THREE.Box3Helper(box);
            viewer.addObject3D(boxHelper);
          }
        }
      });
    }


    main();

    return () => {
      gui.destroy();
      viewer?.dispose();
    };
  });
  return <CanvasWrapper ref={canvasWrapperRef} />;
}

function createGeometryFilterStateFromBounds(bounds: THREE.Box3, out: { center: THREE.Vector3, size: THREE.Vector3 }) {
  bounds.getCenter(out.center);
  bounds.getSize(out.size);
  return out;
}

function createGeometryFilterFromState(state: { center: THREE.Vector3, size: THREE.Vector3 }):
 { boundingBox: THREE.Box3, isBoundingBoxInModelCoordinates: true } | undefined {
  state.size.clamp(new THREE.Vector3(0,0,0), new THREE.Vector3(Infinity, Infinity, Infinity));
  if (state.size.equals(new THREE.Vector3(0,0,0))) {
    return undefined;
  }
  return { boundingBox: new THREE.Box3().setFromCenterAndSize(state.center, state.size), isBoundingBoxInModelCoordinates: true };
}<|MERGE_RESOLUTION|>--- conflicted
+++ resolved
@@ -228,17 +228,10 @@
       geometryFilterGui.add(guiState.geometryFilter.size, 'z', 0, 100, 1).name('SizeZ').onChange(updateGeometryFilterPreview);
       geometryFilterGui.add(guiActions, 'applyGeometryFilter').name('Apply and reload');
       geometryFilterGui.add(guiActions, 'resetGeometryFilter').name('Reset and reload');
-<<<<<<< HEAD
 
       const renderGui = gui.addFolder('Rendering');
       const renderModes = [undefined, 'Color', 'Normal', 'TreeIndex', 'PackColorAndNormal', 'Depth', 'Effects', 'Ghost', 'LOD'];
       renderGui.add(guiState, 'renderMode', renderModes).name('Render mode').onFinishChange(value => {
-=======
-      gui.add(guiActions, 'addModel').name('Load model');
-      gui.add(guiActions, 'fitToModel').name('Fit camera');
-      const renderModes = [undefined, 'Color', 'Normal', 'TreeIndex', 'PackColorAndNormal', 'Depth', 'Effects', 'Ghost', 'LOD', 'DepthOnly'];
-      gui.add(guiState, 'renderMode', renderModes).name('Render mode').onFinishChange(value => {
->>>>>>> 2f926892
         const renderMode = renderModes.indexOf(value);
         cadModels.forEach(m => {
           const cadNode: CadNode = (m as any).cadNode;
