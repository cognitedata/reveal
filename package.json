{
  "name": "@cognite/digital-cockpit",
  "version": "0.6.2",
  "private": true,
  "scripts": {
    "start": "./scripts/start.sh",
    "build": "./scripts/build.sh",
    "test": "./scripts/test.sh",
    "lint": "concurrently \"yarn prettier\" \"yarn eslint\"",
    "eslint": "yarn eslint:changed 'src/**/*.{ts,tsx}' 'public/index.html'",
    "eslint:changed": "eslint --config .eslintrc.production.js",
    "eslint:fix": "yarn eslint --fix",
    "prettier": "prettier --config .prettierrc -l 'src/**/*.{js,ts,tsx}' || (echo \nThese files are not formatted correctly && false)",
    "prettier:fix": "prettier --config .prettierrc --write -l 'src/**/*.{js,ts,tsx}'",
    "testcafe:run": "BASE_URL=http://localhost:11111 testcafe 'chromium:headless --no-sandbox' 'testcafe/desktop' --stop-on-first-fail",
    "testcafe:run-live": "BASE_URL=http://localhost:11111 testcafe 'chrome' 'testcafe/desktop' --live",
    "testcafe:start": "./scripts/testcafe-serve-run.sh",
    "testcafe:start-live": "./scripts/testcafe-start.sh",
    "testcafe:build": "./scripts/testcafe-build.sh",
    "testcafe:serve": "serve -s build -l 11111",
    "commit": "git cz",
    "postinstall": "husky install"
  },
  "dependencies": {
    "@cognite/gcs-browser-upload": "^1.1.0",
<<<<<<< HEAD
    "@cognite/metrics": "^1.1.0",
    "@cognite/react-container": "^0.11.3",
    "@cognite/sdk": "^3.3.0",
=======
    "@cognite/metrics": "^0.1.2",
    "@cognite/react-container": "^0.9.1",
    "@cognite/sdk": "^3.4.0",
>>>>>>> efd814d4
    "@cognite/z-index": "^0.1.0",
    "@sentry/browser": "^6.2.3",
    "jwt-decode": "^3.1.2",
    "lodash": "^4.17.21",
    "moment": "^2.29.1",
    "react": "^17.0.2",
    "react-dom": "^17.0.2",
    "react-glider": "^2.1.0",
    "react-modal": "^3.12.1",
    "react-redux": "^7.2.3",
    "react-router-dom": "^5.2.0",
    "react-scripts": "4.0.3",
    "redux-devtools-extension": "^2.13.9",
    "redux-thunk": "^2.3.0",
    "styled-components": "^5.2.1",
    "typesafe-actions": "^5.1.0"
  },
  "devDependencies": {
    "@cognite/cogs.js": "^2.7.2",
    "@cognite/eslint-config": "^1.6.0",
    "@cognite/eslint-plugin": "^1.3.0",
    "@ffmpeg-installer/ffmpeg": "^1.0.20",
    "@testing-library/jest-dom": "^5.11.10",
    "@testing-library/react": "^11.2.5",
    "@testing-library/testcafe": "^4.3.1",
    "@types/fetch-mock": "^7.3.3",
    "@types/jest": "^26.0.22",
    "@types/lodash": "^4.14.168",
    "@types/node": "^14.14.37",
    "@types/react": "^17.0.3",
    "@types/react-dom": "^17.0.3",
    "@types/react-modal": "^3.12.0",
    "@types/react-redux": "^7.1.16",
    "@types/react-router-dom": "^5.1.7",
    "@types/redux-mock-store": "^1.0.2",
    "@types/sinon": "^9.0.11",
    "@types/styled-components": "^5.1.9",
    "commitizen": "^4.2.3",
    "concurrently": "^6.0.0",
    "eslint-config-airbnb": "^18.2.1",
    "eslint-config-prettier": "^7.2.0",
    "eslint-plugin-import": "^2.22.1",
    "eslint-plugin-jest": "^24.3.2",
    "eslint-plugin-lodash": "^7.2.0",
    "eslint-plugin-prettier": "^3.3.1",
    "eslint-plugin-testcafe": "^0.2.1",
    "eslint-plugin-testing-library": "^3.10.2",
    "fetch-mock": "^9.11.0",
    "git-cz": "^4.7.6",
    "husky": "^5.2.0",
    "jest-environment-jsdom-sixteen": "^1.0.3",
    "jest-junit": "^12.0.0",
    "prettier": "^2.2.1",
    "pretty-quick": "^3.1.0",
    "redux-mock-store": "^1.5.4",
    "serve": "^11.3.2",
    "sinon": "^9.2.4",
    "testcafe": "^1.13.0",
    "typescript": "^4.2.3"
  },
  "eslintConfig": {
    "extends": "react-app"
  },
  "browserslist": {
    "production": [
      ">0.2%",
      "not dead",
      "not op_mini all"
    ],
    "development": [
      "last 1 chrome version",
      "last 1 firefox version",
      "last 1 safari version"
    ]
  },
  "husky": {
    "hooks": {
      "pre-commit": "pretty-quick --staged",
      "pre-push": "yarn lint"
    }
  },
  "config": {
    "commitizen": {
      "path": "./node_modules/cz-conventional-changelog"
    }
  }
}<|MERGE_RESOLUTION|>--- conflicted
+++ resolved
@@ -23,15 +23,9 @@
   },
   "dependencies": {
     "@cognite/gcs-browser-upload": "^1.1.0",
-<<<<<<< HEAD
     "@cognite/metrics": "^1.1.0",
     "@cognite/react-container": "^0.11.3",
-    "@cognite/sdk": "^3.3.0",
-=======
-    "@cognite/metrics": "^0.1.2",
-    "@cognite/react-container": "^0.9.1",
     "@cognite/sdk": "^3.4.0",
->>>>>>> efd814d4
     "@cognite/z-index": "^0.1.0",
     "@sentry/browser": "^6.2.3",
     "jwt-decode": "^3.1.2",
