/*!
 * Copyright 2022 Cognite AS
 */

import { Cognite3DViewer, Intersection } from '@reveal/core';
import { Cognite3DViewerToolBase } from '../Cognite3DViewerToolBase';
import * as THREE from 'three';
import { MeasurementLabels } from './MeasurementLabels';
import {
  MeasurementLineOptions,
  MeasurementOptions,
  MeasurementLabelUpdateDelegate,
  MeasurementLabelData
} from './types';
import { MeasurementLine } from './MeasurementLine';

/**
 * Enables {@see Cognite3DViewer} to perform a point to point measurement.
 * This can be achieved by selecting a point on the 3D Object and drag the pointer to
 * required point to get measurement of the distance.
 * The tools default measurement is in "Meters" as supported in Reveal, but it also provides
 * user to customise the measuring units based on their convinience with the callback.
 *
 * @example
 * ```js
 * const measurementTool = new MeasurementTool(viewer);
 * measurementTool.enterMeasurementMode();
 * // ...
 * measurementTool.exitMeasurementMode();
 *
 * // detach the tool from the viewer
 * measurementTool.dispose();
 * ```
 */
export class MeasurementTool extends Cognite3DViewerToolBase {
  private readonly _viewer: Cognite3DViewer;
  private readonly _measurementLabel: MeasurementLabels;
  private readonly _line: MeasurementLine;
  private _lineMesh: THREE.Mesh;
  private readonly _options: Required<MeasurementOptions>;
  private _sphereSize: number;
  private _distanceValue: string;
  private readonly _domElement: HTMLElement;
  private readonly _camera: THREE.Camera;

  private readonly _handleonPointerClick = this.onPointerClick.bind(this);
  private readonly _handleonPointerMove = this.onPointerMove.bind(this);
  private readonly _handleDefaultOptions = this.defaultOptions.bind(this);

  constructor(viewer: Cognite3DViewer, options?: MeasurementOptions) {
    super();
    this._viewer = viewer;
    this._options = { changeMeasurementLabelMetrics: this._handleDefaultOptions, ...options };
    this._line = new MeasurementLine();
    this._measurementLabel = new MeasurementLabels(this._viewer);
    this._domElement = this._viewer.domElement;
    this._camera = this._viewer.getCamera();
    this._sphereSize = 0.01;
    this._distanceValue = '';
  }

  /**
   * Enter into point to point measurement mode.
   */
  enterMeasurementMode(): void {
    this.setupEventHandling();
  }

  /**
   * Exit measurement mode.
   */
  exitMeasurementMode(): void {
    //clear all mesh, geometry & event handling.
    this._line.clearObjects();
    this.removeEventHandling();
  }

  /**
   * Sets Measurement line width and color with @options value.
   * @param options MeasurementLineOptions to set line width and color.
   */
  setLineOptions(options: MeasurementLineOptions): void {
    this._line.setOptions(options);
    this._sphereSize = options?.lineWidth || this._sphereSize;
  }

  /**
   * Dispose Measurement Tool.
   */
  dispose(): void {
    this.exitMeasurementMode();
    super.dispose();
  }

  /**
   * Set input handling.
   */
  private setupEventHandling() {
    this._viewer.on('click', this._handleonPointerClick);
  }

  /**
   * Remove input handling.
   */
  private removeEventHandling() {
    this._viewer.off('click', this._handleonPointerClick);
  }

  private async onPointerClick(event: MouseEvent) {
    const { offsetX, offsetY } = event;

    const intersection = await this._viewer.getIntersectionFromPixel(offsetX, offsetY);

    if (!intersection) {
      return;
    }

    this.addSphere(intersection.point);

    if (!this._lineMesh) {
      this._viewer.domElement.addEventListener('mousemove', this._handleonPointerMove);
      this.startMeasurement(intersection);
    } else {
      this.endMeasurement(intersection.point);
      this._viewer.domElement.removeEventListener('mousemove', this._handleonPointerMove);
    }
    this._viewer.requestRedraw();
  }

  /**
   * Start the measurement.
   * @param intersection Intersection Object containing point & camera distance.
   */
  private startMeasurement(intersection: Intersection) {
    this._lineMesh = this._line.startLine(intersection.point, intersection.distanceToCamera);
    this._viewer.addObject3D(this._lineMesh);
  }

  /**
   * End the measurement.
   * @param point Point at which measuring line ends.
   */
  private endMeasurement(point: THREE.Vector3) {
<<<<<<< HEAD
    this.updateMeasurement(0, 0, point);
    this.generateAxesDistance();

    const labelPosition = this.calculateMidpoint(
      new THREE.Vector3(this._linePosition[0], this._linePosition[1], this._linePosition[2]),
      point
    );
=======
    //Update the line with final end point.
    this._line.updateLine(0, 0, this._domElement, this._camera, point);
>>>>>>> 40475494
    this.updateMeasurementValue(this._options.changeMeasurementLabelMetrics);
    //Add the measurement label.
    this._measurementLabel.addLabel(this._line.getMidPointOnLine(), this._distanceValue);
    this._line.clearObjects();
    this._lineMesh = null;
  }

  /**
   * Update the measurement data.
   * @param options Callback function which get user value to be added into label.
   */
  private updateMeasurementValue(options: MeasurementLabelUpdateDelegate) {
    const measurementLabelData = options(this._line.getMeasuredDistance());
    this._distanceValue = measurementLabelData.distance.toFixed(2) + ' ' + measurementLabelData.units;
  }

  private onPointerMove(event: MouseEvent) {
    const { offsetX, offsetY } = event;
    this._line.updateLine(offsetX, offsetY, this._domElement, this._camera);
    this._viewer.requestRedraw();
  }

  /**
   * Creates sphere at given position.
   * @param position Position.
   */
  private addSphere(position: THREE.Vector3) {
    const mesh = new THREE.Mesh(
      new THREE.SphereGeometry(1),
      new THREE.MeshBasicMaterial({ color: 0xff0000, opacity: 0.5, transparent: true })
    );
    mesh.position.copy(position);
    mesh.scale.copy(mesh.scale.multiplyScalar(this._sphereSize));

    this._viewer.addObject3D(mesh);
  }

<<<<<<< HEAD
  private generateAxesDistance() {
    const verticalDistance = this._linePosition[0] - this._linePosition[3];
    const horizontalDistance = this._linePosition[1] - this._linePosition[4];
    const depthDistance = this._linePosition[2] - this._linePosition[5];

    //Vertical distance line
    let yAxisLinePosition = new Float32Array(6);
    yAxisLinePosition = this._linePosition.slice();
    yAxisLinePosition[3] += verticalDistance;
    yAxisLinePosition[5] += depthDistance;
    this.addLine(yAxisLinePosition, 0x00ff00);

    //Horizontal distance line
    const xAxisLinePosition = new Float32Array(6);
    xAxisLinePosition.set(yAxisLinePosition.slice(3, 6), 0);
    xAxisLinePosition[3] = yAxisLinePosition[3];
    xAxisLinePosition[4] = yAxisLinePosition[4];
    xAxisLinePosition[5] = yAxisLinePosition[5] - depthDistance;
    this.addLine(xAxisLinePosition, 0xff0000);

    //Depth distance line
    const zAxisLinePosition = new Float32Array(6);
    zAxisLinePosition[4] += verticalDistance;
    zAxisLinePosition.set(xAxisLinePosition.slice(3, 6), 0);
    zAxisLinePosition[3] = xAxisLinePosition[3] - verticalDistance;
    zAxisLinePosition[4] = xAxisLinePosition[4];
    zAxisLinePosition[5] = xAxisLinePosition[5];
    this.addLine(zAxisLinePosition, 0x0000ff);
  }

  private addLine(position: Float32Array, color: number) {
    const axesLine = new LineGeometry();
    axesLine.setPositions(position);
    const axesLineMaterial = new LineMaterial({ color: color, linewidth: this._lineOptions.lineWidth / 2 });
    const axesLineMesh = new THREE.Mesh(axesLine, axesLineMaterial);

    this._viewer.addObject3D(axesLineMesh);
=======
  private defaultOptions(): MeasurementLabelData {
    return { distance: this._line.getMeasuredDistance(), units: 'm' };
>>>>>>> 40475494
  }
}<|MERGE_RESOLUTION|>--- conflicted
+++ resolved
@@ -50,7 +50,11 @@
   constructor(viewer: Cognite3DViewer, options?: MeasurementOptions) {
     super();
     this._viewer = viewer;
-    this._options = { changeMeasurementLabelMetrics: this._handleDefaultOptions, ...options };
+    this._options = {
+      changeMeasurementLabelMetrics: this._handleDefaultOptions,
+      axisComponentMeasurment: false,
+      ...options
+    };
     this._line = new MeasurementLine();
     this._measurementLabel = new MeasurementLabels(this._viewer);
     this._domElement = this._viewer.domElement;
@@ -141,18 +145,8 @@
    * @param point Point at which measuring line ends.
    */
   private endMeasurement(point: THREE.Vector3) {
-<<<<<<< HEAD
-    this.updateMeasurement(0, 0, point);
-    this.generateAxesDistance();
-
-    const labelPosition = this.calculateMidpoint(
-      new THREE.Vector3(this._linePosition[0], this._linePosition[1], this._linePosition[2]),
-      point
-    );
-=======
     //Update the line with final end point.
     this._line.updateLine(0, 0, this._domElement, this._camera, point);
->>>>>>> 40475494
     this.updateMeasurementValue(this._options.changeMeasurementLabelMetrics);
     //Add the measurement label.
     this._measurementLabel.addLabel(this._line.getMidPointOnLine(), this._distanceValue);
@@ -190,47 +184,7 @@
     this._viewer.addObject3D(mesh);
   }
 
-<<<<<<< HEAD
-  private generateAxesDistance() {
-    const verticalDistance = this._linePosition[0] - this._linePosition[3];
-    const horizontalDistance = this._linePosition[1] - this._linePosition[4];
-    const depthDistance = this._linePosition[2] - this._linePosition[5];
-
-    //Vertical distance line
-    let yAxisLinePosition = new Float32Array(6);
-    yAxisLinePosition = this._linePosition.slice();
-    yAxisLinePosition[3] += verticalDistance;
-    yAxisLinePosition[5] += depthDistance;
-    this.addLine(yAxisLinePosition, 0x00ff00);
-
-    //Horizontal distance line
-    const xAxisLinePosition = new Float32Array(6);
-    xAxisLinePosition.set(yAxisLinePosition.slice(3, 6), 0);
-    xAxisLinePosition[3] = yAxisLinePosition[3];
-    xAxisLinePosition[4] = yAxisLinePosition[4];
-    xAxisLinePosition[5] = yAxisLinePosition[5] - depthDistance;
-    this.addLine(xAxisLinePosition, 0xff0000);
-
-    //Depth distance line
-    const zAxisLinePosition = new Float32Array(6);
-    zAxisLinePosition[4] += verticalDistance;
-    zAxisLinePosition.set(xAxisLinePosition.slice(3, 6), 0);
-    zAxisLinePosition[3] = xAxisLinePosition[3] - verticalDistance;
-    zAxisLinePosition[4] = xAxisLinePosition[4];
-    zAxisLinePosition[5] = xAxisLinePosition[5];
-    this.addLine(zAxisLinePosition, 0x0000ff);
-  }
-
-  private addLine(position: Float32Array, color: number) {
-    const axesLine = new LineGeometry();
-    axesLine.setPositions(position);
-    const axesLineMaterial = new LineMaterial({ color: color, linewidth: this._lineOptions.lineWidth / 2 });
-    const axesLineMesh = new THREE.Mesh(axesLine, axesLineMaterial);
-
-    this._viewer.addObject3D(axesLineMesh);
-=======
   private defaultOptions(): MeasurementLabelData {
     return { distance: this._line.getMeasuredDistance(), units: 'm' };
->>>>>>> 40475494
   }
 }