--- conflicted
+++ resolved
@@ -97,7 +97,7 @@
 
 ## Preparing models
 
-`@cognite/reveal` requires new output file formats which means that 3D models that have been converted before June 2020 might need reconversion. To determine if a model needs reconversion, the [listModelRevisionOutputs API endpoint](...) can be used with URL parameter `format=reveal-directory`. This can be done using the SDK, e.g.:
+`@cognite/reveal` requires new output file formats which means that 3D models that have been converted before June 2020 might need reconversion. To determine if a model needs reconversion, the [listModelRevisionOutputs API endpoint](https://docs.cognite.com/api/v1/#operation/list3dModelOutputs) can be used with URL parameter `format=reveal-directory`. This can be done using the SDK, e.g.:
 ```jsx
 // Switch these with your project/model identifier
 const project = 'publicdata';
@@ -140,10 +140,6 @@
 }
 ```
 
-<<<<<<< HEAD
 If the model isn't compatible with `@cognite/reveal`, it must be reprocessed. This can be done by [uploading a new revision in Cognite Fusion](https://docs.cognite.com/cdf/3d/guides/3dmodels_upload.html). When uploading a new revision, asset mappings must be recreated. If the node hierarchy in the new revision is identical to the previous model node IDs should be identical and the asset mappings can be copied from one revision to the other by using the [get3DMappings](https://docs.cognite.com/api/v1/#operation/get3DMappings)- and [create3DMappings](https://docs.cognite.com/api/v1/#operation/create3DMappings)-API endpoints.
 
 Another alternative is to use the experimental 'reprocess' endpoint which generates new model outputs for a 3D model and is less intrusive than uploading a new revision. Since this endpoint is experimental it's not publicly exposed in the API yet. Please contact [lars.moastuen@cognite.com](mailto:lars.moastuen@cognite.com) if you want to explore this option.
-=======
-If the model isn't compatible with `@cognite/reveal`, it must be reprocessed. This can be done by [uploading a new revision in Cognite Data Fusion](https://docs.cognite.com/cdf/3d/guides/3dmodels_upload.html).
->>>>>>> 77946f31
