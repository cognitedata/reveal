{
  "compileOnSave": false,
  "compilerOptions": {
    "sourceMap": true,
    "declaration": false,
    "moduleResolution": "node",
    "emitDecoratorMetadata": true,
    "experimentalDecorators": true,
    "importHelpers": true,
    "target": "es2015",
    "module": "esnext",
    "lib": ["es2017", "dom", "dom.iterable", "esnext"],
    "skipLibCheck": true,
    "skipDefaultLibCheck": true,
    "forceConsistentCasingInFileNames": true,
    "noFallthroughCasesInSwitch": true,
    "baseUrl": ".",
    "paths": {
      "@cognite/cdf-route-tracker": [
        "libs/shared/cdf-route-tracker/src/index.ts"
      ],
      "@cognite/cdf-sdk-singleton": [
        "libs/shared/cdf-sdk-singleton/src/index.ts"
      ],
      "@cognite/cdf-utilities": ["libs/shared/cdf-utilities/src/index.ts"],
      "@cognite/cog-data-grid": [
        "libs/data-modeling/cog-data-grid/src/index.ts"
      ],
      "@cognite/cog-data-grid-root/*": [
        "libs/data-modeling/cog-data-grid/src/*"
      ],
      "@cognite/copilot/*": ["apps/copilot/src/*"],
      "@cognite/data-exploration": [
        "libs/data-exploration-components/src/index.ts"
      ],
      "@cognite/graph": ["libs/graph/src/index.ts"],
      "@cognite/iot-hub": ["apps/iot-hub/src/index.ts"],
      "@cognite/login-utils": ["libs/shared/cdf-login-utils/src/index.ts"],
      "@cognite/platypus-cdf-cli/*": ["apps/platypus-cdf-cli/src/*"],
      "@cognite/plotting-components": [
        "libs/shared/plotting-components/src/index.ts"
      ],
      "@cognite/sdk-react-query-hooks": [
        "libs/shared/cdf-sdk-react-query-hooks/src/index.ts"
      ],
      "@data-exploration-app/*": ["apps/data-exploration/src/app/*"],
      "@data-exploration-components/*": [
        "libs/data-exploration-components/src/*"
      ],
      "@data-exploration-lib/core": ["libs/data-exploration/core/src/index.ts"],
      "@data-exploration-lib/domain-layer": [
        "libs/data-exploration/domain-layer/src/index.ts"
      ],
      "@data-exploration/components": [
        "libs/data-exploration/components/src/index.ts"
      ],
      "@data-exploration/containers": [
        "libs/data-exploration/containers/src/index.ts"
      ],
      "@data-quality/*": [
        "apps/platypus/src/app/modules/solution/data-quality/*"
      ],
      "@transformations/*": [
        "apps/transformations/src/*"
      ],
      "@flexible-data-explorer/*": ["apps/flexible-data-explorer/src/*"],
      "@fusion/cdf-nx-plugin": ["libs/cdf-nx-plugin/src/index.ts"],
      "@fusion/contextualization": ["libs/contextualization/src/index.ts"],
      "@fusion/copilot-core": ["libs/copilot-core/src/index.ts"],
      "@fusion/industry-canvas": ["libs/industry-canvas/src/index.ts"],
      "@fusion/mock-data": ["libs/shared/mock-data/src/index.ts"],
      "@platypus-app/*": [
        "apps/platypus/src/app/*",
        "apps/platypus/src/environments/environment.ts"
      ],
      "@platypus-core/*": ["libs/data-modeling/platypus-core/src/lib/*"],
      "@platypus/@cognite/fdm-client": [
        "libs/@cognite/fdm-client/src/index.ts"
      ],
      "@platypus/platypus-common-utils": [
        "libs/data-modeling/platypus-common-utils/src/index.ts"
      ],
      "@platypus/platypus-core": [
        "libs/data-modeling/platypus-core/src/index.ts"
<<<<<<< HEAD
      ],
      "@flexible-data-explorer/*": [
        "apps/flexible-data-explorer/src/*"
      ],
      "@raw-explorer/*": [
        "apps/raw-explorer/src/*"
=======
>>>>>>> aca75209
      ]
    }
  },
  "exclude": ["node_modules", "tmp", "proxy"]
}<|MERGE_RESOLUTION|>--- conflicted
+++ resolved
@@ -82,15 +82,9 @@
       ],
       "@platypus/platypus-core": [
         "libs/data-modeling/platypus-core/src/index.ts"
-<<<<<<< HEAD
-      ],
-      "@flexible-data-explorer/*": [
-        "apps/flexible-data-explorer/src/*"
       ],
       "@raw-explorer/*": [
         "apps/raw-explorer/src/*"
-=======
->>>>>>> aca75209
       ]
     }
   },
