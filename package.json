{
  "name": "@cognite/cdf-access-management",
  "description": "Access management subapp of fusion.cognite.com",
  "version": "0.3.0",
  "private": true,
  "scripts": {
    "start": "env GENERATE_SOURCEMAP=false BROWSER=none WDS_SOCKET_PORT=8000 WDS_SOCKET_HOST=localhost PORT=8000 react-app-rewired --max_old_space_size=2000 start",
    "build": "react-app-rewired --max_old_space_size=4096 build",
    "generate-preview-artifacts": "cdf-ui-cli -pr -p @cognite/cdf-demo-app -o index.js -d ./build",
    "build:preview": "yarn build && yarn generate-preview-artifacts",
    "test": "react-app-rewired test jest src",
    "lint": "yarn prettier && yarn eslint",
    "eslint": "yarn eslint:changed 'src/**/*.{ts,tsx}'",
    "eslint:changed": "eslint --config .eslintrc.production.js",
    "prettier": "prettier --config .prettierrc -l 'src/**/*.{js,ts,tsx}' || (echo \nThese files are not formatted correctly && false)"
  },
  "dependencies": {
    "@cognite/acl-protos": "^0.14.6",
<<<<<<< HEAD
    "@cognite/cdf-utilities": "^0.10.1",
    "@cognite/cogs.js": "^5.2.1",
=======
    "@cognite/cdf-utilities": "^0.12.1",
    "@cognite/cogs.js": "^5.17.0",
>>>>>>> fa49a729
    "@cognite/login-utils": "^1.2.3",
    "@cognite/metrics": "^1.2.1",
    "@cognite/react-feature-flags": "^1.0.0",
    "@cognite/sdk": "^6.3.4",
    "@cognite/sdk-provider": "^2.0.0",
    "@cognite/sdk-react-query-hooks": "^6.0.2",
    "@types/lodash": "^4.14.168",
    "antd": "^4.15.1",
    "i18next": "^21.6.12",
    "lodash": "^4.17.21",
    "query-string": "^7.0.0",
    "react": "^17.0.2",
    "react-dom": "^17.0.2",
    "react-i18next": "^11.15.5",
    "react-query": "^3.34.16",
    "react-router-dom": "^5.2.0",
    "react-scripts": "^5.0.0",
    "single-spa-react": "^3.2.0",
    "styled-components": "^5.3.1",
    "systemjs-webpack-interop": "^2.1.2"
  },
  "devDependencies": {
    "@cognite/babel-plugin-styled-components": "^1.10.7",
    "@cognite/cdf-ui-cli": "^1.1.1",
    "@quickbaseoss/babel-plugin-styled-components-css-namespace": "^1.0.1",
    "@testing-library/jest-dom": "^5.14.1",
    "@testing-library/react": "^12.1.2",
    "@types/jest": "^27.0.2",
    "@types/node": "^16.11.1",
    "@types/react": "^17.0.30",
    "@types/react-dom": "^17.0.9",
    "@types/react-router-dom": "^5.1.7",
    "@types/single-spa-react": "^2.12.0",
    "@types/styled-components": "^5.1.15",
    "@typescript-eslint/eslint-plugin": "^5.13.0",
    "@typescript-eslint/parser": "^5.13.0",
    "customize-cra": "^1.0.0",
    "eslint-plugin-jest": "^24.3.5",
    "eslint-plugin-prettier": "^4.0.0",
    "jest": "26",
    "jest-environment-jsdom-sixteen": "^2.0.0",
    "less": "^3.12.2",
    "less-loader": "^7.0.1",
    "postcss-prefixwrap": "^1.29.0",
    "prettier": "2.6.0",
    "react-app-rewired": "^2.2.1",
    "style-loader": "^2.0.0",
    "ts-node": "^10.4.0",
    "typescript": "~4.5.5"
  },
  "eslintConfig": {
    "extends": "react-app"
  },
  "browserslist": {
    "production": [
      ">0.2%",
      "not dead",
      "not op_mini all"
    ],
    "development": [
      "last 1 chrome version",
      "last 1 firefox version",
      "last 1 safari version"
    ]
  },
  "engines": {
    "node": "14"
  }
}<|MERGE_RESOLUTION|>--- conflicted
+++ resolved
@@ -16,13 +16,8 @@
   },
   "dependencies": {
     "@cognite/acl-protos": "^0.14.6",
-<<<<<<< HEAD
-    "@cognite/cdf-utilities": "^0.10.1",
-    "@cognite/cogs.js": "^5.2.1",
-=======
     "@cognite/cdf-utilities": "^0.12.1",
     "@cognite/cogs.js": "^5.17.0",
->>>>>>> fa49a729
     "@cognite/login-utils": "^1.2.3",
     "@cognite/metrics": "^1.2.1",
     "@cognite/react-feature-flags": "^1.0.0",
