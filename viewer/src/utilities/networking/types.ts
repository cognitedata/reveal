/*!
 * Copyright 2020 Cognite AS
 */

<<<<<<< HEAD
import { File3dFormat } from '../types';
import { CadSceneProvider } from '@/datamodels/cad/CadSceneProvider';
import { CadSectorProvider } from '@/datamodels/cad/sector/CadSectorProvider';
import { HttpHeadersProvider } from './HttpHeadersProvider';
import { EptSceneProvider } from '@/datamodels/pointcloud/EptSceneProvider';
=======
import { File3dFormat, ModelTransformation } from '../types';
>>>>>>> 4bece546

export interface BlobOutputMetadata {
  blobId: number;
  format: File3dFormat | string;
  version: number;
}

export interface ModelUrlProvider<TModelIdentifier> {
  getModelUrl(identifier: TModelIdentifier): Promise<string>;
}

<<<<<<< HEAD
export interface ModelDataClient<TModelIdentifier>
  extends ModelUrlProvider<TModelIdentifier>,
    CadSceneProvider,
    CadSectorProvider,
    HttpHeadersProvider,
    EptSceneProvider {}
=======
export interface ModelTransformationProvider {
  getModelTransformation(): ModelTransformation;
}
>>>>>>> 4bece546
<|MERGE_RESOLUTION|>--- conflicted
+++ resolved
@@ -2,15 +2,8 @@
  * Copyright 2020 Cognite AS
  */
 
-<<<<<<< HEAD
-import { File3dFormat } from '../types';
-import { CadSceneProvider } from '@/datamodels/cad/CadSceneProvider';
-import { CadSectorProvider } from '@/datamodels/cad/sector/CadSectorProvider';
+import { File3dFormat, ModelTransformation } from '../types';
 import { HttpHeadersProvider } from './HttpHeadersProvider';
-import { EptSceneProvider } from '@/datamodels/pointcloud/EptSceneProvider';
-=======
-import { File3dFormat, ModelTransformation } from '../types';
->>>>>>> 4bece546
 
 export interface BlobOutputMetadata {
   blobId: number;
@@ -22,15 +15,27 @@
   getModelUrl(identifier: TModelIdentifier): Promise<string>;
 }
 
-<<<<<<< HEAD
+export interface ModelTransformationProvider {
+  getModelTransformation(): ModelTransformation;
+}
+
+// TODO 2020-07-07 larsmoa: CadSceneProvider,CadSectorProvider, EptSceneProvider needs to be moved,
+// and merged to a single thing. It's all just about receiving files.
+export interface CadSceneProvider {
+  getCadScene(blobUrl: string): Promise<any>;
+}
+
+export interface CadSectorProvider {
+  getCadSectorFile(blobUrl: string, fileName: string): Promise<ArrayBuffer>;
+}
+
+export interface EptSceneProvider {
+  getEptScene(blobUrl: string): Promise<any>;
+}
+
 export interface ModelDataClient<TModelIdentifier>
   extends ModelUrlProvider<TModelIdentifier>,
     CadSceneProvider,
     CadSectorProvider,
-    HttpHeadersProvider,
-    EptSceneProvider {}
-=======
-export interface ModelTransformationProvider {
-  getModelTransformation(): ModelTransformation;
-}
->>>>>>> 4bece546
+    EptSceneProvider,
+    HttpHeadersProvider {}