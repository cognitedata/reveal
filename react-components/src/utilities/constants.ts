--- conflicted
+++ resolved
@@ -1,11 +1,7 @@
 /*!
  * Copyright 2023 Cognite AS
  */
-<<<<<<< HEAD
 
 export const DEFAULT_QUERY_STALE_TIME = 1000 * 60 * 10; // 10 minutes
-=======
-export const DEFAULT_QUERY_STALE_TIME = 1000 * 60 * 10; // 10 minutes
 export const METERS_TO_FEET = 3.28084;
-export const FEET_TO_INCHES = 12;
->>>>>>> 769c1601
+export const FEET_TO_INCHES = 12;