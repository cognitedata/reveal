/*!
 * Copyright 2024 Cognite AS
 */

<<<<<<< HEAD
import { type IconName } from '../../base/utilities/IconName';
import { PrimitiveType } from '../primitives/PrimitiveType';
=======
import { PrimitiveType } from '../../base/utilities/primitives/PrimitiveType';
>>>>>>> 1dc99caf

export function getIconByPrimitiveType(primitiveType: PrimitiveType): IconName {
  switch (primitiveType) {
    case PrimitiveType.Line:
      return 'VectorLine';
    case PrimitiveType.Polyline:
      return 'VectorZigzag';
    case PrimitiveType.Polygon:
      return 'Polygon';
    case PrimitiveType.PlaneX:
      return 'CubeFrontLeft';
    case PrimitiveType.PlaneY:
      return 'CubeFrontRight';
    case PrimitiveType.PlaneZ:
      return 'CubeTop';
    case PrimitiveType.PlaneXY:
      return 'Perspective';
    case PrimitiveType.HorizontalArea:
      return 'FrameTool'; // TODO: Change to 'PerspectiveAlt' when new version of Cogs
    case PrimitiveType.VerticalArea:
      return 'Perspective';
    case PrimitiveType.Box:
      return 'Cube';
    case PrimitiveType.Cylinder:
      return 'DataSource';
    case PrimitiveType.None:
      return 'Edit';
    default:
      throw new Error('Unrecognized PrimitiveType ' + primitiveType);
  }
}<|MERGE_RESOLUTION|>--- conflicted
+++ resolved
@@ -2,12 +2,8 @@
  * Copyright 2024 Cognite AS
  */
 
-<<<<<<< HEAD
 import { type IconName } from '../../base/utilities/IconName';
-import { PrimitiveType } from '../primitives/PrimitiveType';
-=======
 import { PrimitiveType } from '../../base/utilities/primitives/PrimitiveType';
->>>>>>> 1dc99caf
 
 export function getIconByPrimitiveType(primitiveType: PrimitiveType): IconName {
   switch (primitiveType) {
