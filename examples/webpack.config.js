--- conflicted
+++ resolved
@@ -101,13 +101,12 @@
     template: './template-example.ejs'
   },
   {
-<<<<<<< HEAD
     name: "threejs-migration",
     title: "Migration wrapper for applications using the old Reveal viewer",
     entry: './src/migration.ts',
     template: './template-single-canvas.ejs'
-
-=======
+  },
+  {
     name: "walkable-path",
     title: "Walkable Path",
     entry: './src/walkable-path.ts',
@@ -118,7 +117,6 @@
     title: "World To Screen",
     entry: './src/world-to-screen.ts',
     template: 'template-example.ejs'
->>>>>>> 8c95df9a
   }
 ];
 
