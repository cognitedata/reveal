import React, { useCallback, useEffect, useMemo, useState } from 'react';
import {
  Chart,
  ChartWorkflow,
  FunctionCallStatus,
  ChartTimeSeries,
  Call,
} from 'reducers/charts/types';
import {
  Button,
  Dropdown,
  Icon,
  Menu,
  Popconfirm,
  Flex,
  Tooltip,
} from '@cognite/cogs.js';
import FunctionCall from 'components/FunctionCall';
import { updateWorkflow, removeWorkflow } from 'utils/charts';
import EditableText from 'components/EditableText';
import { units } from 'utils/units';
<<<<<<< HEAD
import { useCallFunction, useFunctionCall } from 'utils/cogniteFunctions';
=======
import { useCallFunction } from 'utils/backendService';
>>>>>>> a7766c20
import { getStepsFromWorkflow } from 'utils/transforms';
import { calculateGranularity } from 'utils/timeseries';
import { isWorkflowRunnable } from 'components/NodeEditor/utils';
import { AppearanceDropdown } from 'components/AppearanceDropdown';
import { getHash } from 'utils/hash';
import {
  SourceItem,
  SourceSquare,
  SourceName,
  SourceRow,
  UnitMenuAside,
  UnitMenuHeader,
  SourceDescription,
} from './elements';
import WorkflowMenu from './WorkflowMenu';

const renderStatusIcon = (status?: FunctionCallStatus) => {
  switch (status) {
    case 'Running':
      return <Icon type="Loading" />;
    case 'Completed':
      return <Icon type="Check" />;
    case 'Failed':
    case 'Timeout':
      return <Icon type="Close" />;
    default:
      return null;
  }
};

type Props = {
  chart: Chart;
  workflow: ChartWorkflow;
  isSelected?: boolean;
  onRowClick?: (id?: string) => void;
  onInfoClick?: (id?: string) => void;
  openNodeEditor?: () => void;
  mode: string;
  mutate: (c: Chart) => void;
};
export default function WorkflowRow({
  chart,
  workflow,
  onRowClick = () => {},
  onInfoClick = () => {},
  mode,
  openNodeEditor = () => {},
  isSelected = false,
  mutate,
}: Props) {
  const { mutate: callFunction, isSuccess } = useCallFunction(
    'simple_calc-master'
  );

  const [isEditingName, setIsEditingName] = useState<boolean>(false);
  const [lastSuccessfulCall, setLastSuccessfulCall] = useState<Call>();
  const { id, enabled, color, name, calls, unit, preferredUnit } = workflow;
  const call = calls?.sort((c) => c.callDate)[0];
  const isWorkspaceMode = mode === 'workspace';

  const update = (wfId: string, diff: Partial<ChartWorkflow>) => {
    mutate(updateWorkflow(chart, wfId, diff));
  };

  const { dateTo, dateFrom } = chart;
  const { nodes, connections } = workflow;
  const steps = useMemo(
    () => isWorkflowRunnable(nodes) && getStepsFromWorkflow(nodes, connections),
    [nodes, connections]
  );

  const computation = useMemo(
    () =>
      steps && {
        steps,
        start_time: new Date(dateFrom).getTime(),
        end_time: new Date(dateTo).getTime(),
        granularity: calculateGranularity(
          [new Date(dateFrom).getTime(), new Date(dateTo).getTime()],
          1000
        ),
      },
    [steps, dateFrom, dateTo]
  );

  const runComputation = useCallback(() => {
    callFunction(
      {
        data: { computation_graph: computation },
      },
      {
        onSuccess(res) {
          setLastSuccessfulCall(res);
        },
      }
    );
  }, [computation, callFunction, setLastSuccessfulCall]);

  const currentCallStatus = useFunctionCall(call?.functionId!, call?.callId!);

  useEffect(() => {
    if (!call) {
      return;
    }

    if (!currentCallStatus.isError) {
      return;
    }

    if (
      !['Failed', 'Timeout'].includes(currentCallStatus?.data?.status || '')
    ) {
      return;
    }

    runComputation();
  }, [call, currentCallStatus, runComputation]);

  useEffect(() => {
    if (!computation) {
      return;
    }
    if (call?.hash === getHash(computation)) {
      return;
    }

    runComputation();
  }, [computation, runComputation, call]);

  useEffect(() => {
    if (!computation) {
      return;
    }
    if (!lastSuccessfulCall) {
      return;
    }
    if (call?.callId === lastSuccessfulCall.callId) {
      return;
    }

    const newCall = {
      ...lastSuccessfulCall,
      callDate: Date.now(),
      hash: getHash(computation),
    };

    mutate(
      updateWorkflow(chart, workflow.id, {
        calls: [newCall],
      })
    );
  }, [
    chart,
    workflow.id,
    isSuccess,
    mutate,
    computation,
    lastSuccessfulCall,
    call,
  ]);

  const inputUnitOption = units.find(
    (unitOption) => unitOption.value === unit?.toLowerCase()
  );

  const preferredUnitOption = units.find(
    (unitOption) => unitOption.value === preferredUnit?.toLowerCase()
  );

  const unitConversionOptions = inputUnitOption?.conversions?.map(
    (conversion) => units.find((unitOption) => unitOption.value === conversion)
  );

  const unitOverrideMenuItems = units.map((unitOption) => (
    <Menu.Item
      key={unitOption.value}
      onClick={() =>
        update(id, {
          unit: unitOption.value,
        })
      }
      style={
        unit?.toLowerCase() === unitOption.value
          ? {
              color: 'var(--cogs-midblue-3)',
              backgroundColor: 'var(--cogs-midblue-6)',
              borderRadius: 3,
            }
          : {}
      }
    >
      {unitOption.label}
    </Menu.Item>
  ));

  const unitConversionMenuItems = unitConversionOptions?.map((unitOption) => (
    <Menu.Item
      key={unitOption?.value}
      onClick={() =>
        update(id, {
          preferredUnit: unitOption?.value,
        })
      }
      style={
        preferredUnit?.toLowerCase() === unitOption?.value
          ? {
              color: 'var(--cogs-midblue-3)',
              backgroundColor: 'var(--cogs-midblue-6)',
              borderRadius: 3,
            }
          : {}
      }
    >
      {unitOption?.label}
    </Menu.Item>
  ));

  const remove = () => mutate(removeWorkflow(chart, id));

  const updateAppearance = (diff: Partial<ChartTimeSeries>) =>
    mutate(updateWorkflow(chart, id, diff));

  return (
    <SourceRow
      onClick={() => onRowClick(id)}
      className={isSelected ? 'active' : undefined}
    >
      <td>
        <SourceItem key={id}>
          <SourceSquare
            onClick={(event) => {
              event.stopPropagation();
              update(id, {
                enabled: !enabled,
              });
            }}
            color={color}
            fade={!enabled}
          />
          {call && (
            <div
              style={{
                marginRight: 10,
                height: '100%',
                display: 'flex',
                alignItems: 'center',
              }}
            >
              <FunctionCall
                id={call.functionId}
                callId={call.callId}
                renderLoading={() => renderStatusIcon('Running')}
                renderCall={({ status }) => renderStatusIcon(status)}
              />
            </div>
          )}
          <SourceName>
            <EditableText
              value={name || 'noname'}
              onChange={(value) => {
                update(id, { name: value });
                setIsEditingName(false);
              }}
              onCancel={() => setIsEditingName(false)}
              editing={isEditingName}
              hideButtons
            />
          </SourceName>
        </SourceItem>
      </td>
      {isWorkspaceMode && (
        <>
          <td>
            <SourceName>
              <SourceDescription>
                <Tooltip content={name || 'noname'}>
                  <>{name || 'noname'}</>
                </Tooltip>
              </SourceDescription>
            </SourceName>
          </td>
          <td colSpan={4} />
          <td style={{ textAlign: 'right', paddingRight: 8 }}>
            <Dropdown
              content={
                <Menu>
                  <Flex direction="row">
                    <div>
                      <Menu.Header>
                        <UnitMenuHeader>Input</UnitMenuHeader>
                      </Menu.Header>
                      {unitOverrideMenuItems}
                    </div>
                    <UnitMenuAside>
                      <Menu.Header>
                        <UnitMenuHeader>Output</UnitMenuHeader>
                      </Menu.Header>
                      {unitConversionMenuItems}
                    </UnitMenuAside>
                  </Flex>
                </Menu>
              }
            >
              <Button
                icon="Down"
                type="tertiary"
                iconPlacement="right"
                style={{ height: 28 }}
              >
                {preferredUnitOption?.label || '-'}
              </Button>
            </Dropdown>
          </td>
          <td />
          <td style={{ textAlign: 'center', paddingLeft: 0 }}>
            <Dropdown
              content={<AppearanceDropdown update={updateAppearance} />}
            >
              <Button
                type="tertiary"
                icon="Timeseries"
                style={{ height: 28 }}
                aria-label="timeseries"
              />
            </Dropdown>
          </td>
          <td style={{ textAlign: 'center', paddingLeft: 0 }}>
            <Popconfirm
              onConfirm={remove}
              content={
                <div style={{ textAlign: 'left' }}>
                  Are you sure that you want to
                  <br /> remove this Time Series?
                </div>
              }
            >
              <Button
                type="tertiary"
                icon="Delete"
                style={{ height: 28 }}
                aria-label="delete"
              />
            </Popconfirm>
          </td>
          <td style={{ textAlign: 'center', paddingLeft: 0 }}>
            <Button
              type="tertiary"
              icon="Info"
              onClick={(event) => {
                if (isSelected) {
                  event.stopPropagation();
                }
                onInfoClick(id);
              }}
              style={{ height: 28 }}
              aria-label="info"
            />
          </td>
          <td style={{ textAlign: 'center', paddingLeft: 0 }}>
            <Dropdown
              content={
                <WorkflowMenu chart={chart} id={id}>
                  <Menu.Item onClick={openNodeEditor} appendIcon="YAxis">
                    <span>Edit calculation</span>
                  </Menu.Item>
                </WorkflowMenu>
              }
            >
              <Button
                type="tertiary"
                icon="MoreOverflowEllipsisHorizontal"
                style={{ height: 28 }}
                aria-label="more"
              />
            </Dropdown>
          </td>
        </>
      )}
    </SourceRow>
  );
}<|MERGE_RESOLUTION|>--- conflicted
+++ resolved
@@ -19,11 +19,7 @@
 import { updateWorkflow, removeWorkflow } from 'utils/charts';
 import EditableText from 'components/EditableText';
 import { units } from 'utils/units';
-<<<<<<< HEAD
-import { useCallFunction, useFunctionCall } from 'utils/cogniteFunctions';
-=======
-import { useCallFunction } from 'utils/backendService';
->>>>>>> a7766c20
+import { useCallFunction, useFunctionCall } from 'utils/backendService';
 import { getStepsFromWorkflow } from 'utils/transforms';
 import { calculateGranularity } from 'utils/timeseries';
 import { isWorkflowRunnable } from 'components/NodeEditor/utils';
