/*!
 * Copyright 2023 Cognite AS
 */
import type { Meta, StoryObj } from '@storybook/react';
import { Reveal3DResources, RevealContainer } from '../src';
import { Color, Matrix4 } from 'three';
import { CameraController } from '../src/';
import { createSdkByUrlToken } from './utilities/createSdkByUrlToken';
<<<<<<< HEAD
=======
import { ReactQueryDevtools } from '@tanstack/react-query-devtools';
import { DefaultFdmConfig } from './utilities/fdmConfig';
>>>>>>> 3e77749a

const meta = {
  title: 'Example/Reveal3DResources',
  component: Reveal3DResources,
  tags: ['autodocs'],
  argTypes: {
    styling: {
      description: 'Styling of all models',
      options: ['RedCad', 'GreenPointCloud', 'BlueCrane', 'GreenRedAssetMapped', 'None'],
      control: {
        type: 'radio'
      },
      label: 'Styling of models',
      mapping: {
        RedCad: {
          defaultStyle: {
            cad: { color: new Color('red') }
          }
        },
        GreenPointCloud: {
          defaultStyle: {
            pointcloud: { color: new Color('green') }
          }
        },
        BlueCrane: {
          groups: [
            {
              fdmAssetExternalIds: [
                '23de4d93f9f482f307272f4924b83bd9cdc71e33e06003c7ec0b540135e13c24' // Rotating crane
              ],
              style: {
                cad: {
                  color: new Color('blue')
                }
              }
            }
          ]
        },
        GreenRedAssetMapped: {
          defaultStyle: {
            cad: { color: new Color('white') }
          },
          groups: [
            {
              fdmAssetExternalIds: [
                '23de4d93f9f482f307272f4924b83bd9cdc71e33e06003c7ec0b540135e13c24', // Rotating crane
                'ca020a82b244eed433ca598a7410169fc21543d6192eebd74fba70a5af984db7' // 1 Pipe in the middle
              ],
              style: {
                cad: {
                  color: new Color('green')
                }
              }
            },
            {
              fdmAssetExternalIds: [
                '783fe42d9b24229e1873a49a0ce189fc27c0741f6739f82b29e765b835de17f2', // Big tank on the side
                'e39746a8d819f863a92ef37edc1b5d99e89d2e990c1a5951adfe9835f90de34c', // 2 Pipe in the middle
                '1db4e31c8f68acee9ff62a098a103cd49e5cea0320d7aed8aa345e99c6b2663d' // 3 Pipe in the middle
              ],
              style: {
                cad: {
                  color: new Color('red')
                }
              }
            }
          ]
        },
        None: {}
      }
    }
  }
} satisfies Meta<typeof Reveal3DResources>;

export default meta;
type Story = StoryObj<typeof meta>;

const sdk = createSdkByUrlToken();

export const Main: Story = {
  args: {
    resources: [
      {
        modelId: 1791160622840317,
        revisionId: 498427137020189,
        transform: new Matrix4().makeTranslation(40, 0, 0)
      },
      {
        modelId: 1791160622840317,
        revisionId: 498427137020189,
        transform: new Matrix4().makeTranslation(40, 10, 0)
      },
      {
        siteId: 'c_RC_2'
      },
      {
        modelId: 3865289545346058,
        revisionId: 4160448151596909
      }
    ],
    styling: {},
    fdmAssetMappingConfig: DefaultFdmConfig
  },
  render: ({ resources, styling, fdmAssetMappingConfig }) => {
    return (
      <RevealContainer
        sdk={sdk}
        color={new Color(0x4a4a4a)}
        viewerOptions={{
          loadingIndicatorStyle: {
            opacity: 1,
            placement: 'topRight'
          }
        }}>
        <Reveal3DResources
          resources={resources}
          styling={styling}
          fdmAssetMappingConfig={fdmAssetMappingConfig}
        />
        <CameraController
          initialFitCamera={{
            to: 'allModels'
          }}
          cameraControlsOptions={{
            changeCameraTargetOnClick: true,
            mouseWheelAction: 'zoomToCursor'
          }}
        />
      </RevealContainer>
    );
  }
};<|MERGE_RESOLUTION|>--- conflicted
+++ resolved
@@ -6,11 +6,7 @@
 import { Color, Matrix4 } from 'three';
 import { CameraController } from '../src/';
 import { createSdkByUrlToken } from './utilities/createSdkByUrlToken';
-<<<<<<< HEAD
-=======
-import { ReactQueryDevtools } from '@tanstack/react-query-devtools';
 import { DefaultFdmConfig } from './utilities/fdmConfig';
->>>>>>> 3e77749a
 
 const meta = {
   title: 'Example/Reveal3DResources',
