import { type DmsUniqueIdentifier } from '../../data-providers/FdmSDK';
import type { InstanceId, InstanceKey, InstanceReference } from '../../utilities/instanceIds/types';
import { isClassicInstanceId } from '../../utilities/instanceIds/typeGuards';
import {
  type FdmKey,
  type ModelTreeIndexKey,
  type ModelRevisionKey,
  type TreeIndex,
  type RevisionId,
  type ModelId,
  type ModelInstanceIdKey,
  type NodeId,
  type ModelNodeIdKey
} from './types';

import { split } from 'lodash';

export function createModelRevisionKey(modelId: ModelId, revisionId: RevisionId): ModelRevisionKey {
  return `${modelId}/${revisionId}`;
}

export function revisionKeyToIds(revisionKey: ModelRevisionKey): [ModelId, RevisionId] {
  const components = split(revisionKey, '/');
  return [Number(components[0]), Number(components[1])];
}

export function createFdmKey(id: DmsUniqueIdentifier): FdmKey {
  return `${id.space}/${id.externalId}`;
}

export function fdmKeyToId(fdmKey: FdmKey): DmsUniqueIdentifier {
  // In DM, external IDs can contain '/', but spaces cannot
  const [space, ...externalIdComponents] = split(fdmKey, '/');
  return { space, externalId: externalIdComponents.join('/') };
}

export function createInstanceKey(id: InstanceId): InstanceKey {
  if (isClassicInstanceId(id)) {
    return id;
  } else {
    return createFdmKey(id);
  }
}

<<<<<<< HEAD
export function instanceIdToInstanceReference(id: InstanceId): InstanceReference {
  if (isClassicInstanceId(id)) {
    return { id };
  } else {
    return id;
  }
=======
export function isFdmKey(key: InstanceKey): key is FdmKey {
  return typeof key === 'string' && key.includes('/');
>>>>>>> a8f78d83
}

export function createModelTreeIndexKey(
  modelId: ModelId,
  revisionId: RevisionId,
  treeIndex: TreeIndex
): ModelTreeIndexKey {
  return `${modelId}/${revisionId}/${treeIndex}`;
}

export function createModelInstanceIdKey(
  modelId: ModelId,
  revisionId: RevisionId,
  id: InstanceKey
): ModelInstanceIdKey {
  return `${modelId}/${revisionId}/${id}`;
}

export function createModelNodeIdKey(
  modelId: ModelId,
  revisionId: RevisionId,
  id: NodeId
): ModelNodeIdKey {
  return `${modelId}/${revisionId}/${id}`;
}<|MERGE_RESOLUTION|>--- conflicted
+++ resolved
@@ -42,17 +42,16 @@
   }
 }
 
-<<<<<<< HEAD
 export function instanceIdToInstanceReference(id: InstanceId): InstanceReference {
   if (isClassicInstanceId(id)) {
     return { id };
   } else {
     return id;
   }
-=======
+}
+
 export function isFdmKey(key: InstanceKey): key is FdmKey {
   return typeof key === 'string' && key.includes('/');
->>>>>>> a8f78d83
 }
 
 export function createModelTreeIndexKey(
