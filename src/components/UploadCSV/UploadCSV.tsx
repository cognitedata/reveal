--- conflicted
+++ resolved
@@ -32,13 +32,9 @@
     onConfirmUpload,
   } = useCSVUpload(file, selectedKeyIndex);
 
-<<<<<<< HEAD
   const { database, table } = useActiveTableContext();
 
-  const okText = isUploadCompleted ? 'OK' : 'Confirm Upload';
-=======
   const okText = isUploadCompleted ? 'OK' : 'Add';
->>>>>>> 6fb3e349
 
   const fileProps = {
     name: 'file',
