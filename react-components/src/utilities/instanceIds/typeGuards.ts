/*!
 * Copyright 2025 Cognite AS
 */
import { type ExternalId, type IdEither, type InternalId } from '@cognite/sdk';
import { type DmsUniqueIdentifier } from '../../data-providers';
import { type InstanceReference } from './types';

export type AnnotationAssetRef = { id?: number; externalId?: string };

export function isIdEither(instance: unknown): instance is IdEither {
  return isExternalId(instance) || isInternalId(instance);
}

export function isExternalId(idEither: unknown): idEither is ExternalId {
  return (
    typeof idEither === 'object' &&
    idEither !== null &&
    'externalId' in idEither &&
    !('space' in idEither)
  );
}

export function isInternalId(idEither: unknown): idEither is InternalId {
  return typeof idEither === 'object' && idEither !== null && 'id' in idEither;
}

<<<<<<< HEAD
export function isDmsInstance(instance: InstanceReference | unknown): instance is DmsUniqueIdentifier {
  return (
    typeof instance === "object" &&
    instance !== null &&
    "externalId" in instance &&
    "space" in instance
=======
export function isDmsInstance(instance: unknown): instance is DmsUniqueIdentifier {
  return (
    typeof instance === 'object' &&
    instance !== null &&
    'externalId' in instance &&
    'space' in instance
>>>>>>> 3f3b5458
  );
}<|MERGE_RESOLUTION|>--- conflicted
+++ resolved
@@ -24,20 +24,11 @@
   return typeof idEither === 'object' && idEither !== null && 'id' in idEither;
 }
 
-<<<<<<< HEAD
-export function isDmsInstance(instance: InstanceReference | unknown): instance is DmsUniqueIdentifier {
-  return (
-    typeof instance === "object" &&
-    instance !== null &&
-    "externalId" in instance &&
-    "space" in instance
-=======
 export function isDmsInstance(instance: unknown): instance is DmsUniqueIdentifier {
   return (
     typeof instance === 'object' &&
     instance !== null &&
     'externalId' in instance &&
     'space' in instance
->>>>>>> 3f3b5458
   );
 }