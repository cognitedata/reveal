import { useState } from 'react';
import { useNavigate } from 'react-location';

import { Field, Form, Formik } from 'formik';
import styled from 'styled-components/macro';

<<<<<<< HEAD
import { Button, Icon, Input, Modal } from '@cognite/cogs.js-v9';
=======
import { Button, Icon, Input, Modal } from '@cognite/cogs.js';
import { Textarea } from '@cognite/cogs.js-v9';
>>>>>>> 78b9bc87
import { useFlag } from '@cognite/react-feature-flags';
import { useSDK } from '@cognite/sdk-provider';

import { createCdfLink } from 'utils/createCdfLink';

export function ConfigureCustomCalculation({
  modelName,
  simulator,
}: {
  modelName: string;
  simulator: string;
}) {
  const { isEnabled: isCustomCalculationEnabled } = useFlag('SIMCONFIG_UDC');
  const client = useSDK();
  const [isModalOpen, setIsModalOpen] = useState<boolean>(false);
  const navigate = useNavigate();

  const onSubmit = (values: {
    calculationName: string;
    calculationDescription: string;
  }) => {
    const { calculationDescription, calculationName } = values;
    navigate({
      to: createCdfLink(
        `UserDefined/new-calculation/configuration`,
        client.getBaseUrl(),
        new URLSearchParams({ calculationDescription, calculationName })
      ),
    });
  };

  const validateCalculationName = async (calcName: string) => {
    if (calcName.length === 0) {
      return 'Field required';
    }

    if (!/^[A-Za-z0-9 ]*$/.test(calcName)) {
      return 'Remove special characters';
    }

    const search = await client.files.list({
      filter: {
        metadata: {
          calcName: calcName.trim(),
          modelName,
          dataType: 'Simulation Configuration',
          simulator,
        },
      },
    });

    if (search.items.length !== 0) {
      return 'Calculation already exists';
    }

    return undefined;
  };

  return (
    <>
      <Modal
<<<<<<< HEAD
        icon="Function"
        size="small"
        title="Create custom calculation"
=======
        appElement={document.getElementById('root') ?? undefined}
        footer={null}
        style={{
          padding: 0,
          top: '15%',
        }}
>>>>>>> 78b9bc87
        visible={isModalOpen}
        hideFooter
        onCancel={() => {
          setIsModalOpen(false);
        }}
      >
<<<<<<< HEAD
=======
        <StyledH4>
          <Icon type="Function" />
          Create simulation routine
        </StyledH4>
>>>>>>> 78b9bc87
        <Formik
          initialValues={{
            calculationName: '',
            calculationDescription: '',
          }}
          onSubmit={onSubmit}
        >
          {({ errors, isValid, values }) => (
            <Form>
              <Field
                as={Input}
                error={errors.calculationName?.length}
                maxLength={25}
                name="calculationName"
                placeholder="Enter name"
                title="Name"
                validate={validateCalculationName}
                fullWidth
              />
              <HelperContainer>
                <div className="error-container">
                  {errors.calculationName && <Icon type="ErrorFilled" />}
                  {errors.calculationName}
                </div>
                <span>{values.calculationName.length}/25</span>
              </HelperContainer>

              <div>
                <StyledTitle htmlFor="calculationDescription">
                  Description
                </StyledTitle>
                <Field
                  as={Textarea}
                  id="calculationDescription"
                  name="calculationDescription"
                  placeholder="Add description"
                  fullWidth
                />
              </div>

              <FooterButtons>
                <Button disabled={!isValid} htmlType="submit" type="primary">
                  Create
                </Button>
                <Button
                  type="ghost"
                  onClick={() => {
                    setIsModalOpen(false);
                  }}
                >
                  Cancel
                </Button>
              </FooterButtons>
            </Form>
          )}
        </Formik>
      </Modal>
      {isCustomCalculationEnabled && (
        <>
          <Button
            icon="Settings"
            size="small"
            type="primary"
            onClick={() => {
              setIsModalOpen(true);
            }}
          >
            Configure
          </Button>
          <span className="name">Create simulation routine</span>
        </>
      )}
    </>
  );
}

const StyledH4 = styled.h4`
  display: flex;
  align-items: center;
  i {
    margin-right: 8px;
  }
`;

const StyledTitle = styled.label`
  display: block;
  margin-bottom: 4px;
  color: var(--cogs-greyscale-grey8);
  font-size: 13px;
  font-weight: 500;
`;

const FooterButtons = styled.div`
  display: flex;
  flex-direction: row-reverse;
  margin-top: 1em;
`;

const HelperContainer = styled.div`
  font-size: 12px;
  display: flex;
  justify-content: space-between;
  margin-top: 4px;
  margin-bottom: 1em;
  .error-container {
    color: var(--cogs-text-icon--status-critical);
    display: flex;
    align-items: center;
    gap: 4px;
  }
`;<|MERGE_RESOLUTION|>--- conflicted
+++ resolved
@@ -4,12 +4,8 @@
 import { Field, Form, Formik } from 'formik';
 import styled from 'styled-components/macro';
 
-<<<<<<< HEAD
 import { Button, Icon, Input, Modal } from '@cognite/cogs.js-v9';
-=======
-import { Button, Icon, Input, Modal } from '@cognite/cogs.js';
 import { Textarea } from '@cognite/cogs.js-v9';
->>>>>>> 78b9bc87
 import { useFlag } from '@cognite/react-feature-flags';
 import { useSDK } from '@cognite/sdk-provider';
 
@@ -71,31 +67,25 @@
   return (
     <>
       <Modal
-<<<<<<< HEAD
         icon="Function"
         size="small"
         title="Create custom calculation"
-=======
         appElement={document.getElementById('root') ?? undefined}
         footer={null}
         style={{
           padding: 0,
           top: '15%',
         }}
->>>>>>> 78b9bc87
         visible={isModalOpen}
         hideFooter
         onCancel={() => {
           setIsModalOpen(false);
         }}
       >
-<<<<<<< HEAD
-=======
         <StyledH4>
           <Icon type="Function" />
           Create simulation routine
         </StyledH4>
->>>>>>> 78b9bc87
         <Formik
           initialValues={{
             calculationName: '',
