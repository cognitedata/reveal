--- conflicted
+++ resolved
@@ -26,21 +26,12 @@
   "dependencies": {
     "@azure/msal-browser": "3.17.0",
     "@codemirror/lang-javascript": "6.2.2",
-<<<<<<< HEAD
     "@docusaurus/core": "3.1.1",
     "@docusaurus/preset-classic": "3.1.1",
     "@docusaurus/remark-plugin-npm2yarn": "3.1.1",
-    "@uiw/codemirror-theme-material": "4.21.24",
-    "@uiw/react-codemirror": "4.21.24",
-    "clsx": "2.1.0",
-=======
-    "@docusaurus/core": "2.4.3",
-    "@docusaurus/preset-classic": "2.4.3",
-    "@docusaurus/remark-plugin-npm2yarn": "2.4.3",
     "@uiw/codemirror-theme-material": "4.22.2",
     "@uiw/react-codemirror": "4.22.2",
     "clsx": "2.1.1",
->>>>>>> 4187203e
     "cross-env": "7.0.3",
     "ieee754": "1.2.1",
     "react": "18.3.1",
