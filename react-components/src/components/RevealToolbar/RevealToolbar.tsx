/*!
 * Copyright 2023 Cognite AS
 */

import { type ReactElement, type JSX } from 'react';
<<<<<<< HEAD
import { I18nWrapper } from '@cognite/cdf-i18n-utils';
import { Button, ToolBar, type ToolBarProps } from '@cognite/cogs.js';
=======
import { ToolBar, type ToolBarProps } from '@cognite/cogs.js';
>>>>>>> 908c5525
import { FitModelsButton } from './FitModelsButton';
import { LayersButton } from './LayersButton';
import { SlicerButton } from './SlicerButton';
import { SettingsButton } from './SettingsButton';
import { withSuppressRevealEvents } from '../../higher-order-components/withSuppressRevealEvents';
import { MeasurementButton } from './MeasurementButton';
import { HelpButton } from './HelpButton';
import { type QualitySettings } from './SettingsContainer/types';
import { translations } from '../../common/i18n';

const defaultStyle: ToolBarProps = {
  style: {
    position: 'absolute',
    left: '20px',
    top: '70px'
  }
};

type RevealToolbarProps = ToolBarProps & {
  customSettingsContent?: JSX.Element;
  lowFidelitySettings?: Partial<QualitySettings>;
  highFidelitySettings?: Partial<QualitySettings>;
};

const DefaultContentWrapper = (props: RevealToolbarProps): ReactElement => {
  return (
    <>
      <LayersButton />
      <FitModelsButton />

      <div className="cogs-toolbar-divider" />

      <SlicerButton />
      <MeasurementButton />

      <div className="cogs-toolbar-divider" />

      <SettingsButton
        customSettingsContent={props.customSettingsContent}
        lowQualitySettings={props.lowFidelitySettings}
        highQualitySettings={props.highFidelitySettings}
      />
      <HelpButton />
    </>
  );
};

const RevealToolbarContainer = (
  props: RevealToolbarProps & { toolBarContent?: JSX.Element }
): ReactElement => {
  if (props.className === undefined && props.style === undefined) {
    props = { ...props, ...defaultStyle };
  }
  return (
    <I18nWrapper translations={translations} addNamespace="reveal-react-components">
      <ToolBar {...props}>{props.toolBarContent ?? <DefaultContentWrapper {...props} />}</ToolBar>
    </I18nWrapper>
  );
};

export const RevealToolbar = withSuppressRevealEvents(
  RevealToolbarContainer
) as typeof RevealToolbarContainer & {
  FitModelsButton: typeof FitModelsButton;
  SlicerButton: typeof SlicerButton;
  LayersButton: typeof LayersButton;
  MeasurementButton: typeof MeasurementButton;
  SettingsButton: typeof SettingsButton;
  HelpButton: typeof HelpButton;
};

RevealToolbar.FitModelsButton = FitModelsButton;
RevealToolbar.SlicerButton = SlicerButton;
RevealToolbar.LayersButton = LayersButton;
RevealToolbar.MeasurementButton = MeasurementButton;
RevealToolbar.SettingsButton = SettingsButton;
RevealToolbar.HelpButton = HelpButton;<|MERGE_RESOLUTION|>--- conflicted
+++ resolved
@@ -3,12 +3,8 @@
  */
 
 import { type ReactElement, type JSX } from 'react';
-<<<<<<< HEAD
 import { I18nWrapper } from '@cognite/cdf-i18n-utils';
-import { Button, ToolBar, type ToolBarProps } from '@cognite/cogs.js';
-=======
 import { ToolBar, type ToolBarProps } from '@cognite/cogs.js';
->>>>>>> 908c5525
 import { FitModelsButton } from './FitModelsButton';
 import { LayersButton } from './LayersButton';
 import { SlicerButton } from './SlicerButton';
