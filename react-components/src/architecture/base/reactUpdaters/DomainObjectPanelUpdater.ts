import { signal } from '@cognite/signals';
import { type DomainObject } from '../domainObjects/DomainObject';
import { Changes } from '../domainObjectsHelpers/Changes';
import { type DomainObjectChange } from '../domainObjectsHelpers/DomainObjectChange';
/**
 * Manages the state and updates for a domain object's panel in a React application.
 *
 * The `DomainObjectPanelUpdater` class is responsible for tracking the currently selected domain object,
 * handling visibility of the domain object panel, and notifying the UI of relevant changes to the domain object.
 * It uses signals to manage reactivity and trigger updates when the domain object changes.
 *
 * @remarks
 * - The panel is only shown for domain objects that have panel information (`hasPanelInfo`).
 * - The `update` signal is incremented to force UI updates when certain changes occur.
 *
 */
export class DomainObjectPanelUpdater {
  // ==================================================
  // STATIC FIELDS
  // ==================================================

  public readonly selectedDomainObject = signal<DomainObject | undefined>();
  public readonly domainObjectChanged = signal(0); // This increment by one when something happens with the domain object

  // ==================================================
  // STATIC METHODS
  // ==================================================

  public show(domainObject: DomainObject | undefined): void {
    if (domainObject !== undefined) {
      if (!domainObject.hasPanelInfo) {
        return;
      }
      this.selectedDomainObject(domainObject);
    } else {
      this.hide();
    }
  }

  public hide(): void {
    this.selectedDomainObject(undefined);
  }

  public notify(domainObject: DomainObject, change: DomainObjectChange): void {
    if (!domainObject.hasPanelInfo) {
      return;
    }
    if (domainObject.isSelected) {
      if (change.isChanged(Changes.deleting)) {
        this.hide();
        return;
      }
      if (change.isChanged(Changes.selected)) {
        this.show(domainObject);
      }
<<<<<<< HEAD
      if (change.isChanged(Changes.selected, Changes.geometry, Changes.dragging, Changes.naming)) {
        this.update(this.update() + 1); // Force update
=======
      if (change.isChanged(Changes.geometry, Changes.dragging, Changes.naming, Changes.unit)) {
        this.domainObjectChanged(this.domainObjectChanged() + 1); // Force update
>>>>>>> 012b0292
      }
    } else {
      if (change.isChanged(Changes.selected)) {
        this.hide(); // Deselected
      }
    }
  }
}<|MERGE_RESOLUTION|>--- conflicted
+++ resolved
@@ -53,13 +53,8 @@
       if (change.isChanged(Changes.selected)) {
         this.show(domainObject);
       }
-<<<<<<< HEAD
-      if (change.isChanged(Changes.selected, Changes.geometry, Changes.dragging, Changes.naming)) {
-        this.update(this.update() + 1); // Force update
-=======
-      if (change.isChanged(Changes.geometry, Changes.dragging, Changes.naming, Changes.unit)) {
+      if (change.isChanged(Changes.geometry, Changes.dragging, Changes.naming)) {
         this.domainObjectChanged(this.domainObjectChanged() + 1); // Force update
->>>>>>> 012b0292
       }
     } else {
       if (change.isChanged(Changes.selected)) {
