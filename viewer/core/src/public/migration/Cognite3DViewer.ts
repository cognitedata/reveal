/*!
 * Copyright 2021 Cognite AS
 */
import * as THREE from 'three';

import TWEEN from '@tweenjs/tween.js';
import { Subscription, fromEventPattern } from 'rxjs';
import pick from 'lodash/pick';

import {
  defaultRenderOptions,
  SsaoParameters,
  SsaoSampleQuality,
  AntiAliasingMode,
  IdentifiedModel
} from '@reveal/rendering';

import {
  assertNever,
  EventTrigger,
  InputHandler,
  disposeOfAllEventListeners,
  worldToNormalizedViewportCoordinates,
  worldToViewportCoordinates,
  PointerEventDelegate,
  SceneRenderedDelegate,
  DisposedDelegate,
  SceneHandler
} from '@reveal/utilities';

import { MetricsLogger } from '@reveal/metrics';
import { PickingHandler, CadModelSectorLoadStatistics, Cognite3DModel } from '@reveal/cad-model';
import {
  intersectPointClouds,
  PointCloudIntersection,
  PointCloudBudget,
  CognitePointCloudModel
} from '@reveal/pointclouds';

import { AddModelOptions, Cognite3DViewerOptions, Intersection, CadModelBudget } from './types';
import { NotSupportedInMigrationWrapperError } from './NotSupportedInMigrationWrapperError';
import RenderController from './RenderController';
import { RevealManager } from '../RevealManager';
import { RevealOptions } from '../types';

import { Spinner } from '../../utilities/Spinner';

import { CadIntersection, IntersectionFromPixelOptions } from '../..';
import { PropType } from '../../utilities/reflection';
import { ViewerState, ViewStateHelper } from '../../utilities/ViewStateHelper';
import { RevealManagerHelper } from '../../storage/RevealManagerHelper';

import { DefaultCameraManager, CameraManager, CameraChangeDelegate } from '@reveal/camera-manager';
import { CdfModelIdentifier, File3dFormat } from '@reveal/modeldata-api';
import { DataSource, CdfDataSource, LocalDataSource } from '@reveal/data-source';
import { IntersectInput, SupportedModelTypes, CogniteModelBase, LoadingState } from '@reveal/model-base';

import { CogniteClient } from '@cognite/sdk';
import log from '@reveal/logger';

type Cognite3DViewerEvents = 'click' | 'hover' | 'cameraChange' | 'sceneRendered' | 'disposed';

/**
 * @example
 * ```js
 * const viewer = new Cognite3DViewer({
 *   noBackground: true,
 *   sdk: CogniteClient({...})
 * });
 * ```
 * @module @cognite/reveal
 */
export class Cognite3DViewer {
  private get canvas(): HTMLCanvasElement {
    return this.renderer.domElement;
  }

  /**
   * For now it just always returns true.
   * @see Https://developer.mozilla.org/en-US/docs/Web/API/HTMLCanvasElement/getContext#Browser_compatibility.
   */
  static isBrowserSupported(): true {
    return true;
  }

  /**
   * The DOM element the viewer will insert its rendering canvas into.
   * The DOM element can be specified in the options when the viewer is created.
   * If not specified, the DOM element will be created automatically.
   * The DOM element cannot be changed after the viewer has been created.
   */
  get domElement(): HTMLElement {
    return this._domElement;
  }

  /**
   * Returns the renderer used to produce images from 3D geometry.
   */
  get renderer(): THREE.WebGLRenderer {
    return this._renderer;
  }

  private readonly _cdfSdkClient: CogniteClient | undefined;
  private readonly _dataSource: DataSource;

  private readonly camera: THREE.PerspectiveCamera;
  private readonly _sceneHandler: SceneHandler;
  private readonly _cameraManager: CameraManager;
  private readonly _subscription = new Subscription();
  private readonly _revealManagerHelper: RevealManagerHelper;
  private readonly _domElement: HTMLElement;
  private readonly _renderer: THREE.WebGLRenderer;

  private readonly _pickingHandler: PickingHandler;

  private readonly _boundAnimate = this.animate.bind(this);

  private readonly _events = {
    cameraChange: new EventTrigger<CameraChangeDelegate>(),
    click: new EventTrigger<PointerEventDelegate>(),
    hover: new EventTrigger<PointerEventDelegate>(),
    sceneRendered: new EventTrigger<SceneRenderedDelegate>(),
    disposed: new EventTrigger<DisposedDelegate>()
  };
  private readonly _mouseHandler: InputHandler;

  private readonly _models: CogniteModelBase[] = [];
  private readonly _renderables: { cadModels: IdentifiedModel[]; customObjects: THREE.Object3D[] };
  private readonly _extraObjects: THREE.Object3D[] = [];

  private isDisposed = false;

  private readonly renderController: RenderController;
  private latestRequestId: number = -1;
  private readonly clock = new THREE.Clock();
  private _clippingNeedsUpdate: boolean = false;

  private readonly spinner: Spinner;

  private get revealManager(): RevealManager {
    return this._revealManagerHelper.revealManager;
  }

  /**
   * Reusable buffers used by functions in Cognite3dViewer to avoid allocations.
   */
  private readonly _updateNearAndFarPlaneBuffers = {
    combinedBbox: new THREE.Box3(),
    bbox: new THREE.Box3()
  };

  /**
   * Gets the current budget for downloading geometry for CAD models. Note that this
   * budget is shared between all added CAD models and not a per-model budget.
   */
  public get cadBudget(): CadModelBudget {
    // Note! Type here differs from the one in RevealManager to expose a documented
    // type. This should map 1:1 with type in RevealManager
    return this.revealManager.cadBudget;
  }

  /**
   * Sets the current budget for downloading geometry for CAD models. Note that this
   * budget is shared between all added CAD models and not a per-model budget.
   */
  public set cadBudget(budget: CadModelBudget) {
    // Note! Type here differs from the one in RevealManager to expose a documented
    // type. This should map 1:1 with type in RevealManager
    this.revealManager.cadBudget = budget;
  }

  /**
   * Returns the point cloud budget. The budget is shared between all loaded
   * point cloud models.
   */
  public get pointCloudBudget(): PointCloudBudget {
    return this.revealManager.pointCloudBudget;
  }

  /**
   * Sets the point cloud budget. The budget is shared between all loaded
   * point cloud models.
   */
  public set pointCloudBudget(budget: PointCloudBudget) {
    this.revealManager.pointCloudBudget = budget;
  }

  /**
   * Gets a list of models currently added to the viewer.
   */
  public get models(): CogniteModelBase[] {
    return this._models.slice();
  }

  /**
   * @internal
   */
  public get cadLoadedStatistics(): CadModelSectorLoadStatistics {
    return this.revealManager.cadLoadedStatistics;
  }

  constructor(options: Cognite3DViewerOptions) {
    this._renderer = options.renderer ?? new THREE.WebGLRenderer();
    this._renderer.localClippingEnabled = true;

    this.canvas.style.width = '640px';
    this.canvas.style.height = '480px';
    this.canvas.style.minWidth = '100%';
    this.canvas.style.minHeight = '100%';
    this.canvas.style.maxWidth = '100%';
    this.canvas.style.maxHeight = '100%';
    this._domElement = options.domElement ?? createCanvasWrapper();
    this._domElement.appendChild(this.canvas);

    this.spinner = new Spinner(this.domElement);
    this.spinner.placement = options.loadingIndicatorStyle?.placement ?? 'topLeft';
    this.spinner.opacity = Math.max(0.2, options.loadingIndicatorStyle?.opacity ?? 1.0);

    this._sceneHandler = new SceneHandler();

    this._renderables = { cadModels: [], customObjects: this._extraObjects };

    this._mouseHandler = new InputHandler(this.canvas);

    this._cameraManager =
      options.cameraManager ??
      new DefaultCameraManager(this.canvas, this._mouseHandler, this.modelIntersectionCallback.bind(this));
    this.camera = this._cameraManager.getCamera();

    this._cameraManager.on('cameraChange', (position: THREE.Vector3, target: THREE.Vector3) => {
      this._events.cameraChange.fire(position.clone(), target.clone());
    });

    const revealOptions = createRevealManagerOptions(options);
    if (options._localModels === true) {
      this._dataSource = new LocalDataSource();
      this._cdfSdkClient = undefined;
      this._revealManagerHelper = RevealManagerHelper.createLocalHelper(
        this._renderer,
        this._sceneHandler.scene,
        this._renderables,
        revealOptions
      );
    } else if (options.customDataSource !== undefined) {
      this._dataSource = options.customDataSource;
      this._revealManagerHelper = RevealManagerHelper.createCustomDataSourceHelper(
        this._renderer,
        this._sceneHandler.scene,
        this._renderables,
        revealOptions,
        options.customDataSource
      );
    } else {
      // CDF - default mode
      this._dataSource = new CdfDataSource(options.sdk);
      this._cdfSdkClient = options.sdk;
      this._revealManagerHelper = RevealManagerHelper.createCdfHelper(
        this._renderer,
        this._sceneHandler.scene,
        this._renderables,
        revealOptions,
        options.sdk
      );
    }

    this.renderController = new RenderController(this.camera);
    this.startPointerEventListeners();

    this._pickingHandler = new PickingHandler(
      this._renderer,
      this._revealManagerHelper.revealManager.materialManager,
      this._sceneHandler.scene,
      this._renderables.cadModels
    );

    this._subscription.add(
      fromEventPattern<LoadingState>(
        h => this.revealManager.on('loadingStateChanged', h),
        h => this.revealManager.off('loadingStateChanged', h)
      ).subscribe(
        loadingState => {
          this.spinner.loading = loadingState.itemsLoaded != loadingState.itemsRequested;
          if (options.onLoading) {
            options.onLoading(loadingState.itemsLoaded, loadingState.itemsRequested, loadingState.itemsCulled);
          }
        },
        error =>
          MetricsLogger.trackError(error, {
            moduleName: 'Cognite3DViewer',
            methodName: 'constructor'
          })
      )
    );

    this.animate(0);

    MetricsLogger.trackEvent('construct3dViewer', {
      constructorOptions: {
        ...pick(options, [
          'logMetrics',
          'antiAliasingHint',
          'ssaoQualityHint',
          'enableEdges',
          'continuousModelStreaming'
        ]),
        cameraManager: options.cameraManager ? true : false,
        customDataSource: options.customDataSource ? true : false
      }
    });
  }

  /**
   * Returns reveal version installed.
   */
  getVersion(): string {
    return process.env.VERSION;
  }

  /**
   * Sets the log level. Used for debugging.
   * Defaults to 'none' (which is identical to 'silent').
   * @param level
   */
  setLogLevel(level: 'trace' | 'debug' | 'info' | 'warn' | 'error' | 'silent' | 'none'): void {
    switch (level) {
      case 'none':
        this.setLogLevel('silent');
        break;
      default:
        log.setLevel(level);
    }
  }

  /**
   * Dispose of WebGL resources. Can be used to free up memory when the viewer is no longer in use.
   * @see {@link https://threejs.org/docs/#manual/en/introduction/How-to-dispose-of-objects}
   * ```ts
   * // Viewer is no longer in use, free up memory
   * viewer.dispose();
   * ```.
   */
  dispose(): void {
    if (this.isDisposed) {
      return;
    }

    this.isDisposed = true;

    if (this.latestRequestId !== undefined) {
      cancelAnimationFrame(this.latestRequestId);
    }

    for (const model of this._models.values()) {
      this.removeModel(model);
    }

    this.renderController.dispose();
    this._subscription.unsubscribe();
    this._cameraManager.dispose();
    this.revealManager.dispose();
    this.domElement.removeChild(this.canvas);
    this.renderer.dispose();
<<<<<<< HEAD
    for (const model of this._models.values()) {
      model.dispose();
    }
    this._models.splice(0);
    this._renderables.cadModels.splice(0);
    this._renderables.customObjects.splice(0);
=======
>>>>>>> 74ca6876
    this.spinner.dispose();

    this._events.disposed.fire();
    disposeOfAllEventListeners(this._events);
    this._mouseHandler.dispose();
  }

  /**
   * Triggered when the viewer is disposed. Listeners should clean up any
   * resources held and remove the reference to the viewer.
   */
  on(event: 'disposed', callback: DisposedDelegate): void;

  /**
   * @example
   * ```js
   * const onClick = (event) => { console.log(event.offsetX, event.offsetY) };
   * viewer.on('click', onClick);
   * ```
   */
  on(event: 'click' | 'hover', callback: PointerEventDelegate): void;
  /**
   * @example
   * ```js
   * viewer.on('cameraChange', (position, target) => {
   *   console.log('Camera changed: ', position, target);
   * });
   * ```
   */
  on(event: 'cameraChange', callback: CameraChangeDelegate): void;
  /**
   * Event that is triggered immediatly after the scene has been rendered.
   * @param event Metadata about the rendering frame.
   * @param callback Callback to trigger when the event occurs.
   */
  on(event: 'sceneRendered', callback: SceneRenderedDelegate): void;
  /**
   * Add event listener to the viewer.
   * Call {@link Cognite3DViewer.off} to remove an event listener.
   * @param event
   * @param callback
   */
  on(
    event: Cognite3DViewerEvents,
    callback: PointerEventDelegate | CameraChangeDelegate | SceneRenderedDelegate | DisposedDelegate
  ): void {
    switch (event) {
      case 'click':
        this._events.click.subscribe(callback as PointerEventDelegate);
        break;

      case 'hover':
        this._events.hover.subscribe(callback as PointerEventDelegate);
        break;

      case 'cameraChange':
        this._events.cameraChange.subscribe(callback as CameraChangeDelegate);
        break;

      case 'sceneRendered':
        this._events.sceneRendered.subscribe(callback as SceneRenderedDelegate);
        break;

      case 'disposed':
        this._events.disposed.subscribe(callback as DisposedDelegate);
        break;

      default:
        assertNever(event);
    }
  }

  /**
   * @example
   * ```js
   * viewer.off('click', onClick);
   * ```
   */
  off(event: 'click' | 'hover', callback: PointerEventDelegate): void;
  /**
   * @example
   * ```js
   * viewer.off('cameraChange', onCameraChange);
   * ```
   */
  off(event: 'cameraChange', callback: CameraChangeDelegate): void;
  /**
   * @example
   * ```js
   * viewer.off('sceneRendered', updateStats);
   * ```
   */
  off(event: 'sceneRendered', callback: SceneRenderedDelegate): void;
  /**
   * @example
   * ```js
   * viewer.off('disposed', clearAll);
   * ```
   */
  off(event: 'disposed', callback: DisposedDelegate): void;

  /**
   * Remove event listener from the viewer.
   * Call {@link Cognite3DViewer.on} to add event listener.
   * @param event
   * @param callback
   */
  off(event: Cognite3DViewerEvents, callback: any): void {
    switch (event) {
      case 'click':
        this._events.click.unsubscribe(callback);
        break;

      case 'hover':
        this._events.hover.unsubscribe(callback);
        break;

      case 'cameraChange':
        this._events.cameraChange.unsubscribe(callback);
        break;

      case 'sceneRendered':
        this._events.sceneRendered.unsubscribe(callback);
        break;

      case 'disposed':
        this._events.disposed.unsubscribe(callback);
        break;

      default:
        assertNever(event);
    }
  }

  get cameraManager(): CameraManager {
    return this._cameraManager;
  }

  /**
   * Gets the current viewer state which includes the camera pose as well as applied styling.
   * @returns JSON object containing viewer state.
   */
  getViewState(): ViewerState {
    const stateHelper = this.createViewStateHelper();
    return stateHelper.getCurrentState();
  }

  /**
   * Restores camera settings from the state provided, and clears all current styled
   * node collections and applies the `state` object.
   * @param state Viewer state retrieved from {@link Cognite3DViewer.getViewState}.
   */
  setViewState(state: ViewerState): Promise<void> {
    const stateHelper = this.createViewStateHelper();

    this.models
      .filter(model => model instanceof Cognite3DModel)
      .map(model => model as Cognite3DModel)
      .forEach(model => model.removeAllStyledNodeCollections());

    return stateHelper.setState(state);
  }

  /**
   * Add a new model to the viewer.
   * Call {@link Cognite3DViewer.fitCameraToModel} to see the model after the model has loaded.
   * @param options
   * @example
   * ```js
   * const options = {
   * modelId:     'COGNITE_3D_MODEL_ID',
   * revisionId:  'COGNITE_3D_REVISION_ID',
   * };
   * viewer.addModel(options).then(model => {
   * viewer.fitCameraToModel(model, 0);
   * });
   * ```
   */
  async addModel(options: AddModelOptions): Promise<Cognite3DModel | CognitePointCloudModel> {
    if (options.localPath !== undefined) {
      throw new Error(
        'addModel() only supports CDF hosted models. Use addCadModel() and addPointCloudModel() to use self-hosted models'
      );
    }

    const type = await this.determineModelType(options.modelId, options.revisionId);
    switch (type) {
      case 'cad':
        return this.addCadModel(options);
      case 'pointcloud':
        return this.addPointCloudModel(options);
      default:
        throw new Error('Model is not supported');
    }
  }

  /**
   * Add a new CAD 3D model to the viewer.
   * Call {@link Cognite3DViewer.fitCameraToModel} to see the model after the model has loaded.
   * @param options
   * @example
   * ```js
   * const options = {
   * modelId:     'COGNITE_3D_MODEL_ID',
   * revisionId:  'COGNITE_3D_REVISION_ID',
   * };
   * viewer.addCadModel(options).then(model => {
   * viewer.fitCameraToModel(model, 0);
   * });
   * ```
   */
  async addCadModel(options: AddModelOptions): Promise<Cognite3DModel> {
    const nodesApiClient = this._dataSource.getNodesApiClient();

    const { modelId, revisionId } = options;
    const cadNode = await this._revealManagerHelper.addCadModel(options);

    const model3d = new Cognite3DModel(modelId, revisionId, cadNode, nodesApiClient);
    this._models.push(model3d);
    this._renderables.cadModels.push({ model: model3d, modelIdentifier: cadNode.cadModelIdentifier });
    this._sceneHandler.addCadModel(model3d, cadNode.cadModelIdentifier);

    return model3d;
  }

  /**
   * Add a new pointcloud 3D model to the viewer.
   * Call {@link Cognite3DViewer.fitCameraToModel} to see the model after the model has loaded.
   * @param options
   * @example
   * ```js
   * const options = {
   * modelId:     'COGNITE_3D_MODEL_ID',
   * revisionId:  'COGNITE_3D_REVISION_ID',
   * };
   * viewer.addPointCloudModel(options).then(model => {
   * viewer.fitCameraToModel(model, 0);
   * });
   * ```
   */
  async addPointCloudModel(options: AddModelOptions): Promise<CognitePointCloudModel> {
    if (options.geometryFilter) {
      throw new NotSupportedInMigrationWrapperError('geometryFilter is not supported for point clouds');
    }

    const { modelId, revisionId } = options;
    const pointCloudNode = await this._revealManagerHelper.addPointCloudModel(options);
    const model = new CognitePointCloudModel(modelId, revisionId, pointCloudNode);
    this._models.push(model);

    this._sceneHandler.addCustomObject(model);
    this._extraObjects.push(model);

    return model;
  }

  /**
   * Removes a model that was previously added using {@link Cognite3DViewer.addModel},
   * {@link Cognite3DViewer.addCadModel} or {@link Cognite3DViewer.addPointCloudModel}
   * .
   * @param model
   */
  removeModel(model: CogniteModelBase): void {
    const modelIdx = this._models.indexOf(model);
    if (modelIdx === -1) {
      throw new Error('Model is not added to viewer');
    }
    this._models.splice(modelIdx, 1);

    switch (model.type) {
      case 'cad':
        const cadModel = model as Cognite3DModel;
        const cadModelIdx = this._renderables.cadModels.map(p => p.model).indexOf(cadModel);
        this._renderables.cadModels.splice(cadModelIdx, 1);
        this._sceneHandler.removeCadModel(cadModel);
        model.dispose();
        this.revealManager.removeModel(model.type, cadModel.cadNode);

        // This is required because renderer holds references to scenes that were rendered,
        // including geometry on that scenes. `dispose` method removes unused references for
        // removed model.
        this._renderer.renderLists.dispose();
        break;

      case 'pointcloud':
        const pcModel = model as CognitePointCloudModel;
        const pointCloudIdx = this._renderables.customObjects.indexOf(pcModel);
        this._renderables.customObjects.splice(pointCloudIdx, 1);
        this._sceneHandler.removeCustomObject(pcModel);
        this.revealManager.removeModel(model.type, pcModel.pointCloudNode);
        break;

      default:
        assertNever(model.type, `Model type ${model.type} cannot be removed`);
    }

    this.renderController.redraw();
  }

  /**
   * Use to determine of which type the model is.
   *
   * @param modelId The model's id.
   * @param revisionId The model's revision id.
   *
   * @returns Empty string if type is not supported.
   * @example
   * ```typescript
   * const viewer = new Cognite3DViewer(...);
   * const type = await viewer.determineModelType(options.modelId, options.revisionId)
   * let model: Cognite3DModel | CognitePointCloudModel
   * switch (type) {
   *   case 'cad':
   *     model = await viewer.addCadModel(options);
   *     break;
   *   case 'pointcloud':
   *     model = await viewer.addPointCloudModel(options);
   *     break;
   *   default:
   *     throw new Error('Model is not supported');
   * }
   * viewer.fitCameraToModel(model);
   * ```
   */
  async determineModelType(modelId: number, revisionId: number): Promise<SupportedModelTypes | ''> {
    if (this._cdfSdkClient === undefined) {
      throw new Error(`${this.determineModelType.name}() is only supported when connecting to Cognite Data Fusion`);
    }

    const modelIdentifier = new CdfModelIdentifier(modelId, revisionId);
    const outputs = await this._dataSource.getModelMetadataProvider().getModelOutputs(modelIdentifier);
    const outputFormats = outputs.map(output => output.format);

    if (hasOutput(File3dFormat.GltfCadModel) || hasOutput(File3dFormat.RevealCadModel)) {
      return 'cad';
    } else if (hasOutput(File3dFormat.EptPointCloud)) {
      return 'pointcloud';
    }
    return '';

    function hasOutput(format: File3dFormat) {
      return outputFormats.includes(format);
    }
  }

  /**
   * Add a THREE.Object3D to the viewer.
   * @param object
   * @example
   * ```js
   * const sphere = new THREE.Mesh(
   * new THREE.SphereBufferGeometry(),
   * new THREE.MeshBasicMaterial()
   * );
   * viewer.addObject3D(sphere);
   * ```
   */
  addObject3D(object: THREE.Object3D): void {
    if (this.isDisposed) {
      return;
    }
    object.updateMatrixWorld(true);
    this._extraObjects.push(object);
    this._sceneHandler.addCustomObject(object);
    this.renderController.redraw();
    this.recalculateBoundingBox();
  }

  /**
   * Remove a THREE.Object3D from the viewer.
   * @param object
   * @example
   * ```js
   * const sphere = new THREE.Mesh(new THREE.SphereBufferGeometry(), new THREE.MeshBasicMaterial());
   * viewer.addObject3D(sphere);
   * viewer.removeObject3D(sphere);
   * ```
   */
  removeObject3D(object: THREE.Object3D): void {
    if (this.isDisposed) {
      return;
    }
    this._sceneHandler.removeCustomObject(object);
    const index = this._extraObjects.indexOf(object);
    if (index >= 0) {
      this._extraObjects.splice(index, 1);
    }
    this.renderController.redraw();
    this.recalculateBoundingBox();
  }

  /**
   * Sets the color used as the clear color of the renderer.
   * @param color
   */
  setBackgroundColor(color: THREE.Color): void {
    if (this.isDisposed) {
      return;
    }

    this.renderer.setClearColor(color);
    this.spinner.updateBackgroundColor(color);
    this.requestRedraw();
  }

  /**
   * Sets per-pixel clipping planes. Pixels behind any of the planes will be sliced away.
   * @param clippingPlanes The planes to use for clipping.
   * @example
   * ```js
   * // Hide pixels with values less than 0 in the x direction
   * const plane = new THREE.Plane(new THREE.Vector3(1, 0, 0), 0);
   * viewer.setClippingPlanes([plane]);
   * ```
   * ```js
   * // Hide pixels with values greater than 20 in the x direction
   *  const plane = new THREE.Plane(new THREE.Vector3(-1, 0, 0), 20);
   * viewer.setClippingPlanes([plane]);
   * ```
   * ```js
   * // Hide pixels with values less than 0 in the x direction or greater than 0 in the y direction
   * const xPlane = new THREE.Plane(new THREE.Vector3(1, 0, 0), 0);
   * const yPlane = new THREE.Plane(new THREE.Vector3(0, -1, 0), 0);
   * viewer.setClippingPlanes([xPlane, yPlane]);
   * ```
   * ```js
   * // Hide pixels behind an arbitrary, non axis-aligned plane
   *  const plane = new THREE.Plane(new THREE.Vector3(1.5, 20, -19), 20);
   * viewer.setClippingPlanes([plane]);
   * ```
   * ```js
   * // Disable clipping planes
   *  viewer.setClippingPlanes([]);
   * ```
   */
  setClippingPlanes(clippingPlanes: THREE.Plane[]): void {
    this.revealManager.clippingPlanes = clippingPlanes;
    this._clippingNeedsUpdate = true;
  }

  /**
   * Returns the current active clipping planes.
   */
  getClippingPlanes(): THREE.Plane[] {
    return this.revealManager.clippingPlanes.map(p => p.clone());
  }

  /**
   * @obvious
   * @returns The THREE.Camera used for rendering.
   */
  getCamera(): THREE.PerspectiveCamera {
    return this.camera;
  }

  /**
   * @obvious
   * @returns The THREE.Scene used for rendering.
   */
  getScene(): THREE.Scene {
    return this._sceneHandler.scene;
  }

  /**
   * Attempts to load the camera settings from the settings stored for the
   * provided model. See {@link https://docs.cognite.com/api/v1/#operation/get3DRevision}
   * and {@link https://docs.cognite.com/api/v1/#operation/update3DRevisions} for
   * information on how this setting is retrieved and stored. This setting can
   * also be changed through the 3D models management interface in Cognite Fusion.
   * If no camera configuration is stored in CDF, {@link Cognite3DViewer.fitCameraToModel}
   * is used as a fallback.
   * @param model The model to load camera settings from.
   */
  loadCameraFromModel(model: CogniteModelBase): void {
    const config = model.getCameraConfiguration();
    if (config) {
      this._cameraManager.setCameraState({ position: config.position, target: config.target });
    } else {
      this.fitCameraToModel(model, 0);
    }
  }

  /**
   * Move camera to a place where the 3D model is visible.
   * It uses the bounding box of the 3D model and calls {@link Cognite3DViewer.fitCameraToBoundingBox}.
   * @param model The 3D model.
   * @param duration The duration of the animation moving the camera. Set this to 0 (zero) to disable animation.
   * @example
   * ```js
   * // Fit camera to model
   * viewer.fitCameraToModel(model);
   * ```
   * ```js
   * // Fit camera to model over 500 milliseconds
   * viewer.fitCameraToModel(model, 500);
   * ```
   * ```js
   * // Fit camera to model instantly
   * viewer.fitCameraToModel(model, 0);
   * ```
   */
  fitCameraToModel(model: CogniteModelBase, duration?: number): void {
    const bounds = model.getModelBoundingBox(new THREE.Box3(), true);
    this._cameraManager.fitCameraToBoundingBox(bounds, duration);
  }

  /**
   * Move camera to a place where the content of a bounding box is visible to the camera.
   * @param box The bounding box in world space.
   * @param duration The duration of the animation moving the camera. Set this to 0 (zero) to disable animation.
   * @param radiusFactor The ratio of the distance from camera to center of box and radius of the box.
   * @example
   * ```js
   * // Fit camera to bounding box over 500 milliseconds
   * viewer.fitCameraToBoundingBox(boundingBox, 500);
   * ```
   * ```js
   * // Fit camera to bounding box instantaneously
   * viewer.fitCameraToBoundingBox(boundingBox, 0);
   * ```
   * ```js
   * // Place the camera closer to the bounding box
   * viewer.fitCameraToBoundingBox(boundingBox, 500, 2);
   * ```
   */
  fitCameraToBoundingBox(box: THREE.Box3, duration?: number, radiusFactor: number = 2): void {
    this._cameraManager.fitCameraToBoundingBox(box, duration, radiusFactor);
  }

  /**
   * Typically used when you perform some changes and can't see them unless you move camera.
   */
  requestRedraw(): void {
    this.revealManager.requestRedraw();
  }

  /**
   * Convert a point in world space to its coordinates in the canvas. This can be used to place HTML objects near 3D objects on top of the 3D viewer.
   * @see {@link https://www.w3schools.com/graphics/canvas_coordinates.asp https://www.w3schools.com/graphics/canvas_coordinates.asp}.
   * @param point World space coordinate.
   * @param normalize Optional. If true, coordinates are normalized into [0,1]. If false, the values are in the range [0, <canvas_size>).
   * @returns Returns 2D coordinates if the point is visible on screen, or `null` if object is outside screen.
   * @example
   * ```js
   * const boundingBoxCenter = new THREE.Vector3();
   * // Find center of bounding box in world space
   * model.getBoundingBox(nodeId).getCenter(boundingBoxCenter);
   * // Screen coordinates of that point
   * const screenCoordinates = viewer.worldToScreen(boundingBoxCenter);
   * ```
   * ```js
   * const boundingBoxCenter = new THREE.Vector3();
   * // Find center of bounding box in world space
   * model.getBoundingBox(nodeId).getCenter(boundingBoxCenter);
   * // Screen coordinates of that point normalized in the range [0,1]
   * const screenCoordinates = viewer.worldToScreen(boundingBoxCenter, true);
   * ```
   * ```js
   * const boundingBoxCenter = new THREE.Vector3();
   * // Find center of bounding box in world space
   * model.getBoundingBox(nodeId).getCenter(boundingBoxCenter);
   * // Screen coordinates of that point
   * const screenCoordinates = viewer.worldToScreen(boundingBoxCenter);
   * if (screenCoordinates == null) {
   *   // Object not visible on screen
   * } else {
   *   // Object is visible on screen
   * }
   * ```
   */
  worldToScreen(point: THREE.Vector3, normalize?: boolean): THREE.Vector2 | null {
    this.camera.updateMatrixWorld();
    const screenPosition = new THREE.Vector3();
    if (normalize) {
      worldToNormalizedViewportCoordinates(this.camera, point, screenPosition);
    } else {
      worldToViewportCoordinates(this.renderer, this.camera, point, screenPosition);
    }

    if (
      screenPosition.x < 0 ||
      screenPosition.x > 1 ||
      screenPosition.y < 0 ||
      screenPosition.y > 1 ||
      screenPosition.z < 0 ||
      screenPosition.z > 1
    ) {
      // Return null if point is outside camera frustum.
      return null;
    }

    return new THREE.Vector2(screenPosition.x, screenPosition.y);
  }

  /**
   * Take screenshot from the current camera position.
   * @param width Width of the final image. Default is current canvas size.
   * @param height Height of the final image. Default is current canvas size.
   * @returns A {@link https://developer.mozilla.org/en-US/docs/Web/HTTP/Basics_of_HTTP/Data_URIs Data URL} of the image ('image/png').
   * @example
   * ```js
   * // Take a screenshot with custom resolution
   * const url = await viewer.getScreenshot(1920, 1080);
   * ```
   * ```js
   * // Add a screenshot with resolution of the canvas to the page
   * const url = await viewer.getScreenshot();
   * const image = document.createElement('img');
   * image.src = url;
   * document.body.appendChild(url);
   * ```
   */
  async getScreenshot(width = this.canvas.width, height = this.canvas.height): Promise<string> {
    if (this.isDisposed) {
      throw new Error('Viewer is disposed');
    }

    const { width: originalWidth, height: originalHeight } = this.canvas;

    const screenshotCamera = this.camera.clone() as THREE.PerspectiveCamera;
    adjustCamera(screenshotCamera, width, height);

    this.renderer.setSize(width, height);
    this.renderer.render(this._sceneHandler.scene, screenshotCamera);
    this.revealManager.render(screenshotCamera);
    const url = this.renderer.domElement.toDataURL();

    this.renderer.setSize(originalWidth, originalHeight);
    this.renderer.render(this._sceneHandler.scene, this.camera);

    this.requestRedraw();

    return url;
  }

  /**
   * Raycasting model(s) for finding where the ray intersects with the model.
   * @param offsetX X coordinate in pixels (relative to the domElement).
   * @param offsetY Y coordinate in pixels (relative to the domElement).
   * @param options Options to control the behavior of the intersection operation. Optional (new in 1.3.0).
   * @returns A promise that if there was an intersection then return the intersection object - otherwise it
   * returns `null` if there were no intersections.
   * @see {@link https://en.wikipedia.org/wiki/Ray_casting}.
   *
   * @example For CAD model
   * ```js
   * const offsetX = 50 // pixels from the left
   * const offsetY = 100 // pixels from the top
   * const intersection = await viewer.getIntersectionFromPixel(offsetX, offsetY);
   * if (intersection) // it was a hit
   *   console.log(
   *   'You hit model ', intersection.model,
   *   ' at the node with tree index ', intersection.treeIndex,
   *   ' at this exact point ', intersection.point
   *   );
   * ```
   *
   * @example For point cloud
   * ```js
   * const offsetX = 50 // pixels from the left
   * const offsetY = 100 // pixels from the top
   * const intersection = await viewer.getIntersectionFromPixel(offsetX, offsetY);
   * if (intersection) // it was a hit
   *   console.log(
   *   'You hit model ', intersection.model,
   *   ' at the point index ', intersection.pointIndex,
   *   ' at this exact point ', intersection.point
   *   );
   * ```
   */
  async getIntersectionFromPixel(
    offsetX: number,
    offsetY: number,
    options?: IntersectionFromPixelOptions
  ): Promise<null | Intersection> {
    const cadModels = this.getModels('cad');
    const pointCloudModels = this.getModels('pointcloud');
    const cadNodes = cadModels.map(x => x.cadNode);
    const pointCloudNodes = pointCloudModels.map(x => x.pointCloudNode);

    const normalizedCoords = {
      x: (offsetX / this.renderer.domElement.clientWidth) * 2 - 1,
      y: (offsetY / this.renderer.domElement.clientHeight) * -2 + 1
    };

    const input: IntersectInput = {
      normalizedCoords,
      camera: this.camera,
      renderer: this.renderer,
      clippingPlanes: this.getClippingPlanes(),
      domElement: this.renderer.domElement
    };
    const cadResults = this._pickingHandler.intersectCadNodes(cadNodes, input);
    const pointCloudResults = intersectPointClouds(pointCloudNodes, input, options?.pointIntersectionThreshold);

    const intersections: Intersection[] = [];
    if (pointCloudResults.length > 0) {
      const result = pointCloudResults[0]; // Nearest intersection
      for (const model of pointCloudModels) {
        if (model.pointCloudNode === result.pointCloudNode) {
          const intersection: PointCloudIntersection = {
            type: 'pointcloud',
            model,
            point: result.point,
            pointIndex: result.pointIndex,
            distanceToCamera: result.distance
          };
          intersections.push(intersection);
          break;
        }
      }
    }

    if (cadResults.length > 0) {
      const result = cadResults[0]; // Nearest intersection
      for (const model of cadModels) {
        if (model.cadNode === result.cadNode) {
          const intersection: CadIntersection = {
            type: 'cad',
            model,
            treeIndex: result.treeIndex,
            point: result.point,
            distanceToCamera: result.distance
          };
          intersections.push(intersection);
        }
      }
    }

    intersections.sort((a, b) => a.distanceToCamera - b.distanceToCamera);
    return intersections.length > 0 ? intersections[0] : null;
  }

  /** @private */
  private getModels(type: 'cad'): Cognite3DModel[];
  /** @private */
  private getModels(type: 'pointcloud'): CognitePointCloudModel[];
  /** @private */
  private getModels(type: SupportedModelTypes): CogniteModelBase[] {
    return this._models.filter(x => x.type === type);
  }

  /**
   * Creates a helper for managing viewer state.
   */
  private createViewStateHelper(): ViewStateHelper {
    if (this._cdfSdkClient === undefined) {
      throw new Error(`${this.setViewState.name}() is only supported when connecting to Cognite Data Fusion`);
    }
    return new ViewStateHelper(this, this._cdfSdkClient);
  }

  /** @private */
  private animate(time: number) {
    if (this.isDisposed) {
      return;
    }
    this.latestRequestId = requestAnimationFrame(this._boundAnimate);

    const { display, visibility } = window.getComputedStyle(this.canvas);
    const isVisible = visibility === 'visible' && display !== 'none';

    if (isVisible) {
      const { renderController } = this;
      TWEEN.update(time);
      const didResize = this.resizeIfNecessary();
      if (didResize) {
        this.requestRedraw();
      }
      this.recalculateBoundingBox();
      this._cameraManager.update(this.clock.getDelta(), this._updateNearAndFarPlaneBuffers.combinedBbox);
      renderController.update();
      this.revealManager.update(this.camera);

      if (renderController.needsRedraw || this.revealManager.needsRedraw || this._clippingNeedsUpdate) {
        const frameNumber = this.renderer.info.render.frame;
        const start = Date.now();
        this.revealManager.render(this.camera);
        renderController.clearNeedsRedraw();
        this.revealManager.resetRedraw();
        this._clippingNeedsUpdate = false;
        const renderTime = Date.now() - start;

        this._events.sceneRendered.fire({ frameNumber, renderTime, renderer: this.renderer, camera: this.camera });
      }
    }
  }

  /** @private */
  private async modelIntersectionCallback(offsetX: number, offsetY: number) {
    const intersection = await this.getIntersectionFromPixel(offsetX, offsetY);

    return { intersection, modelsBoundingBox: this._updateNearAndFarPlaneBuffers.combinedBbox };
  }

  /** @private */
  private recalculateBoundingBox() {
    // See https://stackoverflow.com/questions/8101119/how-do-i-methodically-choose-the-near-clip-plane-distance-for-a-perspective-proj
    if (this.isDisposed) {
      return;
    }

    const { combinedBbox, bbox } = this._updateNearAndFarPlaneBuffers;

    combinedBbox.makeEmpty();
    this._models.forEach(model => {
      model.getModelBoundingBox(bbox);
      if (!bbox.isEmpty()) {
        combinedBbox.union(bbox);
      }
    });

    this._extraObjects.forEach(obj => {
      if (obj instanceof CognitePointCloudModel) {
        return;
      }
      bbox.setFromObject(obj);
      if (!bbox.isEmpty()) {
        combinedBbox.union(bbox);
      }
    });
  }

  /** @private */
  private resizeIfNecessary(): boolean {
    if (this.isDisposed) {
      return false;
    }
    // The maxTextureSize is chosen from testing on low-powered hardware,
    // and could be increased in the future.
    // TODO Increase maxTextureSize if SSAO performance is improved
    // TODO christjt 03-05-2021: This seems ridiculous, and the number seems to be pulled out of thin air.
    // On low end it might not downscale enough, and on high end it looks bad / blurred.
    // For the love of God someone move this to the render manager and make it dynamic based on the device.
    const maxTextureSize = 1.4e6;

    const rendererSize = this.renderer.getSize(new THREE.Vector2());
    const rendererPixelWidth = rendererSize.width;
    const rendererPixelHeight = rendererSize.height;

    // client width and height are in virtual pixels and not yet scaled by dpr
    // TODO VERSION 5.0.0 remove the test for dom element size once we have removed the getCanvas function
    const clientWidth = this.domElement.clientWidth !== 0 ? this.domElement.clientWidth : this.canvas.clientWidth;
    const clientHeight = this.domElement.clientHeight !== 0 ? this.domElement.clientHeight : this.canvas.clientHeight;
    const clientTextureSize = clientWidth * clientHeight;

    const scale = clientTextureSize > maxTextureSize ? Math.sqrt(maxTextureSize / clientTextureSize) : 1;

    const width = clientWidth * scale;
    const height = clientHeight * scale;

    const maxError = 0.1; // pixels
    const isOptimalSize =
      Math.abs(rendererPixelWidth - width) < maxError && Math.abs(rendererPixelHeight - height) < maxError;

    if (isOptimalSize) {
      return false;
    }

    adjustCamera(this.camera, width, height);
    this.renderer.setSize(width, height);

    return true;
  }

  private readonly startPointerEventListeners = () => {
    this._mouseHandler.on('click', e => {
      this._events.click.fire(e);
    });

    this._mouseHandler.on('hover', e => {
      this._events.hover.fire(e);
    });
  };
}

function adjustCamera(camera: THREE.PerspectiveCamera, width: number, height: number) {
  camera.aspect = width / height;
  camera.updateProjectionMatrix();
}

function createCanvasWrapper(): HTMLElement {
  const domElement = document.createElementNS('http://www.w3.org/1999/xhtml', 'div');
  domElement.style.width = '100%';
  domElement.style.height = '100%';
  return domElement;
}

function createRevealManagerOptions(viewerOptions: Cognite3DViewerOptions): RevealOptions {
  const revealOptions: RevealOptions = {
    continuousModelStreaming: viewerOptions.continuousModelStreaming,
    outputRenderTarget: {
      target: viewerOptions.renderTargetOptions?.target,
      autoSize: viewerOptions.renderTargetOptions?.autoSetSize
    },
    internal: {}
  };
  revealOptions.internal.cad = { sectorCuller: viewerOptions._sectorCuller };
  const { antiAliasing, multiSampleCount } = determineAntiAliasingMode(viewerOptions.antiAliasingHint);
  const ssaoRenderParameters = determineSsaoRenderParameters(viewerOptions.ssaoQualityHint);
  const edgeDetectionParameters = {
    enabled: viewerOptions.enableEdges ?? defaultRenderOptions.edgeDetectionParameters.enabled
  };

  revealOptions.logMetrics = viewerOptions.logMetrics;

  revealOptions.renderOptions = {
    antiAliasing,
    multiSampleCountHint: multiSampleCount,
    ssaoRenderParameters,
    edgeDetectionParameters
  };
  return revealOptions;
}

function determineAntiAliasingMode(mode: PropType<Cognite3DViewerOptions, 'antiAliasingHint'>): {
  antiAliasing: AntiAliasingMode;
  multiSampleCount: number;
} {
  mode = mode || 'fxaa';

  switch (mode) {
    case 'disabled':
      return { antiAliasing: AntiAliasingMode.NoAA, multiSampleCount: 1 };
    case 'fxaa':
      return { antiAliasing: AntiAliasingMode.FXAA, multiSampleCount: 1 };
    case 'msaa2':
      return { antiAliasing: AntiAliasingMode.NoAA, multiSampleCount: 2 };
    case 'msaa4':
      return { antiAliasing: AntiAliasingMode.NoAA, multiSampleCount: 4 };
    case 'msaa8':
      return { antiAliasing: AntiAliasingMode.NoAA, multiSampleCount: 8 };
    case 'msaa16':
      return { antiAliasing: AntiAliasingMode.NoAA, multiSampleCount: 16 };
    case 'msaa2+fxaa':
      return { antiAliasing: AntiAliasingMode.FXAA, multiSampleCount: 2 };
    case 'msaa4+fxaa':
      return { antiAliasing: AntiAliasingMode.FXAA, multiSampleCount: 4 };
    case 'msaa8+fxaa':
      return { antiAliasing: AntiAliasingMode.FXAA, multiSampleCount: 8 };
    case 'msaa16+fxaa':
      return { antiAliasing: AntiAliasingMode.FXAA, multiSampleCount: 16 };
    default:
      // Ensures there is a compile error if a case is missing
      assertNever(mode, `Unsupported anti-aliasing mode: ${mode}`);
  }
}

type SsaoQuality = PropType<Cognite3DViewerOptions, 'ssaoQualityHint'>;
function determineSsaoRenderParameters(quality: SsaoQuality): SsaoParameters {
  const ssaoParameters = { ...defaultRenderOptions.ssaoRenderParameters };
  switch (quality) {
    case undefined:
      break;
    case 'medium':
      ssaoParameters.sampleSize = SsaoSampleQuality.Medium;
      break;
    case 'high':
      ssaoParameters.sampleSize = SsaoSampleQuality.High;
      break;
    case 'veryhigh':
      ssaoParameters.sampleSize = SsaoSampleQuality.VeryHigh;
      break;
    case 'disabled':
      ssaoParameters.sampleSize = SsaoSampleQuality.None;
      break;

    default:
      assertNever(quality, `Unexpected SSAO quality mode: '${quality}'`);
  }

  return ssaoParameters;
}<|MERGE_RESOLUTION|>--- conflicted
+++ resolved
@@ -360,15 +360,9 @@
     this.revealManager.dispose();
     this.domElement.removeChild(this.canvas);
     this.renderer.dispose();
-<<<<<<< HEAD
-    for (const model of this._models.values()) {
-      model.dispose();
-    }
-    this._models.splice(0);
+
     this._renderables.cadModels.splice(0);
     this._renderables.customObjects.splice(0);
-=======
->>>>>>> 74ca6876
     this.spinner.dispose();
 
     this._events.disposed.fire();
