/*!
 * Copyright 2022 Cognite AS
 */
import * as THREE from 'three';
import first from 'lodash/first';
import pull from 'lodash/pull';

import { Image360Entity } from './entity/Image360Entity';
import { Image360LoadingCache } from './cache/Image360LoadingCache';
import { Image360CollectionFactory } from './collection/Image360CollectionFactory';
import { DefaultImage360Collection } from './collection/DefaultImage360Collection';
import { IconCullingScheme } from './icons/IconCollection';
<<<<<<< HEAD
import pullAll from 'lodash/pullAll';
import { Image360RevisionEntity } from './entity/Image360RevisionEntity';
=======
>>>>>>> 1b26cde6

export class Image360Facade<T> {
  private readonly _image360Collections: DefaultImage360Collection[];
  private readonly _rayCaster: THREE.Raycaster;
  private readonly _image360Cache: Image360LoadingCache;

  get collections(): DefaultImage360Collection[] {
    return this._image360Collections;
  }

  set allIconsVisibility(visible: boolean) {
    this._image360Collections.forEach(collection => collection.setIconsVisibility(visible));
  }

  set allHoverIconsVisibility(visible: boolean) {
    this._image360Collections.forEach(collection => collection.setSelectedVisibility(visible));
  }

  set allIconCullingScheme(scheme: IconCullingScheme) {
    this._image360Collections.forEach(collection => collection.setCullingScheme(scheme));
  }

  constructor(private readonly _entityFactory: Image360CollectionFactory<T>) {
    this._image360Collections = [];
    this._rayCaster = new THREE.Raycaster();
    this._image360Cache = new Image360LoadingCache();
  }

  public async create(
    dataProviderFilter: T,
    postTransform = new THREE.Matrix4(),
    preComputedRotation = true,
    reloadImage: (entity: Image360Entity, revision: number) => Promise<void>
  ): Promise<DefaultImage360Collection> {
    const image360Collection = await this._entityFactory.create(
      dataProviderFilter,
      postTransform,
      preComputedRotation,
      reloadImage
    );
    this._image360Collections.push(image360Collection);
    return image360Collection;
  }

  public async delete(entity: Image360Entity): Promise<void> {
    await this._image360Cache.purge(entity);
    const collection = this.getCollectionContainingEntity(entity);
    collection.remove(entity);
    if (collection.image360Entities.length === 0) {
      collection.dispose();
      pull(this._image360Collections, collection);
    }
  }

  public preload(revision: Image360RevisionEntity, lockDownload?: boolean): Promise<void> {
    return this._image360Cache.cachedPreload(revision, lockDownload);
  }

  public getCollectionContainingEntity(entity: Image360Entity): DefaultImage360Collection {
    const imageCollection = this._image360Collections.filter(collection =>
      collection.image360Entities.includes(entity)
    );
    if (imageCollection.length !== 1) {
      throw new Error(
        `Failed to get Collection for Image360Entity. The entity is present in ${imageCollection.length} collections.`
      );
    }
    return imageCollection[0];
  }

  public intersect(coords: THREE.Vector2, camera: THREE.Camera): Image360Entity | undefined {
    this._rayCaster.setFromCamera(coords, camera);
    const cameraDirection = camera.getWorldDirection(new THREE.Vector3());
    const cameraPosition = camera.position.clone();

    const intersections = this._image360Collections
      .flatMap(getImage360Entities)
      .filter(hasVisibleIcon)
      .map(entity => getIntersection(entity, this._rayCaster.ray))
      .filter(hasIntersection)
      .map(intersectionToCameraSpace)
      .filter(isInFrontOfCamera)
      .sort(byDistanceToCamera)
      .map(selectEntity);

    return first(intersections);

    function getImage360Entities(collection: DefaultImage360Collection): Image360Entity[] {
      return collection.image360Entities;
    }

    function hasVisibleIcon(entity: Image360Entity) {
<<<<<<< HEAD
      return entity.icon.visible && !entity.getActiveRevision().image360Visualization.visible;
=======
      return entity.icon.isVisible() && !entity.image360Visualization.visible;
>>>>>>> 1b26cde6
    }

    function getIntersection(entity: Image360Entity, ray: THREE.Ray): [Image360Entity, THREE.Vector3 | null] {
      return [entity, entity.icon.intersect(ray)];
    }

    function hasIntersection(
      entityIntersection: [Image360Entity, THREE.Vector3 | null]
    ): entityIntersection is [Image360Entity, THREE.Vector3] {
      const intersection = entityIntersection[1];
      return intersection !== null;
    }

    function intersectionToCameraSpace([entity, intersectionPoint]: [Image360Entity, THREE.Vector3 | null]): [
      Image360Entity,
      THREE.Vector3
    ] {
      return [entity, intersectionPoint!.sub(cameraPosition)];
    }

    function isInFrontOfCamera([_, intersectionPoint]: [Image360Entity, THREE.Vector3]): boolean {
      return intersectionPoint.dot(cameraDirection) > 0;
    }

    function byDistanceToCamera(
      [_0, a]: [Image360Entity, THREE.Vector3],
      [_1, b]: [Image360Entity, THREE.Vector3]
    ): number {
      return a.length() - b.length();
    }

    function selectEntity([entity, _]: [Image360Entity, THREE.Vector3]): Image360Entity {
      return entity;
    }
  }

  public dispose(): void {
    this._image360Collections.forEach(imageCollection => imageCollection.dispose());
    this._image360Collections.splice(0);
  }
}<|MERGE_RESOLUTION|>--- conflicted
+++ resolved
@@ -10,11 +10,7 @@
 import { Image360CollectionFactory } from './collection/Image360CollectionFactory';
 import { DefaultImage360Collection } from './collection/DefaultImage360Collection';
 import { IconCullingScheme } from './icons/IconCollection';
-<<<<<<< HEAD
-import pullAll from 'lodash/pullAll';
 import { Image360RevisionEntity } from './entity/Image360RevisionEntity';
-=======
->>>>>>> 1b26cde6
 
 export class Image360Facade<T> {
   private readonly _image360Collections: DefaultImage360Collection[];
@@ -107,11 +103,7 @@
     }
 
     function hasVisibleIcon(entity: Image360Entity) {
-<<<<<<< HEAD
-      return entity.icon.visible && !entity.getActiveRevision().image360Visualization.visible;
-=======
-      return entity.icon.isVisible() && !entity.image360Visualization.visible;
->>>>>>> 1b26cde6
+      return entity.icon.isVisible() && !entity.getActiveRevision().image360Visualization.visible;
     }
 
     function getIntersection(entity: Image360Entity, ray: THREE.Ray): [Image360Entity, THREE.Vector3 | null] {
