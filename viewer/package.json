--- conflicted
+++ resolved
@@ -103,14 +103,9 @@
     "glslify-import": "^3.1.0",
     "lodash": "^4.17.20",
     "mixpanel-browser": "^2.39.0",
-<<<<<<< HEAD
     "rxjs": "^7.1.0",
-    "skmeans": "^0.11.3"
-=======
-    "rxjs": "^6.6.3",
     "skmeans": "^0.11.3",
     "three": "0.125.2"
->>>>>>> 03695cfd
   },
   "peerDependencies": {
     "@cognite/sdk": "^3.0.0"
