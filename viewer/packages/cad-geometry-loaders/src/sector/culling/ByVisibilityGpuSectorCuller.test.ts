--- conflicted
+++ resolved
@@ -9,17 +9,14 @@
 import { CadModelSectorBudget } from '../../CadModelSectorBudget';
 
 import { PropType } from '../../utilities/reflection';
-<<<<<<< HEAD
 
 import { CadMaterialManager, CadNode } from '@reveal/rendering';
 import { SectorMetadata, CadModelMetadata, LevelOfDetail } from '@reveal/cad-parsers';
 
-import { createGlContext, generateSectorTree, createCadModelMetadata } from '../../../../../test-utilities';
-=======
+
 import { createGlContext, createCadModelMetadata, generateV8SectorTree } from '../../../../../test-utilities';
 import { Mock } from 'moq.ts';
 import { SectorRepository } from '@reveal/sector-loader';
->>>>>>> a9ff60c1
 
 describe('ByVisibilityGpuSectorCuller', () => {
   const materialManager = new CadMaterialManager();
