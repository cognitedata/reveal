/*!
 * Copyright 2021 Cognite AS
 */
import * as THREE from 'three';

import { DetermineSectorsInput, SectorCost } from './types';
import { OrderSectorsByVisibilityCoverage } from './OrderSectorsByVisibilityCoverage';
import { ByVisibilityGpuSectorCuller } from './ByVisibilityGpuSectorCuller';
import { CadModelSectorBudget } from '../../CadModelSectorBudget';
import { PropType } from '../../utilities/reflection';

import { CadMaterialManager, CadNode } from '@reveal/rendering';
import { SectorMetadata, CadModelMetadata, LevelOfDetail } from '@reveal/cad-parsers';
<<<<<<< HEAD

import { createGlContext, generateSectorTree, createCadModelMetadata } from '../../../../../test-utilities';
=======
import { SectorRepository } from '@reveal/sector-loader';

import {
  createGlContext,
  createCadModelMetadata,
  generateV8SectorTree,
  createV9SectorMetadata
} from '../../../../../test-utilities';
import { Mock } from 'moq.ts';
>>>>>>> 289caa8a

describe('ByVisibilityGpuSectorCuller', () => {
  const materialManager = new CadMaterialManager();
  const setModelsMock: PropType<OrderSectorsByVisibilityCoverage, 'setModels'> = jest.fn();
  const setClippingMock: PropType<OrderSectorsByVisibilityCoverage, 'setClipping'> = jest.fn();
  const orderSectorsByVisibilityMock: PropType<OrderSectorsByVisibilityCoverage, 'orderSectorsByVisibility'> =
    jest.fn();
  const context = createGlContext(64, 64, { preserveDrawingBuffer: true });
  const renderer = new THREE.WebGLRenderer({ context });

  const coverageUtil: OrderSectorsByVisibilityCoverage = {
    setModels: setModelsMock,
    setClipping: setClippingMock,
    orderSectorsByVisibility: camera => {
      orderSectorsByVisibilityMock(camera);
      return [];
    },
    cullOccludedSectors: (_camera, sectors) => {
      return sectors;
    },
    dispose: jest.fn()
  };
  const camera = new THREE.PerspectiveCamera();

  beforeEach(() => {
    jest.resetAllMocks();
  });

  test('determineSectors throws if model is not v9', () => {
    const v8input = createDetermineSectorInput(camera, createCadModelMetadata(8, createV9SectorMetadata([0, []])));
    const culler = new ByVisibilityGpuSectorCuller({ renderer, coverageUtil });

    expect(() => culler.determineSectors(v8input)).toThrowError();
  });

  test('determineSectors sets models to coverage utility', () => {
    const culler = new ByVisibilityGpuSectorCuller({ renderer, coverageUtil });
    const model = createCadModelMetadata(8, generateV8SectorTree(1));
    const input = createDetermineSectorInput(camera, model);
    culler.determineSectors(input);
    expect(setModelsMock).toBeCalled();
  });

  test('determineSectors sets clip planes to coverage utility', () => {
    const clippingPlanes = [new THREE.Plane(), new THREE.Plane()];
    const culler = new ByVisibilityGpuSectorCuller({ renderer, coverageUtil });
    const model = createCadModelMetadata(8, generateV8SectorTree(1));
    const input = createDetermineSectorInput(camera, model);
    input.clippingPlanes = clippingPlanes;
    culler.determineSectors(input);
    expect(setClippingMock).toBeCalledWith(clippingPlanes);
  });

  test('determineSectors returns sectors for all models', () => {
    // Arrange
    const culler = new ByVisibilityGpuSectorCuller({ renderer, coverageUtil });
    const model1 = createCadModelMetadata(8, generateV8SectorTree(1));
    const model2 = createCadModelMetadata(8, generateV8SectorTree(1));
    const input = createDetermineSectorInput(camera, [model1, model2]);

    // Act
    const result = culler.determineSectors(input);
    const sectors = result.wantedSectors;

    // Assert
    expect(orderSectorsByVisibilityMock).toBeCalledTimes(1); // Only render scene once
    const sectors1 = sectors.filter(x => x.modelIdentifier === model1.modelIdentifier);
    const sectors2 = sectors.filter(x => x.modelIdentifier === model2.modelIdentifier);
    expect(sectors1).not.toBeEmpty();
    expect(model1.scene.getAllSectors().map(x => x.id)).toContainAllValues(sectors1.map(x => x.metadata.id));
    expect(sectors2).not.toBeEmpty();
    expect(model2.scene.getAllSectors().map(x => x.id)).toContainAllValues(sectors2.map(x => x.metadata.id));
  });

  test('determineSectors returns sector from coverage utility by priority', () => {
    // Arrange
    const determineSectorCost = (sector: SectorMetadata, lod: LevelOfDetail): SectorCost => {
      switch (lod) {
        case LevelOfDetail.Detailed:
          return [
            { downloadSize: 10, drawCalls: 0, renderCost: 0 },
            { downloadSize: 10, drawCalls: 0, renderCost: 0 },
            { downloadSize: 100, drawCalls: 0, renderCost: 0 }
          ][sector.id];
        case LevelOfDetail.Simple:
          return { downloadSize: 1, drawCalls: 0, renderCost: 0 };
        default:
          return { downloadSize: 0, drawCalls: 0, renderCost: 0 };
      }
    };
    const culler = new ByVisibilityGpuSectorCuller({ renderer, coverageUtil, determineSectorCost });
    const model = createCadModelMetadata(8, generateV8SectorTree(2, 2));
    const mockV8SectorRepository = new Mock<SectorRepository>();
    const cadNode = new CadNode(model, materialManager, mockV8SectorRepository.object());
    Object.defineProperty(cadNode, 'cadModel', { get: jest.fn().mockReturnValue(model) });
    // culler.(model);
    coverageUtil.orderSectorsByVisibility = () => {
      return [
        { model, sectorId: 0, priority: 1000.0 },
        { model, sectorId: 1, priority: 100.0 },
        { model, sectorId: 2, priority: 10.0 }
      ];
    };
    // Place camera far away to avoid sectors being loaded because camera is near them
    camera.position.set(1000, 1000, 1000);
    const input = createDetermineSectorInput(camera, model, {
      geometryDownloadSizeBytes: 20,
      maximumNumberOfDrawCalls: Infinity,
      highDetailProximityThreshold: 10,
      maximumRenderCost: Infinity
    });

    // Act
    const result = culler.determineSectors(input);
    const sectors = result.wantedSectors;

    // Assert
    expect(sectors.filter(x => x.levelOfDetail === LevelOfDetail.Detailed).map(x => x.metadata.id)).toEqual([0, 1]);
    expect(sectors.filter(x => x.levelOfDetail === LevelOfDetail.Simple).map(x => x.metadata.id)).toEqual([2]);
  });

  test('determineSectors limits sectors by draw calls', () => {
    // Arrange
    const determineSectorCost = (_sector: SectorMetadata, lod: LevelOfDetail): SectorCost => {
      switch (lod) {
        case LevelOfDetail.Detailed:
          return { downloadSize: 0, drawCalls: 5, renderCost: 0 };
        case LevelOfDetail.Simple:
          return { downloadSize: 0, drawCalls: 1, renderCost: 0 };
        default:
          return { downloadSize: 0, drawCalls: 0, renderCost: 0 };
      }
    };
    const culler = new ByVisibilityGpuSectorCuller({ renderer, coverageUtil, determineSectorCost });
    const model = createCadModelMetadata(8, generateV8SectorTree(2, 2));
    const mockV8SectorRepository = new Mock<SectorRepository>();
    const cadNode = new CadNode(model, materialManager, mockV8SectorRepository.object());
    Object.defineProperty(cadNode, 'cadModel', { get: jest.fn().mockReturnValue(model) });
    // culler.(model);
    coverageUtil.orderSectorsByVisibility = () => {
      return [
        { model, sectorId: 0, priority: 1000.0 },
        { model, sectorId: 1, priority: 100.0 },
        { model, sectorId: 2, priority: 10.0 }
      ];
    };
    // Place camera far away to avoid sectors being loaded because camera is near them
    camera.position.set(1000, 1000, 1000);
    const input = createDetermineSectorInput(camera, model, {
      geometryDownloadSizeBytes: Infinity,
      maximumNumberOfDrawCalls: 10,
      highDetailProximityThreshold: -1,
      maximumRenderCost: Infinity
    });

    // Act
    const result = culler.determineSectors(input);
    const sectors = result.wantedSectors;

    // Assert
    expect(sectors.filter(x => x.levelOfDetail === LevelOfDetail.Detailed).map(x => x.metadata.id)).toEqual([0, 1]);
    expect(sectors.filter(x => x.levelOfDetail === LevelOfDetail.Simple).map(x => x.metadata.id)).toEqual([2]);
  });

  test('dispose() disposes coverage utility', () => {
    const culler = new ByVisibilityGpuSectorCuller({ renderer, coverageUtil });
    culler.dispose();
    expect(coverageUtil.dispose).toBeCalledTimes(1);
  });
});

function createDetermineSectorInput(
  camera: THREE.PerspectiveCamera,
  models: CadModelMetadata | CadModelMetadata[],
  budget?: CadModelSectorBudget
): DetermineSectorsInput {
  const determineSectorsInput: DetermineSectorsInput = {
    camera,
    clippingPlanes: [],
    cadModelsMetadata: Array.isArray(models) ? models : [models],
    loadingHints: {},
    cameraInMotion: false,
    budget: budget || {
      geometryDownloadSizeBytes: 20,
      highDetailProximityThreshold: 10,
      maximumNumberOfDrawCalls: Infinity,
      maximumRenderCost: Infinity
    },
    prioritizedAreas: []
  };
  return determineSectorsInput;
}<|MERGE_RESOLUTION|>--- conflicted
+++ resolved
@@ -11,10 +11,7 @@
 
 import { CadMaterialManager, CadNode } from '@reveal/rendering';
 import { SectorMetadata, CadModelMetadata, LevelOfDetail } from '@reveal/cad-parsers';
-<<<<<<< HEAD
-
-import { createGlContext, generateSectorTree, createCadModelMetadata } from '../../../../../test-utilities';
-=======
+
 import { SectorRepository } from '@reveal/sector-loader';
 
 import {
@@ -24,7 +21,6 @@
   createV9SectorMetadata
 } from '../../../../../test-utilities';
 import { Mock } from 'moq.ts';
->>>>>>> 289caa8a
 
 describe('ByVisibilityGpuSectorCuller', () => {
   const materialManager = new CadMaterialManager();
