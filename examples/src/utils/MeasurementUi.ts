import { Cognite3DViewer } from "@cognite/reveal";
import { MeasurementTool } from "@cognite/reveal/tools";
import * as THREE from 'three';
import dat from "dat.gui";
import { Line2 } from 'three/examples/jsm/lines/Line2';
import { LineMaterial } from 'three/examples/jsm/lines/LineMaterial';

export class MeasurementUi {
  private readonly _viewer: Cognite3DViewer;
  private readonly _measurementTool: MeasurementTool;
  private _gui: dat.GUI;
  private _guiController: any[];
  private _measurementObjectControllerUi: any[];
  private _subFolders: dat.GUI[];
  private _selectedObject: THREE.Group | null;
  private _storedMaterial: LineMaterial;

  private state = {
    lineWidth: 2.0,
    color: 0x00FFFF,
    allMeasurement: false,
<<<<<<< HEAD
    axesComponents: true
=======
    showAllMeasurementLabels: true
>>>>>>> 19a67d11
  };

  private measurement = {
    enable: false
  }

  constructor(viewer: Cognite3DViewer, ui: dat.GUI) {
    this._viewer = viewer;
    this._selectedObject = null;
    this._storedMaterial = new LineMaterial();
    this._measurementTool = new MeasurementTool(this._viewer, {changeMeasurementLabelMetrics: (distance: number) => {
      // 1 meters = 3.281 feet
      const distanceInFeet = distance * 3.281;
      return { distance: distanceInFeet, units: 'ft'};
     }, axesComponents: false});
    this._gui = ui.addFolder('Types');
    this._guiController = [];
    this._measurementObjectControllerUi = [];
    this._subFolders = [];
    const addDistanceOptions = this.addDistanceOptions.bind(this);

    this._gui.add(this.measurement, 'enable').name('Point To Point Distance').onChange(addDistanceOptions);
  }

  private addDistanceOptions(enable: boolean) {

    if (enable && this._guiController.length === 0) {
      //add the point to point measurement distance
      this._measurementTool.enterMeasurementMode();
      this.addGUI();
    } else if(!enable && this._guiController.length > 0) {
      this.removeGUI();
    }
  }

  private addGUI() {
    this._guiController.push(this._gui.add(this.state, 'lineWidth', 0.001, 25, 0.001).name('Line Width').onFinishChange(linewidth => {
      this.state.lineWidth = linewidth;
      this.setMeasurementLineOptions();
    }));
    this._guiController.push(this._gui.addColor(this.state, 'color').name('Line Color').onFinishChange(color => {
      this.state.color = color;
      this.setMeasurementLineOptions();
    }));
    this._guiController.push(this._gui.add(this.state, 'allMeasurement').name('Show all Measurement').onChange(allMeasurement => {
      this.state.allMeasurement = allMeasurement;
      this.measurementObjectsUI(allMeasurement);
    }));
<<<<<<< HEAD
    this._guiController.push(this._gui.add(this.state, 'axesComponents').name('Show all axes component').onChange(axesComponents => {
      this.state.axesComponents = axesComponents;
      this._measurementTool.showAllAxesComponent(this.state);
=======
    this._guiController.push(this._gui.add(this.state, 'showAllMeasurementLabels').name('Show Measurement Labels').onChange(showAllMeasurementLabels => {
      this.state.showAllMeasurementLabels = showAllMeasurementLabels;
      this._measurementTool.showMeasurementLabels(showAllMeasurementLabels);
>>>>>>> 19a67d11
    }));
  }

  private removeGUI() {
    this._guiController.forEach(guiController => {
      guiController.remove();
    });
    this._guiController.splice(0, this._guiController.length);
    this.state.allMeasurement = false;
    this.removeMeasurementObjectUI();
    this._measurementTool.exitMeasurementMode();
  }

  private setMeasurementLineOptions() {
    this._measurementTool.setLineOptions(this.state, this._selectedObject as THREE.Group);
    if (this._selectedObject?.children.length! > 1) {
      //Reset back the opacity back to normal after change
      (this._selectedObject?.children[0] as Line2).material.opacity = 1.0;
      this._storedMaterial.copy((this._selectedObject?.children[0] as Line2).material as THREE.Material);
    }
  }

  private measurementObjectsUI(enable: boolean) {
    if (enable && this._measurementObjectControllerUi.length === 0) {
      this.populateMeasurementObjectUI();
    } else {
      this.removeMeasurementObjectUI();
    }
  }

  private populateMeasurementObjectUI() {
    if (this._measurementObjectControllerUi.length > 0) {
      this.removeMeasurementObjectUI();
    }
    const objects = {
      select: (meshGroup: THREE.Group) => {
        this.reset();
        this._selectedObject = meshGroup;
        this._selectedObject.children.forEach(lineMesh => {
          const material = (lineMesh as Line2).material as LineMaterial;
          this._storedMaterial.copy(material);
          material.opacity = 0.15;
        });
        this._viewer.requestRedraw();
      },
      delete: (meshGroup: THREE.Group) => {
        this._selectedObject = meshGroup;
        this._measurementTool.removeMeasurement(this._selectedObject!);
        this.reset();
        this.populateMeasurementObjectUI();
      },
      deleteAll: () => {
        this._measurementTool.removeAllMeasurement();
        this.reset();
        this.removeMeasurementObjectUI();
      },
      axesComponent: (meshGroup: THREE.Group) => {
        this._selectedObject = meshGroup;
        const options = { axesComponents: false };
        this._measurementTool.showAxesComponent(options, this._selectedObject!);
      }
    };
    let count = 0;
    const measurementsObjects = this._measurementTool.getAllMeasurement();
    if (measurementsObjects!.length > 0) {

      measurementsObjects!.forEach((meshGroup: any) => {
        count++;
        const measurementGui = this._gui.addFolder('Measurement ' + count.toString());
        this._subFolders.push(measurementGui);
        this._measurementObjectControllerUi.push(this._gui.add({select: objects.select.bind(this, meshGroup)}, 'select').name('mesh' + count.toString()));
        this._measurementObjectControllerUi.push(measurementGui.add({delete: objects.delete.bind(this, meshGroup)}, 'delete').name('delete'));
        this._measurementObjectControllerUi.push(measurementGui.add({axesComponent: objects.axesComponent.bind(this, meshGroup)}, 'axesComponent').name('axesComponent'));
      });

      this._measurementObjectControllerUi.push(this._gui.add(objects, 'deleteAll').name('Remove All measurement'));
    }
  }

  private removeMeasurementObjectUI() {
    this._subFolders.forEach(folder => { this._gui.removeFolder(folder)});
    this._subFolders.splice(0, this._subFolders.length);

    this._measurementObjectControllerUi.forEach(controller => {
      controller.remove();
    });
    this._measurementObjectControllerUi.splice(0, this._measurementObjectControllerUi.length);
  }

  reset() {
    if (this._selectedObject?.children?.length! > 1) {
      this._selectedObject?.children.forEach(mesh => {
        (mesh as Line2).material.opacity = 1.0;
      });
      this._selectedObject?.clear();

      this._viewer.requestRedraw();
    }
  }
}<|MERGE_RESOLUTION|>--- conflicted
+++ resolved
@@ -19,11 +19,8 @@
     lineWidth: 2.0,
     color: 0x00FFFF,
     allMeasurement: false,
-<<<<<<< HEAD
-    axesComponents: true
-=======
+    axesComponents: true,
     showAllMeasurementLabels: true
->>>>>>> 19a67d11
   };
 
   private measurement = {
@@ -72,15 +69,13 @@
       this.state.allMeasurement = allMeasurement;
       this.measurementObjectsUI(allMeasurement);
     }));
-<<<<<<< HEAD
     this._guiController.push(this._gui.add(this.state, 'axesComponents').name('Show all axes component').onChange(axesComponents => {
       this.state.axesComponents = axesComponents;
       this._measurementTool.showAllAxesComponent(this.state);
-=======
+    }));
     this._guiController.push(this._gui.add(this.state, 'showAllMeasurementLabels').name('Show Measurement Labels').onChange(showAllMeasurementLabels => {
       this.state.showAllMeasurementLabels = showAllMeasurementLabels;
       this._measurementTool.showMeasurementLabels(showAllMeasurementLabels);
->>>>>>> 19a67d11
     }));
   }
 
