--- conflicted
+++ resolved
@@ -45,9 +45,6 @@
     sceneRelatedDataLimit: 3
   };
 
-<<<<<<< HEAD
-  const queryClient = new QueryClient();
-=======
   const queryClient = new QueryClient({
     defaultOptions: {
       queries: {
@@ -55,7 +52,6 @@
       }
     }
   });
->>>>>>> 12fcca82
 
   type MockResponseData = Partial<Use3dScenesQueryResult>;
 
@@ -121,24 +117,15 @@
         nextCursor: { scenes: 'cursor-token' }
       },
       {
-<<<<<<< HEAD
-        data: { scenes: createScenes(50, SCENE_QUERY_LIMIT) },
-        nextCursor: { scenes: 'no-data-cursor' }
-=======
         data: { scenes: createScenes(5, SCENE_QUERY_LIMIT) },
         nextCursor: { scenes: 'cursor-token-2' }
->>>>>>> 12fcca82
       }
     ]);
     const { result } = renderHook(() => use3dScenes(), { wrapper });
     const data = await waitForSuccessAndGetData(result);
     expect(mockQueryNodesAndEdges).toHaveBeenCalledTimes(2);
     const allScenes = Object.values(data).flatMap((spaceScenes) => Object.values(spaceScenes));
-<<<<<<< HEAD
-    expect(allScenes).toHaveLength(SCENE_QUERY_LIMIT + 50);
-=======
     expect(allScenes).toHaveLength(SCENE_QUERY_LIMIT + 5);
->>>>>>> 12fcca82
   });
 
   test('should trigger and handle 3d models pagination when limit is reached', async () => {
@@ -157,21 +144,13 @@
           scenes: [createSceneNode(sceneId, TEST_SPACE)],
           sceneModels: firstBatchOfModels
         },
-<<<<<<< HEAD
-        nextCursor: { sceneModels: 'model-cursor-1' } // Provide cursor to trigger pagination
-=======
         nextCursor: { sceneModels: 'model-cursor-1' }
->>>>>>> 12fcca82
       },
       {
         data: {
           sceneModels: secondBatchOfModels
         },
-<<<<<<< HEAD
-        nextCursor: { sceneModels: 'no-models-data-cursor' }
-=======
         nextCursor: { sceneModels: 'model-cursor-2' }
->>>>>>> 12fcca82
       }
     ]);
 
@@ -197,14 +176,7 @@
       create360Edge(sceneId, TEST_SPACE, 'collection-3', 'image-space')
     ]; // Length is 3, equals the mocked limit
 
-<<<<<<< HEAD
-    const secondBatch = [
-      create360Edge(sceneId, TEST_SPACE, 'collection-4', 'image-space'),
-      create360Edge(sceneId, TEST_SPACE, 'collection-5', 'image-space')
-    ];
-=======
     const secondBatch = [create360Edge(sceneId, TEST_SPACE, 'collection-4', 'image-space')];
->>>>>>> 12fcca82
 
     setupMockResponse([
       {
@@ -218,8 +190,7 @@
         data: {
           scene360Collections: secondBatch
         },
-<<<<<<< HEAD
-        nextCursor: { scene360Collections: 'no-360-data-cursor' }
+        nextCursor: { scene360Collections: '360-cursor-2' }
       }
     ]);
 
@@ -229,13 +200,12 @@
     expect(mockQueryNodesAndEdges).toHaveBeenCalledTimes(2);
 
     const scene = data[TEST_SPACE][sceneId];
-    expect(scene.image360CollectionOptions).toHaveLength(5);
+    expect(scene.image360CollectionOptions).toHaveLength(4);
     expect(scene.image360CollectionOptions.map((c) => c.externalId)).toEqual([
       'collection-1',
       'collection-2',
       'collection-3',
-      'collection-4',
-      'collection-5'
+      'collection-4'
     ]);
   });
 
@@ -273,68 +243,6 @@
           scene360Collections: collectionsPage2
         },
         nextCursor: {
-          sceneModels: 'no-models-data-cursor',
-          scene360Collections: 'no-360-data-cursor'
-        }
-=======
-        nextCursor: { scene360Collections: '360-cursor-2' }
->>>>>>> 12fcca82
-      }
-    ]);
-
-    const { result } = renderHook(() => use3dScenes(), { wrapper });
-    const data = await waitForSuccessAndGetData(result);
-
-    expect(mockQueryNodesAndEdges).toHaveBeenCalledTimes(2);
-<<<<<<< HEAD
-    const scene = data[TEST_SPACE][sceneId];
-
-=======
-
-    const scene = data[TEST_SPACE][sceneId];
-    expect(scene.image360CollectionOptions).toHaveLength(4);
-    expect(scene.image360CollectionOptions.map((c) => c.externalId)).toEqual([
-      'collection-1',
-      'collection-2',
-      'collection-3',
-      'collection-4'
-    ]);
-  });
-
-  test('should handle pagination for both models and 360 collections simultaneously', async () => {
-    const sceneId = 'complex-pagination-scene';
-    const modelsPage1 = [
-      createModelEdge(sceneId, TEST_SPACE, 'model-1', 'models', 1),
-      createModelEdge(sceneId, TEST_SPACE, 'model-2', 'models', 2),
-      createModelEdge(sceneId, TEST_SPACE, 'model-3', 'models', 3)
-    ];
-    const collectionsPage1 = [
-      create360Edge(sceneId, TEST_SPACE, 'collection-1', 'image-space'),
-      create360Edge(sceneId, TEST_SPACE, 'collection-2', 'image-space'),
-      create360Edge(sceneId, TEST_SPACE, 'collection-3', 'image-space')
-    ];
-
-    const modelsPage2 = [createModelEdge(sceneId, TEST_SPACE, 'model-4', 'models', 4)];
-    const collectionsPage2 = [create360Edge(sceneId, TEST_SPACE, 'collection-4', 'image-space')];
-
-    setupMockResponse([
-      {
-        data: {
-          scenes: [createSceneNode(sceneId, TEST_SPACE)],
-          sceneModels: modelsPage1,
-          scene360Collections: collectionsPage1
-        },
-        nextCursor: {
-          sceneModels: 'model-cursor-1',
-          scene360Collections: '360-cursor-1'
-        }
-      },
-      {
-        data: {
-          sceneModels: modelsPage2,
-          scene360Collections: collectionsPage2
-        },
-        nextCursor: {
           sceneModels: 'model-cursor-2',
           scene360Collections: '360-cursor-2'
         }
@@ -347,16 +255,11 @@
     expect(mockQueryNodesAndEdges).toHaveBeenCalledTimes(2);
     const scene = data[TEST_SPACE][sceneId];
 
->>>>>>> 12fcca82
     expect(scene.modelOptions).toHaveLength(4);
     expect(scene.image360CollectionOptions).toHaveLength(4);
   });
 
-<<<<<<< HEAD
-  test('should pass previous scene cursor when paginating related data', async () => {
-=======
   test('should use current scene cursor (not next) when paginating related data', async () => {
->>>>>>> 12fcca82
     const sceneId = 'scene-external-id';
     const modelsPage1 = [
       createModelEdge(sceneId, TEST_SPACE, 'model-1', 'models', 1),
@@ -381,13 +284,8 @@
           sceneModels: modelsPage2
         },
         nextCursor: {
-<<<<<<< HEAD
-          sceneModels: 'no-models-data-cursor',
-          scene360Collections: 'no-360-data-cursor'
-=======
           sceneModels: 'model-cursor-2',
           scenes: 'scene-cursor-2'
->>>>>>> 12fcca82
         }
       }
     ]);
@@ -398,11 +296,7 @@
     expect(mockQueryNodesAndEdges).toHaveBeenCalledTimes(2);
 
     const secondCall = mockQueryNodesAndEdges.mock.calls[1][0];
-<<<<<<< HEAD
-    expect(secondCall.cursors?.scenes).toBe('scene-cursor-1');
-=======
     expect(secondCall.cursors?.scenes).toBeUndefined();
->>>>>>> 12fcca82
     expect(secondCall.cursors?.sceneModels).toBe('model-cursor-1');
   });
 
@@ -595,11 +489,7 @@
       | Array<{ data: MockResponseData; nextCursor?: Record<string, string> }>
   ): void => {
     if (!Array.isArray(responseData)) {
-<<<<<<< HEAD
-      mockQueryNodesAndEdges.mockResolvedValue({
-=======
       mockQueryNodesAndEdges.mockResolvedValueOnce({
->>>>>>> 12fcca82
         items: {
           scenes: [],
           sceneModels: [],
@@ -614,17 +504,8 @@
       return;
     }
 
-<<<<<<< HEAD
-    let mockChain = mockQueryNodesAndEdges;
-    responseData.forEach((response, index) => {
-      const isLast = index === responseData.length - 1;
-      const mockMethod = isLast ? 'mockResolvedValue' : 'mockResolvedValueOnce';
-
-      mockChain = mockChain[mockMethod]({
-=======
     responseData.forEach((response) => {
       mockQueryNodesAndEdges.mockResolvedValueOnce({
->>>>>>> 12fcca82
         items: {
           scenes: [],
           sceneModels: [],
@@ -637,14 +518,11 @@
         nextCursor: response.nextCursor
       });
     });
-<<<<<<< HEAD
-=======
 
     // Add a fallback that throws an error if called more times than expected
     mockQueryNodesAndEdges.mockRejectedValue(
       new Error('Mock was called more times than expected - possible infinite loop')
     );
->>>>>>> 12fcca82
   };
 
   const createDefaultTransformation = (
