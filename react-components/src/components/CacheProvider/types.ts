/*!
 * Copyright 2023 Cognite AS
 */
import {
  type AnnotationsTypesImagesAssetLink,
  type CogniteInternalId,
  type AnnotationModel,
  type AnnotationsBoundingVolume,
<<<<<<< HEAD
  type Node3D,
  type AssetMapping3D,
  type AnnotationsTypesImagesAssetLink
=======
  type Node3D
>>>>>>> 59478741
} from '@cognite/sdk';
import { type Source, type DmsUniqueIdentifier } from '../../data-providers/FdmSDK';
import { type AssetAnnotationImage360Info, type DataSourceType } from '@cognite/reveal';
import { type Vector3 } from 'three';
import { type AssetInstance } from '../../utilities/instances';

export type NodeAssetMappingResult = { node?: Node3D; mappings: AssetMapping[] };

export type AssetMapping = AssetMapping3D;

export type FdmCadConnection = {
  instance: DmsUniqueIdentifier;
  modelId: number;
  revisionId: number;
  treeIndex: number;
};
export type FdmConnectionWithNode = {
  connection: FdmCadConnection;
  cadNode: Node3D;
  views?: Source[];
};

export type CadNodeWithFdmIds = { cadNode: Node3D; fdmIds: DmsUniqueIdentifier[] };
export type CadNodeWithConnections = { cadNode: Node3D; connections: FdmCadConnection[] };
export type FdmNodeDataPromises = {
  cadAndFdmNodesPromise: Promise<CadNodeWithFdmIds | undefined>;
  viewsPromise: Promise<Source[][] | undefined>;
};

export type ModelRevisionAssetNodesResult = {
  modelId: ModelId;
  revisionId: RevisionId;
  assetToNodeMap: Map<AssetId, Node3D[]>;
};

export type AncestorQueryResult = {
  connections: FdmCadConnection[];
  ancestorsWithSameMapping: Node3D[];
  firstMappedAncestorTreeIndex: number;
};

export type ModelId = number;
export type RevisionId = number;
export type NodeId = number;
export type TreeIndex = number;
export type AssetId = number;
export type FdmId = DmsUniqueIdentifier;

export type ModelRevisionId = { modelId: number; revisionId: number };

export type ModelRevisionKey = `${ModelId}/${RevisionId}`;
export type FdmKey = `${string}/${string}`;
export type ModelTreeIndexKey = `${ModelId}/${RevisionId}/${TreeIndex}`;
export type ModelAssetIdKey = `${ModelId}/${RevisionId}/${AssetId}`;

export type ModelDMSUniqueInstanceKey = `${ModelId}/${RevisionId}/${string}/${string}`;

export type ModelRevisionToConnectionMap = Map<ModelRevisionKey, FdmConnectionWithNode[]>;

export type PointCloudAnnotationModel = AnnotationModel & { data: AnnotationsBoundingVolume };

export type Image360AnnotationModel = AnnotationModel & {
  data: AnnotationsTypesImagesAssetLink;
<<<<<<< HEAD
=======
};

export type CdfAssetMapping = {
  treeIndex: number;
  subtreeSize: number;
  nodeId: CogniteInternalId;
  assetId: CogniteInternalId;
  assetInstanceId?: DmsUniqueIdentifier;
>>>>>>> 59478741
};

export type Image360AnnotationAssetInfo = {
  asset: AssetInstance;
  assetAnnotationImage360Info: AssetAnnotationImage360Info<DataSourceType>;
  position: Vector3;
};

export type AnnotationId = number;

export type ChunkInCacheTypes<ObjectType> = {
  chunkInCache: ObjectType[];
  chunkNotInCacheIdClassic?: number[];
  chunkNotInCacheIdDMS?: DmsUniqueIdentifier[];
};

type PointCloudVolume = {
  externalId: string;
  space: string;
  volumeReference: string;
  volumeType: string;
  volume: number[];
  object3D: DmsUniqueIdentifier;
};

export type PointCloudVolumeWithAsset = PointCloudVolume & {
  dmAsset?: {
    externalId: string;
    space: string;
    object3D: DmsUniqueIdentifier;
    name: string;
    description: string;
  };
};<|MERGE_RESOLUTION|>--- conflicted
+++ resolved
@@ -6,13 +6,9 @@
   type CogniteInternalId,
   type AnnotationModel,
   type AnnotationsBoundingVolume,
-<<<<<<< HEAD
   type Node3D,
   type AssetMapping3D,
   type AnnotationsTypesImagesAssetLink
-=======
-  type Node3D
->>>>>>> 59478741
 } from '@cognite/sdk';
 import { type Source, type DmsUniqueIdentifier } from '../../data-providers/FdmSDK';
 import { type AssetAnnotationImage360Info, type DataSourceType } from '@cognite/reveal';
@@ -76,8 +72,6 @@
 
 export type Image360AnnotationModel = AnnotationModel & {
   data: AnnotationsTypesImagesAssetLink;
-<<<<<<< HEAD
-=======
 };
 
 export type CdfAssetMapping = {
@@ -86,7 +80,6 @@
   nodeId: CogniteInternalId;
   assetId: CogniteInternalId;
   assetInstanceId?: DmsUniqueIdentifier;
->>>>>>> 59478741
 };
 
 export type Image360AnnotationAssetInfo = {
