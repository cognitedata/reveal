--- conflicted
+++ resolved
@@ -29,15 +29,10 @@
 
 # These crates are used for running unit tests.
 [dev-dependencies]
-<<<<<<< HEAD
 wasm-bindgen-test = "0.3.39"
-futures = "0.3.29"
+futures = "0.3.30"
 wasm-bindgen-futures = "0.4.39"
-=======
-wasm-bindgen-test = "0.3.38"
-futures = "0.3.30"
-wasm-bindgen-futures = "0.4.38"
->>>>>>> 64811efa
+
 rand = "0.8.5"
 rand_chacha = "0.3.1"
 
