--- conflicted
+++ resolved
@@ -1,202 +1,6 @@
 /*!
  * Copyright 2021 Cognite AS
  */
-<<<<<<< HEAD
-import * as THREE from 'three';
-
-import { DetermineSectorsInput, SectorCost } from './types';
-import { OrderSectorsByVisibilityCoverage } from './OrderSectorsByVisibilityCoverage';
-import { ByVisibilityGpuSectorCuller } from './ByVisibilityGpuSectorCuller';
-import { CadModelSectorBudget } from '../../CadModelSectorBudget';
-import { PropType } from '../../utilities/reflection';
-
-import { CadMaterialManager, CadNode } from '@reveal/rendering';
-import { SectorMetadata, CadModelMetadata, LevelOfDetail } from '@reveal/cad-parsers';
-
-import { createGlContext, generateSectorTree, createCadModelMetadata } from '../../../../../test-utilities';
-
-describe('ByVisibilityGpuSectorCuller', () => {
-  const materialManager = new CadMaterialManager();
-  const setModelsMock: PropType<OrderSectorsByVisibilityCoverage, 'setModels'> = jest.fn();
-  const setClippingMock: PropType<OrderSectorsByVisibilityCoverage, 'setClipping'> = jest.fn();
-  const orderSectorsByVisibilityMock: PropType<OrderSectorsByVisibilityCoverage, 'orderSectorsByVisibility'> =
-    jest.fn();
-  const context = createGlContext(64, 64, { preserveDrawingBuffer: true });
-  const renderer = new THREE.WebGLRenderer({ context });
-
-  const coverageUtil: OrderSectorsByVisibilityCoverage = {
-    setModels: setModelsMock,
-    setClipping: setClippingMock,
-    orderSectorsByVisibility: camera => {
-      orderSectorsByVisibilityMock(camera);
-      return [];
-    },
-    cullOccludedSectors: (_camera, sectors) => {
-      return sectors;
-    },
-    dispose: jest.fn()
-  };
-  const camera = new THREE.PerspectiveCamera();
-
-  beforeEach(() => {
-    jest.resetAllMocks();
-  });
-
-  test('determineSectors sets models to coverage utility', () => {
-    const culler = new ByVisibilityGpuSectorCuller({ renderer, coverageUtil });
-    const model = createCadModelMetadata(generateSectorTree(1));
-    const input = createDetermineSectorInput(camera, model);
-    culler.determineSectors(input);
-    expect(setModelsMock).toBeCalled();
-  });
-
-  test('determineSectors sets clip planes to coverage utility', () => {
-    const clippingPlanes = [new THREE.Plane(), new THREE.Plane()];
-    const culler = new ByVisibilityGpuSectorCuller({ renderer, coverageUtil });
-    const model = createCadModelMetadata(generateSectorTree(1));
-    const input = createDetermineSectorInput(camera, model);
-    input.clippingPlanes = clippingPlanes;
-    culler.determineSectors(input);
-    expect(setClippingMock).toBeCalledWith(clippingPlanes);
-  });
-
-  test('determineSectors returns sectors for all models', () => {
-    // Arrange
-    const culler = new ByVisibilityGpuSectorCuller({ renderer, coverageUtil });
-    const model1 = createCadModelMetadata(generateSectorTree(1));
-    const model2 = createCadModelMetadata(generateSectorTree(1));
-    const input = createDetermineSectorInput(camera, [model1, model2]);
-
-    // Act
-    const result = culler.determineSectors(input);
-    const sectors = result.wantedSectors;
-
-    // Assert
-    expect(orderSectorsByVisibilityMock).toBeCalledTimes(1); // Only render scene once
-    const sectors1 = sectors.filter(x => x.modelIdentifier === model1.modelIdentifier);
-    const sectors2 = sectors.filter(x => x.modelIdentifier === model2.modelIdentifier);
-    expect(sectors1).not.toBeEmpty();
-    expect(model1.scene.getAllSectors().map(x => x.id)).toContainAllValues(sectors1.map(x => x.metadata.id));
-    expect(sectors2).not.toBeEmpty();
-    expect(model2.scene.getAllSectors().map(x => x.id)).toContainAllValues(sectors2.map(x => x.metadata.id));
-  });
-
-  test('determineSectors returns sector from coverage utility by priority', () => {
-    // Arrange
-    const determineSectorCost = (sector: SectorMetadata, lod: LevelOfDetail): SectorCost => {
-      switch (lod) {
-        case LevelOfDetail.Detailed:
-          return [
-            { downloadSize: 10, drawCalls: 0, renderCost: 0 },
-            { downloadSize: 10, drawCalls: 0, renderCost: 0 },
-            { downloadSize: 100, drawCalls: 0, renderCost: 0 }
-          ][sector.id];
-        case LevelOfDetail.Simple:
-          return { downloadSize: 1, drawCalls: 0, renderCost: 0 };
-        default:
-          return { downloadSize: 0, drawCalls: 0, renderCost: 0 };
-      }
-    };
-    const culler = new ByVisibilityGpuSectorCuller({ renderer, coverageUtil, determineSectorCost });
-    const model = createCadModelMetadata(generateSectorTree(2, 2));
-    const cadNode = new CadNode(model, materialManager);
-    Object.defineProperty(cadNode, 'cadModel', { get: jest.fn().mockReturnValue(model) });
-    // culler.(model);
-    coverageUtil.orderSectorsByVisibility = () => {
-      return [
-        { model, sectorId: 0, priority: 1000.0 },
-        { model, sectorId: 1, priority: 100.0 },
-        { model, sectorId: 2, priority: 10.0 }
-      ];
-    };
-    // Place camera far away to avoid sectors being loaded because camera is near them
-    camera.position.set(1000, 1000, 1000);
-    const input = createDetermineSectorInput(camera, model, {
-      geometryDownloadSizeBytes: 20,
-      maximumNumberOfDrawCalls: Infinity,
-      highDetailProximityThreshold: 10,
-      maximumRenderCost: Infinity
-    });
-
-    // Act
-    const result = culler.determineSectors(input);
-    const sectors = result.wantedSectors;
-
-    // Assert
-    expect(sectors.filter(x => x.levelOfDetail === LevelOfDetail.Detailed).map(x => x.metadata.id)).toEqual([0, 1]);
-    expect(sectors.filter(x => x.levelOfDetail === LevelOfDetail.Simple).map(x => x.metadata.id)).toEqual([2]);
-  });
-
-  test('determineSectors limits sectors by draw calls', () => {
-    // Arrange
-    const determineSectorCost = (_sector: SectorMetadata, lod: LevelOfDetail): SectorCost => {
-      switch (lod) {
-        case LevelOfDetail.Detailed:
-          return { downloadSize: 0, drawCalls: 5, renderCost: 0 };
-        case LevelOfDetail.Simple:
-          return { downloadSize: 0, drawCalls: 1, renderCost: 0 };
-        default:
-          return { downloadSize: 0, drawCalls: 0, renderCost: 0 };
-      }
-    };
-    const culler = new ByVisibilityGpuSectorCuller({ renderer, coverageUtil, determineSectorCost });
-    const model = createCadModelMetadata(generateSectorTree(2, 2));
-    const cadNode = new CadNode(model, materialManager);
-    Object.defineProperty(cadNode, 'cadModel', { get: jest.fn().mockReturnValue(model) });
-    // culler.(model);
-    coverageUtil.orderSectorsByVisibility = () => {
-      return [
-        { model, sectorId: 0, priority: 1000.0 },
-        { model, sectorId: 1, priority: 100.0 },
-        { model, sectorId: 2, priority: 10.0 }
-      ];
-    };
-    // Place camera far away to avoid sectors being loaded because camera is near them
-    camera.position.set(1000, 1000, 1000);
-    const input = createDetermineSectorInput(camera, model, {
-      geometryDownloadSizeBytes: Infinity,
-      maximumNumberOfDrawCalls: 10,
-      highDetailProximityThreshold: -1,
-      maximumRenderCost: Infinity
-    });
-
-    // Act
-    const result = culler.determineSectors(input);
-    const sectors = result.wantedSectors;
-
-    // Assert
-    expect(sectors.filter(x => x.levelOfDetail === LevelOfDetail.Detailed).map(x => x.metadata.id)).toEqual([0, 1]);
-    expect(sectors.filter(x => x.levelOfDetail === LevelOfDetail.Simple).map(x => x.metadata.id)).toEqual([2]);
-  });
-
-  test('dispose() disposes coverage utility', () => {
-    const culler = new ByVisibilityGpuSectorCuller({ renderer, coverageUtil });
-    culler.dispose();
-    expect(coverageUtil.dispose).toBeCalledTimes(1);
-  });
-});
-
-function createDetermineSectorInput(
-  camera: THREE.PerspectiveCamera,
-  models: CadModelMetadata | CadModelMetadata[],
-  budget?: CadModelSectorBudget
-): DetermineSectorsInput {
-  const determineSectorsInput: DetermineSectorsInput = {
-    camera,
-    clippingPlanes: [],
-    cadModelsMetadata: Array.isArray(models) ? models : [models],
-    loadingHints: {},
-    cameraInMotion: false,
-    budget: budget || {
-      geometryDownloadSizeBytes: 20,
-      highDetailProximityThreshold: 10,
-      maximumNumberOfDrawCalls: Infinity,
-      maximumRenderCost: Infinity
-    }
-  };
-  return determineSectorsInput;
-}
-=======
 
 // import { LevelOfDetail } from '@reveal/cad-parsers';
 // import { CadMaterialManager, CadNode } from '@reveal/rendering';
@@ -390,5 +194,4 @@
 //     }
 //   };
 //   return determineSectorsInput;
-// }
->>>>>>> 353830a3
+// }