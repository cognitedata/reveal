--- conflicted
+++ resolved
@@ -8,22 +8,10 @@
 import NoAccessPage from 'src/pages/NoAccessPage';
 
 function routeWrapper(
-<<<<<<< HEAD
-  Component: any,
-  user: AuthenticatedUserWithGroups,
-  capabilities: [{ acl: string; actions: [] }]
-): (routerProps: RouteComponentProps) => any {
-  return (routeProps: RouteComponentProps) => {
-    if (!userHasCapabilities(user, capabilities)) {
-      return <NoAccessPage capabilities={capabilities} />;
-    }
-    return <Component {...routeProps} user={user} />;
-=======
   Component: any
 ): (routerProps: RouteComponentProps) => any {
   return (routeProps: RouteComponentProps) => {
     return <Component {...routeProps} />;
->>>>>>> e7dcb051
   };
 }
 
@@ -186,15 +174,7 @@
           key={r.path}
           exact={r.exact}
           path={r.path}
-<<<<<<< HEAD
-          render={routeWrapper(
-            r.component,
-            user,
-            r.capabilities as [{ acl: string; actions: [] }]
-          )}
-=======
           render={routeWrapper(r.component)}
->>>>>>> e7dcb051
         />
       ))}
 
