coverage:
  status:
    project:
      default: off
      apps:
        flags:
          - 3d-management
          - data-exploration
          - data-catalog
          - flexible-data-explorer
          - mock-server
          - platypus
          - platypus-cdf-cli
<<<<<<< HEAD
          - functions-ui
=======
          - extraction-pipelines
>>>>>>> 8f0f4f34
      libs:
        flags:
          - cog-data-grid
          - data-exploration-core
          - data-exploration-domain-layer
          - data-exploration-components
          - platypus-common-utils
          - platypus-core
      e2e:
        flags:
          - platypus-e2e
    patch: off
    changes: off

# adding Flags to your `layout` configuration to show up in the PR comment
comment:
  layout: 'reach, diff, flags, files'
  behavior: default
  require_changes: false
  require_base: yes
  require_head: yes
  branches: null

flags:
  apps:
    paths: #note, accepts globs, not regexes
      - apps/
    carryforward: false
  libs:
    paths: #note, accepts globs, not regexes
      - libs/
    carryforward: false
  e2e:
    paths:
      - apps/
    carryforward: false<|MERGE_RESOLUTION|>--- conflicted
+++ resolved
@@ -11,11 +11,8 @@
           - mock-server
           - platypus
           - platypus-cdf-cli
-<<<<<<< HEAD
           - functions-ui
-=======
           - extraction-pipelines
->>>>>>> 8f0f4f34
       libs:
         flags:
           - cog-data-grid
