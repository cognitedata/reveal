--- conflicted
+++ resolved
@@ -3,11 +3,8 @@
 // Efficient Gaussian blur based on technique described by Daniel Rákos in
 // http://rastergrid.com/blog/2010/09/efficient-gaussian-blur-with-linear-sampling/
 // generalized for two dimensions
-<<<<<<< HEAD
-=======
 
 in vec2 vUv;
->>>>>>> 16c03f4a
 
 out vec4 outputColor;
 
@@ -44,9 +41,5 @@
       texture2D(tAmbientOcclusion, vUv + vec2(3.1111111, 0.0000000) / resolution).r * 0.0096130 +
       texture2D(tAmbientOcclusion, vUv).r * 0.0747681;
 
-<<<<<<< HEAD
-  gl_FragColor = vec4(texture2D(tDiffuse, vUv).rgb * blurredAO, 1.0);
-=======
   outputColor = vec4(texture2D(tDiffuse, vUv).rgb * blurredAO, 1.0);
->>>>>>> 16c03f4a
 }