/*
 * Copyright 2021 Cognite AS
 */

import * as THREE from 'three';
import { Cognite3DViewer, Image360, Image360Collection, Image360EnteredDelegate } from '@cognite/reveal';
import * as dat from 'dat.gui';

export class Image360UI {
  constructor(viewer: Cognite3DViewer, gui: dat.GUI) {
    let entities: Image360[] = [];
    let collections: Image360Collection[] = [];
    let selectedEntity: Image360;

    const optionsFolder = gui.addFolder('Add Options');

<<<<<<< HEAD
    const onImageEntered: Image360EnteredDelegate = (entity, revision) => {
      selectedEntity = entity;
      // --- Remove after testing - Start
      console.log('Current revision: ' + revision.date);

      const revisions = selectedEntity.list360ImageRevisions();
      if (revisions.length > 0) {
        console.log('Available revisions:');
        revisions.forEach((revision, index) => console.log('- Id ' + index + ', ' + revision.date));
      }
      // --- Remove after testing - End
=======
    const onImageEntered: Image360EnteredDelegate = entity => {
      selectedEntity = entity;
>>>>>>> fcaff1a1
    };

    const translation = {
      x: 0,
      y: 0,
      z: 0
    };

    const rotation = {
      x: 0,
      y: 0,
      z: 0,
      radians: 0
    };

    const opacity = {
      alpha: 1
    };

    const iconCulling = {
      radius: Infinity,
      limit: 50,
      hideAll: false
    };

    const imageRevisions = {
      id: '0',
      targetDate: ''
    };

    const params = {
      siteId: '',
      add: add360ImageSet,
      premultipliedRotation: false,
      remove: removeAll360Images
    };

    optionsFolder.add(params, 'siteId').name('Site ID');

    const translationGui = optionsFolder.addFolder('Translation');
    translationGui.add(translation, 'x').name('Translation X');
    translationGui.add(translation, 'y').name('Translation Y');
    translationGui.add(translation, 'z').name('Translation Z');

    const rotationGui = optionsFolder.addFolder('Rotation');
    rotationGui.add(rotation, 'x').name('Rotation Axis X');
    rotationGui.add(rotation, 'y').name('Rotation Axis Y');
    rotationGui.add(rotation, 'z').name('Rotation Axis Z');
    rotationGui.add(rotation, 'radians', 0, 2 * Math.PI, 0.001);

    optionsFolder.add(params, 'premultipliedRotation').name('Pre-multiplied rotation');

    gui.add(params, 'add').name('Add image set');

    gui.add(opacity, 'alpha', 0, 1, 0.01).onChange(() => {
      entities.forEach(p => p.setOpacity(opacity.alpha));
      viewer.requestRedraw();
    });

    gui
      .add(iconCulling, 'radius', 0, 10000, 1)
      .name('Culling radius')
      .onChange(() => {
        set360IconCullingRestrictions();
      });

    gui
      .add(iconCulling, 'limit', 0, 10000, 1)
      .name('Number of points')
      .onChange(() => {
        set360IconCullingRestrictions();
      });

    gui
      .add(iconCulling, 'hideAll')
      .name('Hide all 360 images')
      .onChange(() => {
        if (collections.length > 0) {
          collections.forEach(p => p.setIconsVisibility(!iconCulling.hideAll));
          viewer.requestRedraw();
        }
      });

    gui
      .add(imageRevisions, 'targetDate')
      .name('Revision date (Unix epoch time):')
      .onChange(() => {
<<<<<<< HEAD
        if (collections.length > 0) {
          const date = imageRevisions.targetDate.length > 0 ? new Date(Number(imageRevisions.targetDate)) : undefined;
          collections.forEach(p => (p.targetRevisionDate = date));

          if (selectedEntity) {
            viewer.enter360Image(selectedEntity);
          }
        }
=======
        if (collections.length === 0) return;

        const date = imageRevisions.targetDate.length > 0 ? new Date(Number(imageRevisions.targetDate)) : undefined;
        collections.forEach(p => (p.targetRevisionDate = date));
        if (selectedEntity) viewer.enter360Image(selectedEntity);
>>>>>>> fcaff1a1
      });

    gui
      .add(imageRevisions, 'id')
      .name('Current image revision')
      .onChange(() => {
        if (selectedEntity) {
<<<<<<< HEAD
          const revisions = selectedEntity.list360ImageRevisions();
          const index = Number(imageRevisions.id);
          if (index >= 0 && index < revisions.length) {
            selectedEntity.changeRevision(revisions[index]).catch(e => {
              console.warn(e);
            });
=======
          const revisions = selectedEntity.getRevisions();
          const index = Number(imageRevisions.id);
          if (index >= 0 && index < revisions.length) {
            viewer.enter360Image(selectedEntity, revisions[index]);
>>>>>>> fcaff1a1
          }
        }
      });

    gui.add(params, 'remove').name('Remove all 360 images');

    async function add360ImageSet() {
      if (params.siteId.length === 0) return;

      const rotationMatrix = new THREE.Matrix4().makeRotationAxis(
        new THREE.Vector3(rotation.x, rotation.y, rotation.z),
        rotation.radians
      );
      const translationMatrix = new THREE.Matrix4().makeTranslation(translation.x, translation.y, translation.z);
      const collectionTransform = translationMatrix.multiply(rotationMatrix);
      const collection = await viewer.add360ImageSet(
        'events',
        { site_id: params.siteId },
        { collectionTransform, preMultipliedRotation: params.premultipliedRotation }
      );
      collection.setIconsVisibility(!iconCulling.hideAll);
      collection.on('image360Entered', onImageEntered);
      collections.push(collection);
      entities = entities.concat(collection.image360Entities);
      viewer.requestRedraw();
    }

    async function set360IconCullingRestrictions() {
      if (collections.length > 0) {
        collections.forEach(p => p.set360IconCullingRestrictions(iconCulling.radius, iconCulling.limit));
        viewer.requestRedraw();
      }
    }

    async function removeAll360Images() {
      await viewer.remove360Images(...entities);
      entities = [];
      collections = [];
    }
  }
}<|MERGE_RESOLUTION|>--- conflicted
+++ resolved
@@ -14,22 +14,8 @@
 
     const optionsFolder = gui.addFolder('Add Options');
 
-<<<<<<< HEAD
-    const onImageEntered: Image360EnteredDelegate = (entity, revision) => {
-      selectedEntity = entity;
-      // --- Remove after testing - Start
-      console.log('Current revision: ' + revision.date);
-
-      const revisions = selectedEntity.list360ImageRevisions();
-      if (revisions.length > 0) {
-        console.log('Available revisions:');
-        revisions.forEach((revision, index) => console.log('- Id ' + index + ', ' + revision.date));
-      }
-      // --- Remove after testing - End
-=======
     const onImageEntered: Image360EnteredDelegate = entity => {
       selectedEntity = entity;
->>>>>>> fcaff1a1
     };
 
     const translation = {
@@ -85,7 +71,7 @@
     gui.add(params, 'add').name('Add image set');
 
     gui.add(opacity, 'alpha', 0, 1, 0.01).onChange(() => {
-      entities.forEach(p => p.setOpacity(opacity.alpha));
+      entities.forEach(p => (p.image360Visualization.opacity = opacity.alpha));
       viewer.requestRedraw();
     });
 
@@ -117,22 +103,11 @@
       .add(imageRevisions, 'targetDate')
       .name('Revision date (Unix epoch time):')
       .onChange(() => {
-<<<<<<< HEAD
-        if (collections.length > 0) {
-          const date = imageRevisions.targetDate.length > 0 ? new Date(Number(imageRevisions.targetDate)) : undefined;
-          collections.forEach(p => (p.targetRevisionDate = date));
-
-          if (selectedEntity) {
-            viewer.enter360Image(selectedEntity);
-          }
-        }
-=======
         if (collections.length === 0) return;
 
         const date = imageRevisions.targetDate.length > 0 ? new Date(Number(imageRevisions.targetDate)) : undefined;
         collections.forEach(p => (p.targetRevisionDate = date));
         if (selectedEntity) viewer.enter360Image(selectedEntity);
->>>>>>> fcaff1a1
       });
 
     gui
@@ -140,19 +115,10 @@
       .name('Current image revision')
       .onChange(() => {
         if (selectedEntity) {
-<<<<<<< HEAD
-          const revisions = selectedEntity.list360ImageRevisions();
-          const index = Number(imageRevisions.id);
-          if (index >= 0 && index < revisions.length) {
-            selectedEntity.changeRevision(revisions[index]).catch(e => {
-              console.warn(e);
-            });
-=======
           const revisions = selectedEntity.getRevisions();
           const index = Number(imageRevisions.id);
           if (index >= 0 && index < revisions.length) {
             viewer.enter360Image(selectedEntity, revisions[index]);
->>>>>>> fcaff1a1
           }
         }
       });
