//=====================================================================================
// This code is part of the Reveal Viewer architecture, made by Nils Petter Fremming
// in October 2019. It is suited for flexible and customizable visualization of
// multiple dataset in multiple viewers.
//
// It is a C# to typescript port from the Modern Model architecture,
// based on the experience when building Petrel.
//
// NOTE: Always keep the code according to the code style already applied in the file.
// Put new code under the correct section, and make more sections if needed.
// Copyright (c) Cognite AS. All rights reserved.
//=====================================================================================

import * as THREE from "three";

import { Vector3 } from "@/Core/Geometry/Vector3";
import { Range3 } from "@/Core/Geometry/Range3";

import { BaseGroupThreeView } from "@/Three/BaseViews/BaseGroupThreeView";

import { PointLogNode } from "@/SubSurface/Wells/Nodes/PointLogNode";
import { NodeEventArgs } from "@/Core/Views/NodeEventArgs";

import { ThreeConverter } from "@/Three/Utilities/ThreeConverter";
import { SpriteCreator } from "@/Three/Utilities/SpriteCreator";

import { Colors } from "@/Core/Primitives/Colors";
import { Canvas } from "@/Three/Utilities/Canvas";
import { Changes } from "@/Core/Views/Changes";
import { BaseThreeView } from "@/Three/BaseViews/BaseThreeView";
import { Appearance } from "@/Core/States/Appearance";
import { WellTrajectoryStyle } from "@/SubSurface/Wells/Styles/WellTrajectoryStyle";
import { PointLogStyle } from "@/SubSurface/Wells/Styles/PointLogStyle";
import { WellTrajectoryThreeView } from "@/ThreeSubSurface/Wells/WellTrajectoryThreeView";
import { ViewInfo } from '@/Core/Views/ViewInfo';

const selectedRadiusFactor = 1.2;

export class PointLogThreeView extends BaseGroupThreeView
{
  //==================================================
  // INSTANCE FIELDS
  //==================================================

  private cameraDirection = new Vector3(0, 0, 1); // Direction to the center

  private cameraPosition = new Vector3(0, 0, 1);

  //==================================================
  // INSTANCE PROPERTIES
  //==================================================

  protected get node(): PointLogNode { return super.getNode() as PointLogNode; }

  private get style(): PointLogStyle { return super.getStyle() as PointLogStyle; }

  //==================================================
  // CONSTRUCTORS
  //==================================================

  public constructor() { super(); }

  //==================================================
  // OVERRIDES of BaseView
  //==================================================

  public get /*override*/ isVisible(): boolean
  {
    const parent = this.node.trajectoryNode;
    return parent != null && parent.isVisible(this.renderTarget);
  }

  protected /*override*/ updateCore(args: NodeEventArgs): void
  {
    super.updateCore(args);
    if (args.isChanged(Changes.pointOpenOrClosed))
      this.touch();
  }

  //==================================================
  // OVERRIDES of Base3DView
  //==================================================

  public /*override*/ calculateBoundingBoxCore(): Range3 | undefined
  {
    if (!this.isVisible)
      return undefined;

    const {node} = this;
    const {trajectory} = node;
    if (!trajectory)
      return undefined;

    const {wellNode} = this.node;
    if (!wellNode)
      return undefined;

    const {log} = node;
    if (!log)
      return undefined;

    const boundingBox = new Range3();
    const position = Vector3.newZero;
    for (let i = log.samples.length - 1; i >= 0; i--)
    {
      const sample = log.getAt(i);
      if (sample.isMdEmpty)
        continue;

      if (trajectory.getPositionAtMd(sample.md, position))
        boundingBox.add(position);
    }
    const radius = this.radius * selectedRadiusFactor;
    boundingBox.expandByMargin(radius);
    boundingBox.translate(wellNode.origin);
    return boundingBox;
  }

  //==================================================
  // OVERRIDES of BaseThreeView
  //==================================================

  public /*override*/ beforeRender(): void
  {
    super.beforeRender();
    const parent = this.object3D;
    if (!parent)
      return;

    const {node} = this;
    const {log} = node;
    if (!log)
      return;

    const {wellNode} = node;
    if (!wellNode)
      return;

    const {trajectory} = node;
    if (!trajectory)
      return;

    const {transformer} = this;
    const {camera} = this;
    const cameraPosition = transformer.toWorld(camera.position);
    cameraPosition.substract(wellNode.origin);

    const cameraDirection = trajectory.boundingBox.center;

    transformer.transformRelativeTo3D(cameraPosition);
    transformer.transformRelativeTo3D(cameraDirection);

    cameraDirection.substract(cameraPosition);
    cameraDirection.normalize();

    // Check if camera has move slightly
    const angle = Math.acos(cameraDirection.getDot(this.cameraDirection));
    if (angle < Appearance.viewerSmallestCameraDeltaAngle)
      return;

    this.cameraDirection = cameraDirection;
    this.cameraPosition = cameraPosition;

    const position = Vector3.newZero;
    const tangent = Vector3.newZero;
    const selectedRadius = this.radius * selectedRadiusFactor;

    for (const child of parent.children)
    {
      const index = child.userData.label;
      if (index === undefined)
        continue;

      const sample = log.getAt(index);
      if (sample.isMdEmpty)
        continue;

      if (!trajectory.getPositionAtMd(sample.md, position))
        continue;

      if (!trajectory.getTangentAtMd(sample.md, tangent))
        continue;

      transformer.transformRelativeTo3D(position);
      transformer.transformTangentTo3D(tangent);

      // Get perpendicular
      const cameraDirection = Vector3.substract(position, this.cameraPosition);
      const prependicular = cameraDirection.getNormal(tangent);
      position.addWithFactor(prependicular, selectedRadius);

      ThreeConverter.copyToThreeVector3(child.position, position);
    }
  }

  public /*override*/ onShowInfo(viewInfo: ViewInfo, intersection: THREE.Intersection): void
  {
    const parent = this.object3D;
    if (!parent)
      return;

    const index = intersection.object.userData.sphere;
    if (index === undefined)
      return;

    const {node} = this;
    const {trajectory} = node;
    if (!trajectory)
      return;

    const {log} = node;
    if (!log)
      return;

    const sample = log.getAt(index);
    if (!sample)
      return;

    sample.isOpen = !sample.isOpen;
    node.notify(new NodeEventArgs(Changes.pointOpenOrClosed));

    const md = WellTrajectoryThreeView.startPickingAndReturnMd(this, viewInfo, intersection, sample.md);
    if (md === undefined)
      return;

    viewInfo.addHeader(node.displayName);
    viewInfo.addText("  Description", sample.description);
    viewInfo.addText("  Subtype", sample.subtype);
    viewInfo.addText("  Subcategory", sample.riskSubCategory);
    viewInfo.addText("  Details", sample.details);
  }

  //==================================================
  // OVERRIDES of BaseGroupThreeView
  //==================================================

  protected /*override*/ createObject3DCore(): THREE.Object3D | null
  {
    const {node} = this;
    const {wellNode} = node;
    if (!wellNode)
      return null;

    const {trajectory} = node;
    if (!trajectory)
      return null;

    const {style} = this;
    if (!style)
      return null;

    const color = node.getColorByColorType(style.colorType);
    const {log} = node;
    if (!log)
      throw Error("Well trajectory is missing");

    const group = new THREE.Group();
    const {transformer} = this;

    const {radius} = this;
    const selectedRadius = radius * selectedRadiusFactor;
    const closedGeometry = new THREE.SphereGeometry(radius, 16, 8);
    const openGeometry = new THREE.SphereGeometry(selectedRadius, 16, 8);

    const closedMaterial = new THREE.MeshPhongMaterial({ color: ThreeConverter.toThreeColor(color) });
    const openMaterial = new THREE.MeshPhongMaterial({
      color: ThreeConverter.toThreeColor(color),
      emissive: ThreeConverter.toThreeColor(Colors.selectedEmissive)
    });

    const up = Vector3.newUp;
    const tangent = Vector3.newZero;
    const position = Vector3.newZero;

    for (let index = 0; index < log.samples.length; index++)
    {
      const sample = log.getAt(index);
      if (sample.isMdEmpty)
        continue;

      if (!trajectory.getPositionAtMd(sample.md, position))
        continue;

      if (!trajectory.getTangentAtMd(sample.md, tangent))
        continue;

      transformer.transformRelativeTo3D(position);
      transformer.transformTangentTo3D(tangent);

      const sphere = new THREE.Mesh(sample.isOpen ? openGeometry : closedGeometry, sample.isOpen ? openMaterial : closedMaterial);
      sphere.scale.z = 0.3333;

      if (Math.abs(tangent.z) < 0.999)
      {
        const axis = up.getCross(tangent);
        // determine the amount to rotate
        const radians = Math.acos(tangent.getDot(up));
        sphere.rotateOnAxis(ThreeConverter.toThreeVector3(axis), radians);
      }

      // Get perpendicular
<<<<<<< HEAD
      ThreeConverter.copyToThreeVector3(sphere.position, position);
      sphere.userData["sphere"] = index;
=======
      ThreeConverter.copyTo3D(sphere.position, position);
      sphere.userData.sphere = index;
>>>>>>> c8231b2f

      group.add(sphere);

      if (sample.isOpen)
      {
        const cameraDirection = Vector3.substract(position, this.cameraPosition);
        const prependicular = cameraDirection.getNormal(tangent);
        position.addWithFactor(prependicular, selectedRadius);

        const label = PointLogThreeView.createLabel(node.name, sample.description, position, style.fontSize);
        if (label)  
        {
          label.center = new THREE.Vector2(0, 1);
          label.userData.label = index;
          label.userData[BaseThreeView.noPicking] = true;
          group.add(label);
        }
      }
    }
    group.position.copy(transformer.to3D(wellNode.origin));
    return group;
  }

  //==================================================
  // INSTANCE METHODS
  //==================================================

  protected get radius(): number
  {
    let radius = 20;
    const {node} = this;
    if (!node)
      return radius;

    const {style} = this;
    if (style)
      radius = style.radius;

    const {trajectoryNode} = node;
    if (!trajectoryNode)
      return radius;

    const wellRenderStyle = trajectoryNode.getRenderStyle(this.targetId) as WellTrajectoryStyle;
    if (wellRenderStyle)
      radius += wellRenderStyle.radius;

    return radius;
  }

  public static createLabel(header: string, text: string, position: Vector3, worldfontSize: number): THREE.Sprite | null
  {
    const pixelfontSize = 30;
    const maxWidth = pixelfontSize * 20;
    const canvas = PointLogThreeView.createCanvasWithText(header, text, maxWidth, pixelfontSize);
    if (!canvas)
      return null;

    const texture = SpriteCreator.createTexture(canvas);
    const spriteMaterial = new THREE.SpriteMaterial({ map: texture });
    const sprite = new THREE.Sprite(spriteMaterial);

    const width = worldfontSize * canvas.width / pixelfontSize;
    const height = worldfontSize * canvas.height / pixelfontSize;

    sprite.scale.set(width, height, 1);

    ThreeConverter.copyToThreeVector3(sprite.position, position);
    return sprite;
  }

  public static createCanvasWithText(header: string, text: string, maxWidth: number, fontSize: number): HTMLCanvasElement | null
  {
    const margin = 0.025 * maxWidth;
    const lineSpacing = 0.5;
    const lineHeight = fontSize * (1 + lineSpacing);
    const textFont = Canvas.getBoldFont(fontSize);
    const headerFont = Canvas.getBolderFont(fontSize + 2);

    // https://www.javascripture.com/CanvasRenderingContext2D
    const canvas = document.createElement("canvas");
    const context = canvas.getContext("2d");
    if (!context)
      return null;

    // Initialize header size
    context.font = headerFont;
    let headerHeight;
    let headerMultiLine;
    let headerWidth = context.measureText(header).width;
    if (headerWidth > maxWidth)
    {
      headerMultiLine = true;
      headerWidth = maxWidth;
      headerHeight = Canvas.measureTextHeight(context, header, maxWidth + margin, lineHeight);
      headerHeight -= fontSize * lineSpacing / 2;
    }
    else
    {
      headerMultiLine = false;
      headerHeight = fontSize;
    }
    // Initialize text size
    context.font = textFont;
    let textHeight;
    let textMultiLine;
    let textWidth = context.measureText(text).width;
    if (textWidth > maxWidth)
    {
      textMultiLine = true;
      textWidth = maxWidth;
      textHeight = Canvas.measureTextHeight(context, text, maxWidth + margin, lineHeight);
      textHeight -= fontSize * lineSpacing / 2;
    }
    else
    {
      textMultiLine = false;
      textHeight = fontSize;
    }
    canvas.width = Math.max(headerWidth, textWidth) + 2 * margin;
    canvas.height = headerHeight + 0.5 * fontSize + textHeight + 2 * margin;

    const gradient = context.createLinearGradient(0, 0, canvas.width, 0);
    gradient.addColorStop(0, Canvas.getColor(Colors.white));
    gradient.addColorStop(1, Canvas.getColor(Colors.grey));

    context.fillStyle = gradient;
    context.fillRect(0, 0, canvas.width, canvas.height);

    context.strokeStyle = Canvas.getColor(Colors.orange);
    context.lineWidth = 4;
    context.strokeRect(2, 2, canvas.width - 4, canvas.height - 4);

    // need to set font again after resizing canvas
    context.textBaseline = "top";
    context.textAlign = "start";
    context.fillStyle = Canvas.getColor(Colors.black);
    let y = margin;
    
    context.font = headerFont;
    if (headerMultiLine)
      Canvas.fillText(context, header, margin, y, maxWidth + margin, lineHeight);
    else
      context.fillText(header, margin, y);
      
    y += headerHeight + 0.5 * fontSize;
    context.font = textFont;
    if (textMultiLine)
      Canvas.fillText(context, text, margin, y, maxWidth + margin, lineHeight);
    else
      context.fillText(text, margin, y);
     
    return canvas;
  }
}<|MERGE_RESOLUTION|>--- conflicted
+++ resolved
@@ -299,13 +299,8 @@
       }
 
       // Get perpendicular
-<<<<<<< HEAD
       ThreeConverter.copyToThreeVector3(sphere.position, position);
       sphere.userData["sphere"] = index;
-=======
-      ThreeConverter.copyTo3D(sphere.position, position);
-      sphere.userData.sphere = index;
->>>>>>> c8231b2f
 
       group.add(sphere);
 
