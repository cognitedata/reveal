--- conflicted
+++ resolved
@@ -1,5 +1,3 @@
-<<<<<<< HEAD
-import { type TranslateDelegate } from '../../architecture';
 import { type BaseBannerCommand } from '../../architecture/base/commands/BaseBannerCommand';
 import { type ReactNode } from 'react';
 import styled from 'styled-components';
@@ -7,20 +5,7 @@
 import { useCommandProperty } from './useCommandProperty';
 import { useCommand } from './useCommand';
 import { useCommandVisible } from './useCommandProps';
-=======
-import { type TranslationInput } from '../../architecture';
-import {
-  type BannerStatus,
-  type BaseBannerCommand
-} from '../../architecture/base/commands/BaseBannerCommand';
-import { useOnUpdate } from './useOnUpdate';
-import { type ReactNode, useMemo, useState } from 'react';
-import styled from 'styled-components';
-import { Infobox } from '@cognite/cogs.js';
-import { getDefaultCommand } from './utilities';
-import { useRenderTarget } from '../RevealCanvas';
 import { translate } from '../../architecture/base/utilities/translateUtils';
->>>>>>> 39fd7c7b
 
 export const BannerComponent = ({
   command: inputCommand
@@ -34,12 +19,8 @@
   if (!isVisible) {
     return null;
   }
-<<<<<<< HEAD
-  return <StyledInfobox status={status}>{t(content)}</StyledInfobox>;
-=======
 
   return <StyledInfobox status={status}>{translate(content)}</StyledInfobox>;
->>>>>>> 39fd7c7b
 };
 
 const StyledInfobox = styled(Infobox)`
