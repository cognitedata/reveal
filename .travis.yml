--- conflicted
+++ resolved
@@ -40,17 +40,12 @@
         - npm install
         - npm run build
         - npm run coverage
-<<<<<<< HEAD
         # run tsc on its own to make sure there are no .ts files left behind
         - npm run tsc
         - cd $TRAVIS_BUILD_DIR/examples
         - npm install
-        - npm run release
+        - npm run build
         - npm run tsc
-=======
-        - cd $TRAVIS_BUILD_DIR/examples
-        - npm install
-        - npm run build
       after_script:
         - codecov
 
@@ -65,16 +60,10 @@
         - rm -rf $HOME/.cargo/bin/wasm-pack
         - curl https://rustwasm.github.io/wasm-pack/installer/init.sh -sSf | sh
       script:
->>>>>>> 73a6a115
         - cd $TRAVIS_BUILD_DIR/viewer
         - nvm use 12
         - npm install
         - npm run release
-<<<<<<< HEAD
-        - npm run coverage
-        - npm run tsc
-=======
->>>>>>> 73a6a115
         - cd $TRAVIS_BUILD_DIR/examples
         - npm install
         - npm run release
