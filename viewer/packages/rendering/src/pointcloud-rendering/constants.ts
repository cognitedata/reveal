--- conflicted
+++ resolved
@@ -1,8 +1,11 @@
 /*!
  * Adapted from pnext/three-loader (https://github.com/pnext/three-loader)
  */
-import { Color } from 'three';
+import { Color, Vector4 } from 'three';
 
+export const DEFAULT_RGB_BRIGHTNESS = 0;
+export const DEFAULT_RGB_CONTRAST = 0;
+export const DEFAULT_RGB_GAMMA = 1;
 export const DEFAULT_MAX_POINT_SIZE = 50;
 export const DEFAULT_MIN_NODE_PIXEL_SIZE = 50;
 export const DEFAULT_MIN_POINT_SIZE = 1;
@@ -13,11 +16,7 @@
 export const UPDATE_THROTTLE_TIME_MS = 100;
 export const PERSPECTIVE_CAMERA = 'PerspectiveCamera';
 export const COLOR_BLACK = new Color(0, 0, 0);
-<<<<<<< HEAD
-export const DEFAULT_HIGHLIGHT_COLOR = new Vector4(1, 0, 0, 1);
+export const COLOR_WHITE = new Color(1, 1, 1);
 export const DEFAULT_EDL_NEIGHBOURS_COUNT = 8;
-=======
-export const COLOR_WHITE = new Color(1, 1, 1);
 export const OBJECT_STYLING_TEXTURE_WIDTH = 256;
-export const OBJECT_STYLING_TEXTURE_HEIGHT = 256;
->>>>>>> b05857d6
+export const OBJECT_STYLING_TEXTURE_HEIGHT = 256;