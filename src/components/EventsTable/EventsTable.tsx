--- conflicted
+++ resolved
@@ -7,26 +7,20 @@
 import { DEFAULT_ANTD_TABLE_PAGINATION } from 'utils/tableUtils';
 import ColumnWrapper from '../ColumnWrapper';
 import { useTranslation } from 'common/i18n';
-<<<<<<< HEAD
 import { ExploreViewConfig } from 'utils';
 import { Flex, Button } from '@cognite/cogs.js';
-
+import { useSearchResource } from 'hooks/useSearchResource';
 interface EventsPreviewProps {
   dataSetId: number;
   setExploreView?: (value: ExploreViewConfig) => void;
-}
-
-const EventsPreview = ({ dataSetId, setExploreView }: EventsPreviewProps) => {
-=======
-import { useSearchResource } from 'hooks/useSearchResource';
-
-interface EventsPreviewProps {
-  dataSetId: number;
   query: string;
 }
 
-const EventsPreview = ({ dataSetId, query }: EventsPreviewProps) => {
->>>>>>> 72ad3b61
+const EventsPreview = ({
+  dataSetId,
+  setExploreView,
+  query,
+}: EventsPreviewProps) => {
   const { t } = useTranslation();
 
   const { data: events } = useSearchResource('events', dataSetId, query, {
