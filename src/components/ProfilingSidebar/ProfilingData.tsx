--- conflicted
+++ resolved
@@ -156,7 +156,7 @@
 }
 const ColumnNumber = ({ data, profile }: PropsNumber) => {
   if (!profile) return <span />;
-  const { count, nullCount, histogram, min, max, mean, median } = data;
+  const { count, nullCount, histogram, min, max, mean, std } = data;
   const { distinctCount } = profile;
 
   return (
@@ -180,21 +180,10 @@
         {max}
       </Section>
       <Section title="Mean" isCompact isHalf>
-        {mean ?? DATA_MISSING}
-      </Section>
-<<<<<<< HEAD
-      <Section title="Mean" isHalf>
-        {data.mean.toFixed(1)}
-      </Section>
-      <Section title="Standard deviation" isHalf>
-        {data.std.toFixed(1)}
-=======
-      <Section title="Median" isCompact isHalf>
-        {median ?? DATA_MISSING}
-      </Section>
-      <Section title="Standard deviation" isCompact>
-        {DATA_MISSING}
->>>>>>> 99968106
+        {mean?.toFixed(1) ?? DATA_MISSING}
+      </Section>
+      <Section title="Standard deviation" isCompact isHalf>
+        {std?.toFixed(1) ?? DATA_MISSING}
       </Section>
     </StyledProfilingDataWrapper>
   );
