--- conflicted
+++ resolved
@@ -5,15 +5,9 @@
 import * as THREE from 'three';
 
 import { RevealManagerBase } from '@/public/RevealManagerBase';
-<<<<<<< HEAD
-import { CogniteClient } from '@cognite/sdk';
 import { MaterialManager } from '@/datamodels/cad/MaterialManager';
 import { CadManager } from '@/datamodels/cad/CadManager';
-=======
-import { MaterialManager } from '@/dataModels/cad/MaterialManager';
-import { CadManager } from '@/dataModels/cad/CadManager';
-import { PointCloudManager } from '@/dataModels/pointCloud/internal/PointCloudManager';
->>>>>>> a80c842f
+import { PointCloudManager } from '@/datamodels/pointcloud/internal/PointCloudManager';
 
 describe('RevealManagerBase', () => {
   const mockCadManager: Omit<CadManager<number>, ''> = {
