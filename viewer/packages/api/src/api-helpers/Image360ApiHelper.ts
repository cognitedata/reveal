--- conflicted
+++ resolved
@@ -47,14 +47,8 @@
 import { Image360Action } from '../public/migration/Image360Action';
 import { Image360History } from './Image360History';
 
-<<<<<<< HEAD
-export class Image360ApiHelper {
-  private readonly _history = new Image360History();
-  private readonly _image360Facade: Image360Facade<Metadata | Image360DataModelIdentifier>;
-=======
 export class Image360ApiHelper<DataSourceT extends DataSourceType> {
   private readonly _image360Facade: Image360Facade<DataSourceT>;
->>>>>>> a544b5de
   private readonly _domElement: HTMLElement;
   private _transitionInProgress: boolean = false;
   private readonly _raycaster = new Raycaster();
@@ -236,12 +230,8 @@
       this.exit360Image();
     }
 
-<<<<<<< HEAD
-    this._image360Facade.removeSet(collection as DefaultImage360Collection);
-=======
     this._image360Facade.removeSet(collection as DefaultImage360Collection<DataSourceT>);
 
->>>>>>> a544b5de
     this._needsRedraw = true;
   }
 
@@ -568,9 +558,6 @@
     return targetDate ? image360Entity.getRevisionClosestToDate(targetDate) : image360Entity.getMostRecentRevision();
   }
 
-<<<<<<< HEAD
-  public intersect360ImageIcons(offsetX: number, offsetY: number): Image360Entity | undefined {
-=======
   private enter360ImageOnIntersect(event: PointerEventData): Promise<boolean> {
     if (this._transitionInProgress) {
       return Promise.resolve(false);
@@ -583,7 +570,6 @@
   }
 
   public intersect360ImageIcons(offsetX: number, offsetY: number): Image360Entity<DataSourceT> | undefined {
->>>>>>> a544b5de
     const ndcCoordinates = getNormalizedPixelCoordinates(this._domElement, offsetX, offsetY);
     const entity = this._image360Facade.intersect(
       new Vector2(ndcCoordinates.x, ndcCoordinates.y),
