@Library('jenkins-helpers') _

// This is all the applications in the monorepo. Register your application name here
// in addition to updating the 'PROPECTION_APP_IDS' & 'PREVIEW_PACKAGE_NAMES'
static final String[] APPLICATIONS = [
  'platypus',
  'data-exploration',
  'vision',
  'data-catalog',
  'raw-explorer',
  'coding-conventions',
  'copilot',
  'industry-canvas-ui',
  'interactive-diagrams',
  'iot-hub',
  'functions-ui',
  '3d-management',
  'transformations',
  'cdf-document-search',
  'extraction-pipelines',
  'extractor-downloads',
<<<<<<< HEAD
  'charts',
=======
  'entity-matching',
>>>>>>> f6e72e5a
]

/*
  This defines which NPM libraries will be deployed, to trigger a deployment increment
  the version in the package.json file of your package.
*/
static final Map<String, String> NPM_PACKAGES = [
  'shared-plotting-components': "dist/libs/shared/plotting-components",
  'user-profile-components': "dist/libs/shared/user-profile-components"
]

// This is the Firebase site mapping.
// See https://github.com/cognitedata/terraform/blob/master/cognitedata-production/gcp_fusion_firebase_hosting/sites.tf
static final Map<String, String> FIREBASE_APP_SITES = [
  'platypus': 'platypus',
  'data-exploration': 'data-exploration',
  'vision': 'vision',
  'data-catalog': 'data-catalog',
  'raw-explorer': 'raw-explorer',
  'coding-conventions': 'coding-conventions',
  'copilot': 'copilot',
  'industry-canvas-ui': 'industry-canvas-ui',
  'interactive-diagrams': 'pnid-contextualization',
  'iot-hub': 'iot-hub',
  '3d-management': '3d-management',
  'transformations': 'transformations',
  'cdf-document-search': 'document-search',
  'functions-ui': 'functions',
  'extraction-pipelines': 'extraction-pipelines',
  'extractor-downloads': 'extractor-downloads',
<<<<<<< HEAD
  'charts': 'charts',
=======
  'entity-matching': 'entity-matching',
>>>>>>> f6e72e5a
]

static final Map<String, String> PREVIEW_PACKAGE_NAMES = [
  'platypus': "@cognite/cdf-solutions-ui",
  'data-exploration': "@cognite/cdf-data-exploration",
  'vision': "@cognite/cdf-vision-subapp",
  'data-catalog': "@cognite/cdf-data-catalog",
  'raw-explorer': "@cognite/cdf-raw-explorer",
  'coding-conventions': "@cognite/cdf-coding-conventions",
  'copilot': "@cognite/cdf-copilot",
  'industry-canvas-ui': "@cognite/cdf-industry-canvas-ui",
  'interactive-diagrams': '@cognite/cdf-context-ui-pnid',
  'iot-hub': "@cognite/cdf-iot-hub",
  'functions-ui': "@cognite/cdf-functions-ui",
  '3d-management': '@cognite/cdf-3d-management',
  'transformations': "@cognite/cdf-transformations-2",
  'cdf-document-search': '@cognite/cdf-document-search-ui',
  'extraction-pipelines': '@cognite/cdf-integrations-ui',
  'extractor-downloads': '@cognite/cdf-extractor-downloads',
<<<<<<< HEAD
  'charts': '@cognite/cdf-charts-ui'
=======
  'entity-matching': '@cognite/cdf-ui-entity-matching',
>>>>>>> f6e72e5a
]

// Replace this with your app's ID on https://sentry.io/ -- if you do not have
// one (or do not have access to Sentry), stop by #frontend to ask for help. :)
static final Map<String, String> SENTRY_PROJECT_NAMES = [
  'platypus': "platypus",
  'data-exploration': "data-explorer",
  'coding-conventions': "coding-conventions",
  'charts': 'cognite-charts'
]

// Add apps/libs name to the list where you want the storybook preview to build.
static final String[] PREVIEW_STORYBOOK = [
  'platypus',
  'data-exploration-components-old',
  'shared-plotting-components',
]
  // '3d-management',
  // Should be added after monorepo storybook version is upgraded to v7.

// The Sentry DSN is the URL used to report issues into Sentry. This can be
// found on your Sentry's project page, or by going here:
// https://docs.sentry.io/error-reporting/quickstart/?platform=browser


// Specify your locize.io project ID. If you do not have one of these, please
// stop by #frontend to get a project created under the Cognite umbrella.
// See https://cog.link/i18n for more information.
//
// Note: You'll probably want to set this in scripts/start.sh too
static final String LOCIZE_PROJECT_ID = ''

// Specify your Mixpanel project token. If you do not have one of these, please
// stop by #frontend to get a project created under the Cognite umbrella.
// Remember: if you can't measure it, you can't improve it!
static final String MIXPANEL_TOKEN = 'c89f3ee3b5ea00b299a923a376f19637' // pragma: allowlist secret

// Specify your projects alerting slack channel here. If you do not have one of these, please
// consider creating one for your projects alerts
static final String SLACK_CHANNEL = 'alerts-platypus'

// This determines how this app is versioned. See https://cog.link/releases for
// more information. The options available here are:
//
//  - single-branch
//    This will push every change on the master branch first to the staging
//    environment and then to the production environment. The product team can
//    use FAS to control which version is actually served to end users who visit
//    the production environment.
//
//  - multi-branch
//    This will push every change on the master branch to the staging
//    environment. Pushing to the production environment will happen on branches
//    which are named release-[NNN].
//
// No other options are supported at this time.
static final Map<String, String> VERSIONING_STRATEGY = [
  'platypus': 'multi-branch',
  'coding-conventions': 'multi-branch',
  'data-exploration': 'multi-branch',
  'vision': 'single-branch',
  'data-catalog': 'multi-branch',
  'raw-explorer': 'single-branch',
  '3d-management': 'single-branch',
  'transformations': 'single-branch',
  'copilot': 'single-branch',
  'iot-hub': 'single-branch',
  'interactive-diagrams': 'multi-branch',
  'cdf-document-search': 'single-branch',
  'extraction-pipelines': 'single-branch',
  'extractor-downloads': 'single-branch',
<<<<<<< HEAD
  'charts': 'single-branch'
=======
  'entity-matching': 'single-branch',
>>>>>>> f6e72e5a
]

// The config of which apps have i18n strings that need to be synced to and pulled from locize.io
static final String[] I18N_APPLICATIONS = [
  'platypus'
]

// == End of customization. Everything below here is common. == \\

static final String NODE_VERSION = 'node:18'

static final String PR_COMMENT_MARKER = '[pr-server]\n'
static final String STORYBOOK_COMMENT_MARKER = '[storybook-server]\n'

final boolean isMaster = env.BRANCH_NAME == 'master'
final boolean isRelease = env.BRANCH_NAME.startsWith('release-')
final boolean isPullRequest = !!env.CHANGE_ID

/**
 * Get list of affected projects.
 *
 * @return Array List of affected items
 */
def getAffectedProjects(boolean isPullRequest = true, boolean isMaster = false, boolean isRelease = false, String[] applications) {
  if (isRelease) {
    for (int i = 0; i < applications.size(); i++) {
      if (env.BRANCH_NAME.contains(applications[i])) {
        print "[AFFECTED]: Found release application: ${applications[i]}"
        return applications[i].split() // splitting to turn a string into an array (e.g., 'platypus' -> [platypus])
      }
    }

    print "[AFFECTED]: No matching applications found in release branch name, try either of: ${applications.join(', ')}"
    return []
  }

  if (isPullRequest || isMaster) {
    def target = 'build'
    def select = 'tasks.target.project'

    def affected

    // Using the NX's affected tree to determine which applications were changed in the branch.
    // The 'base' value is derived from the NX documentation, see: https://nx.dev/recipes/ci/monorepo-ci-jenkins
    if (isPullRequest) {
      affected = sh(script: "./node_modules/.bin/nx print-affected --base=origin/${env.CHANGE_TARGET} --plain --target=${target} --select=${select}", returnStdout: true)
    }
    if (isMaster) {
      affected = sh(script: "./node_modules/.bin/nx print-affected --base=HEAD~1 --plain --target=${target} --select=${select}", returnStdout: true)
    }

    if (!affected) {
      print "[AFFECTED:NX] No affected applications were found!"
      return []
    }

    print "[AFFECTED:NX] Affected projects: ${affected}"

    return affected.replaceAll('[\r\n]+', '').split(', ')
  }

  print "[AFFECTED]: Oh no! You reached an edge-case that should not have been met. Contact your friends in #frontend for help (branch name: ${env.BRANCH_NAME})"
  return []
}

def getAffectedLibs(boolean isMaster = false){
  if(!isMaster){
    return [];
  }

  affected = sh(
    script: "./node_modules/.bin/nx print-affected --type=lib --base=HEAD~1 --select=projects",
    returnStdout: true
  );

  print "[AFFECTED:NX] Affected libraries: ${affected}";

  return affected.replaceAll('[\r\n]+', '').split(', ');
}


def shouldDeployPackage(String packageName, Map<String, String> NPM_PACKAGES, boolean isMaster) {
  if(NPM_PACKAGES[packageName] == null || !isMaster){
    return false;
  }

  def packageJson = "${NPM_PACKAGES[packageName]}/package.json";

  def packageJsonString = sh(
    script: "cat ${packageJson}",
    returnStdout: true
  );

  def packageDetails = readJSON text: packageJsonString;
  print(packageDetails);

  def npmPackageInfo = "npm view ${packageDetails.name} version";

  def packageExistsStatus = sh(
    script: npmPackageInfo,
    returnStatus: true
  );

  if(packageExistsStatus != 0){
    // Package does not exist in our NPM org, assuming first time deployment
    return true;
  }

  def npmVersion = sh(
    script: npmPackageInfo,
    returnStdout: true
  ).replaceAll("\\.","") as int;

  def packageVersion = packageDetails.version.replaceAll("\\.","") as int;

  return packageVersion > npmVersion;
}


def pods = { body ->
  yarn.pod(nodeVersion: NODE_VERSION) {
    previewServer.pod(nodeVersion: NODE_VERSION) {
      locizeApiKey = secretEnvVar(
        key: 'LOCIZE_API_KEY',
        secretName: 'fusion-locize-api-key',
        secretKey: 'FUSION_LOCIZE_API_KEY'
      )
      appHosting.pod(
        nodeVersion: NODE_VERSION,
        locizeProjectId: LOCIZE_PROJECT_ID,
        mixpanelToken: MIXPANEL_TOKEN,
        envVars: [
          locizeApiKey,
          envVar(
            key: 'REACT_APP_LOCIZE_PROJECT_ID',
            value: LOCIZE_PROJECT_ID
          ),
          envVar(
            key: 'REACT_APP_MIXPANEL_TOKEN',
            value: MIXPANEL_TOKEN
          )
        ]
      ) {
        codecov.pod {
          testcafe.pod() {
            properties([

            ])

            node(POD_LABEL) {
              body()
            }
          }
        }
      }
    }
  }
}

pods {
  app.safeRun(
    slackChannel: SLACK_CHANNEL,
    logErrors: isMaster || isRelease
  ) {
    dir('main') {
      stage('Checkout code') {
        echo sh(script: 'env|sort', returnStdout: true)
        checkout(scm)
      }

      stage('Delete comments') {
        deleteComments(PR_COMMENT_MARKER)
      }

      stage('Install dependencies') {
        yarn.setup()
      }

      stage('Git setup') {
          // NX needs the references to the master in order to check affected projects.
          withCredentials([usernamePassword(credentialsId: 'githubapp', passwordVariable: 'GITHUB_TOKEN', usernameVariable: 'GH_USER')]) {
            sh("git config --global credential.helper '!f() { sleep 1; echo \"username=${GH_USER}\"; echo \"password=${GITHUB_TOKEN}\"; }; f'")
            if (isPullRequest) {
              sh("git fetch origin ${env.CHANGE_TARGET}:refs/remotes/origin/${env.CHANGE_TARGET}")
            } else {
              // NOTE: I am suspecting that 'master' has to be changed with ${env.BRANCH_NAME} to work for release- branches
              sh("git fetch origin master:refs/remotes/origin/master")
            }
          }
          // the apphosting container interacts with git when running npx commands.
          // since the git checkout is done in a different container,
          // the user permissions seem altered when git is executed from the node container,
          // therefore we need to mark the folder as safe
          container('apphosting') {
            sh("git config --global --add safe.directory ${env.WORKSPACE}/main")
          }
      }

      def projects;
      stage('Get affected projects') {
        container('apphosting') {
          projects = getAffectedProjects(isPullRequest, isMaster, isRelease, APPLICATIONS)
        }
      }

      stage('Publish NPM') {
        container('apphosting') {
          if (!isMaster) {
            print 'NPM package publish only runs in master branch'
            return
          }
          def runAffectedTarget = sh(script: "./node_modules/.bin/nx affected --target=npm --base=HEAD~1", returnStdout: true);
          print(runAffectedTarget)
          def affectedLibraries = getAffectedLibs(isMaster);
          print(affectedLibraries);
          sh(script: "cp /npm-credentials/npm-public-credentials.txt ~/.npmrc");
          sh(script: "npm whoami");
          for (lib in affectedLibraries) {
            if(shouldDeployPackage(lib, NPM_PACKAGES, isMaster)){
              def libBuildPath = NPM_PACKAGES[lib];
              sh(script: "npm publish ${libBuildPath}");
            }

          }
        }
      }


      parallel(
        'Storybook': {
          container('apphosting') {
            if (!isPullRequest) {
              print 'No storybook reviews for release builds'
              return;
            }

            for (int i = 0; i < projects.size(); i++) {
              def project = projects[i];
              if (!PREVIEW_STORYBOOK.contains(project)) {
                continue;
              }

              stageWithNotify("Build and deploy Storybook for: ${project}") {
                previewServer(
                  prefix: "storybook-${project}",
                  commentPrefix: "[storybook-server:${project}]\n",
                  buildCommand: "yarn build-storybook ${project}",
                  buildFolder: "storybook-static",
                )
              }
            }
          }
        },

        'Preview': {
          container('apphosting') {
            if (!isPullRequest) {
              print 'No PR previews for release builds'
              return
            }

            deleteComments('[FUSION_PREVIEW_URL]')

            for (int i = 0; i < projects.size(); i++) {
              def project = projects[i];
              def packageName = PREVIEW_PACKAGE_NAMES[project]

              if (packageName == null) {
                print "No preview available for: ${project}"
                continue
              }

              dir("apps/${project}") {
                // Run the yarn install in the app in cases of local packages.json file
                if (fileExists("yarn.lock")) {
                  yarn.setup()
                }
              }

              stageWithNotify("Build and deploy PR for: ${project}") {
                def prefix = "${jenkinsHelpersUtil.determineRepoName()}-${project}"
                def domain = 'fusion-preview'
                previewServer(
                  repo: domain,
                  prefix: prefix,
                  buildCommand: "yarn build preview ${project}",
                  buildFolder: "dist/apps/${project}",
                )
                deleteComments(PR_COMMENT_MARKER)
                def url = "https://fusion-pr-preview.cogniteapp.com/?externalOverride=${packageName}&overrideUrl=https://${prefix}-${env.CHANGE_ID}.${domain}.preview.cogniteapp.com/index.js"
                pullRequest.comment("[FUSION_PREVIEW_URL] Use cog-appdev as domain. Click here to preview: [$url]($url) for application ${project}<br><br>![AppBadge](https://img.shields.io/static/v1?label=Application&message=${project}&color=orange)")
              }
            }
          }
        },

        'Release': {
          container('apphosting') {
            print "branch name: ${env.BRANCH_NAME}";
            print "change id: ${env.CHANGE_ID}";
            print "isMaster: ${isMaster}";
            print "isRelease: ${isRelease}";

            if (isPullRequest) {
              print 'No deployment on PR branch'
              return;
            }

            for (int i = 0; i < projects.size(); i++) {
              def project = projects[i];
              def firebaseSiteName = FIREBASE_APP_SITES[project];

              if (firebaseSiteName == null) {
                print "No release available for: ${project}"
                continue;
              }

              final boolean isPreviewBranch = env.BRANCH_NAME.startsWith("release-preview-${project}")
              final boolean isReleaseBranch = !isPreviewBranch && env.BRANCH_NAME.startsWith("release-${project}")
              final boolean isUsingSingleBranchStrategy = VERSIONING_STRATEGY[project] == 'single-branch';
              final boolean releaseToProd = isUsingSingleBranchStrategy || isReleaseBranch;

               if (releaseToProd) {
                   releaseEnvironment = 'production'
               } else if (isPreviewBranch) {
                   releaseEnvironment = 'preview'
               } else {
                   releaseEnvironment = 'staging'
               }

              // Run the yarn install in the app in cases of local packages.json
              dir("apps/${project}") {
                if (fileExists("yarn.lock")) {
                  yarn.setup()
                }
              }

              stageWithNotify("Publish production build: ${project}") {
                appHosting(
                  appName: firebaseSiteName,
                  environment: releaseEnvironment,
                  firebaseJson: "dist/apps/${project}/firebase.json",
                  buildCommand: "yarn build production ${project}",
                  buildFolder: "dist/apps/${project}",
                  isFusionSubapp: true,
                )

                slack.send(
                  channel: SLACK_CHANNEL,
                  message: "Deployment of ${env.BRANCH_NAME} complete for: ${project}!"
                )
              }

              if(I18N_APPLICATIONS.contains(project)){
                stageWithNotify('Save missing keys to locize') {
                  sh("yarn i18n-push ${project}")
                }
                stageWithNotify('Remove deleted keys from locize') {
                  sh("yarn i18n-remove-deleted ${project}")
                }
              }
            }
          }
        }
      )
    }
  }
}<|MERGE_RESOLUTION|>--- conflicted
+++ resolved
@@ -19,11 +19,8 @@
   'cdf-document-search',
   'extraction-pipelines',
   'extractor-downloads',
-<<<<<<< HEAD
   'charts',
-=======
   'entity-matching',
->>>>>>> f6e72e5a
 ]
 
 /*
@@ -54,11 +51,8 @@
   'functions-ui': 'functions',
   'extraction-pipelines': 'extraction-pipelines',
   'extractor-downloads': 'extractor-downloads',
-<<<<<<< HEAD
   'charts': 'charts',
-=======
   'entity-matching': 'entity-matching',
->>>>>>> f6e72e5a
 ]
 
 static final Map<String, String> PREVIEW_PACKAGE_NAMES = [
@@ -78,11 +72,8 @@
   'cdf-document-search': '@cognite/cdf-document-search-ui',
   'extraction-pipelines': '@cognite/cdf-integrations-ui',
   'extractor-downloads': '@cognite/cdf-extractor-downloads',
-<<<<<<< HEAD
   'charts': '@cognite/cdf-charts-ui'
-=======
   'entity-matching': '@cognite/cdf-ui-entity-matching',
->>>>>>> f6e72e5a
 ]
 
 // Replace this with your app's ID on https://sentry.io/ -- if you do not have
@@ -154,11 +145,8 @@
   'cdf-document-search': 'single-branch',
   'extraction-pipelines': 'single-branch',
   'extractor-downloads': 'single-branch',
-<<<<<<< HEAD
   'charts': 'single-branch'
-=======
   'entity-matching': 'single-branch',
->>>>>>> f6e72e5a
 ]
 
 // The config of which apps have i18n strings that need to be synced to and pulled from locize.io
