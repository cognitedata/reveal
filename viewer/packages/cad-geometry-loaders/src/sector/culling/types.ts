/*!
 * Copyright 2021 Cognite AS
 */
import * as THREE from 'three';
<<<<<<< HEAD
import { SectorMetadata, CadModelMetadata, LevelOfDetail, WantedSector } from '@reveal/cad-parsers';
import { PrioritizedArea } from '@reveal/cad-styling';
=======

import { CadModelMetadata, LevelOfDetail, V8SectorMetadata, WantedSector } from '@reveal/cad-parsers';
>>>>>>> a9ff60c1

import { CadLoadingHints } from '../../CadLoadingHints';
import { CadModelSectorBudget } from '../../CadModelSectorBudget';
import { CadNode } from '@reveal/rendering';

export interface DetermineSectorsInput {
  camera: THREE.PerspectiveCamera;
  clippingPlanes: THREE.Plane[];
  cadModelsMetadata: CadModelMetadata[];
  loadingHints: CadLoadingHints;
  cameraInMotion: boolean;
  budget: CadModelSectorBudget;
  prioritizedAreas: PrioritizedArea[];
}

export type DetermineSectorsPayload = {
  camera: THREE.PerspectiveCamera;
  clippingPlanes: THREE.Plane[];
  models: CadNode[];
  loadingHints: CadLoadingHints;
  cameraInMotion: boolean;
  budget: CadModelSectorBudget;
};

/**
 * Statistics for how much data is required to load set of sectors.
 */
export type SectorLoadingSpent = {
  /**
   * Estimated number of bytes to download sectors.
   */
  readonly downloadSize: number;
  /**
   * Estimated number of draw calls required to draw the sectors.
   */
  readonly drawCalls: number;
  /**
   * Estimated "render cost" which can be compared to triangle count (but
   * due to how Reveal renders primitives doesn't map directly to triangles).
   */
  readonly renderCost: number;

  /**
   * Total number of sectors to load.
   */
  readonly loadedSectorCount: number;
  /**
   * Number of 'simple' sectors to load.
   */
  readonly simpleSectorCount: number;
  /**
   * Number of 'detailed' sectors to load.
   */
  readonly detailedSectorCount: number;
  /**
   * How many sectors that was "forced prioritized".
   */
  readonly forcedDetailedSectorCount: number;
  /**
   * The total number of sectors in models we are loading.
   */
  readonly totalSectorCount: number;
  /**
   * How much of the prioritized nodes that are loaded (between 0 and 1).
   */
  readonly accumulatedPriority: number;
};

export type SectorCost = {
  downloadSize: number;
  drawCalls: number;
  renderCost: number;
};

export function addSectorCost(sum: SectorCost, cost: SectorCost) {
  sum.downloadSize += cost.downloadSize;
  sum.drawCalls += cost.drawCalls;
  sum.renderCost += cost.renderCost;
}

export function reduceSectorCost(sum: SectorCost, cost: SectorCost) {
  sum.downloadSize -= cost.downloadSize;
  sum.drawCalls -= cost.drawCalls;
  sum.renderCost -= cost.renderCost;
}

export type PrioritizedWantedSector = WantedSector & { priority: number };

/**
 * Delegates that computes 'cost' of loading/visualizing a given sector.
 */
export type DetermineSectorCostDelegate = (sector: V8SectorMetadata, levelOfDetail: LevelOfDetail) => SectorCost;<|MERGE_RESOLUTION|>--- conflicted
+++ resolved
@@ -2,13 +2,11 @@
  * Copyright 2021 Cognite AS
  */
 import * as THREE from 'three';
-<<<<<<< HEAD
-import { SectorMetadata, CadModelMetadata, LevelOfDetail, WantedSector } from '@reveal/cad-parsers';
+
 import { PrioritizedArea } from '@reveal/cad-styling';
-=======
 
-import { CadModelMetadata, LevelOfDetail, V8SectorMetadata, WantedSector } from '@reveal/cad-parsers';
->>>>>>> a9ff60c1
+import { CadModelMetadata, LevelOfDetail, SectorMetadata, WantedSector } from '@reveal/cad-parsers';
+
 
 import { CadLoadingHints } from '../../CadLoadingHints';
 import { CadModelSectorBudget } from '../../CadModelSectorBudget';
@@ -31,6 +29,7 @@
   loadingHints: CadLoadingHints;
   cameraInMotion: boolean;
   budget: CadModelSectorBudget;
+  prioritizedAreas: PrioritizedArea[];
 };
 
 /**
@@ -100,4 +99,4 @@
 /**
  * Delegates that computes 'cost' of loading/visualizing a given sector.
  */
-export type DetermineSectorCostDelegate = (sector: V8SectorMetadata, levelOfDetail: LevelOfDetail) => SectorCost;+export type DetermineSectorCostDelegate = (sector: SectorMetadata, levelOfDetail: LevelOfDetail) => SectorCost;