--- conflicted
+++ resolved
@@ -4,15 +4,7 @@
 
 import { CadManager } from './CadManager';
 import { CadModelFactory } from './CadModelFactory';
-<<<<<<< HEAD
-import {
-  CadModelUpdateHandler,
-  createDefaultSectorCuller,
-  OccludingGeometryProvider
-} from '@reveal/cad-geometry-loaders';
-=======
 import { CadModelUpdateHandler, createV8SectorCuller, OccludingGeometryProvider } from '@reveal/cad-geometry-loaders';
->>>>>>> 359bc54b
 
 import { CadMaterialManager } from '@reveal/rendering';
 
