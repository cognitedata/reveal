import {
  AnnotationRegion,
  DetectedAnnotation,
  RegionType,
  Vertex,
  VisionDetectionModelType,
} from 'src/api/vision/detectionModels/types';
import {
  Annotation,
  AnnotationMetadata,
  AnnotationSource,
  AnnotationType,
  LinkedAnnotation,
  UnsavedAnnotation,
} from 'src/api/annotation/types';
import {
  ColorsObjectDetection,
  ColorsOCR,
  ColorsPersonDetection,
  ColorsTagDetection,
} from 'src/constants/Colors';
import { Keypoint } from 'src/modules/Review/types';
import { AnnotationsBadgeCounts } from 'src/modules/Common/types';
import { AllIconTypes } from '@cognite/cogs.js';
import { v4 as uuidv4 } from 'uuid';
<<<<<<< HEAD
import { getRandomColor } from 'src/modules/Review/Components/AnnotationSettingsModal/AnnotationSettingsUtils';
=======
import { AnnotationFilterType } from 'src/modules/FilterSidePanel/types';
>>>>>>> 0ce974b5

export enum AnnotationStatus {
  Verified = 'verified',
  Rejected = 'rejected',
  Deleted = 'deleted', // todo: remove this once this is not needed
  Unhandled = 'unhandled',
}

export type KeypointItem = Required<Keypoint> & {
  id: string;
  selected: boolean;
};

export type KeypointVertex = Vertex & KeypointItem;

export type VisionAnnotationRegion = Pick<AnnotationRegion, 'shape'> & {
  vertices: Array<Vertex | KeypointVertex>;
};

export type VisionAnnotation = Omit<
  Annotation,
  | 'linkedResourceId'
  | 'linkedResourceExternalId'
  | 'linkedResourceType'
  | 'region'
> & {
  region?: VisionAnnotationRegion;
  label: string;
  type: RegionType;
  color: string;
  modelType: VisionDetectionModelType;
  linkedResourceId?: number;
  linkedResourceExternalId?: string;
  linkedResourceType?: 'asset';
};

export const ModelTypeStyleMap = {
  [VisionDetectionModelType.OCR]: ColorsOCR,
  [VisionDetectionModelType.TagDetection]: ColorsTagDetection,
  [VisionDetectionModelType.ObjectDetection]: ColorsObjectDetection,
  [VisionDetectionModelType.GaugeReader]: ColorsObjectDetection, // gauge reader is regarded as object detection models
  [VisionDetectionModelType.CustomModel]: ColorsObjectDetection, // custom models are regarded as object detection models
};
export const ModelTypeIconMap: { [key: number]: string } = {
  [VisionDetectionModelType.OCR]: 'Scan',
  [VisionDetectionModelType.TagDetection]: 'ResourceAssets',
  [VisionDetectionModelType.ObjectDetection]: 'Scan',
  [VisionDetectionModelType.GaugeReader]: 'Scan',
  [VisionDetectionModelType.CustomModel]: 'Scan',
};

export const ModelTypeAnnotationTypeMap: { [key: number]: AnnotationType } = {
  [VisionDetectionModelType.OCR]: 'vision/ocr',
  [VisionDetectionModelType.TagDetection]: 'vision/tagdetection',
  [VisionDetectionModelType.ObjectDetection]: 'vision/objectdetection',
  [VisionDetectionModelType.GaugeReader]: 'vision/gaugereader',
  [VisionDetectionModelType.CustomModel]: 'vision/custommodel',
};

export const AnnotationTypeModelTypeMap = {
  'vision/ocr': VisionDetectionModelType.OCR,
  'vision/tagdetection': VisionDetectionModelType.TagDetection,
  'vision/objectdetection': VisionDetectionModelType.ObjectDetection,
  user_defined: VisionDetectionModelType.ObjectDetection,
  CDF_ANNOTATION_TEMPLATE: VisionDetectionModelType.ObjectDetection,
};

export class AnnotationUtils {
  public static lineWidth = 5;

  public static getModelId(fileId: string, modelType: number): string {
    return `${modelType}-${fileId}`;
  }

  public static getAnnotationColor(
    text: string,
    modelType: VisionDetectionModelType,
    data?: AnnotationMetadata
  ): string {
    if (data) {
      if (data.color) {
        return data.color;
      }
      if (data.keypoint) {
        return getRandomColor();
      }
    }
    if (text === 'person') {
      return ColorsPersonDetection.color;
    }
    return ModelTypeStyleMap[modelType].color;
  }

  public static getIconType = (annotation: {
    text: string;
    modelType: VisionDetectionModelType;
  }) => {
    return annotation.text === 'person'
      ? 'Personrounded'
      : (ModelTypeIconMap[annotation.modelType] as AllIconTypes);
  };

  public static convertToVisionAnnotations(
    annotations: Annotation[]
  ): VisionAnnotation[] {
    return annotations.map((value) => {
      let ann = AnnotationUtils.createVisionAnnotationStub(
        value.id,
        value.text,
        AnnotationUtils.getAnnotationsDetectionModelType(value),
        value.annotatedResourceId,
        value.createdTime,
        value.lastUpdatedTime,
        value.region,
        value.region && value.region.shape,
        value.source,
        value.status,
        value.data,
        value.annotationType,
        value.annotatedResourceExternalId
      );

      if (isLinkedAnnotation(value)) {
        ann = {
          ...ann,
          linkedResourceId: value.linkedResourceId,
          linkedResourceExternalId: value.linkedResourceExternalId,
          linkedResourceType: 'asset',
        };
      }
      if (isKeyPointAnnotation(value)) {
        ann = populateKeyPoints(ann);
      }
      return ann;
    });
  }

  public static createVisionAnnotationStub(
    id: number,
    text: string,
    modelType: VisionDetectionModelType,
    fileId: number,
    createdTime: number,
    lastUpdatedTime: number,
    region?: AnnotationRegion,
    type: RegionType = 'rectangle',
    source: AnnotationSource = 'user',
    status = AnnotationStatus.Unhandled,
    data?: AnnotationMetadata,
    annotationType: AnnotationType = 'vision/ocr',
    fileExternalId?: string,
    assetId?: number,
    assetExternalId?: string
  ): VisionAnnotation {
    const modifiedData = // use random color for keypoints if no color information exist
      !data || !data.keypoint || !data.keypoints?.length
        ? data
        : {
            ...data,
            keypoints: data.keypoints.map((item) => {
              return {
                ...item,
                color: item.color || getRandomColor(),
              };
            }),
          };

    return {
      color: AnnotationUtils.getAnnotationColor(text, modelType, data),
      modelType,
      type,
      source,
      status: tempConvertAnnotationStatus(status),
      text,
      label: text,
      data: modifiedData || {},
      annotatedResourceId: fileId,
      annotatedResourceType: 'file',
      annotatedResourceExternalId: fileExternalId!,
      annotationType,
      id,
      region,
      ...(!!assetId && {
        linkedResourceId: assetId,
        linkedResourceExternalId: assetExternalId,
        linkedResourceType: 'asset',
      }),
      createdTime,
      lastUpdatedTime,
    };
  }

  public static convertToAnnotation(value: VisionAnnotation): Annotation {
    const ann: Annotation = {
      id: value.id,
      createdTime: value.createdTime,
      lastUpdatedTime: value.lastUpdatedTime,
      region: value.region,
      source: value.source,
      status: value.status,
      text: value.text,
      data: value.data || {},
      linkedResourceId: value.linkedResourceId,
      linkedResourceExternalId: value.linkedResourceExternalId,
      linkedResourceType: value.linkedResourceType,
      annotatedResourceId: value.annotatedResourceId,
      annotatedResourceType: value.annotatedResourceType,
      annotationType: value.annotationType,
    };

    return ann;
  }

  public static filterAnnotations(
    annotations: VisionAnnotation[],
    filter?: AnnotationFilterType
  ): VisionAnnotation[] {
    let filteredAnnotations = annotations;
    if (filter) {
      if (filter.annotationState) {
        filteredAnnotations = filteredAnnotations.filter(
          (item) => item.status === filter.annotationState
        );
      }
      if (filter.annotationText) {
        filteredAnnotations = filteredAnnotations.filter(
          (item) => item.text === filter.annotationText
        );
      }
    }
    return filteredAnnotations;
  }

  public static getAnnotationsDetectionModelType = (
    ann: Annotation
  ): VisionDetectionModelType => {
    if (isLinkedAnnotation(ann)) {
      return VisionDetectionModelType.TagDetection;
    }

    if (ann.annotationType === 'vision/ocr') {
      return VisionDetectionModelType.OCR;
    }
    return VisionDetectionModelType.ObjectDetection;
  };
}

const populateKeyPoints = (annotation: VisionAnnotation) => {
  const keypointAnnotation: VisionAnnotation = { ...annotation };
  const keypointMeta = (annotation.data as AnnotationMetadata).keypoints;

  if (keypointAnnotation.region) {
    if (keypointMeta) {
      keypointAnnotation.region.vertices =
        keypointAnnotation.region.vertices.map((vertex, index) => {
          const keyPointData =
            (keypointMeta.find(
              (keyPointMetaItem) => keyPointMetaItem.order === String(index + 1)
            ) as KeypointItem) || {};

          return {
            ...vertex,
            ...keyPointData,
            defaultPosition: [vertex.x, vertex.y],
            id: `${annotation.id}-${keyPointData.caption}`,
          };
        });
    } else {
      keypointAnnotation.region.vertices =
        keypointAnnotation.region.vertices.map((vertex, index) => {
          const keyPointData = {
            order: String(index + 1),
            caption: annotation.text,
            color: ColorsObjectDetection.color,
          };

          return {
            ...vertex,
            ...keyPointData,
            defaultPosition: [vertex.x, vertex.y],
            id: `${annotation.id}-${keyPointData.order}`,
          };
        });
      keypointAnnotation.data = { ...keypointAnnotation.data, keypoint: true };
    }
  }
  // Populate keypoint data

  // const keypointCollections = predefinedAnnotations?.predefinedKeyPoints;
  // let keypointCollection: KeypointCollection | undefined;
  // if (keypointCollections && keypointCollections.length) {
  //   keypointCollection = keypointCollections.find(
  //     (collection) => collection.collectionName === annotation.text
  //   );
  // }
  // if (
  //   keypointCollection &&
  //   keypointAnnotation.region &&
  //   keypointAnnotation.region.vertices
  // ) {
  //   keypointAnnotation.keypoints = keypointAnnotation.region.vertices.map(
  //     (vertex, index) => {
  //       const vertexOrder = String(index + 1);
  //       const keypointSetting = keypointCollection?.keypoints?.find(
  //         (keypoint) => keypoint.order === vertexOrder
  //       );
  //       if (keypointSetting) {
  //         return {
  //           id: vertex.id!,
  //           color: keypointSetting.color,
  //           label: keypointSetting.caption,
  //           order: keypointSetting.order,
  //         };
  //       }
  //       return {
  //         id: vertex.id!,
  //         color: keypointAnnotation.color,
  //         label: 'No Collection Found',
  //         order: vertexOrder,
  //       };
  //     }
  //   );
  // } else {
  //   keypointAnnotation.keypoints = keypointAnnotation!.region!.vertices.map(
  //     (vertex, index) => ({
  //       id: vertex.id!,
  //       color: keypointAnnotation.color,
  //       label: 'No Collection Found',
  //       order: String(index + 1),
  //     })
  //   );
  // }
  return keypointAnnotation;
};

export const getAnnotationCounts = (annotations: VisionAnnotation[]) => {
  const counts: { [text: string]: number } = {};

  annotations.forEach((item) => {
    counts[item.label] = 1 + (counts[item.label] || 0);
  });

  return counts;
};

export const getAnnotationsBadgeCounts = (annotations: VisionAnnotation[]) => {
  const annotationsBadgeProps: AnnotationsBadgeCounts = {
    objects: 0,
    assets: 0,
    text: 0,
    gdpr: 0,
    mostFrequentObject: undefined,
  };
  if (annotations) {
    annotationsBadgeProps.text = annotations.filter(
      (item) => item.modelType === VisionDetectionModelType.OCR
    ).length;

    annotationsBadgeProps.assets = annotations.filter(
      (item) => item.modelType === VisionDetectionModelType.TagDetection
    ).length;

    annotationsBadgeProps.gdpr = annotations.filter(
      (item) =>
        item.modelType === VisionDetectionModelType.ObjectDetection &&
        item.label === 'person'
    ).length;

    const objects = annotations.filter(
      (item) =>
        [
          VisionDetectionModelType.ObjectDetection,
          VisionDetectionModelType.CustomModel,
          VisionDetectionModelType.GaugeReader,
        ].includes(item.modelType) && item.label !== 'person'
    );
    annotationsBadgeProps.objects = objects.length;
    const counts = getAnnotationCounts(objects);
    annotationsBadgeProps.mostFrequentObject = Object.entries(counts).length
      ? Object.entries(counts).reduce((a, b) => (a[1] > b[1] ? a : b))
      : undefined;
  }

  return annotationsBadgeProps;
};

export const calculateBadgeCountsDifferences = (
  allCounts: AnnotationsBadgeCounts,
  subsetCounts: AnnotationsBadgeCounts
) => {
  const diff = allCounts;
  diff.gdpr -= subsetCounts.gdpr;
  diff.assets -= subsetCounts.assets;
  diff.text -= subsetCounts.text;
  diff.objects -= subsetCounts.objects;
  // Clamp the counts in case we have any negative values
  // Also, check that the counts are not falsy.
  diff.gdpr = Math.max(diff.gdpr, 0) || 0;
  diff.assets = Math.max(diff.assets, 0) || 0;
  diff.text = Math.max(diff.text, 0) || 0;
  diff.objects = Math.max(diff.objects, 0) || 0;
  // TODO: find a way to re-compute mostFrequentObjects without passing the
  // annotations as parameter ot this function
  diff.mostFrequentObject = undefined;
  return diff;
};

export const isAnnotation = (
  ann: DetectedAnnotation | Annotation | UnsavedAnnotation
): ann is Annotation => {
  return !!(ann as Annotation).id && !!(ann as Annotation).lastUpdatedTime;
};

export const isUnSavedAnnotation = (
  ann: DetectedAnnotation | Annotation | UnsavedAnnotation
): ann is UnsavedAnnotation => {
  return !(ann as Annotation).lastUpdatedTime;
};

export const isLinkedAnnotation = (ann: Annotation): boolean => {
  return !!(ann as LinkedAnnotation).linkedResourceType;
};

export const isKeyPointAnnotation = (ann: Annotation): boolean => {
  return (ann as LinkedAnnotation).region?.shape === 'points';
};

export const createUniqueId = (text: string): string => {
  return `${text.replace(/(\s)/g, '_').trim()}-${uuidv4()}`;
};

// todo: remove this function once they are not needed - start

export const tempConvertAnnotationStatus = (
  status: AnnotationStatus
): AnnotationStatus => {
  if (status === AnnotationStatus.Deleted) {
    return AnnotationStatus.Rejected;
  }
  return status;
};

// todo: remove these function once they are not needed - end<|MERGE_RESOLUTION|>--- conflicted
+++ resolved
@@ -23,11 +23,8 @@
 import { AnnotationsBadgeCounts } from 'src/modules/Common/types';
 import { AllIconTypes } from '@cognite/cogs.js';
 import { v4 as uuidv4 } from 'uuid';
-<<<<<<< HEAD
 import { getRandomColor } from 'src/modules/Review/Components/AnnotationSettingsModal/AnnotationSettingsUtils';
-=======
 import { AnnotationFilterType } from 'src/modules/FilterSidePanel/types';
->>>>>>> 0ce974b5
 
 export enum AnnotationStatus {
   Verified = 'verified',
