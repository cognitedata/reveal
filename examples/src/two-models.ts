--- conflicted
+++ resolved
@@ -7,11 +7,7 @@
 import CameraControls from 'camera-controls';
 import { getParamsFromURL, createRenderManager } from './utils/example-helpers';
 import { CogniteClient } from '@cognite/sdk';
-<<<<<<< HEAD
-import { RevealManager, CadNode, RenderManager, LocalHostRevealManager } from '@cognite/reveal';
-=======
-import { RevealManager, CadNode } from '@cognite/reveal/experimental';
->>>>>>> b49c2ab5
+import * as reveal from '@cognite/reveal/experimental';
 
 CameraControls.install({ THREE });
 
@@ -38,21 +34,24 @@
   document.body.appendChild(renderer.domElement);
 
   const scene = new THREE.Scene();
-  const revealManager: RenderManager = createRenderManager(modelRevision !== undefined ? 'cdf' : 'local', client);
+  const revealManager: reveal.RevealManager = createRenderManager(
+    modelRevision !== undefined ? 'cdf' : 'local',
+    client
+  );
 
-  let model: CadNode;
-  if (revealManager instanceof LocalHostRevealManager && modelUrl !== undefined) {
+  let model: reveal.CadNode;
+  if (revealManager instanceof reveal.LocalHostRevealManager && modelUrl !== undefined) {
     model = await revealManager.addModel('cad', modelUrl);
-  } else if (revealManager instanceof RevealManager && modelRevision !== undefined) {
+  } else if (revealManager instanceof reveal.RevealManager && modelRevision !== undefined) {
     model = await revealManager.addModel('cad', modelRevision);
   } else {
     throw new Error('Need to provide either project & model OR modelUrl as query parameters');
   }
   scene.add(model);
-  let model2: CadNode;
-  if (revealManager instanceof LocalHostRevealManager && modelUrl2 !== undefined) {
+  let model2: reveal.CadNode;
+  if (revealManager instanceof reveal.LocalHostRevealManager && modelUrl2 !== undefined) {
     model2 = await revealManager.addModel('cad', modelUrl2);
-  } else if (revealManager instanceof RevealManager && modelRevision2 !== undefined) {
+  } else if (revealManager instanceof reveal.RevealManager && modelRevision2 !== undefined) {
     model2 = await revealManager.addModel('cad', modelRevision2);
   } else {
     throw new Error('Need to provide either project & model2 OR modelUrl2 as query parameters');
