--- conflicted
+++ resolved
@@ -2,11 +2,6 @@
 
 import styled from 'styled-components';
 
-<<<<<<< HEAD
-// eslint-disable-next-line @nx/enforce-module-boundaries
-import { TOOLTIP_DELAY_IN_MS } from '@cognite/cdf-utilities';
-=======
->>>>>>> 47511d29
 import {
   Button,
   ButtonProps,
