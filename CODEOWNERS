--- conflicted
+++ resolved
@@ -47,13 +47,11 @@
 apps/raw-explorer @cognitedata/team-hebe
 apps/iot-hub              @davidlky @geircognite @muradsater
 
-<<<<<<< HEAD
 # Interactive Diagrams
 apps/interactive-diagrams @cognitedata/team-hebe
-=======
+
 # 3D / Reveal
 apps/3d-management                @cognitedata/3d-reveal-viewer-team
->>>>>>> c10e9991
 
 # Data Catalog
 apps/data-catalog                 @cognitedata/cdf-user-experience