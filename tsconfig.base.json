--- conflicted
+++ resolved
@@ -72,48 +72,18 @@
       "@data-quality/*": [
         "apps/platypus/src/app/modules/solution/data-quality/*"
       ],
-<<<<<<< HEAD
-      "@entity-matching-app/*": [
-        "apps/entity-matching/src/app/*"
-      ],
-      "@extraction-pipelines/*": [
-        "apps/extraction-pipelines/src/*"
-      ],
-      "@extractor-downloads/*": [
-        "apps/extractor-downloads/src/*"
-      ],
-      "@flexible-data-explorer/*": [
-        "apps/flexible-data-explorer/src/*"
-      ],
-      "@flows/*": [
-        "apps/flows/src/*"
-      ],
-      "@functions-ui/*": [
-        "apps/functions-ui/src/*"
-      ],
-      "@fusion-shell/*": [
-        "apps/fusion-shell/src/*"
-      ],
-      "@fusion/cdf-nx-plugin": [
-        "libs/cdf-nx-plugin/src/index.ts"
-      ],
-      "@fusion/contextualization": [
-        "libs/contextualization/src/index.ts"
-      ],
-      "@fusion/copilot-core": [
-        "libs/copilot-core/src/index.ts"
-      ],
-=======
       "@entity-matching-app/*": ["apps/entity-matching/src/app/*"],
       "@extraction-pipelines/*": ["apps/extraction-pipelines/src/*"],
       "@extractor-downloads/*": ["apps/extractor-downloads/src/*"],
       "@flexible-data-explorer/*": ["apps/flexible-data-explorer/src/*"],
+      "@flows/*": [
+        "apps/flows/src/*"
+      ],
       "@functions-ui/*": ["apps/functions-ui/src/*"],
       "@fusion-shell/*": ["apps/fusion-shell/src/*"],
       "@fusion/cdf-nx-plugin": ["libs/cdf-nx-plugin/src/index.ts"],
       "@fusion/contextualization": ["libs/contextualization/src/index.ts"],
       "@fusion/copilot-core": ["libs/copilot-core/src/index.ts"],
->>>>>>> 98c08814
       "@fusion/data-modeling": [
         "libs/data-modeling/platypus-core/src/index.ts"
       ],
