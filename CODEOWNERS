--- conflicted
+++ resolved
@@ -47,10 +47,8 @@
 apps/raw-explorer @cognitedata/team-hebe
 apps/iot-hub              @davidlky @geircognite @muradsater
 
-<<<<<<< HEAD
 # Interactive Diagrams
 apps/interactive-diagrams @cognitedata/team-hebe
-=======
+
 # Data Catalog
-apps/data-catalog                 @cognitedata/cdf-user-experience
->>>>>>> c50f8443
+apps/data-catalog                 @cognitedata/cdf-user-experience