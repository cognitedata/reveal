--- conflicted
+++ resolved
@@ -6,14 +6,11 @@
   type NodeAppearance,
   type AddModelOptions,
   type Image360AnnotationAppearance,
-<<<<<<< HEAD
   type DataSourceType,
-  type ClassicDataSourceType
-=======
+  type ClassicDataSourceType,
   type CogniteCadModel,
   type CognitePointCloudModel,
   type Image360Collection
->>>>>>> fcd87667
 } from '@cognite/reveal';
 
 import { type Matrix4 } from 'three';
@@ -136,6 +133,9 @@
   onResourcesAdded?: () => void;
   onResourceLoadError?: (failedResource: AddResourceOptions, error: any) => void;
   onResourceIsLoaded?: (
-    model: CogniteCadModel | CognitePointCloudModel | Image360Collection
+    model:
+      | CogniteCadModel
+      | CognitePointCloudModel<DataSourceType>
+      | Image360Collection<DataSourceType>
   ) => void;
 };