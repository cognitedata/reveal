--- conflicted
+++ resolved
@@ -3,9 +3,7 @@
  */
 
 export type { AssetIdsAndTimeseriesData, ExtendedRelationship, AssetAndTimeseries } from './types';
-<<<<<<< HEAD
+export type { Source, DmsUniqueIdentifier, SimpleSource, NodeItem } from './FdmSDK';
 
 export * from './core-dm-provider/dataModels';
-=======
->>>>>>> 59478741
 export type { Source, DmsUniqueIdentifier, SimpleSource, NodeItem } from './FdmSDK';