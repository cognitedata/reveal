import { beforeEach, describe, expect, test, vi } from 'vitest';
import { getAssetsMappedPointCloudAnnotations } from './getAssetMappedPointCloudAnnotations';
import { It, Mock } from 'moq.ts';
<<<<<<< HEAD
import { type CogniteClient, type AnnotationFilterProps } from '@cognite/sdk';
=======
import { type CogniteClient, type AnnotationFilterProps, type IdEither } from '@cognite/sdk';
>>>>>>> 8ba231af
import { type ClassicModelIdentifierType, type ClassicDataSourceType } from '@cognite/reveal';
import { type AddPointCloudResourceOptions } from '../../components';
import { createAssetMock, createFdmNodeItem } from '../../../tests/tests-utilities/fixtures/assets';
import { createPointCloudAnnotationMock } from '../../../tests/tests-utilities/fixtures/pointCloudAnnotation';
import { type ExternalIdsResultList, type FdmNode, type FdmSDK } from '../../data-providers/FdmSDK';
import { createCursorAndAsyncIteratorMock } from '../../../tests/tests-utilities/fixtures/cursorAndIterator';

import { type getAssetsForIds } from './common/getAssetsForIds';
import { type AssetProperties } from '../../data-providers/core-dm-provider/utils/filters';
import { annotationsListMock } from '#test-utils/fixtures/sdk';

describe(getAssetsMappedPointCloudAnnotations.name, () => {
  let mockSdk: CogniteClient;
  let mockFdmSdk: FdmSDK;

  const mockGetAssetsForIds = vi.fn<typeof getAssetsForIds>();

  const mockModelId1 = 123;
  const mockModelId2 = 789;
  const mockModelId3 = 456;
  const mockRevisionId1 = 456;
  const mockRevisionId2 = 101;

  const mockModels: Array<AddPointCloudResourceOptions<ClassicDataSourceType>> = [
    { modelId: mockModelId1, revisionId: mockRevisionId1 },
    { modelId: mockModelId2, revisionId: mockRevisionId2 }
  ];

  const mockAssets = [createAssetMock(1, 'Asset 1'), createAssetMock(2, 'Asset 2')];

  const mockDmsInstances = createFdmNodeItem({
    externalId: 'test-external-id',
    space: 'test-space'
  });

  const mockDmsResult: ExternalIdsResultList<AssetProperties> = {
    items: [
      {
        ...mockDmsInstances,
        properties: {
          cdf_cdm: {
            'CogniteAsset/v1': mockDmsInstances.properties
          }
        }
      }
    ]
  };

  beforeEach(async () => {
    const annotationRetrieveMock = new Mock<CogniteClient['annotations']>()
      .setup((p) => p.list)
      .returns(annotationsListMock)
      .object();
    mockSdk = new Mock<CogniteClient>()
      .setup((p) => p.getBaseUrl())
      .returns('https://api.cognitedata.com')
      .setup((p) => p.project)
      .returns('test-project')
      .setup((p) => p.annotations)
      .returns(annotationRetrieveMock)
      .object();

    mockFdmSdk = new Mock<FdmSDK>()
      .setup(async (p) => await p.getByExternalIds<AssetProperties>(It.IsAny(), It.IsAny()))
      .returns(Promise.resolve(mockDmsResult))
      .object();

    mockGetAssetsForIds.mockResolvedValue(mockAssets);
  });

  describe('basic functionality', () => {
    test('returns assets from point cloud annotations without filters', async () => {
      const result = await getAssetsMappedPointCloudAnnotations(
        mockModels,
        undefined,
        mockSdk,
        undefined,
        { getAssetsByIds: mockGetAssetsForIds }
      );

      expect(result).toEqual(mockAssets);
    });

    test('returns both classic assets and DMS instances when FDM SDK provided', async () => {
      const annotationWithAssetRef = createPointCloudAnnotationMock({
        assetId: 1,
        modelId: mockModelId1
      });
      const annotationWithDmsRef = createPointCloudAnnotationMock({
        modelId: mockModelId3,
        dmIdentifier: {
          space: mockDmsInstances.space,
          externalId: mockDmsInstances.externalId
        }
      });

      const mixedAnnotations = [annotationWithAssetRef, annotationWithDmsRef];

      annotationsListMock.mockReturnValue(
        createCursorAndAsyncIteratorMock({ items: mixedAnnotations })
      );

      const result = await getAssetsMappedPointCloudAnnotations(
        mockModels,
        undefined,
        mockSdk,
        mockFdmSdk,
        { getAssetsByIds: mockGetAssetsForIds }
      );

      const expectedDmsInstanceResult: FdmNode<AssetProperties> = {
        ...mockDmsResult.items[0],
        properties: mockDmsInstances.properties
      };

      expect(result).toEqual([...mockAssets, expectedDmsInstanceResult]);
    });

    test('returns only classic assets when FDM SDK not provided', async () => {
      const result = await getAssetsMappedPointCloudAnnotations(
        mockModels,
        undefined,
        mockSdk,
        undefined,
        {
          getAssetsByIds: mockGetAssetsForIds
        }
      );

      expect(result).toEqual(mockAssets);
      expect(result).toHaveLength(mockAssets.length);
    });

    test('handles empty models array', async () => {
      mockGetAssetsForIds.mockResolvedValue([]);

      const result = await getAssetsMappedPointCloudAnnotations([], undefined, mockSdk, undefined, {
        getAssetsByIds: mockGetAssetsForIds
      });

      expect(result).toEqual([]);
      expect(mockSdk.annotations.list).toHaveBeenCalledTimes(0);
    });
  });

  describe('annotation filtering', () => {
    test('fetches annotations with correct filter parameters', async () => {
      await getAssetsMappedPointCloudAnnotations(mockModels, undefined, mockSdk);

      const expectedFilter: AnnotationFilterProps = {
        annotatedResourceIds: [{ id: mockModelId1 }, { id: mockModelId2 }],
        annotatedResourceType: 'threedmodel',
        annotationType: 'pointcloud.BoundingVolume'
      };

      expect(mockSdk.annotations.list).toHaveBeenCalledWith({
        filter: expectedFilter,
        limit: 1000
      });
    });

    test('handles large number of models by chunking requests', async () => {
      // Create more than 1000 models to test chunking
      const largeModelList: ClassicModelIdentifierType[] = Array.from({ length: 1500 }, (_, i) => ({
        modelId: i,
        revisionId: i + 1000
      }));

      await getAssetsMappedPointCloudAnnotations(largeModelList, undefined, mockSdk);

      // Should be called twice due to chunking (1000 + 500)
      expect(mockSdk.annotations.list).toHaveBeenCalledTimes(2);
    });
  });

  describe('asset filtering', () => {
    test('filters out annotations without asset references', async () => {
      const assetId: IdEither = {
        id: 1
      };
      const annotationsWithoutAssets = [
        createPointCloudAnnotationMock({ assetId: assetId.id, modelId: 123 }),
        {
          ...createPointCloudAnnotationMock({ modelId: 789 }), // No assetRef or instanceRef
          data: { region: [] }
        }
      ];

      const mockAnnotationsList = createCursorAndAsyncIteratorMock({
        items: annotationsWithoutAssets
      });
      annotationsListMock.mockReturnValue(mockAnnotationsList);

      await getAssetsMappedPointCloudAnnotations(mockModels, undefined, mockSdk, undefined, {
        getAssetsByIds: mockGetAssetsForIds
      });

      expect(mockGetAssetsForIds).toHaveBeenCalledWith([assetId], undefined, mockSdk);
    });
  });

  describe('DMS instance handling', () => {
    test('processes DMS instances correctly', async () => {
      const annotationWithDmsRef = createPointCloudAnnotationMock({
        modelId: mockModelId3,
        dmIdentifier: { space: 'test-space', externalId: 'test-external-id' }
      });

      const mockAnnotationsList = createCursorAndAsyncIteratorMock({
        items: [annotationWithDmsRef]
      });

<<<<<<< HEAD
=======
      annotationsListMock.mockReturnValue(mockAnnotationsList);

>>>>>>> 8ba231af
      mockGetAssetsForIds.mockResolvedValue([]);

      const result = await getAssetsMappedPointCloudAnnotations(
        mockModels,
        undefined,
        mockSdk,
        mockFdmSdk,
        { getAssetsByIds: mockGetAssetsForIds }
      );

      const expectedDmsInstanceResult: FdmNode<AssetProperties> = {
        ...mockDmsResult.items[0],
        properties: mockDmsInstances.properties
      };
      expect(result).toEqual([expectedDmsInstanceResult]);
    });

    test('handles empty DMS instances gracefully', async () => {
      const mockDmsResult = { items: [] };

      mockFdmSdk = new Mock<FdmSDK>()
        .setup(async (p) => await p.getByExternalIds<AssetProperties>(It.IsAny(), It.IsAny()))
        .returns(Promise.resolve(mockDmsResult))
        .object();

      const result = await getAssetsMappedPointCloudAnnotations(
        mockModels,
        undefined,
        mockSdk,
        mockFdmSdk,
        { getAssetsByIds: mockGetAssetsForIds }
      );

      expect(result).toEqual(mockAssets);
    });
  });

  describe('error handling', () => {
    test('propagates errors from annotations API', async () => {
      const mockErrorIterator = createCursorAndAsyncIteratorMock({ items: [] });
      mockErrorIterator.autoPagingToArray = vi.fn(
        async () => await Promise.reject(new Error('Annotations API error'))
      );

      annotationsListMock.mockReturnValue(mockErrorIterator);

      await expect(
        getAssetsMappedPointCloudAnnotations(mockModels, undefined, mockSdk)
      ).rejects.toThrow('Annotations API error');
    });

    test('propagates errors from assets API', async () => {
      mockGetAssetsForIds.mockRejectedValue(new Error('Assets API error'));

      await expect(
        getAssetsMappedPointCloudAnnotations(mockModels, undefined, mockSdk, undefined, {
          getAssetsByIds: mockGetAssetsForIds
        })
      ).rejects.toThrow('Assets API error');
    });

    test('propagates errors from FDM SDK', async () => {
<<<<<<< HEAD
      const annotationWithDmsRef = createPointCloudAnnotationMock({
        modelId: mockModelId3,
        dmIdentifier: { space: 'test-space', externalId: 'test-external-id' }
      });

      annotationsListMock.mockReturnValue(
        createCursorAndAsyncIteratorMock({
          items: [annotationWithDmsRef]
        })
      );

=======
>>>>>>> 8ba231af
      mockFdmSdk = new Mock<FdmSDK>()
        .setup((p) => p.getByExternalIds)
        .returns(async () => await Promise.reject(new Error('FDM SDK error')))
        .object();

      await expect(
        getAssetsMappedPointCloudAnnotations(mockModels, undefined, mockSdk, mockFdmSdk, {
          getAssetsByIds: mockGetAssetsForIds
        })
      ).rejects.toThrow('FDM SDK error');
    });
  });
});<|MERGE_RESOLUTION|>--- conflicted
+++ resolved
@@ -1,11 +1,7 @@
 import { beforeEach, describe, expect, test, vi } from 'vitest';
 import { getAssetsMappedPointCloudAnnotations } from './getAssetMappedPointCloudAnnotations';
 import { It, Mock } from 'moq.ts';
-<<<<<<< HEAD
-import { type CogniteClient, type AnnotationFilterProps } from '@cognite/sdk';
-=======
 import { type CogniteClient, type AnnotationFilterProps, type IdEither } from '@cognite/sdk';
->>>>>>> 8ba231af
 import { type ClassicModelIdentifierType, type ClassicDataSourceType } from '@cognite/reveal';
 import { type AddPointCloudResourceOptions } from '../../components';
 import { createAssetMock, createFdmNodeItem } from '../../../tests/tests-utilities/fixtures/assets';
@@ -218,11 +214,8 @@
         items: [annotationWithDmsRef]
       });
 
-<<<<<<< HEAD
-=======
       annotationsListMock.mockReturnValue(mockAnnotationsList);
 
->>>>>>> 8ba231af
       mockGetAssetsForIds.mockResolvedValue([]);
 
       const result = await getAssetsMappedPointCloudAnnotations(
@@ -285,20 +278,6 @@
     });
 
     test('propagates errors from FDM SDK', async () => {
-<<<<<<< HEAD
-      const annotationWithDmsRef = createPointCloudAnnotationMock({
-        modelId: mockModelId3,
-        dmIdentifier: { space: 'test-space', externalId: 'test-external-id' }
-      });
-
-      annotationsListMock.mockReturnValue(
-        createCursorAndAsyncIteratorMock({
-          items: [annotationWithDmsRef]
-        })
-      );
-
-=======
->>>>>>> 8ba231af
       mockFdmSdk = new Mock<FdmSDK>()
         .setup((p) => p.getByExternalIds)
         .returns(async () => await Promise.reject(new Error('FDM SDK error')))
