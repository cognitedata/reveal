/*!
 * Copyright 2024 Cognite AS
 */
import { Cognite3DViewer, type Cognite3DViewerOptions } from '@cognite/reveal';
import { type CogniteClient } from '@cognite/sdk/dist/src';
import { type ReactNode, useEffect, useMemo, useState, type ReactElement } from 'react';
import { type Color } from 'three';
import { I18nContextProvider } from '../i18n/I18n';
import { ViewerContext } from '../RevealCanvas/ViewerContext';
import { NodeCacheProvider } from '../CacheProvider/NodeCacheProvider';
import { AssetMappingCacheProvider } from '../CacheProvider/AssetMappingCacheProvider';
import { PointCloudAnnotationCacheProvider } from '../CacheProvider/PointCloudAnnotationCacheProvider';
import { Reveal3DResourcesCountContextProvider } from '../Reveal3DResources/Reveal3DResourcesCountContext';
import { SDKProvider } from '../RevealCanvas/SDKProvider';
import { QueryClient, QueryClientProvider } from '@tanstack/react-query';
import { useRevealKeepAlive } from '../RevealKeepAlive/RevealKeepAliveContext';
import { Image360AnnotationCacheProvider } from '../CacheProvider/Image360AnnotationCacheProvider';
import { RevealRenderTarget } from '../../architecture/RenderTarget/RevealRenderTarget';

export type RevealContextProps = {
  color?: Color;
  sdk: CogniteClient;
  appLanguage?: string;
  children?: ReactNode;
  viewerOptions?: Pick<
    Cognite3DViewerOptions,
    | 'antiAliasingHint'
    | 'loadingIndicatorStyle'
    | 'rendererResolutionThreshold'
    | 'antiAliasingHint'
    | 'ssaoQualityHint'
    | 'pointCloudEffects'
    | 'enableEdges'
    | 'useFlexibleCameraManager'
  >;
};

export const RevealContext = (props: RevealContextProps): ReactElement => {
  const viewer = useRevealFromKeepAlive(props);

  const queryClient = useMemo(() => {
    return new QueryClient();
  }, []);

  if (viewer === null) return <></>;

  return (
    <SDKProvider sdk={props.sdk}>
      <QueryClientProvider client={queryClient}>
        <I18nContextProvider appLanguage={props.appLanguage}>
          <ViewerContext.Provider value={viewer}>
            <NodeCacheProvider>
              <AssetMappingCacheProvider>
                <PointCloudAnnotationCacheProvider>
                  <Image360AnnotationCacheProvider>
                    <Reveal3DResourcesCountContextProvider>
                      {props.children}
                    </Reveal3DResourcesCountContextProvider>
                  </Image360AnnotationCacheProvider>
                </PointCloudAnnotationCacheProvider>
              </AssetMappingCacheProvider>
            </NodeCacheProvider>
          </ViewerContext.Provider>
        </I18nContextProvider>
      </QueryClientProvider>
    </SDKProvider>
  );
};

const useRevealFromKeepAlive = ({
  color,
  sdk,
  viewerOptions
}: RevealContextProps): RevealRenderTarget | null => {
  const revealKeepAliveData = useRevealKeepAlive();

  // Double bookkeeping to satisfy test
  const [renderTarget, setRenderTarget] = useState<RevealRenderTarget | null>(null);
<<<<<<< HEAD

  const viewerDomElement = useRef<HTMLElement | null>(null);
=======
>>>>>>> 750de5bc

  useEffect(() => {
    const renderTarget = getOrInitializeRenderTarget();
    if (revealKeepAliveData === undefined) {
      return;
    }
    revealKeepAliveData.isRevealContainerMountedRef.current = true;
    return () => {
      if (revealKeepAliveData === undefined) {
        renderTarget.dispose();
        return;
      }
      revealKeepAliveData.isRevealContainerMountedRef.current = false;
    };
  }, []);

  return renderTarget;

  function getOrInitializeRenderTarget(): RevealRenderTarget {
    let renderTarget = revealKeepAliveData?.renderTargetRef.current;
    if (renderTarget === undefined) {
      const viewer = new Cognite3DViewer({ ...viewerOptions, sdk });
<<<<<<< HEAD
      viewer.setBackgroundColor({ color, alpha: 1 });
=======
>>>>>>> 750de5bc
      renderTarget = new RevealRenderTarget(viewer);
      if (revealKeepAliveData !== undefined) {
        revealKeepAliveData.renderTargetRef.current = renderTarget;
      }
    }
<<<<<<< HEAD
    viewerDomElement.current = renderTarget.viewer.domElement;
=======
    renderTarget.viewer.setBackgroundColor({ color, alpha: 1 });
>>>>>>> 750de5bc
    setRenderTarget(renderTarget);
    return renderTarget;
  }
};<|MERGE_RESOLUTION|>--- conflicted
+++ resolved
@@ -76,11 +76,6 @@
 
   // Double bookkeeping to satisfy test
   const [renderTarget, setRenderTarget] = useState<RevealRenderTarget | null>(null);
-<<<<<<< HEAD
-
-  const viewerDomElement = useRef<HTMLElement | null>(null);
-=======
->>>>>>> 750de5bc
 
   useEffect(() => {
     const renderTarget = getOrInitializeRenderTarget();
@@ -103,20 +98,12 @@
     let renderTarget = revealKeepAliveData?.renderTargetRef.current;
     if (renderTarget === undefined) {
       const viewer = new Cognite3DViewer({ ...viewerOptions, sdk });
-<<<<<<< HEAD
-      viewer.setBackgroundColor({ color, alpha: 1 });
-=======
->>>>>>> 750de5bc
       renderTarget = new RevealRenderTarget(viewer);
       if (revealKeepAliveData !== undefined) {
         revealKeepAliveData.renderTargetRef.current = renderTarget;
       }
     }
-<<<<<<< HEAD
-    viewerDomElement.current = renderTarget.viewer.domElement;
-=======
     renderTarget.viewer.setBackgroundColor({ color, alpha: 1 });
->>>>>>> 750de5bc
     setRenderTarget(renderTarget);
     return renderTarget;
   }
