/*!
 * Copyright 2023 Cognite AS
 */
import { type Node3D, type CogniteExternalId, type Asset } from '@cognite/sdk';
import { type AssetAnnotationImage360Info } from '@cognite/reveal';

export type ThreeDModelFdmMappings = {
  modelId: number;
  revisionId: number;
  mappings: Map<CogniteExternalId, Node3D[]>;
};

export type Model3DEdgeProperties = {
  revisionId: number;
  revisionNodeId: number;
};

export type Image360LayersUrlStateParam = {
  siteId: string;
  applied: boolean;
};

export type CadLayersUrlStateParam = {
  revisionId: number;
  applied: boolean;
  index: number;
};

export type PointCloudLayersUrlStateParam = {
  revisionId: number;
  applied: boolean;
  index: number;
};

export type LayersUrlStateParam = {
  image360Layers?: Image360LayersUrlStateParam[];
  cadLayers?: CadLayersUrlStateParam[];
  pointCloudLayers?: PointCloudLayersUrlStateParam[];
};

export type Reveal360AnnotationAssetData = {
  asset: Asset;
  assetAnnotationImage360Info: AssetAnnotationImage360Info;
};

export type Transformation3d = {
  translationX: number;
  translationY: number;
  translationZ: number;
  eulerRotationX: number;
  eulerRotationY: number;
  eulerRotationZ: number;
  scaleX: number;
  scaleY: number;
  scaleZ: number;
};

export type SceneModelsProperties = Transformation3d & {
  revisionId: number;
};

export type SceneConfigurationProperties = {
  name: string;
  cameraTranslationX: number;
  cameraTranslationY: number;
  cameraTranslationZ: number;
  cameraEulerRotationX: number;
  cameraEulerRotationY: number;
  cameraEulerRotationZ: number;
};

export type SkyboxProperties = {
  label: string;
  isSpherical: boolean;
  file: string;
};

export type GroundPlaneProperties = {
  file: string;
  label: string;
  wrapping: string;
};

export type Cdf3dRevisionProperties = Transformation3d & {
  revisionId: number;
<<<<<<< HEAD
  scaleX: number;
  scaleY: number;
  scaleZ: number;
  translationX: number;
  translationY: number;
  translationZ: number;
  eulerRotationX: number;
  eulerRotationY: number;
  eulerRotationZ: number;
};

export type AnnotationAssetMappingDataResult = {
  annotationId: number;
  asset: Asset;
=======
};

export type Cdf3dImage360CollectionProperties = Transformation3d & {
  image360CollectionExternalId: string;
  image360CollectionSpace: string;
>>>>>>> 2f640fe9
};<|MERGE_RESOLUTION|>--- conflicted
+++ resolved
@@ -83,26 +83,14 @@
 
 export type Cdf3dRevisionProperties = Transformation3d & {
   revisionId: number;
-<<<<<<< HEAD
-  scaleX: number;
-  scaleY: number;
-  scaleZ: number;
-  translationX: number;
-  translationY: number;
-  translationZ: number;
-  eulerRotationX: number;
-  eulerRotationY: number;
-  eulerRotationZ: number;
+};
+
+export type Cdf3dImage360CollectionProperties = Transformation3d & {
+  image360CollectionExternalId: string;
+  image360CollectionSpace: string;
 };
 
 export type AnnotationAssetMappingDataResult = {
   annotationId: number;
   asset: Asset;
-=======
-};
-
-export type Cdf3dImage360CollectionProperties = Transformation3d & {
-  image360CollectionExternalId: string;
-  image360CollectionSpace: string;
->>>>>>> 2f640fe9
 };