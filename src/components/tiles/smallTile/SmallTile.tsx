import React from 'react';
import { Body, Tooltip } from '@cognite/cogs.js';
import SuiteAvatar from 'components/suiteAvatar';
import {
  SmallTileContainer,
  TileDescription,
  StyledTitle,
<<<<<<< HEAD
} from 'components/tiles/element';
=======
} from 'components/tiles/elements';
import { shortDateTime } from 'utils/date';
import { Suite } from 'store/suites/types';
>>>>>>> 196803aa

interface Props {
  dataItem: Suite;
}

export const SmallTile: React.FC<Props> = ({ dataItem }: Props) => {
  return (
    <SmallTileContainer>
      <SuiteAvatar size="large" title={dataItem.title} color={dataItem.color} />
      <TileDescription>
<<<<<<< HEAD
        <Tooltip content={title}>
          <StyledTitle level={6}>{title}</StyledTitle>
        </Tooltip>
        <Body level={3}>description</Body>
=======
        <Tooltip content={dataItem.title}>
          <StyledTitle level={6}>{dataItem.title}</StyledTitle>
        </Tooltip>
        <Body level={3}>Opened {shortDateTime(dataItem?.lastUpdatedTime)}</Body>
>>>>>>> 196803aa
      </TileDescription>
    </SmallTileContainer>
  );
};<|MERGE_RESOLUTION|>--- conflicted
+++ resolved
@@ -5,13 +5,9 @@
   SmallTileContainer,
   TileDescription,
   StyledTitle,
-<<<<<<< HEAD
-} from 'components/tiles/element';
-=======
 } from 'components/tiles/elements';
 import { shortDateTime } from 'utils/date';
 import { Suite } from 'store/suites/types';
->>>>>>> 196803aa
 
 interface Props {
   dataItem: Suite;
@@ -22,17 +18,10 @@
     <SmallTileContainer>
       <SuiteAvatar size="large" title={dataItem.title} color={dataItem.color} />
       <TileDescription>
-<<<<<<< HEAD
-        <Tooltip content={title}>
-          <StyledTitle level={6}>{title}</StyledTitle>
-        </Tooltip>
-        <Body level={3}>description</Body>
-=======
         <Tooltip content={dataItem.title}>
           <StyledTitle level={6}>{dataItem.title}</StyledTitle>
         </Tooltip>
         <Body level={3}>Opened {shortDateTime(dataItem?.lastUpdatedTime)}</Body>
->>>>>>> 196803aa
       </TileDescription>
     </SmallTileContainer>
   );
