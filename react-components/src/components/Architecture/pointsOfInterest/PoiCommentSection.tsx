--- conflicted
+++ resolved
@@ -7,11 +7,8 @@
 import { useCommentsForPoiQuery } from './useCommentsForPoiQuery';
 import { useSelectedPoi } from './useSelectedPoi';
 import styled from 'styled-components';
-<<<<<<< HEAD
 import { createReactElement } from '../Factories/ReactElementFactory';
-=======
 import { TextWithClickableLink } from '../../../utilities/TextWithClickableLink';
->>>>>>> c7a959d6
 
 export const PoiCommentSection = (): ReactNode => {
   const { t } = useTranslation();
