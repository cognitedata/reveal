## NOTE: Separate the apps/libs folder for respective teams in groups and the paths in ascending order!

# NB: Avoid using 'markdown' as file format for this file --> use plain text or download 'CODEOWNERS' ext. on marketplace

# General
/.devcontainer/                   @cognitedata/fusion-maintainers
/.github/                         @cognitedata/fusion-maintainers
/.storybook/                      @cognitedata/fusion-maintainers
/.vscode/                         @cognitedata/fusion-maintainers
/bin/                             @cognitedata/fusion-maintainers
/scripts/                         @cognitedata/fusion-maintainers
/tools/                           @cognitedata/fusion-maintainers
/*                                @cognitedata/fusion-maintainers

# Platypus
apps/mock-server                  @cognitedata/cdf-user-experience
apps/platypus                     @cognitedata/cdf-user-experience
apps/platypus-cdf-cli             @cognitedata/cdf-user-experience
apps/platypus-e2e                 @cognitedata/cdf-user-experience

libs/data-modeling                @cognitedata/cdf-user-experience

# Team data-explorer
apps/data-exploration             @cognitedata/explorers
apps/flexible-data-explorer       @cognitedata/explorers
apps/cdf-document-search          @cognitedata/matchmakers @cognitedata/discover


libs/data-exploration/            @cognitedata/explorers
libs/data-exploration-components  @cognitedata/explorers
libs/shared/plotting-components   @cognitedata/explorers

# Team UFV
libs/industry-canvas              @cognitedata/unified-file-viewer
apps/industry-canvas-ui              @cognitedata/unified-file-viewer

# Coding conventions
apps/coding-conventions           @deep-cognite @CimStordal

# Contextualization
libs/contextualization              @davidlky @cognitedata/contextualization

# Copilot
apps/copilot              @davidlky @andeplane @miladh @trygveu

# IoT Hub
<<<<<<< HEAD
apps/iot-hub              @davidlky @geircognite @muradsater

# Interactive Diagrams
apps/interactive-diagrams @cognitedata/team-hebe
=======

apps/raw-explorer @cognitedata/team-hebe
apps/iot-hub              @davidlky @geircognite @muradsater
>>>>>>> aca2538d
<|MERGE_RESOLUTION|>--- conflicted
+++ resolved
@@ -44,13 +44,9 @@
 apps/copilot              @davidlky @andeplane @miladh @trygveu
 
 # IoT Hub
-<<<<<<< HEAD
+
+apps/raw-explorer @cognitedata/team-hebe
 apps/iot-hub              @davidlky @geircognite @muradsater
 
 # Interactive Diagrams
-apps/interactive-diagrams @cognitedata/team-hebe
-=======
-
-apps/raw-explorer @cognitedata/team-hebe
-apps/iot-hub              @davidlky @geircognite @muradsater
->>>>>>> aca2538d
+apps/interactive-diagrams @cognitedata/team-hebe