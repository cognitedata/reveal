--- conflicted
+++ resolved
@@ -19,11 +19,7 @@
   });
 
   test('default CognitePointCloudModel does not contain annotations or core data odel point cloud volume', () => {
-<<<<<<< HEAD
-    expect(model.stylableObjectCount).toEqual(0);
-=======
     expect(classicModel.stylableObjectCount).toEqual(0);
->>>>>>> 62292131
   });
 
   test('assigned styled object collection is available in styledCollections for annotation object', () => {
@@ -47,17 +43,6 @@
     ];
     const color = new Color(1.0, 0.0, 0.498);
 
-<<<<<<< HEAD
-    model.assignStyledObjectCollection(new PointCloudDMVolumeCollection(volumeInstanceRef), { color });
-
-    const collections = model.styledPointCloudVolumeCollections;
-
-    expect(collections).toHaveLength(1);
-    expect(collections[0].style.color).toEqual(color);
-    const expectedRefs = Array.from(
-      (collections[0].objectCollection as PointCloudDMVolumeCollection).getDataModelInstanceRefs()
-    );
-=======
     dmModel.assignStyledObjectCollection(new PointCloudDMVolumeCollection(volumeInstanceRef), { color });
 
     const collections = dmModel.styledCollections;
@@ -65,23 +50,11 @@
     expect(collections).toHaveLength(1);
     expect(collections[0].style.color).toEqual(color);
     const expectedRefs = Array.from(collections[0].objectCollection.getDataModelInstanceRefs());
->>>>>>> 62292131
     expect(expectedRefs).toEqual(volumeInstanceRef);
   });
 
   test('Removing all styled object collection leaves zero collections', () => {
     const annotationIds = [1, 2, 3];
-<<<<<<< HEAD
-    const volumeInstanceRef = [
-      { externalId: '1', space: 'test_space' },
-      { externalId: '2', space: 'test_space' },
-      { externalId: '3', space: 'test_space' }
-    ];
-    const color = new Color(1.0, 0.0, 0.498);
-
-    model.assignStyledObjectCollection(new AnnotationIdPointCloudObjectCollection(annotationIds), { color });
-    model.assignStyledObjectCollection(new PointCloudDMVolumeCollection(volumeInstanceRef), { color });
-=======
     const otherAnnotationIds = [4, 5, 6];
     const color = new Color(1.0, 0.0, 0.498);
 
@@ -89,7 +62,6 @@
     classicModel.assignStyledObjectCollection(new AnnotationIdPointCloudObjectCollection(otherAnnotationIds), {
       color
     });
->>>>>>> 62292131
 
     classicModel.removeAllStyledObjectCollections();
     expect(classicModel.styledCollections).toHaveLength(0);
@@ -147,40 +119,6 @@
     expect(expectedRefs).toEqual(volumeInstanceRef2);
   });
 
-  test('Unassigning collection removes the right one for core point cloud volume collection', () => {
-    const volumeInstanceRef1 = [
-      { externalId: '1', space: 'test_space' },
-      { externalId: '2', space: 'test_space' },
-      { externalId: '3', space: 'test_space' }
-    ];
-    const volumeInstanceRef2 = [
-      { externalId: '4', space: 'test_space' },
-      { externalId: '5', space: 'test_space' },
-      { externalId: '6', space: 'test_space' }
-    ];
-
-    const color0 = new Color(0.498, 0.0, 1.0);
-    const color1 = new Color(0.0, 0.498, 1.0);
-
-    const collection0 = new PointCloudDMVolumeCollection(volumeInstanceRef1);
-    const collection1 = new PointCloudDMVolumeCollection(volumeInstanceRef2);
-
-    model.assignStyledObjectCollection(collection0, { color: color0 });
-    model.assignStyledObjectCollection(collection1, { color: color1 });
-
-    expect(model.styledPointCloudVolumeCollections).toHaveLength(2);
-
-    model.unassignStyledObjectCollection(collection0);
-
-    expect(model.styledPointCloudVolumeCollections).toHaveLength(1);
-    const expectedRefs = Array.from(
-      (
-        model.styledPointCloudVolumeCollections[0].objectCollection as PointCloudDMVolumeCollection
-      ).getDataModelInstanceRefs()
-    );
-    expect(expectedRefs).toEqual(volumeInstanceRef2);
-  });
-
   test('setModelTransform() changes custom transform, not source transform', () => {
     const originalCustomTransform = classicModel.getModelTransformation();
     const originalSourceTransform = classicModel.getCdfToDefaultModelTransformation();
