--- conflicted
+++ resolved
@@ -4,12 +4,8 @@
 
 import * as THREE from 'three';
 import CameraControls from 'camera-controls';
-<<<<<<< HEAD
-import { vec3 } from 'gl-matrix';
 import * as reveal from '@cognite/reveal';
 import { CadNode, toThreeVector3, suggestCameraConfig } from '@cognite/reveal/threejs';
-=======
->>>>>>> ddcdc86f
 
 CameraControls.install({ THREE });
 
@@ -20,23 +16,14 @@
   const cadModel = await reveal.createLocalCadModel(modelUrl);
   const cadNode = new CadNode(cadModel);
 
-<<<<<<< HEAD
   scene.add(cadNode);
-=======
-  const fetchMetadata: reveal.internal.FetchSectorMetadataDelegate = sectorModel[0];
-  const [modelScene, modelTransform] = await fetchMetadata();
->>>>>>> ddcdc86f
 
   const renderer = new THREE.WebGLRenderer();
   renderer.setClearColor('#444');
   renderer.setSize(window.innerWidth, window.innerHeight);
   document.body.appendChild(renderer.domElement);
 
-<<<<<<< HEAD
   const { position, target, near, far } = suggestCameraConfig(cadModel);
-=======
-  const { position, target, near, far } = reveal.internal.suggestCameraConfig(modelScene.root);
->>>>>>> ddcdc86f
   const camera = new THREE.PerspectiveCamera(75, window.innerWidth / window.innerHeight, near, far);
   const controls = new CameraControls(camera, renderer.domElement);
   controls.setLookAt(position.x, position.y, position.z, target.x, target.y, target.z);
