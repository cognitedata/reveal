--- conflicted
+++ resolved
@@ -35,12 +35,9 @@
 const initialState: RootState = {
   pendingAnnotation: null,
   isResourceSelectorOpen: false,
-<<<<<<< HEAD
   isThreeDNodeTreeOpen: false,
-=======
   isToolbarForCadModels: false,
   isToolbarForPointCloudModels: false,
->>>>>>> 98ae6088
   threeDViewer: null,
   tool: ToolType.NONE,
   shouldShowBoundingVolumes: false,
