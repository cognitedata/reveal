--- conflicted
+++ resolved
@@ -1,12 +1,5 @@
-<<<<<<< HEAD
-import { FileInfo } from '@cognite/cdf-sdk-singleton';
 import React, { ReactElement } from 'react';
-=======
 import { FileInfo } from '@cognite/sdk';
-import React, { ReactElement, useEffect, useState } from 'react';
-import { VisionAsset } from 'src/modules/Common/store/files/types';
-import { AnnotationStatus } from 'src/utils/AnnotationUtils';
->>>>>>> e7dcb051
 import { Icon, Tooltip } from '@cognite/cogs.js';
 import styled from 'styled-components';
 import {
