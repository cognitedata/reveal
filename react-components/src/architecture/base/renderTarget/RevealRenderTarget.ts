/*!
 * Copyright 2024 Cognite AS
 */

import {
  type CameraManager,
  CustomObject,
  isFlexibleCameraManager,
  type Cognite3DViewer,
  type IFlexibleCameraManager,
  CDF_TO_VIEWER_TRANSFORMATION,
  CognitePointCloudModel,
  CogniteCadModel
} from '@cognite/reveal';
import {
  Vector3,
  AmbientLight,
  DirectionalLight,
  type PerspectiveCamera,
  type Box3,
  type Plane
} from 'three';
import { CommandsController } from './CommandsController';
import { RootDomainObject } from '../domainObjects/RootDomainObject';
import { getOctDir } from '../utilities/extensions/vectorExtensions';
import { getResizeCursor } from '../utilities/geometry/getResizeCursor';
import { type DomainObject } from '../domainObjects/DomainObject';
import { type AxisGizmoTool } from '@cognite/reveal/tools';
import { type BaseRevealConfig } from './BaseRevealConfig';
import { DefaultRevealConfig } from './DefaultRevealConfig';
import { CommandsUpdater } from '../reactUpdaters/CommandsUpdater';
import { Range3 } from '../utilities/geometry/Range3';
import { getBoundingBoxFromPlanes } from '../utilities/geometry/getBoundingBoxFromPlanes';
import { Changes } from '../domainObjectsHelpers/Changes';
import { type CogniteClient } from '@cognite/sdk/dist/src';
import { FdmSDK } from '../../../data-providers/FdmSDK';

const DIRECTIONAL_LIGHT_NAME = 'DirectionalLight';

export class RevealRenderTarget {
  // ==================================================
  // INSTANCE FIELDS
  // ==================================================

  private readonly _viewer: Cognite3DViewer;
  private readonly _sdk: CogniteClient;
  private readonly _fdmSdk: FdmSDK;
  private readonly _commandsController: CommandsController;
  private readonly _rootDomainObject: RootDomainObject;
  private _ambientLight: AmbientLight | undefined;
  private _directionalLight: DirectionalLight | undefined;
  private _clippedBoundingBox: Box3 | undefined;
  private _cropBoxUniqueId: number | undefined = undefined;
  private _axisGizmoTool: AxisGizmoTool | undefined;
  private _config: BaseRevealConfig | undefined = undefined;

  // ==================================================
  // CONSTRUCTOR
  // ==================================================

  constructor(viewer: Cognite3DViewer, sdk: CogniteClient) {
    this._viewer = viewer;
    this._sdk = sdk;
    this._fdmSdk = new FdmSDK(sdk);

    const cameraManager = this.cameraManager;
    if (!isFlexibleCameraManager(cameraManager)) {
      throw new Error('Can not use RevealRenderTarget without the FlexibleCameraManager');
    }
    this._commandsController = new CommandsController(this.domElement);
    this._commandsController.addEventListeners();
    this._rootDomainObject = new RootDomainObject(this);

    this.initializeLights();
    this._viewer.on('cameraChange', this.cameraChangeHandler);

    this.setConfig(new DefaultRevealConfig());
  }

  // ==================================================
  // INSTANCE PROPERTIES
  // ==================================================

  public get viewer(): Cognite3DViewer {
    return this._viewer;
  }

  public get sdk(): CogniteClient {
    return this._sdk;
  }

  public get fdmSdk(): FdmSDK {
    return this._fdmSdk;
  }

  public get config(): BaseRevealConfig | undefined {
    return this._config;
  }

  public get rootDomainObject(): RootDomainObject {
    return this._rootDomainObject;
  }

  public get canvas(): HTMLCanvasElement {
    return this._viewer.canvas;
  }

  public get domElement(): HTMLElement {
    return this._viewer.domElement;
  }

  public get commandsController(): CommandsController {
    return this._commandsController;
  }

  public get cursor(): string {
    return this.domElement.style.cursor;
  }

  public set cursor(value: string) {
    this.domElement.style.cursor = value;
  }

  public get cameraManager(): CameraManager {
    return this.viewer.cameraManager;
  }

  public get flexibleCameraManager(): IFlexibleCameraManager {
    const cameraManager = this.cameraManager;
    if (!isFlexibleCameraManager(cameraManager)) {
      throw new Error('Camera manager is not flexible');
    }
    return cameraManager;
  }

  public get camera(): PerspectiveCamera {
    return this.cameraManager.getCamera();
  }

  // ==================================================
  // INSTANCE PROPERTIES: Get bounding box
  // ==================================================

  public get clippedVisualSceneBoundingBox(): Box3 {
    if (this._clippedBoundingBox === undefined) {
      return this.visualSceneBoundingBox;
    }
    const boundingBox = this.visualSceneBoundingBox.clone();
    boundingBox.intersect(this._clippedBoundingBox);
    return boundingBox;
  }

  public get sceneBoundingBox(): Box3 {
    return this.viewer.getSceneBoundingBox();
  }

  public get visualSceneBoundingBox(): Box3 {
    return this.viewer.getVisualSceneBoundingBox();
  }

  // ==================================================
  // INSTANCE METHODS
  // ==================================================

  public *getPointClouds(): Generator<CognitePointCloudModel> {
    for (const model of this.viewer.models) {
      if (model instanceof CognitePointCloudModel) {
        yield model;
      }
    }
  }

  public *getCadModels(): Generator<CogniteCadModel> {
    for (const model of this.viewer.models) {
      if (model instanceof CogniteCadModel) {
        yield model;
      }
    }
  }
<<<<<<< HEAD

  // ==================================================
  // INSTANCE METHODS
  // ==================================================
=======
>>>>>>> ed730ced

  public setConfig(config: BaseRevealConfig): void {
    this._config = config;

    const defaultTool = config.createDefaultTool();
    defaultTool.attach(this);
    this.commandsController.add(defaultTool);
    this.commandsController.setDefaultTool(defaultTool);

    const axisGizmoTool = config.createAxisGizmoTool();
    if (axisGizmoTool !== undefined) {
      axisGizmoTool.connect(this._viewer);
      this._axisGizmoTool = axisGizmoTool;
    }
  }

  public onStartup(): void {
    this._config?.onStartup(this);
    CommandsUpdater.update(this);
  }

  public dispose(): void {
    this._viewer.dispose();
    if (this._ambientLight !== undefined) {
      this._viewer.removeObject3D(this._ambientLight);
    }
    if (this._directionalLight !== undefined) {
      this._viewer.removeObject3D(this._directionalLight);
    }
    this.commandsController.removeEventListeners();
    this.commandsController.dispose();
    this._axisGizmoTool?.dispose();
    CommandsUpdater.dispose();
  }

  public invalidate(): void {
    this._viewer.requestRedraw();
  }

  private initializeLights(): void {
    this._ambientLight = new AmbientLight(0xffffff, 0.25); // soft white light
    this._directionalLight = new DirectionalLight(0xffffff, 2);
    this._directionalLight.name = DIRECTIONAL_LIGHT_NAME;
    this._directionalLight.position.set(0, 1, 0);

    const ambientLight = new CustomObject(this._ambientLight);
    const directionalLight = new CustomObject(this._directionalLight);
    ambientLight.isPartOfBoundingBox = false;
    directionalLight.isPartOfBoundingBox = false;

    this.viewer.addCustomObject(ambientLight);
    this.viewer.addCustomObject(directionalLight);
  }

  // ==================================================
  // EVENT HANDLERS
  // ==================================================

  cameraChangeHandler = (_position: Vector3, _target: Vector3): void => {
    const light = this._directionalLight;
    if (light === undefined) {
      return;
    }
    const camera = this.camera;

    // Get camera direction
    const cameraDirection = new Vector3();
    camera.getWorldDirection(cameraDirection);

    cameraDirection.negate();
    light.position.copy(cameraDirection);
  };

  // ==================================================
  // INSTANCE METHODS: Fit operations
  // ==================================================

  public fitView(): boolean {
    this.viewer.fitCameraToBoundingBox(this.clippedVisualSceneBoundingBox);
    return true;
  }

  // ==================================================
  // INSTANCE METHODS: Clipping operations (Experimental code)
  // ==================================================

  public getGlobalClippingPlanes(): Plane[] {
    return this.viewer.getGlobalClippingPlanes();
  }

  public get isGlobalClippingActive(): boolean {
    return this.getGlobalClippingPlanes().length > 0;
  }

  public get isGlobalCropBoxActive(): boolean {
    return this.isGlobalClippingActive && this._cropBoxUniqueId !== undefined;
  }

  public isGlobalCropBox(domainObject: DomainObject): boolean {
    return this._cropBoxUniqueId !== undefined && domainObject.uniqueId === this._cropBoxUniqueId;
  }

  public setGlobalClipping(clippingPlanes: Plane[], domainObject?: DomainObject): void {
    if (clippingPlanes.length === 0) {
      this.clearGlobalClipping();
      return;
    }
    const sceneBoundingBox = this.sceneBoundingBox.clone();
    sceneBoundingBox.applyMatrix4(CDF_TO_VIEWER_TRANSFORMATION.clone().invert());
    const sceneRange = new Range3();
    sceneRange.copy(sceneBoundingBox);
    const clippedRange = getBoundingBoxFromPlanes(clippingPlanes, sceneRange);
    const clippedBoundingBox = clippedRange.getBox();

    for (const plane of clippingPlanes) {
      plane.applyMatrix4(CDF_TO_VIEWER_TRANSFORMATION);
    }
    clippedBoundingBox.applyMatrix4(CDF_TO_VIEWER_TRANSFORMATION);

    // Set the values
    this.viewer.setGlobalClippingPlanes(clippingPlanes);
    this._clippedBoundingBox = clippedBoundingBox;
    this._cropBoxUniqueId = domainObject?.uniqueId;
    this.rootDomainObject.notifyDescendants(Changes.clipping);
  }

  public clearGlobalClipping(): void {
    this.viewer.setGlobalClippingPlanes([]);
    this._clippedBoundingBox = undefined;
    this._cropBoxUniqueId = undefined;
    this.rootDomainObject.notifyDescendants(Changes.clipping);
  }

  // ==================================================
  // INSTANCE METHODS: Cursor
  // See: https://developer.mozilla.org/en-US/docs/Web/CSS/cursor
  // ==================================================

  public setDefaultCursor(): void {
    this.cursor = 'default';
  }

  public setMoveCursor(): void {
    this.cursor = 'move';
  }

  public setNavigateCursor(): void {
    this.cursor = 'pointer';
  }

  public setGrabCursor(): void {
    this.cursor = 'grab';
  }

  public setCrosshairCursor(): void {
    this.cursor = 'crosshair';
  }

  /**
   * Sets the resize cursor based on two points in 3D space to the resize
   * // cursor has a correct direction.
   * @param point1 - The first point in 3D space.
   * @param point2 - The second point in 3D space.
   */
  public setResizeCursor(point1: Vector3, point2: Vector3): void {
    const screenPoint1 = this.viewer.worldToScreen(point1, false);
    if (screenPoint1 === null) {
      return;
    }
    const screenPoint2 = this.viewer.worldToScreen(point2, false);
    if (screenPoint2 === null) {
      return;
    }
    const screenVector = screenPoint2?.sub(screenPoint1).normalize();
    screenVector.y = -screenVector.y; // Flip y axis so the x-y axis is mathematically correct
    const cursor = getResizeCursor(getOctDir(screenVector));
    if (cursor !== undefined) {
      this.cursor = cursor;
    }
  }
}<|MERGE_RESOLUTION|>--- conflicted
+++ resolved
@@ -177,13 +177,10 @@
       }
     }
   }
-<<<<<<< HEAD
 
   // ==================================================
   // INSTANCE METHODS
   // ==================================================
-=======
->>>>>>> ed730ced
 
   public setConfig(config: BaseRevealConfig): void {
     this._config = config;
