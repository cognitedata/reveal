## NOTE: Separate the apps/libs folder for respective teams in groups and the paths in ascending order!

# NB: Avoid using 'markdown' as file format for this file --> use plain text or download 'CODEOWNERS' ext. on marketplace

# General
/.devcontainer/                   @cognitedata/fusion-maintainers
/.github/                         @cognitedata/fusion-maintainers
/.storybook/                      @cognitedata/fusion-maintainers
/.vscode/                         @cognitedata/fusion-maintainers
/bin/                             @cognitedata/fusion-maintainers
/scripts/                         @cognitedata/fusion-maintainers
/tools/                           @cognitedata/fusion-maintainers
/*                                @cognitedata/fusion-maintainers

# Platypus
apps/mock-server                  @cognitedata/cdf-user-experience
apps/platypus                     @cognitedata/cdf-user-experience
apps/platypus-cdf-cli             @cognitedata/cdf-user-experience

libs/data-modeling                @cognitedata/cdf-user-experience

# Team data-explorer
apps/data-exploration             @cognitedata/explorers
apps/flexible-data-explorer       @cognitedata/explorers
apps/cdf-document-search          @cognitedata/matchmakers @cognitedata/discover


libs/data-exploration/            @cognitedata/explorers
libs/data-exploration-components  @cognitedata/explorers
libs/shared/plotting-components   @cognitedata/explorers

# Team UFV
libs/industry-canvas              @cognitedata/unified-file-viewer
apps/industry-canvas-ui              @cognitedata/unified-file-viewer

# Coding conventions
apps/coding-conventions           @deep-cognite @CimStordal

# Contextualization
libs/contextualization              @davidlky @cognitedata/contextualization

# Copilot
apps/copilot              @davidlky @andeplane @miladh @trygveu

# IoT Hub
<<<<<<< HEAD
apps/iot-hub              @davidlky @geircognite @muradsater

# Entity matching
apps/entity-matching                @cognitedata/cdf-user-experience
=======

apps/raw-explorer @cognitedata/team-hebe
apps/iot-hub              @davidlky @geircognite @muradsater

# Interactive Diagrams
apps/interactive-diagrams @cognitedata/team-hebe

# 3D / Reveal
apps/3d-management                @cognitedata/3d-reveal-viewer-team

# Migrated CDF-UX Subapps
apps/data-catalog                 @cognitedata/cdf-user-experience
apps/extraction-pipelines		  @cognitedata/cdf-user-experience
apps/extractor-downloads          @cognitedata/cdf-user-experience


libs/shared/user-profile-components   @cognitedata/cogs-team
>>>>>>> 92c7d5bc
<|MERGE_RESOLUTION|>--- conflicted
+++ resolved
@@ -43,15 +43,12 @@
 apps/copilot              @davidlky @andeplane @miladh @trygveu
 
 # IoT Hub
-<<<<<<< HEAD
+
+apps/raw-explorer @cognitedata/team-hebe
 apps/iot-hub              @davidlky @geircognite @muradsater
 
 # Entity matching
 apps/entity-matching                @cognitedata/cdf-user-experience
-=======
-
-apps/raw-explorer @cognitedata/team-hebe
-apps/iot-hub              @davidlky @geircognite @muradsater
 
 # Interactive Diagrams
 apps/interactive-diagrams @cognitedata/team-hebe
@@ -65,5 +62,4 @@
 apps/extractor-downloads          @cognitedata/cdf-user-experience
 
 
-libs/shared/user-profile-components   @cognitedata/cogs-team
->>>>>>> 92c7d5bc
+libs/shared/user-profile-components   @cognitedata/cogs-team