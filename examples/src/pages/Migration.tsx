--- conflicted
+++ resolved
@@ -187,15 +187,12 @@
         },
         showCameraTool: new DebugCameraTool(viewer),
         renderMode: 'Color',
-<<<<<<< HEAD
         controls: {
           zoomToCursorType: 'scrollTarget',
           onClickTargetChange: true,
           canInterruptAnimations: false
         }
-=======
         debugRenderStageTimings: false
->>>>>>> 682bf94f
       };
       const guiActions = {
         addModel: () =>
