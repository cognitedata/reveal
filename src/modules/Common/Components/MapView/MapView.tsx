--- conflicted
+++ resolved
@@ -3,10 +3,7 @@
 import ReactMapboxGl, { Layer, Feature, Popup } from 'react-mapbox-gl';
 import { FileInfo } from '@cognite/sdk';
 import * as MapboxGL from 'mapbox-gl';
-<<<<<<< HEAD
-=======
 import { ResultData } from 'src/modules/Common/types';
->>>>>>> 1a83a95e
 import { MAPBOX_TOKEN, MAPBOX_MAP_ID } from './constants';
 import 'mapbox-gl/dist/mapbox-gl.css';
 import { MapPopup } from './MapPopup';
@@ -21,29 +18,16 @@
   attributionControl: false,
 });
 
-<<<<<<< HEAD
-export const MapView = (props: FileExplorerTableProps) => {
-=======
 export const MapView = (props: { data?: ResultData[] }) => {
->>>>>>> 1a83a95e
   const [selectedFile, setSelectedFile] = useState<FileInfo>();
   const [center, setCenter] = useState<[number, number]>();
   const [zoom] = useState<[number] | undefined>([2]);
 
   const fitBounds = undefined; // TODO: calculate this based on the provided data
 
-<<<<<<< HEAD
-  // TODO: Use a more appropriate state than uploadedFiles when created
-  const selectedFiles = useSelector((state: RootState) =>
-    selectAllFiles(state.filesSlice).filter((item) =>
-      props.data?.map((f: TableDataItem) => f.id).includes(item.id)
-    )
-  );
-=======
   const selectedFiles = useMemo(() => {
     return props.data || [];
   }, [props.data]);
->>>>>>> 1a83a95e
 
   const handleStyleLoad = (map: MapboxGL.Map) => map.resize();
 
