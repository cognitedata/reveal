import React, { useEffect, useMemo, useState } from 'react';
import styled from 'styled-components';
import {
  Button,
  Icon,
  Input,
  Tabs,
  SegmentedControl,
  Select,
} from '@cognite/cogs.js';
import { Chart } from 'reducers/charts/types';
import { useMyCharts, usePublicCharts, useUpdateChart } from 'hooks/firebase';
import { nanoid } from 'nanoid';
import { subDays } from 'date-fns';
import { useLoginStatus, useNavigate } from 'hooks';
import ChartListItem, { ViewOption } from 'components/ChartListItem';
import { OpenInCharts } from 'components/OpenInCharts';
import { CHART_VERSION } from 'config/';
import { trackUsage } from 'utils/metrics';

type ActiveTabOption = 'mine' | 'public';
type SortOption = 'name' | 'owner' | 'updatedAt';
type SelectSortOption = { value: SortOption; label: string };

const nameSorter = (a: Chart, b: Chart) => {
  return a.name.localeCompare(b.name);
};

const ownerSorter = (a: Chart, b: Chart) => {
  return a.user.localeCompare(b.user);
};

const updatedAtSorter = (a: Chart, b: Chart) => {
  if (!a.updatedAt && !b.updatedAt) return 0;
  if (!a.updatedAt) return 1;
  if (!b.updatedAt) return -1;
  return b.updatedAt - a.updatedAt;
};

const sortOptions: SelectSortOption[] = [
  { value: 'name', label: 'Name' },
  { value: 'owner', label: 'Owner' },
  { value: 'updatedAt', label: 'Updated' },
];

const ChartList = () => {
  const move = useNavigate();
  const { data: login } = useLoginStatus();
  const myCharts = useMyCharts();
  const pubCharts = usePublicCharts();

  const allCharts = useMemo(() => {
    const mine = myCharts.data || [];
    const pub = pubCharts.data || [];

    return pub.concat(mine.filter((c) => !pub.find((pc) => c.id === pc.id)));
  }, [myCharts.data, pubCharts.data]);

  const loading =
    (myCharts.isFetching && !myCharts.isFetched) ||
    (pubCharts.isFetching && !pubCharts.isFetched);
  const error = myCharts.isError || pubCharts.isError;

  const [filterText, setFilterText] = useState<string>('');
  const [activeTab, setActiveTab] = useState<ActiveTabOption>('mine');
  const [sortOption, setSortOption] = useState<SortOption>('updatedAt');
  const [viewOption, setViewOption] = useState<ViewOption>('list');

  useEffect(() => {
    trackUsage('PageView.ChartList');
  }, []);

  useEffect(() => {
    trackUsage('ChartList.TabChange', { tab: activeTab });
  }, [activeTab]);

  const { mutateAsync: updateChart } = useUpdateChart();

  const handleNewChart = async () => {
    if (!login?.user) {
      return;
    }
    const dateFrom = subDays(new Date(), 30);
    dateFrom.setHours(0, 0);
    const dateTo = new Date();
    dateTo.setHours(23, 59);
    const id = nanoid();
    const newChart: Chart = {
      id,
      user: login?.user,
      name: 'New chart',
      updatedAt: Date.now(),
      createdAt: Date.now(),
      timeSeriesCollection: [],
      workflowCollection: [],
      dateFrom: dateFrom.toJSON(),
      dateTo: dateTo.toJSON(),
      public: false,
      version: CHART_VERSION,
    };
    await updateChart(newChart);

    trackUsage('ChartList.CreateChart');
<<<<<<< HEAD
    move(`/${id}`);
=======
    history.push({
      pathname: `/${id}`,
      search: history.location.search,
    });
>>>>>>> 4e21c49e
  };

  const nameFilter = (chart: Chart) =>
    chart.name.toLocaleLowerCase().includes(filterText.toLocaleLowerCase());

  const renderList = () => {
    let chartsToRender = allCharts;

    if (activeTab === 'mine') {
      // Filter to only show charts where the
      // current user is the owner. Remove this
      // filter when firebase security rules are
      // in place
      chartsToRender = myCharts.data || [];
    } else if (activeTab === 'public') {
      chartsToRender = pubCharts.data || [];
    }

    if (filterText) {
      chartsToRender = chartsToRender.filter(nameFilter);
    }

    if (sortOption === 'name') {
      chartsToRender.sort(nameSorter);
    } else if (sortOption === 'owner') {
      chartsToRender.sort(ownerSorter);
    } else {
      chartsToRender.sort(updatedAtSorter);
    }

    return chartsToRender.map((chart) => (
      <ChartListItem key={chart.id} chart={chart} view={viewOption} />
    ));
  };

  const renderError = () => {
    return (
      <div>
        <p>Could not load charts</p>
        <pre>{`${myCharts.error || pubCharts.error}`}</pre>
      </div>
    );
  };

  return (
    <div id="chart-list" style={{ padding: 16, width: '100%' }}>
      <div style={{ margin: 20 }}>
        <Button type="primary" icon="Plus" onClick={handleNewChart}>
          New chart
        </Button>
      </div>
      <div style={{ margin: 20 }}>
        <Input
          size="large"
          placeholder="Filter charts"
          icon="Search"
          fullWidth
          value={filterText}
          onChange={(e) => setFilterText(e.target.value)}
        />
      </div>
      <div
        style={{ margin: 20, display: 'flex', justifyContent: 'space-between' }}
      >
        <Tabs
          activeKey={activeTab}
          onChange={(activeKey) => setActiveTab(activeKey as ActiveTabOption)}
        >
          <Tabs.TabPane key="mine" tab={<span>My charts</span>} />
          <Tabs.TabPane key="public" tab={<span>Public charts</span>} />
        </Tabs>
        <div style={{ display: 'flex', alignItems: 'center' }}>
          <div style={{ width: 200 }}>
            <Select
              title="Sort by:"
              icon="ArrowDown"
              /*
                Hack below: Cogs.js has a bug where passing the value makes it
                always show the placeholder. So, I'm not passing the value and
                setting the placeholder to the default option. This will have
                the desired behavior, given the bug. It's not fixed in the
                latest version of Cogs yet.
              */
              // value={sortOption}
              placeholder="Updated"
              onChange={(option: SelectSortOption) =>
                setSortOption(option.value)
              }
              options={sortOptions}
            />
          </div>
          <div style={{ marginLeft: 16 }}>
            <SegmentedControl
              currentKey={viewOption}
              onButtonClicked={(key) => setViewOption(key as ViewOption)}
            >
              <SegmentedControl.Button key="grid">
                <Icon type="Grid" />
              </SegmentedControl.Button>
              <SegmentedControl.Button key="list">
                <Icon type="List" />
              </SegmentedControl.Button>
            </SegmentedControl>
          </div>
        </div>
      </div>
      <div style={{ textAlign: 'center' }}>
        {loading && <Icon type="Loading" />}
      </div>
      {viewOption === 'list' && (
        <ListHeader>
          <div style={{ width: 120 }}>Preview</div>
          <div style={{ width: '40%', marginLeft: 16 }}>Name</div>
          <div style={{ flexGrow: 1 }}>Owner</div>
          <div style={{ width: 127 }}>Updated</div>
        </ListHeader>
      )}
      <div style={{ display: 'flex', flexWrap: 'wrap' }}>
        {error ? renderError() : renderList()}
      </div>
      <OpenInCharts />
    </div>
  );
};

const ListHeader = styled.div`
  display: flex;
  font-weight: 600;
  font-size: 10px;
  line-height: 16px;
  text-transform: uppercase;
  margin: 0 20px 10px 20px;
  padding: 0 16px;
`;

export default ChartList;<|MERGE_RESOLUTION|>--- conflicted
+++ resolved
@@ -101,14 +101,7 @@
     await updateChart(newChart);
 
     trackUsage('ChartList.CreateChart');
-<<<<<<< HEAD
     move(`/${id}`);
-=======
-    history.push({
-      pathname: `/${id}`,
-      search: history.location.search,
-    });
->>>>>>> 4e21c49e
   };
 
   const nameFilter = (chart: Chart) =>
