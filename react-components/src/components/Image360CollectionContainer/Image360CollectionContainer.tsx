--- conflicted
+++ resolved
@@ -1,9 +1,5 @@
-<<<<<<< HEAD
-import { type ReactElement, useContext, useEffect, useRef } from 'react';
-=======
-import { type ReactElement, useCallback, useEffect, useRef } from 'react';
+import { type ReactElement, useCallback, useContext, useEffect, useRef } from 'react';
 import { useRenderTarget } from '../RevealCanvas/ViewerContext';
->>>>>>> 1b0b14e6
 import { type DataSourceType, type Image360Collection } from '@cognite/reveal';
 import { type AddImage360CollectionOptions } from '../Reveal3DResources/types';
 import {
@@ -18,6 +14,7 @@
 import { getViewerResourceCount } from '../../utilities/getViewerResourceCount';
 
 import { Image360CollectionContainerContext } from './Image360CollectionContainer.context';
+import { RevealModelsUtils } from '../../architecture/concrete/reveal/RevealModelsUtils';
 
 type Image360CollectionContainerProps = {
   addImage360CollectionOptions: AddImage360CollectionOptions;
@@ -157,64 +154,6 @@
   }, [modelRef, addImage360CollectionOptions.transform, viewer]);
 
   return <></>;
-<<<<<<< HEAD
-
-  async function add360Collection(transform?: Matrix4): Promise<() => void> {
-    return await getOrAdd360Collection()
-      .then((image360Collection) => {
-        if (transform !== undefined) {
-          image360Collection.setModelTransformation(transform);
-        }
-
-        setCollectionCullingOptions(
-          image360Collection,
-          addImage360CollectionOptions.iconCullingOptions
-        );
-
-        modelRef.current = image360Collection;
-        onLoad?.(image360Collection);
-        setRevealResourcesCount(getViewerResourceCount(viewer));
-        return remove360Collection;
-      })
-      .catch((error: any) => {
-        const errorReportFunction = onLoadError ?? defaultLoadErrorHandler;
-        errorReportFunction(addImage360CollectionOptions, error);
-        setReveal3DResourceLoadFailCount((p) => p + 1);
-        return () => {
-          setReveal3DResourceLoadFailCount((p) => p - 1);
-        };
-      });
-
-    async function getOrAdd360Collection(): Promise<Image360Collection<DataSourceType>> {
-      const collections = viewer.get360ImageCollections();
-      const siteId =
-        addImage360CollectionOptions.source === 'events'
-          ? addImage360CollectionOptions.siteId
-          : addImage360CollectionOptions.externalId;
-      const collection = collections.find((collection) => collection.id === siteId);
-      if (collection !== undefined) {
-        return collection;
-      }
-      return await createImage360CollectionDomainObject(
-        renderTarget,
-        addImage360CollectionOptions,
-        defaultVisible
-      );
-    }
-  }
-
-  function remove360Collection(): void {
-    if (modelRef.current === undefined) return;
-
-    if (cachedViewerRef !== undefined && !cachedViewerRef.isRevealContainerMountedRef.current)
-      return;
-
-    removeImage360CollectionDomainObject(renderTarget, modelRef.current);
-    setRevealResourcesCount(getViewerResourceCount(viewer));
-    modelRef.current = undefined;
-  }
-=======
->>>>>>> 1b0b14e6
 }
 
 const useSetIconCulling = (
