{
  "root": true,
  "ignorePatterns": ["**/*"],
  "extends": [
    "plugin:testing-library/react",
    "plugin:lodash/recommended",
    "plugin:testcafe/recommended",
    "plugin:prettier/recommended",
    "plugin:@cognite/all"
  ],
  "plugins": [
    "@nrwl/nx",
    "testing-library",
    "lodash",
    "testcafe",
    "no-only-tests",
    "@cognite",
    "import"
  ],
  "overrides": [
    {
      "files": ["*.ts", "*.tsx", "*.js", "*.jsx"],
      "rules": {
        "@nrwl/nx/enforce-module-boundaries": [
          "error",
          {
            "enforceBuildableLibDependency": true,
            "allow": [
              "@platypus-app",
              "@data-exploration-app",
              "@data-exploration-components",
              "@data-exploration/components",
              "@data-exploration-lib/domain-layer",
              "@data-quality",
              "@platypus-core",
              "@cognite/platypus-cdf-cli",
              "@cognite/data-exploration",
<<<<<<< HEAD
              "@interactive-diagrams-app"
=======
              "@data-catalog-app"
>>>>>>> c50f8443
            ],
            "depConstraints": [
              {
                "sourceTag": "*",
                "onlyDependOnLibsWithTags": ["*"]
              }
            ]
          }
        ],
        "max-classes-per-file": ["off"],
        "react/jsx-props-no-spreading": ["off"],
        "react/static-property-placement": ["off"],
        "react/state-in-constructor": ["off"],
        "jest/expect-expect": ["off"],
        "jest/no-test-callback": ["off"],
        "jest/no-export": ["off"],
        "lodash/prefer-lodash-method": ["off"],
        "lodash/prefer-lodash-typecheck": ["off"],
        "lodash/prop-shorthand": ["off"],
        "lodash/prefer-constant": ["off"],
        "lodash/prefer-is-nil": ["off"],
        "lodash/prefer-get": ["off"],
        "@typescript-eslint/no-unused-vars": [
          "error",
          {
            "argsIgnorePattern": "^_",
            "varsIgnorePattern": "^_"
          }
        ],
        "no-only-tests/no-only-tests": "error"
      }
    },
    {
      "files": ["*.ts", "*.tsx"],
      "extends": [
        "plugin:@nrwl/nx/typescript",
        "plugin:testing-library/react",
        "plugin:react-hooks/recommended"
      ],
      "rules": {
        "@cognite/no-sdk-submodule-imports": ["off"],
        "@cognite/no-unissued-todos": ["off"],
        "@cognite/require-hellip": ["off"],
        "@cognite/rtl-use-custom-render-function": ["off"],
        "@cognite/styled-macro": ["off"],
        "@typescript-eslint/ban-ts-comment": ["off"],
        "@typescript-eslint/ban-types": ["off"],
        "@typescript-eslint/no-empty-function": ["off"],
        "@typescript-eslint/no-inferrable-types": ["off"],
        "@typescript-eslint/no-redeclare": ["off"],
        "arrow-body-style": ["off"],
        "camelcase": ["off"],
        "class-methods-use-this": ["off"],
        "consistent-return": ["off"],
        "default-param-last": ["off"],
        "func-names": ["off"],
        "import/first": ["error"],
        "import/no-duplicates": ["error"],
        "import/order": [
          "error",
          {
            "groups": [
              "builtin",
              "external",
              "internal",
              "parent",
              ["sibling", "index"]
            ],
            "newlines-between": "always",
            "alphabetize": {
              "order": "asc",
              "caseInsensitive": true
            },
            "pathGroups": [
              {
                "group": "external",
                "pattern": "react**",
                "position": "before"
              },
              {
                "group": "external",
                "pattern": "styled**",
                "position": "before"
              },
              {
                "group": "external",
                "pattern": "@cognite/**",
                "position": "after"
              },
              { "group": "parent", "pattern": "../**" },
              { "group": "sibling", "pattern": "./**" },

              // DATA EXPLORATION
              { "group": "internal", "pattern": "@data-exploration-app/**" },
              { "group": "internal", "pattern": "@cognite/data-exploration" }, // old lib
              {
                "group": "internal",
                "pattern": "@data-exploration-containers"
              },
              {
                "group": "internal",
                "pattern": "@data-exploration-components"
              },
              {
                "group": "internal",
                "pattern": "@data-exploration-lib/domain-layer"
              },
              {
                "group": "internal",
                "pattern": "@data-exploration-lib/core"
              }
            ],
            "pathGroupsExcludedImportTypes": ["react"]
          }
        ],
        "jsx-a11y/click-events-have-key-events": ["off"],
        "jsx-a11y/no-static-element-interactions": ["off"],
        "lines-between-class-members": ["off"],
        "lodash/import-scope": ["off"],
        "lodash/prefer-matches": ["off"],
        "lodash/prefer-some": ["off"],
        "no-await-in-loop": ["off"],
        "no-else-return": ["off"],
        "no-empty": ["off"],
        "no-extra-boolean-cast": ["off"],
        "no-param-reassign": ["off"],
        "no-plusplus": ["off"],
        "no-redeclare": ["off"],
        "no-restricted-exports": ["off"],
        "no-restricted-properties": ["off"],
        "no-restricted-syntax": ["off"],
        "no-return-await": ["off"],
        "no-shadow": ["off"],
        "no-underscore-dangle": ["off"],
        "no-unsafe-optional-chaining": ["off"],
        "no-unused-expressions": ["off"],
        "object-shorthand": ["off"],
        "prefer-arrow-callback": ["off"],
        "prefer-const": ["off"],
        "prefer-destructuring": ["off"],
        "prefer-exponentiation-operator": ["off"],
        "prefer-promise-reject-errors": ["off"]
      }
    },
    {
      "files": ["*.tsx"],
      "extends": [
        "plugin:@nrwl/nx/typescript",
        "plugin:testing-library/react",
        "plugin:react-hooks/recommended"
      ],
      "rules": {
        "react-hooks/exhaustive-deps": [
          "warn",
          {
            "additionalHooks": "useRecoilCallback|useRecoilTransaction_UNSTABLE"
          }
        ],
        "react/jsx-uses-react": "off",
        "no-param-reassign": [
          "error",
          {
            "props": false
          }
        ],
        "react/require-default-props": ["off"],
        "max-classes-per-file": ["off"],
        "lines-between-class-members": ["off"],
        "class-methods-use-this": ["off"],
        "react/jsx-props-no-spreading": ["off"],
        "react/static-property-placement": ["off"],
        "react/state-in-constructor": ["off"],
        "jest/expect-expect": ["off"],
        "jest/no-test-callback": ["off"],
        "jest/no-export": ["off"],
        "@typescript-eslint/no-unused-vars": "error",
        "prettier/prettier": [
          "error",
          {
            "singleQuote": true,
            "trailingComma": "es5",
            "arrowParens": "always",
            "endOfLine": "auto"
          }
        ],
        "no-shadow": "off",
        "@typescript-eslint/no-shadow": "error",
        "@typescript-eslint/no-non-null-assertion": "off",
        "@typescript-eslint/no-explicit-any": "off",
        //

        // "react/function-component-definition": ["off"],<- Will come back to this one latee
        "react/jsx-curly-brace-presence": ["warn"],
        "react/function-component-definition": ["off"],
        "react/jsx-key": ["off"],
        "react/jsx-no-constructed-context-values": ["off"],
        "react/jsx-no-useless-fragment": ["off"],
        "react/prop-types": ["off"],
        "react/react-in-jsx-scope": ["off"]
      }
    },
    {
      "files": ["*.js", "*.jsx"],
      "extends": ["plugin:@nrwl/nx/javascript"],
      "rules": {}
    },
    {
      "files": "*.json",
      "parser": "jsonc-eslint-parser",
      "rules": {}
    }
  ]
}<|MERGE_RESOLUTION|>--- conflicted
+++ resolved
@@ -35,11 +35,8 @@
               "@platypus-core",
               "@cognite/platypus-cdf-cli",
               "@cognite/data-exploration",
-<<<<<<< HEAD
-              "@interactive-diagrams-app"
-=======
+              "@interactive-diagrams-app",
               "@data-catalog-app"
->>>>>>> c50f8443
             ],
             "depConstraints": [
               {
