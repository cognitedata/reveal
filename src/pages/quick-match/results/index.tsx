--- conflicted
+++ resolved
@@ -45,19 +45,11 @@
   }
 
   return (
-<<<<<<< HEAD
     <>
       {!!predictions?.items && (
         <Page
           subtitle={t('results')}
           title={t('quick-match')}
-=======
-    <Page subtitle={t('results')} title={t('quick-match')}>
-      {predictions?.status === 'Completed' && !!predictions?.items && (
-        <EntityMatchingResult
-          predictJobId={predictJobId}
-          sourceType={sourceType}
->>>>>>> 2cfde0e1
           predictions={predictions.items}
           sourceIds={sourceIds}
           extraContent={
@@ -69,6 +61,7 @@
         >
           {predictions?.status === 'Completed' && (
             <EntityMatchingResult
+              predictJobId={predictJobId}
               sourceType={sourceType}
               predictions={predictions.items}
               sourceIdsSecondaryTopBar={sourceIds}
