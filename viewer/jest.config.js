--- conflicted
+++ resolved
@@ -19,12 +19,8 @@
     moduleNameMapper: {
       '\\.(frag|vert)$': path.resolve(__dirname, './test-utilities/src/filetype-mocks/glslMocks.js'),
       '\\.css$': path.resolve(__dirname, './test-utilities/src/filetype-mocks/cssMock.js'),
-<<<<<<< HEAD
       '\\.svg$': path.resolve(__dirname, './test-utilities/src/filetype-mocks/svgMock.js'),
       '\\.wasm$': path.resolve(__dirname, './test-utilities/src/filetype-mocks/wasmMock.js')
-=======
-      '\\.svg$': path.resolve(__dirname, './test-utilities/src/filetype-mocks/svgMock.js')
->>>>>>> 8fe889cb
     },
     globals: {
       __webpack_public_path__: '',
