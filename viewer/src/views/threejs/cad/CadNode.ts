/*!
 * Copyright 2020 Cognite AS
 */

import * as THREE from 'three';

import { SectorModelTransformation, SectorScene, SectorMetadata } from '../../../models/cad/types';
import { CadLoadingHints } from '../../../models/cad/CadLoadingHints';
import { CadModel } from '../../../models/cad/CadModel';
import { CadRenderHints } from '../../CadRenderHints';
import { suggestCameraConfig } from '../../../utils/cameraUtils';
import { toThreeJsBox3, toThreeVector3, toThreeMatrix4 } from '../utilities';
import { RenderMode } from '../materials';
import { RootSectorNode } from './RootSectorNode';
import { CachedRepository } from '../../../repository/cad/CachedRepository';
import { Repository } from '../../../repository/cad/Repository';
<<<<<<< HEAD
import { NodeAppearance } from '../../common/cad/NodeAppearance';
import { MaterialManager } from './MaterialManager';

interface CadNodeOptions {
  nodeAppearance?: NodeAppearance;
=======
import { Subject } from 'rxjs';
import { publish, share, auditTime, switchAll, flatMap } from 'rxjs/operators';
import { ConsumedSector } from '../../../data/model/ConsumedSector';
import { fromThreeCameraConfig, ThreeCameraConfig } from './fromThreeCameraConfig';
import { ProximitySectorCuller } from '../../../culling/ProximitySectorCuller';
import { LevelOfDetail } from '../../../data/model/LevelOfDetail';
import { distinctUntilLevelOfDetailChanged } from '../../../models/cad/distinctUntilLevelOfDetailChanged';
import { filterCurrentWantedSectors } from '../../../models/cad/filterCurrentWantedSectors';
import { SectorCuller } from '../../../culling/SectorCuller';
import { DetermineSectorsByProximityInput } from '../../../models/cad/determineSectors';
import { ParsedSector } from '../../../data/model/ParsedSector';
import { WantedSector } from '../../../data/model/WantedSector';

interface CadNodeOptions {
  shading?: Shading;
  // internal options are experimental and may change in the future
  internal?: {
    sectorCuller?: SectorCuller<DetermineSectorsByProximityInput>;
  };
>>>>>>> ac1eab65
}

export interface SuggestedCameraConfig {
  position: THREE.Vector3;
  target: THREE.Vector3;
  near: number;
  far: number;
}

export class CadNode extends THREE.Object3D {
  public readonly rootSector: RootSectorNode;
  public readonly modelTransformation: SectorModelTransformation;

  private _sectorCuller: SectorCuller<DetermineSectorsByProximityInput>;
  private _renderHints: CadRenderHints;
  private _loadingHints: CadLoadingHints;
  private _renderMode: RenderMode;

<<<<<<< HEAD
  private readonly _materialManager: MaterialManager;
=======
  private readonly _cameraPositionObservable: Subject<ThreeCameraConfig>;
  private readonly _shading: Shading;
>>>>>>> ac1eab65
  private readonly _sectorScene: SectorScene;
  private readonly _previousCameraMatrix = new THREE.Matrix4();
  private readonly _boundingBoxNode: THREE.Object3D;
  private readonly _repository: Repository;

  constructor(model: CadModel, options?: CadNodeOptions) {
    super();
    this.type = 'CadNode';
    this.name = 'Sector model';
<<<<<<< HEAD

    this._materialManager = new MaterialManager(options ? options.nodeAppearance : undefined);
=======
    this._shading = initShading(options);
>>>>>>> ac1eab65

    const rootSector = new RootSectorNode(model, this._materialManager.materials);
    this._repository = new CachedRepository(model);

    const { scene, modelTransformation } = model;

    this._sectorScene = scene;
    this._sectorCuller = (options && options.internal && options.internal.sectorCuller) || new ProximitySectorCuller();
    this.modelTransformation = modelTransformation;
    // Ensure camera matrix is unequal on first frame
    this._previousCameraMatrix.elements[0] = Infinity;

    // Prepare renderables
    this.rootSector = rootSector;
    this.add(rootSector);
    this._boundingBoxNode = this.createBoundingBoxNode(scene.sectors);
    this.add(this._boundingBoxNode);

    // Apply default hints
    this._renderHints = {};
    this._loadingHints = {};
    this._renderMode = RenderMode.Color;
    this.renderHints = {};
    this.loadingHints = {};
    this.renderMode = RenderMode.Color;

    const indices = [];
    for (let i = 0; i < scene.maxTreeIndex; i++) {
      indices.push(i);
    }
<<<<<<< HEAD

    this._materialManager.updateNodes(indices);
=======
    this._shading.updateNodes(indices);
    this._cameraPositionObservable = this.createLoadSectorsPipeline();
>>>>>>> ac1eab65
  }

  set renderMode(mode: RenderMode) {
    this._renderMode = mode;
    this._materialManager.materials.box.uniforms.renderMode.value = mode;
    this._materialManager.materials.circle.uniforms.renderMode.value = mode;
    this._materialManager.materials.generalRing.uniforms.renderMode.value = mode;
    this._materialManager.materials.nut.uniforms.renderMode.value = mode;
    this._materialManager.materials.quad.uniforms.renderMode.value = mode;
    this._materialManager.materials.cone.uniforms.renderMode.value = mode;
    this._materialManager.materials.eccentricCone.uniforms.renderMode.value = mode;
    this._materialManager.materials.sphericalSegment.uniforms.renderMode.value = mode;
    this._materialManager.materials.torusSegment.uniforms.renderMode.value = mode;
    this._materialManager.materials.generalCylinder.uniforms.renderMode.value = mode;
    this._materialManager.materials.trapezium.uniforms.renderMode.value = mode;
    this._materialManager.materials.ellipsoidSegment.uniforms.renderMode.value = mode;
    this._materialManager.materials.instancedMesh.uniforms.renderMode.value = mode;
    this._materialManager.materials.triangleMesh.uniforms.renderMode.value = mode;
    this._materialManager.materials.simple.uniforms.renderMode.value = mode;
  }

  requestNodeUpdate(treeIndices: number[]) {
    this._materialManager.updateNodes(treeIndices);
  }

  get renderMode() {
    return this._renderMode;
  }

  set renderHints(hints: Readonly<CadRenderHints>) {
    this._renderHints = hints;
    this._boundingBoxNode.visible = this.shouldRenderSectorBoundingBoxes;
  }

  get renderHints(): Readonly<CadRenderHints> {
    return this._renderHints;
  }

  set loadingHints(hints: Readonly<CadLoadingHints>) {
    this._loadingHints = hints;
  }

  get loadingHints(): Readonly<CadLoadingHints> {
    return this._loadingHints;
  }

  private get shouldRenderSectorBoundingBoxes(): boolean {
    return this._renderHints.showSectorBoundingBoxes || false;
  }

  public update(camera: THREE.PerspectiveCamera) {
    const cameraConfig: ThreeCameraConfig = {
      camera,
      modelTransformation: this.modelTransformation,
      sectorScene: this._sectorScene
    };
    this._cameraPositionObservable.next(cameraConfig);
  }

  public suggestCameraConfig(): SuggestedCameraConfig {
    const { position, target, near, far } = suggestCameraConfig(this._sectorScene.root);

    return {
      position: toThreeVector3(new THREE.Vector3(), position, this.modelTransformation),
      target: toThreeVector3(new THREE.Vector3(), target, this.modelTransformation),
      near,
      far
    };
  }

  private createLoadSectorsPipeline(): Subject<ThreeCameraConfig> {
    const loadSectorOperator = flatMap((s: WantedSector) => this._repository.loadSector(s));
    const consumeSectorOperator = flatMap((sector: ParsedSector) => this.rootSector.consumeSector(sector.id, sector));

    const pipeline = new Subject<ThreeCameraConfig>();
    pipeline
      .pipe(
        auditTime(100),
        fromThreeCameraConfig(),
        this._sectorCuller.determineSectors(),
        share(),
        publish(wantedSectors =>
          wantedSectors.pipe(
            switchAll(),
            distinctUntilLevelOfDetailChanged(),
            loadSectorOperator,
            filterCurrentWantedSectors(wantedSectors),
            consumeSectorOperator
          )
        )
      )
      .subscribe((sector: ConsumedSector) => {
        const sectorNode = this.rootSector.sectorNodeMap.get(sector.id);
        if (!sectorNode) {
          throw new Error(`Could not find 3D node for sector ${sector.id} - invalid id?`);
        }
        if (sectorNode.group) {
          sectorNode.remove(sectorNode.group);
        }
        sectorNode.add(sector.group);
        sectorNode.group = sector.group;
        this.updateSectorBoundingBoxes(sector);
        this.dispatchEvent({ type: 'update' });
      });
    return pipeline;
  }

  private updateSectorBoundingBoxes(sector: ConsumedSector) {
    this._boundingBoxNode.children.forEach(x => {
      const sectorId = x.userData.sectorId as number;
      if (sectorId !== sector.id) {
        return;
      }
      const boxHelper = x as THREE.Box3Helper;
      boxHelper.visible = sector.levelOfDetail !== LevelOfDetail.Discarded;
    });
  }

  private createBoundingBoxNode(sectors: Map<number, SectorMetadata>): THREE.Object3D {
    function sectorDepth(s: SectorMetadata) {
      return s.path.length / 2; // Path are on format 'x/y/z/'
    }

    const maxColorDepth = [...sectors.values()].reduce((max, s) => Math.max(max, sectorDepth(s)), 0.0);
    const from = new THREE.Color(0xff0000);
    const to = new THREE.Color(0x00ff00);
    const colors = [...Array(maxColorDepth).keys()].map(d => {
      const color = new THREE.Color().copy(from);
      color.lerpHSL(to, d / (maxColorDepth - 1));
      return color;
    });

    const boxesNode = new THREE.Group();
    boxesNode.applyMatrix4(toThreeMatrix4(this.modelTransformation.modelMatrix));
    boxesNode.name = 'Bounding boxes (for debugging)';
    sectors.forEach(sector => {
      const bbox = toThreeJsBox3(new THREE.Box3(), sector.bounds);
      const color = colors[sectorDepth(sector)];
      const boxMesh = new THREE.Box3Helper(bbox, color);
      boxMesh.name = `${sector.id}`;
      boxMesh.userData.sectorId = sector.id;
      boxesNode.add(boxMesh);
    });
    return boxesNode;
  }
}

function initShading(options?: CadNodeOptions): Shading {
  if (options && options.shading) {
    return options.shading;
  }
  return createDefaultShading({
    color(_treeIndex: number) {
      return undefined;
    }
  });
}<|MERGE_RESOLUTION|>--- conflicted
+++ resolved
@@ -14,14 +14,9 @@
 import { RootSectorNode } from './RootSectorNode';
 import { CachedRepository } from '../../../repository/cad/CachedRepository';
 import { Repository } from '../../../repository/cad/Repository';
-<<<<<<< HEAD
 import { NodeAppearance } from '../../common/cad/NodeAppearance';
 import { MaterialManager } from './MaterialManager';
-
-interface CadNodeOptions {
-  nodeAppearance?: NodeAppearance;
-=======
-import { Subject } from 'rxjs';
+import { Subject, Observable } from 'rxjs';
 import { publish, share, auditTime, switchAll, flatMap } from 'rxjs/operators';
 import { ConsumedSector } from '../../../data/model/ConsumedSector';
 import { fromThreeCameraConfig, ThreeCameraConfig } from './fromThreeCameraConfig';
@@ -35,12 +30,11 @@
 import { WantedSector } from '../../../data/model/WantedSector';
 
 interface CadNodeOptions {
-  shading?: Shading;
+  nodeAppearance?: NodeAppearance;
   // internal options are experimental and may change in the future
   internal?: {
     sectorCuller?: SectorCuller<DetermineSectorsByProximityInput>;
   };
->>>>>>> ac1eab65
 }
 
 export interface SuggestedCameraConfig {
@@ -59,12 +53,8 @@
   private _loadingHints: CadLoadingHints;
   private _renderMode: RenderMode;
 
-<<<<<<< HEAD
   private readonly _materialManager: MaterialManager;
-=======
   private readonly _cameraPositionObservable: Subject<ThreeCameraConfig>;
-  private readonly _shading: Shading;
->>>>>>> ac1eab65
   private readonly _sectorScene: SectorScene;
   private readonly _previousCameraMatrix = new THREE.Matrix4();
   private readonly _boundingBoxNode: THREE.Object3D;
@@ -74,12 +64,7 @@
     super();
     this.type = 'CadNode';
     this.name = 'Sector model';
-<<<<<<< HEAD
-
     this._materialManager = new MaterialManager(options ? options.nodeAppearance : undefined);
-=======
-    this._shading = initShading(options);
->>>>>>> ac1eab65
 
     const rootSector = new RootSectorNode(model, this._materialManager.materials);
     this._repository = new CachedRepository(model);
@@ -110,13 +95,12 @@
     for (let i = 0; i < scene.maxTreeIndex; i++) {
       indices.push(i);
     }
-<<<<<<< HEAD
-
     this._materialManager.updateNodes(indices);
-=======
-    this._shading.updateNodes(indices);
     this._cameraPositionObservable = this.createLoadSectorsPipeline();
->>>>>>> ac1eab65
+  }
+
+  requestNodeUpdate(treeIndices: number[]) {
+    this._materialManager.updateNodes(treeIndices);
   }
 
   set renderMode(mode: RenderMode) {
@@ -138,10 +122,6 @@
     this._materialManager.materials.simple.uniforms.renderMode.value = mode;
   }
 
-  requestNodeUpdate(treeIndices: number[]) {
-    this._materialManager.updateNodes(treeIndices);
-  }
-
   get renderMode() {
     return this._renderMode;
   }
@@ -198,7 +178,7 @@
         fromThreeCameraConfig(),
         this._sectorCuller.determineSectors(),
         share(),
-        publish(wantedSectors =>
+        publish((wantedSectors: Observable<WantedSector[]>) =>
           wantedSectors.pipe(
             switchAll(),
             distinctUntilLevelOfDetailChanged(),
@@ -262,15 +242,4 @@
     });
     return boxesNode;
   }
-}
-
-function initShading(options?: CadNodeOptions): Shading {
-  if (options && options.shading) {
-    return options.shading;
-  }
-  return createDefaultShading({
-    color(_treeIndex: number) {
-      return undefined;
-    }
-  });
 }