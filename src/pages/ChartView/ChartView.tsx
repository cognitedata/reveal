import { useEffect, useState } from 'react';
import get from 'lodash/get';
import styled from 'styled-components/macro';
import {
  Button,
  Icon,
  toast,
  Tooltip,
  Dropdown,
  Menu,
  Switch,
} from '@cognite/cogs.js';
import { Alert } from 'antd';
import { useParams } from 'react-router-dom';
import NodeEditor from 'components/NodeEditor';
import SplitPaneLayout from 'components/Layout/SplitPaneLayout';
import PlotlyChartComponent from 'components/PlotlyChart/PlotlyChart';
import DateRangeSelector from 'components/DateRangeSelector';
import Search from 'components/Search';
import { useChart, useUpdateChart } from 'hooks/firebase';
import { nanoid } from 'nanoid';
import {
  ChartTimeSeries,
  ChartWorkflow,
  SourceCollectionData,
} from 'reducers/charts/types';
import { getEntryColor } from 'utils/colors';
import { useSearchParam } from 'hooks';
import { SEARCH_KEY } from 'utils/constants';
import { metrics, trackUsage } from 'utils/metrics';
import { ITimer } from '@cognite/metrics';
import { Modes } from 'pages/types';
import DetailsSidebar from 'components/DetailsSidebar';
import { useUserInfo } from '@cognite/sdk-react-query-hooks';
import { DragDropContext, Droppable } from 'react-beautiful-dnd';
import { addWorkflow } from 'utils/charts';
import { useRecoilValue, useSetRecoilState } from 'recoil';
import { chartState } from 'atoms/chart';
import SourceRows from './SourceRows';

import {
  BottomPaneWrapper,
  ChartContainer,
  ChartViewContainer,
  ChartWrapper,
  ContentWrapper,
  Header,
  SourceItem,
  SourceName,
  SourceTable,
  SourceTableWrapper,
  TopPaneWrapper,
} from './elements';

type ChartViewProps = {
  chartId: string;
};

const CHART_SETTINGS_KEYS = {
  SHOW_Y_AXIS: 'showYAxis',
  SHOW_MIN_MAX: 'showMinMax',
  SHOW_GRIDLINES: 'showGridlines',
  MERGE_UNITS: 'mergeUnits',
};

const ChartView = ({ chartId: chartIdProp }: ChartViewProps) => {
  const [showContextMenu, setShowContextMenu] = useState(false);
  const [query = '', setQuery] = useSearchParam(SEARCH_KEY, false);
  const { chartId = chartIdProp } = useParams<{ chartId: string }>();
  const { data: login } = useUserInfo();

  /**
   * Get stored chart
   */
  const { data: originalChart, isError, isFetched } = useChart(chartId);

  /**
   * Get local chart context
   */
  const chart = useRecoilValue(chartState);
  const setChart = useSetRecoilState(chartState);

  /**
   * Method for updating storage value of chart
   */
  const {
    mutate: updateChart,
    isError: updateError,
    error: updateErrorMsg,
  } = useUpdateChart();

  /**
   * Initialize local chart atom
   */
  useEffect(() => {
    if (chart && chart.id === chartId) {
      return;
    }
    setChart(originalChart);
  }, [originalChart, chart, chartId, setChart]);

  /**
   * Sync local chart atom to storage
   */
  useEffect(() => {
    if (chart) {
      updateChart(chart);
    }
  }, [chart, updateChart]);

  const [selectedSourceId, setSelectedSourceId] = useState<
    string | undefined
  >();

  const [showSearch, setShowSearch] = useState(false);
  const [workspaceMode, setWorkspaceMode] = useState<Modes>('workspace');
  const [stackedMode, setStackedMode] = useState<boolean>(false);
  const [editorTimer, setEditorTimer] = useState<ITimer | undefined>();
  const isWorkspaceMode = workspaceMode === 'workspace';

  const showYAxis = get(chart, 'settings.showYAxis', true);
  const showMinMax = get(chart, 'settings.showMinMax', false);
  const showGridlines = get(chart, 'settings.showGridlines', true);
  const mergeUnits = get(chart, 'settings.mergeUnits', true);

  useEffect(() => {
    trackUsage('PageView.ChartView', { isOwner: chart?.user === login?.id });
    const timer = metrics.start('ChartView.ViewTime');

    return () => {
      timer.stop();
      if (editorTimer) {
        editorTimer.stop();
      }
    };
    // Should not rerun when editorTimer is changed, only on initial load
    // eslint-disable-next-line react-hooks/exhaustive-deps
  }, []);

  useEffect(() => {
    if (updateError) {
      toast.error('Chart could not be saved!', { toastId: 'chart-update' });
    }
    if (updateError && updateErrorMsg) {
      toast.error(JSON.stringify(updateErrorMsg, null, 2), {
        toastId: 'chart-update-body',
      });
    }
  }, [updateError, updateErrorMsg]);

  /**
   * Open search drawer if query is present in the url
   */
  useEffect(() => {
    if (query !== '' && !showSearch) {
      setShowSearch(true);
    }
  }, [query, showSearch]);

  const openNodeEditor = () => {
    setWorkspaceMode('editor');
    if (!editorTimer) {
      setEditorTimer(metrics.start('NodeEditor.ViewTime'));
    }
  };

  const closeNodeEditor = () => {
    setWorkspaceMode('workspace');
    if (editorTimer) {
      editorTimer.stop();
      setEditorTimer(undefined);
    }
  };

  const handleClickNewWorkflow = () => {
    if (!chart) {
      return;
    }

    const newWorkflowId = nanoid();
    const newWorkflow = {
      id: newWorkflowId,
      name: 'New Calculation',
      color: getEntryColor(chart.id, newWorkflowId),
      lineWeight: 1,
      lineStyle: 'solid',
      enabled: true,
      nodes: [],
      connections: [],
      createdAt: Date.now(),
    } as ChartWorkflow;

    setChart((oldChart) => addWorkflow(oldChart!, newWorkflow));
    setSelectedSourceId(newWorkflowId);
    openNodeEditor();
    trackUsage('ChartView.AddCalculation');
  };

  if (!isFetched) {
    return <Icon type="Loading" />;
  }

  if (isError) {
    return (
      <div>
        <p>Could not load chart</p>
      </div>
    );
  }

  if (!chart) {
    return (
      <div>This chart does not seem to exist. You might not have access</div>
    );
  }

  const handleSourceClick = async (sourceId?: string) => {
    setSelectedSourceId(sourceId);
  };

  const handleInfoClick = async (sourceId?: string) => {
    const isSameSource = sourceId === selectedSourceId;
    const showMenu = isSameSource ? !showContextMenu : true;
    setShowContextMenu(showMenu);
    setTimeout(() => window.dispatchEvent(new Event('resize')), 200);
  };

  const handleCloseContextMenu = async () => {
    setShowContextMenu(false);
    setTimeout(() => window.dispatchEvent(new Event('resize')), 200);
  };

  const handleOpenSearch = async () => {
    setShowSearch(true);
    trackUsage('ChartView.OpenSearch');
    setTimeout(() => window.dispatchEvent(new Event('resize')), 200);
  };

  const handleCloseSearch = async () => {
    setShowSearch(false);
    setQuery('');
    trackUsage('ChartView.CloseSearch');
    setTimeout(() => window.dispatchEvent(new Event('resize')), 200);
  };

  const handleSettingsToggle = async (key: string, value: boolean) => {
<<<<<<< HEAD
    setChart((oldChart) => ({
      ...oldChart!,
      settings: {
        showYAxis,
        showMinMax,
        showGridlines,
        [key]: value,
      },
    }));
=======
    if (chart) {
      updateChart({
        ...chart,
        settings: {
          showYAxis,
          showMinMax,
          showGridlines,
          mergeUnits,
          [key]: value,
        },
      });
    }
>>>>>>> dcc7285d
  };

  const selectedSourceItem = [
    ...(chart.timeSeriesCollection || []).map(
      (ts) =>
        ({
          type: 'timeseries',
          ...ts,
        } as ChartTimeSeries)
    ),
    ...(chart.workflowCollection || []).map(
      (wf) =>
        ({
          type: 'workflow',
          ...wf,
        } as ChartWorkflow)
    ),
  ].find(({ id }) => id === selectedSourceId);

  const sourceTableHeaderRow = (
    <tr>
      <th>
        <SourceItem>
          <SourceName>
            <Icon
              type="EyeShow"
              style={{
                marginLeft: 7,
                marginRight: 20,
                verticalAlign: 'middle',
              }}
            />
            Name
          </SourceName>
        </SourceItem>
      </th>
      {isWorkspaceMode && (
        <>
          <th style={{ width: 250 }}>
            <SourceItem>
              <SourceName>Description</SourceName>
            </SourceItem>
          </th>
          <th style={{ width: 210 }}>
            <SourceItem>
              <SourceName>Tag</SourceName>
            </SourceItem>
          </th>
          <th style={{ width: 60 }}>
            <SourceItem>
              <SourceName>Min</SourceName>
            </SourceItem>
          </th>
          <th style={{ width: 60 }}>
            <SourceItem>
              <SourceName>Max</SourceName>
            </SourceItem>
          </th>
          <th style={{ width: 60 }}>
            <SourceItem>
              <SourceName>Median</SourceName>
            </SourceItem>
          </th>
          <th style={{ width: 180, paddingRight: 8 }}>
            <SourceItem style={{ justifyContent: 'flex-end' }}>
              <SourceName>Unit</SourceName>
            </SourceItem>
          </th>
          <th
            style={{ width: 50, paddingLeft: 0 }}
            className="downloadChartHide"
          >
            <SourceItem style={{ justifyContent: 'center' }}>
              <SourceName>P&amp;IDs</SourceName>
            </SourceItem>
          </th>
          <th
            style={{ width: 50, paddingLeft: 0 }}
            className="downloadChartHide"
          >
            <SourceItem style={{ justifyContent: 'center' }}>
              <SourceName>Style</SourceName>
            </SourceItem>
          </th>
          <th
            style={{ width: 50, paddingLeft: 0 }}
            className="downloadChartHide"
          >
            <SourceItem style={{ justifyContent: 'center' }}>
              <SourceName>Remove</SourceName>
            </SourceItem>
          </th>
          <th
            style={{ width: 50, paddingLeft: 0 }}
            className="downloadChartHide"
          >
            <SourceItem style={{ justifyContent: 'center' }}>
              <SourceName>Details</SourceName>
            </SourceItem>
          </th>
          <th
            style={{ width: 50, paddingLeft: 0 }}
            className="downloadChartHide"
          >
            <SourceItem style={{ justifyContent: 'center' }}>
              <SourceName>More</SourceName>
            </SourceItem>
          </th>
        </>
      )}
    </tr>
  );
  const reorder = (
    sourceCollection: SourceCollectionData[],
    startIndex: number,
    endIndex: number
  ) => {
    const [removed] = sourceCollection.splice(startIndex, 1);
    sourceCollection.splice(endIndex, 0, removed);
    return sourceCollection;
  };

  const onDragEnd = (result: any) => {
    if (!result.destination) {
      return;
    }

    setChart((oldChart) => ({
      ...oldChart!,
      sourceCollection: reorder(
        chart?.sourceCollection || [],
        result.source.index,
        result.destination.index
      ),
    }));
  };

  return (
    <ChartViewContainer id="chart-view">
      {showSearch && (
        <Search visible={showSearch} onClose={handleCloseSearch} />
      )}
      <ContentWrapper showSearch={showSearch}>
        <Header className="downloadChartHide" inSearch={showSearch}>
          {!showSearch && (
            <section className="actions">
              <Button
                icon="PlusCompact"
                type="primary"
                onClick={handleOpenSearch}
              >
                Add time series
              </Button>
              <Button
                icon="Function"
                type="ghost"
                onClick={handleClickNewWorkflow}
              >
                Add calculation
              </Button>
            </section>
          )}
          {login?.id && login?.id !== chart?.user && (
            <section>
              <WarningAlert
                type="warning"
                message="View only. Duplicate to edit."
                icon={<Icon type="Info" />}
                showIcon
              />
            </section>
          )}
          <section className="daterange">
            <Tooltip content={`${showGridlines ? 'Hide' : 'Show'} gridlines`}>
              <Button
                icon="GridLines"
                type={showGridlines ? 'link' : 'ghost'}
                aria-label="view"
                onClick={() =>
                  handleSettingsToggle(
                    CHART_SETTINGS_KEYS.SHOW_GRIDLINES,
                    !showGridlines
                  )
                }
                style={{ marginLeft: 4 }}
              />
            </Tooltip>
            <Tooltip content={`${showMinMax ? 'Hide' : 'Show'} min/max`}>
              <Button
                icon="ResourceTimeseries"
                type={showMinMax ? 'link' : 'ghost'}
                aria-label="view"
                onClick={() =>
                  handleSettingsToggle(
                    CHART_SETTINGS_KEYS.SHOW_MIN_MAX,
                    !showMinMax
                  )
                }
                style={{ marginLeft: 4 }}
              />
            </Tooltip>
            <Tooltip content="Y axes">
              <Dropdown
                content={
                  <Menu>
                    <DropdownWrapper>
                      <DropdownTitle>Y axis</DropdownTitle>
                      <Switch
                        name="toggleYAxis"
                        value={showYAxis}
                        onChange={() =>
                          handleSettingsToggle(
                            CHART_SETTINGS_KEYS.SHOW_Y_AXIS,
                            !showYAxis
                          )
                        }
                        style={{ marginBottom: 15 }}
                      >
                        Show Y axes
                      </Switch>
                      <Switch
                        name="toggleUnitMerging"
                        value={mergeUnits}
                        onChange={() =>
                          handleSettingsToggle(
                            CHART_SETTINGS_KEYS.MERGE_UNITS,
                            !mergeUnits
                          )
                        }
                      >
                        Merge units
                      </Switch>
                    </DropdownWrapper>
                  </Menu>
                }
              >
                <>
                  <Button
                    icon="YAxis"
                    type="ghost"
                    aria-label="view"
                    style={{ paddingRight: 8, marginLeft: 4 }}
                  >
                    <Icon type="CaretDown" />
                  </Button>
                </>
              </Dropdown>
            </Tooltip>
            <Tooltip content={`${stackedMode ? 'Disable' : 'Enable'} stacking`}>
              <Button
                icon="ChartStackedView"
                type={stackedMode ? 'link' : 'ghost'}
                onClick={() => setStackedMode(!stackedMode)}
                aria-label="view"
                style={{ marginLeft: 4 }}
              />
            </Tooltip>
            <Divider />
            <DateRangeSelector />
          </section>
        </Header>
        <ChartContainer>
          <SplitPaneLayout defaultSize={200}>
            <TopPaneWrapper className="chart">
              <ChartWrapper>
                <PlotlyChartComponent
                  key={chartId}
                  chart={chart}
                  isInSearch={showSearch}
                  isYAxisShown={showYAxis}
                  isMinMaxShown={showMinMax}
                  isGridlinesShown={showGridlines}
                  stackedMode={stackedMode}
                  mergeUnits={mergeUnits}
                />
              </ChartWrapper>
            </TopPaneWrapper>
            <BottomPaneWrapper className="table">
              <DragDropContext onDragEnd={onDragEnd}>
                <Droppable droppableId="droppable-sources">
                  {(provided) => (
                    <div style={{ display: 'flex', height: '100%' }}>
                      <SourceTableWrapper>
                        <SourceTable ref={provided.innerRef}>
                          <thead>{sourceTableHeaderRow}</thead>
                          <tbody>
                            <SourceRows
                              draggable
                              chart={chart}
                              updateChart={setChart}
                              mode={workspaceMode}
                              selectedSourceId={selectedSourceId}
                              openNodeEditor={openNodeEditor}
                              onRowClick={handleSourceClick}
                              onInfoClick={handleInfoClick}
                              dateFrom={chart.dateFrom}
                              dateTo={chart.dateTo}
                            />
                            {provided.placeholder}
                          </tbody>
                        </SourceTable>
                      </SourceTableWrapper>
                      {workspaceMode === 'editor' && !!selectedSourceId && (
                        <NodeEditor
                          mutate={setChart}
                          workflowId={selectedSourceId}
                          closeNodeEditor={closeNodeEditor}
                          chart={chart}
                        />
                      )}
                    </div>
                  )}
                </Droppable>
              </DragDropContext>
            </BottomPaneWrapper>
          </SplitPaneLayout>
        </ChartContainer>
      </ContentWrapper>
      <DetailsSidebar
        visible={showContextMenu}
        onClose={handleCloseContextMenu}
        sourceItem={selectedSourceItem}
      />
    </ChartViewContainer>
  );
};

const WarningAlert = styled(Alert)`
  .ant-alert-message {
    color: var(--cogs-text-warning);
  }
`;

const Divider = styled.div`
  border-left: 1px solid var(--cogs-greyscale-grey3);
  height: 24px;
  margin-left: 10px;
`;

const DropdownTitle = styled.div`
  color: var(--cogs-greyscale-grey6);
  font-size: 12px;
  margin-bottom: 15px;
`;

const DropdownWrapper = styled.div`
  padding: 8px;
  display: flex;
  flex-direction: column;
`;

export default ChartView;<|MERGE_RESOLUTION|>--- conflicted
+++ resolved
@@ -244,30 +244,16 @@
   };
 
   const handleSettingsToggle = async (key: string, value: boolean) => {
-<<<<<<< HEAD
     setChart((oldChart) => ({
       ...oldChart!,
       settings: {
         showYAxis,
         showMinMax,
         showGridlines,
+        mergeUnits,
         [key]: value,
       },
     }));
-=======
-    if (chart) {
-      updateChart({
-        ...chart,
-        settings: {
-          showYAxis,
-          showMinMax,
-          showGridlines,
-          mergeUnits,
-          [key]: value,
-        },
-      });
-    }
->>>>>>> dcc7285d
   };
 
   const selectedSourceItem = [
