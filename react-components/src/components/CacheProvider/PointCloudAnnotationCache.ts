--- conflicted
+++ resolved
@@ -5,11 +5,7 @@
   type PointCloudAnnotationModel,
   type AnnotationId
 } from './types';
-<<<<<<< HEAD
 import { type CogniteClient, type AnnotationFilterProps, type IdEither } from '@cognite/sdk';
-=======
-import { type CogniteClient, type AnnotationFilterProps } from '@cognite/sdk';
->>>>>>> 6b60b494
 import { getInstanceReferencesFromPointCloudAnnotation } from './utils';
 import { fetchPointCloudAnnotationAssets } from './annotationModelUtils';
 import assert from 'assert';
@@ -21,9 +17,7 @@
   isSameAssetReference
 } from '../../utilities/instanceIds';
 import { createModelRevisionKey } from './idAndKeyTranslation';
-import { type AssetInstance } from '../../utilities/instances';
 import { type DmsUniqueIdentifier } from '../../data-providers';
-import { isSameAssetReference } from '../../utilities/instanceIds';
 
 type PointCloudAnnotationCacheDependencies = {
   fetchAnnotationAssets: typeof fetchPointCloudAnnotationAssets;
@@ -148,11 +142,7 @@
   public async matchPointCloudAnnotationsForModel(
     modelId: ModelId,
     revisionId: RevisionId,
-<<<<<<< HEAD
-    assetId: IdEither | DmsUniqueIdentifier
-=======
     assetId: InstanceReference
->>>>>>> 6b60b494
   ): Promise<Map<AnnotationId, AssetInstance[]> | undefined> {
     const fetchedAnnotationAssetMappings = await this.getPointCloudAnnotationAssetsForModel(
       modelId,
