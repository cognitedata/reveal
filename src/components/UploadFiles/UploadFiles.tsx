import { useState } from 'react';
import { UploadChangeParam, UploadProps } from 'antd/lib/upload';
import { Upload } from 'antd';
import message from 'antd/lib/message';
import List from 'antd/lib/list';
import Spin from 'antd/lib/spin';
import { Button, Icon } from '@cognite/cogs.js';
import { trackEvent } from '@cognite/cdf-route-tracker';
import isString from 'lodash/isString';
import sdk, { getFlow } from '@cognite/cdf-sdk-singleton';
import { usePermissions } from '@cognite/sdk-react-query-hooks';

import { UploadFile } from 'antd/lib/upload/interface';
import { ErrorMessageBox } from 'components/ErrorMessage/ErrorMessage';
import { FileInfo } from 'utils/types';
import { nameToAclTypeMap } from 'utils/shared';

interface UploadFileProps {
  setFileList(value: FileInfo[]): void;
  fileList: FileInfo[];
  setChangesSaved(value: boolean): void;
}

const updateFileWithDataSet = (fileId: number, dataSetId: number) => {
  sdk
    .post(`/api/v1/projects/${sdk.project}/files/update`, {
      data: {
        items: [
          {
            id: fileId,
            update: {
              dataSetId: {
                set: dataSetId,
              },
            },
          },
        ],
      },
    })
    .catch((error) => {
      message.error(
        error.message ||
          error.errors.map((err: any) => err.message) ||
          'Something went wrong...'
      );
    });
};

const getDataSetId = async () => {
  try {
    const [dataSet] = await sdk.datasets.retrieve([
      { externalId: 'COGNITE_GENERATED_SYSTEM_FILES' },
    ]);
    return dataSet.id;
  } catch (e) {
    return null;
  }
};

const createDataSet = async () => {
  try {
    const [createdDataSet] = await sdk.datasets.create([
      {
        externalId: 'COGNITE_GENERATED_SYSTEM_FILES',
        name: 'COGNITE_GENERATED_SYSTEM_FILES',
        description:
          'This data set contains files uploaded as documentation for other data sets.',
        metadata: {
          consoleCreatedBy: JSON.stringify({
            username: 'Cognite Data Fusion',
          }),
          consoleLabels: JSON.stringify(['COGNITE', 'SYSTEM']),
        },
      },
    ]);
    return createdDataSet.id;
  } catch (e) {
    return null;
  }
};

const addFileToSystemSet = async (filedId: number) => {
  const dataSetId = (await getDataSetId()) || (await createDataSet());
  if (dataSetId) {
    updateFileWithDataSet(filedId, dataSetId);
  }
};

const UploadFiles = ({
  fileList,
  setFileList,
  setChangesSaved,
}: UploadFileProps): JSX.Element => {
  const { flow } = getFlow();
  const filesReadCapability = usePermissions(
    flow,
    nameToAclTypeMap.files,
    'READ'
  );
  const isMissingReadAccess =
    !filesReadCapability.isFetching && !filesReadCapability.data;
  const [isUploading, setIsUploading] = useState<boolean>(false);
  const [uploadError, setUploadError] = useState<string | null>(null);

  const getDownloadUrl = async (fileId: number) => {
    const links = await sdk.files.getDownloadUrls([{ id: fileId }]);

    if (links.length === 0) {
      return null;
    }

    return links[0].downloadUrl;
  };

  const uploadProps: UploadProps = {
    name: 'file',
    showUploadList: false,
    disabled: isUploading,
    multiple: true,
    onChange(info: UploadChangeParam<UploadFile>) {
      setChangesSaved(false);
      const { status } = info.file;
      if (status === 'uploading' && !isUploading) {
        setIsUploading(true);
      }
      if (status === 'done') {
        // setFileList([{ name: file.name, id: info.file. }, ...fileList]);
        message.success(`${info.file.name} file uploaded successfully.`);
      } else if (status === 'error') {
        message.error(`${info.file.name} file upload failed.`);
      }
    },
    customRequest: ({ file, onSuccess, onError }) => {
      if (isString(file)) return;
      trackEvent('DataSets.CreationFlow.Uploaded documentation file', {
        type: file.type ? file.type : '',
      });
      const fileName = 'name' in file ? file.name : 'Uploaded file';
      sdk.files
        .upload({
          name: fileName,
          mimeType: file.type === '' ? undefined : file.type,
          source: 'Cognite Data Fusion',
        })
        .then((response: any) => {
          const fileId = response.id;
          addFileToSystemSet(fileId);
          if (response.uploadUrl) {
            const xhr = new XMLHttpRequest();
            xhr.open('PUT', response.uploadUrl, true);
            xhr.onload = () => {
              const { status } = xhr;
<<<<<<< HEAD
              if (status === 201) {
=======
              if (status >= 200 && status < 300) {
>>>>>>> 7493650d
                setUploadError(null);
                message.success('File is uploaded');
                setIsUploading(false);
                if (onSuccess) onSuccess('Ok', xhr);
                setFileList([{ name: fileName, id: fileId }, ...fileList]);
              } else {
                message.error('Something went wrong!');
              }
            };
            xhr.setRequestHeader('Content-Type', file.type);
            xhr.send(file);
          }
        })
        .catch(() => {
          setUploadError(
            'Failed to upload. Make sure you have access, and try again.'
          );
          setIsUploading(false);
          if (onError) onError(new Error('Upload failed'));
        });
    },
  };

  return (
    <div>
      {uploadError && (
        <div css="margin: 1rem 0;">
          <ErrorMessageBox>{uploadError}</ErrorMessageBox>
        </div>
      )}
      <Upload.Dragger {...uploadProps}>
        {!isUploading ? (
          <>
            <p className="ant-upload-drag-icon">
              <Icon type="Upload" />
            </p>
            <p className="ant-upload-text">
              Click to select a file or drag it here to upload.
            </p>
          </>
        ) : (
          <Spin />
        )}
      </Upload.Dragger>
      {isMissingReadAccess && (
        <div css="margin: 1rem 0;">
          <ErrorMessageBox>
            You do not have access to read/download files.
          </ErrorMessageBox>
        </div>
      )}
      <List>
        {fileList.map((file) => (
          <List.Item key={file.id}>
            <Button
              type="link"
              disabled={isMissingReadAccess}
              onClick={async () => {
                const url = await getDownloadUrl(file.id);
                if (url) {
                  window.open(url);
                }
              }}
            >
              {file.name}
            </Button>
          </List.Item>
        ))}
      </List>
    </div>
  );
};

export default UploadFiles;<|MERGE_RESOLUTION|>--- conflicted
+++ resolved
@@ -150,11 +150,7 @@
             xhr.open('PUT', response.uploadUrl, true);
             xhr.onload = () => {
               const { status } = xhr;
-<<<<<<< HEAD
-              if (status === 201) {
-=======
               if (status >= 200 && status < 300) {
->>>>>>> 7493650d
                 setUploadError(null);
                 message.success('File is uploaded');
                 setIsUploading(false);
