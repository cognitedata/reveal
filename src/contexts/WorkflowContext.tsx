import {
  useState,
  createContext,
  ReactNode,
  Dispatch,
  SetStateAction,
  useContext,
  MutableRefObject,
  useRef,
  useCallback,
  useMemo,
  useEffect,
} from 'react';

import * as Automerge from '@automerge/automerge';
import { debounce } from 'lodash';

import { useFlow, useUpdateFlow } from 'hooks/files';
import { AFlow, CanvasEdges, CanvasNodes } from 'types';
import { ChangeOptions } from '@automerge/automerge';
import { useUserInfo } from 'utils/user';

type FlowContextT = {
  externalId: string;
  isComponentsPanelVisible: boolean;
  setIsComponentsPanelVisible: Dispatch<SetStateAction<boolean>>;
  changeFlow: (
    fn: Automerge.ChangeFn<AFlow>,
    logger?: () => ChangeOptions<AFlow> | undefined
  ) => void;
  flow: AFlow;
  flowRef: MutableRefObject<AFlow>;
  changeNodes: (
    fn: AutomergeChangeNodesFn,
    logger?: () => ChangeOptions<AFlow> | undefined
  ) => void;
  changeEdges: (
    fn: AutomergeChangeEdgesFn,
    logger?: () => ChangeOptions<AFlow> | undefined
  ) => void;
  restoreWorkflow: (heads: Automerge.Heads) => void;
  nodes: CanvasNodes;
  edges: CanvasEdges;
<<<<<<< HEAD
  selectedObject?: string;
  setSelectedObject: Dispatch<SetStateAction<string | undefined>>;
=======
  isHistoryVisible: boolean;
  setHistoryVisible: Dispatch<SetStateAction<boolean>>;
  previewHash?: string;
  setPreviewHash: Dispatch<SetStateAction<string | undefined>>;
>>>>>>> 843e9cb5
};
export const WorkflowContext = createContext<FlowContextT>(undefined!);

export const useWorkflowBuilderContext = () => useContext(WorkflowContext);

type FlowContextProviderProps = {
  externalId: string;
  children: ReactNode;
  initialFlow: AFlow;
};

type AutomergeChangeNodesFn = Automerge.ChangeFn<CanvasNodes>;
type AutomergeChangeEdgesFn = Automerge.ChangeFn<CanvasEdges>;

export const FlowContextProvider = ({
  externalId,
  children,
  initialFlow,
}: FlowContextProviderProps) => {
  const [selectedObject, setSelectedObject] = useState<string | undefined>();
  const [isComponentsPanelVisible, setIsComponentsPanelVisible] =
    useState(false);
  const [isHistoryVisible, setHistoryVisible] = useState(false);
  const [previewHash, setPreviewHash] = useState<string | undefined>();
  const [flowState, setFlowState] = useState(initialFlow);
  const flowRef = useRef(initialFlow);
  const { data: userInfo } = useUserInfo();
  const { mutate } = useUpdateFlow();
  const debouncedMutate = useMemo(() => debounce(mutate, 500), [mutate]);

  const changeFlow = useCallback(
    (
      fn: Automerge.ChangeFn<AFlow>,
      logger?: () => ChangeOptions<AFlow> | string | undefined
    ) => {
      const msg = logger ? logger() : undefined;
      const newFlow = msg
        ? Automerge.change(flowRef.current, msg, fn)
        : Automerge.change(flowRef.current, fn);
      flowRef.current = newFlow;
      setFlowState(newFlow);
      debouncedMutate(newFlow);
    },
    [debouncedMutate]
  );

  const restoreWorkflow = useCallback(
    (heads: Automerge.Heads) => {
      const oldRev = Automerge.view(flowRef.current, heads);
      const newFlow = Automerge.change(
        flowRef.current,
        {
          time: Date.now(),
          message: JSON.stringify({
            message: `Restore previus version`,
            user: userInfo?.displayName,
          }),
        },

        (d) => {
          d.canvas = JSON.parse(JSON.stringify(oldRev.canvas));
        }
      );
      flowRef.current = newFlow;
      setFlowState(newFlow);
      debouncedMutate(newFlow);
    },
    [debouncedMutate, userInfo?.displayName]
  );

  const changeNodes = useCallback(
    (
      fn: AutomergeChangeNodesFn,
      logger?: () => ChangeOptions<AFlow> | string | undefined
    ) => {
      changeFlow((f) => {
        fn(f.canvas.nodes);
      }, logger);
    },
    [changeFlow]
  );

  const flow = useMemo(() => {
    if (previewHash) {
      return Automerge.view(flowState, [previewHash]);
    }
    return flowState;
  }, [flowState, previewHash]);

  const changeEdges = useCallback(
    (
      fn: AutomergeChangeEdgesFn,
      logger?: () => ChangeOptions<AFlow> | undefined
    ) => {
      changeFlow((f) => {
        fn(f.canvas.edges);
      }, logger);
    },
    [changeFlow]
  );

  const { data } = useFlow(externalId, {
    staleTime: 0,
    refetchInterval: 1000,
  });

  useEffect(() => {
    if (data) {
      flowRef.current = data;
      setFlowState(data);
    }
  }, [data]);

  useEffect(() => {
    if (!isHistoryVisible) {
      setPreviewHash(undefined);
    }
  }, [isHistoryVisible]);

  return (
    <WorkflowContext.Provider
      value={{
        externalId,
        isComponentsPanelVisible,
        setIsComponentsPanelVisible,
        flow,
        flowRef,
        changeFlow,
        changeNodes,
        changeEdges,
        nodes: flowState.canvas.nodes,
        edges: flowState.canvas.edges,
<<<<<<< HEAD
        selectedObject,
        setSelectedObject,
=======
        isHistoryVisible,
        setHistoryVisible,
        previewHash,
        setPreviewHash,
        restoreWorkflow,
>>>>>>> 843e9cb5
      }}
    >
      {children}
    </WorkflowContext.Provider>
  );
};<|MERGE_RESOLUTION|>--- conflicted
+++ resolved
@@ -41,15 +41,12 @@
   restoreWorkflow: (heads: Automerge.Heads) => void;
   nodes: CanvasNodes;
   edges: CanvasEdges;
-<<<<<<< HEAD
   selectedObject?: string;
   setSelectedObject: Dispatch<SetStateAction<string | undefined>>;
-=======
   isHistoryVisible: boolean;
   setHistoryVisible: Dispatch<SetStateAction<boolean>>;
   previewHash?: string;
   setPreviewHash: Dispatch<SetStateAction<string | undefined>>;
->>>>>>> 843e9cb5
 };
 export const WorkflowContext = createContext<FlowContextT>(undefined!);
 
@@ -182,16 +179,13 @@
         changeEdges,
         nodes: flowState.canvas.nodes,
         edges: flowState.canvas.edges,
-<<<<<<< HEAD
         selectedObject,
         setSelectedObject,
-=======
         isHistoryVisible,
         setHistoryVisible,
         previewHash,
         setPreviewHash,
         restoreWorkflow,
->>>>>>> 843e9cb5
       }}
     >
       {children}
