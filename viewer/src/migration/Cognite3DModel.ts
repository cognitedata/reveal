--- conflicted
+++ resolved
@@ -7,77 +7,16 @@
 import { Color } from './types';
 import { NotSupportedInMigrationWrapperError } from './NotSupportedInMigrationWrapperError';
 import { CadModel } from '../models/cad/CadModel';
-<<<<<<< HEAD
 import { toThreeJsBox3, CadNode } from '../views/threejs';
-=======
-import { toThreeJsBox3, CadNode, NodeAppearance } from '../views/threejs';
 import { loadCadModelFromCdf } from '../datasources/cognitesdk';
->>>>>>> 46b85292
 import { CadRenderHints } from '../views/CadRenderHints';
 import { NodeAppearance } from '../views/common/cad/NodeAppearance';
 import { CadLoadingHints } from '../models/cad/CadLoadingHints';
-<<<<<<< HEAD
-import { LevelOfDetail } from '../data/model/LevelOfDetail';
-import { SectorQuads, Sector } from '../models/cad/types';
 import { ParsedSector } from '../data/model/ParsedSector';
+import { NodeIdAndTreeIndexMaps } from './NodeIdAndTreeIndexMaps';
+import { CogniteClient } from '@cognite/sdk';
 
 export class Cognite3DModel extends THREE.Object3D {
-  readonly cadModel: CadModel;
-  readonly cadNode: CadNode;
-  readonly nodeColors: Map<number, [number, number, number, number]>;
-  private nodeIdToTreeIndexMap: Map<number, number>;
-  private treeIndexToNodeIdMap: Map<number, number>;
-
-  constructor(model: CadModel) {
-    super();
-    this.cadModel = model;
-    this.nodeColors = new Map();
-    this.nodeIdToTreeIndexMap = new Map();
-    this.treeIndexToNodeIdMap = new Map();
-    const nodeAppearance: NodeAppearance = {
-      color: (treeIndex: number) => {
-        if (!this.cadNode) {
-          return;
-        }
-        const nodeId = this.treeIndexToNodeIdMap.get(treeIndex);
-        if (!nodeId) {
-          // TODO get updates from cadNode when the map is updated
-          return;
-        }
-        return this.nodeColors.get(nodeId);
-      }
-    };
-    const that = this;
-    this.cadNode = new CadNode(model, {
-      nodeAppearance,
-      internal: {
-        parseCallback: (sector: ParsedSector) => {
-          switch (sector.levelOfDetail) {
-            case LevelOfDetail.Simple: {
-              const simpleData = sector.data as SectorQuads;
-              that.updateMapsAndRequestUpdate(simpleData.nodeIdToTreeIndexMap);
-              break;
-            }
-            case LevelOfDetail.Detailed: {
-              const detailedData = sector.data as Sector;
-              that.updateMapsAndRequestUpdate(detailedData.nodeIdToTreeIndexMap);
-              break;
-            }
-            default: {
-              break;
-            }
-          }
-        }
-      }
-    });
-    this.children.push(this.cadNode);
-  }
-
-=======
-import { NodeIdAndTreeIndexMaps } from './NodeIdAndTreeIndexMaps';
-
-export class Cognite3DModel extends THREE.Object3D {
->>>>>>> 46b85292
   get renderHints(): CadRenderHints {
     return this.cadNode.renderHints;
   }
@@ -108,13 +47,20 @@
     this.cadModel = model;
     this.client = client;
     this.nodeColors = new Map();
+    this.nodeIdAndTreeIndexMaps = new NodeIdAndTreeIndexMaps(modelId, revisionId, client);
     const nodeAppearance: NodeAppearance = {
       color: (treeIndex: number) => {
         return this.nodeColors.get(treeIndex);
       }
     };
-    this.cadNode = new CadNode(model, { nodeAppearance });
-    this.nodeIdAndTreeIndexMaps = new NodeIdAndTreeIndexMaps(modelId, revisionId, client);
+    this.cadNode = new CadNode(model, {
+      nodeAppearance,
+      internal: {
+        parseCallback: (sector: ParsedSector) => {
+          this.nodeIdAndTreeIndexMaps.updateMaps(sector);
+        }
+      }
+    });
 
     this.children.push(this.cadNode);
   }
@@ -167,10 +113,6 @@
   }
 
   setNodeColor(nodeId: number, r: number, g: number, b: number): void {
-<<<<<<< HEAD
-    this.nodeColors.set(nodeId, [r, g, b, 255]);
-    this.refreshNodeColor(nodeId);
-=======
     (async () => {
       try {
         const treeIndex = await this.nodeIdAndTreeIndexMaps.getTreeIndex(nodeId);
@@ -179,12 +121,17 @@
         console.error(`Cannot set color of ${nodeId} because of error:`, error);
       }
     })();
->>>>>>> 46b85292
   }
 
   resetNodeColor(nodeId: number): void {
-    this.nodeColors.delete(nodeId);
-    this.refreshNodeColor(nodeId);
+    (async () => {
+      try {
+        const treeIndex = await this.nodeIdAndTreeIndexMaps.getTreeIndex(nodeId);
+        this.nodeColors.delete(treeIndex);
+      } catch (error) {
+        console.error(`Cannot reset color of ${nodeId} because of error:`, error);
+      }
+    })();
   }
 
   selectNode(_nodeId: number): void {
@@ -212,29 +159,6 @@
   hideNode(_nodeId: number, _makeGray?: boolean): void {
     throw new NotSupportedInMigrationWrapperError();
   }
-<<<<<<< HEAD
-
-  private updateMapsAndRequestUpdate(nodeIdToTreeIndexMap: Map<number, number>) {
-    for (const [nodeId, treeIndex] of nodeIdToTreeIndexMap) {
-      this.nodeIdToTreeIndexMap.set(nodeId, treeIndex);
-      this.treeIndexToNodeIdMap.set(treeIndex, nodeId);
-    }
-    const treeIndices = Array.from(nodeIdToTreeIndexMap)
-      .filter(([nodeId]) => this.nodeColors.has(nodeId))
-      .map(([_nodeId, treeIndex]) => treeIndex);
-    if (treeIndices.length > 0) {
-      this.cadNode.requestNodeUpdate(treeIndices);
-    }
-  }
-
-  private refreshNodeColor(nodeId: number) {
-    const treeIndex = this.nodeIdToTreeIndexMap.get(nodeId);
-    if (!treeIndex) {
-      return;
-    }
-    this.cadNode.requestNodeUpdate([treeIndex]);
-  }
-=======
 
   private setNodeColorByTreeIndex(treeIndex: number, r: number, g: number, b: number) {
     this.nodeColors.set(treeIndex, [r, g, b, 255]);
@@ -249,5 +173,4 @@
 ): Promise<Cognite3DModel> {
   const model = await loadCadModelFromCdf(client, revisionId);
   return new Cognite3DModel(modelId, revisionId, model, client);
->>>>>>> 46b85292
 }