--- conflicted
+++ resolved
@@ -9,14 +9,12 @@
   | 'owner'
   | 'run';
 
-<<<<<<< HEAD
 export type PredictionsTableTypes = 'source' | 'matches';
-=======
+
 export type ResourceTableProps = {
   advancedFilter?: any;
   filter: Filter;
   selected: InternalId[];
   setSelected: Dispatch<SetStateAction<InternalId[]>>;
   allSources: boolean;
-};
->>>>>>> f50a1322
+};