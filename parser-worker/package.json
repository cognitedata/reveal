--- conflicted
+++ resolved
@@ -54,18 +54,11 @@
     "jest": "^26.6.3",
     "mkdirp": "^1.0.4",
     "rimraf": "^3.0.2",
-<<<<<<< HEAD
     "ts-jest": "^26.4.4",
-    "ts-loader": "^8.0.2",
-    "typescript": "^4.0.2",
-    "webpack": "^4.44.1",
-    "webpack-cli": "^3.3.12",
-=======
     "ts-loader": "^8.0.14",
     "typescript": "^4.1.3",
     "webpack": "^5.14.0",
     "webpack-cli": "^4.3.1",
->>>>>>> f97a9d04
     "webpack-log": "^3.0.1"
   }
 }