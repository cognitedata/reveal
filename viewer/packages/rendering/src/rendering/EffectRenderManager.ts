/*!
 * Copyright 2021 Cognite AS
 */

import * as THREE from 'three';

import { CadMaterialManager } from '../CadMaterialManager';
import { CogniteColors, RevealColors } from '../utilities/types';
import { CadNode } from '../sector/CadNode';
import { AntiAliasingMode, defaultRenderOptions, RenderOptions, SsaoParameters, SsaoSampleQuality } from './types';

import { NodeOutlineColor } from '@reveal/cad-styling';
import { outlineDetectionShaders, fxaaShaders, ssaoShaders, ssaoBlurCombineShaders } from './shaders';

import { RenderMode } from './RenderMode';

import { LevelOfDetail, RootSectorNode, SectorNode } from '@reveal/cad-parsers';
import { isMobileOrTablet, WebGLRendererStateHelper } from '@reveal/utilities';

<<<<<<< HEAD
const black = new THREE.Color('black');
=======
import log from '@reveal/logger';
>>>>>>> 12f275af

export class EffectRenderManager {
  private readonly _materialManager: CadMaterialManager;
  private readonly _orthographicCamera: THREE.OrthographicCamera;

  // Original input scene containing all geometry
  private readonly _originalScene: THREE.Scene;

  // Simple scene with a single triangle with UVs [0,1] in both directions
  // used for combining outputs into a single output
  private readonly _compositionScene: THREE.Scene;

  // Simple scene with a single triangle with UVs [0,1] in both directions
  // used for applying FXAA to the final result
  private readonly _fxaaScene: THREE.Scene;

  // Simple scene with a single triangle with UVs [0,1] in both directions
  // used for generating ambient occlusion map (screen space)
  private readonly _ssaoScene: THREE.Scene;

  // Simple scene used for blurring SSAO result and
  // combining with rendered frame
  private readonly _ssaoBlurCombineScene: THREE.Scene;

  // Holds all CAD models
  private readonly _cadScene: THREE.Scene;

  // "Working scene" used to hold "normal" objects, i.e.
  // objects that are depth tested and not "ghosted". Populated
  // during render()
  private readonly _normalScene: THREE.Scene;
  // "Working scene" used to hold objects that are rendered in front
  // of other objects. Populated during render().
  private readonly _inFrontScene: THREE.Scene;

  // Special scene needed to properly clear WebGL2 render targets
  private readonly _emptyScene: THREE.Scene;

  // Used to build _normalScene during render()
  private readonly _normalSceneBuilder: TemporarySceneBuilder;
  // Used to build _infrontScene during render()
  private readonly _inFrontSceneBuilder: TemporarySceneBuilder;

  private _renderOptions: RenderOptions;

  private readonly _combineOutlineDetectionMaterial: THREE.ShaderMaterial;
  private readonly _fxaaMaterial: THREE.ShaderMaterial;
  private _ssaoMaterial: THREE.ShaderMaterial;
  private readonly _ssaoBlurCombineMaterial: THREE.ShaderMaterial;

  private readonly _customObjectRenderTarget: THREE.WebGLRenderTarget;
  private readonly _ghostObjectRenderTarget: THREE.WebGLRenderTarget;
  private readonly _normalRenderedCadModelTarget: THREE.WebGLRenderTarget;
  private readonly _inFrontRenderedCadModelTarget: THREE.WebGLRenderTarget;
  private readonly _compositionTarget: THREE.WebGLRenderTarget;
  private readonly _ssaoTarget: THREE.WebGLRenderTarget;
  private readonly _ssaoBlurCombineTarget: THREE.WebGLRenderTarget;

  /**
   * Holds state of how the last frame was rendered by `render()`. This is used to explicit clear
   * WebGL2 render targets which might cause geometry to "get stuck" after e.g. removing models.
   */
  private _lastFrameSceneState = {
    hasBackElements: true,
    hasInFrontElements: true,
    hasGhostElements: true,
    hasCustomObjects: true
  };

  private readonly _rootSectorNodeBuffer: Set<[RootSectorNode, CadNode]> = new Set();
  private readonly _outlineTexelSize = 2;

  private readonly _renderer: THREE.WebGLRenderer;
  private _renderTarget: THREE.WebGLRenderTarget | null;
  private _autoSetTargetSize: boolean = false;
  private _debugRenderTimings: boolean = false;

  private _uiObjects: { object: THREE.Object3D; screenPos: THREE.Vector2; width: number; height: number }[] = [];

  public set renderOptions(options: RenderOptions) {
    const ssaoParameters = this.ssaoParameters(options);
    const inputSsaoOptions = { ...ssaoParameters };
    this.setSsaoParameters(inputSsaoOptions);
    this._renderOptions = { ...options, ssaoRenderParameters: { ...ssaoParameters } };
  }

  public set debugRenderTimings(logTimings: boolean) {
    this._debugRenderTimings = logTimings;
  }

  public get debugRenderTimings(): boolean {
    return this._debugRenderTimings;
  }

  public addUiObject(object: THREE.Object3D, screenPos: THREE.Vector2, size: THREE.Vector2): void {
    this._uiObjects.push({ object: object, screenPos, width: size.x, height: size.y });
  }

  public removeUiObject(object: THREE.Object3D): void {
    this._uiObjects = this._uiObjects.filter(p => {
      const filteredObject = p.object;
      return object !== filteredObject;
    });
  }

  private ssaoParameters(renderOptions: RenderOptions): SsaoParameters {
    return renderOptions?.ssaoRenderParameters ?? { ...defaultRenderOptions.ssaoRenderParameters };
  }

  private get antiAliasingMode(): AntiAliasingMode {
    const { antiAliasing = defaultRenderOptions.antiAliasing } = this._renderOptions;
    return antiAliasing;
  }

  private get multiSampleCountHint(): number {
    const { multiSampleCountHint = defaultRenderOptions.multiSampleCountHint } = this._renderOptions;
    return multiSampleCountHint;
  }

  constructor(
    renderer: THREE.WebGLRenderer,
    scene: THREE.Scene,
    materialManager: CadMaterialManager,
    options: RenderOptions
  ) {
    this._renderer = renderer;
    this._renderOptions = options;
    this._materialManager = materialManager;
    this._orthographicCamera = new THREE.OrthographicCamera(-1, 1, 1, -1, -1, 1);

    this._renderTarget = null;

    this._originalScene = scene;
    this._cadScene = new THREE.Scene();
    this._cadScene.autoUpdate = false;
    this._normalScene = new THREE.Scene();
    this._normalScene.autoUpdate = false;
    this._inFrontScene = new THREE.Scene();
    this._inFrontScene.autoUpdate = false;
    this._compositionScene = new THREE.Scene();
    this._compositionScene.autoUpdate = false;
    this._fxaaScene = new THREE.Scene();
    this._fxaaScene.autoUpdate = false;
    this._ssaoScene = new THREE.Scene();
    this._ssaoScene.autoUpdate = false;
    this._ssaoBlurCombineScene = new THREE.Scene();
    this._ssaoBlurCombineScene.autoUpdate = false;
    this._emptyScene = new THREE.Scene();
    this._emptyScene.autoUpdate = false;

    const isWebGL2 = renderer.capabilities.isWebGL2;
    const outlineColorTexture = this.createOutlineColorTexture();

    this._inFrontRenderedCadModelTarget = createRenderTarget(isWebGL2, this.multiSampleCountHint, {
      stencilBuffer: false
    });
    this._inFrontRenderedCadModelTarget.depthTexture = new THREE.DepthTexture(0, 0);
    this._inFrontRenderedCadModelTarget.depthTexture.format = THREE.DepthFormat;
    this._inFrontRenderedCadModelTarget.depthTexture.type = THREE.UnsignedIntType;

    this._normalRenderedCadModelTarget = createRenderTarget(isWebGL2, this.multiSampleCountHint, {
      stencilBuffer: false
    });
    this._normalRenderedCadModelTarget.depthTexture = new THREE.DepthTexture(0, 0);
    this._normalRenderedCadModelTarget.depthTexture.format = THREE.DepthFormat;
    this._normalRenderedCadModelTarget.depthTexture.type = THREE.UnsignedIntType;

    this._ghostObjectRenderTarget = createRenderTarget(isWebGL2, this.multiSampleCountHint, { stencilBuffer: false });
    this._ghostObjectRenderTarget.depthTexture = new THREE.DepthTexture(0, 0);
    this._ghostObjectRenderTarget.depthTexture.format = THREE.DepthFormat;
    this._ghostObjectRenderTarget.depthTexture.type = THREE.UnsignedIntType;

    this._customObjectRenderTarget = createRenderTarget(isWebGL2, this.multiSampleCountHint, { stencilBuffer: false });
    this._customObjectRenderTarget.depthTexture = new THREE.DepthTexture(0, 0);
    this._customObjectRenderTarget.depthTexture.format = THREE.DepthFormat;
    this._customObjectRenderTarget.depthTexture.type = THREE.UnsignedIntType;

    this._compositionTarget = new THREE.WebGLRenderTarget(0, 0, { stencilBuffer: false });
    this._compositionTarget.depthTexture = new THREE.DepthTexture(0, 0);
    this._compositionTarget.depthTexture.format = THREE.DepthFormat;
    this._compositionTarget.depthTexture.type = THREE.UnsignedIntType;

    this._ssaoTarget = new THREE.WebGLRenderTarget(0, 0, { stencilBuffer: false });
    this._ssaoTarget.depthTexture = new THREE.DepthTexture(0, 0);
    this._ssaoTarget.depthTexture.format = THREE.DepthFormat;
    this._ssaoTarget.depthTexture.type = THREE.UnsignedIntType;

    this._ssaoBlurCombineTarget = new THREE.WebGLRenderTarget(0, 0, { stencilBuffer: false });
    this._ssaoBlurCombineTarget.depthTexture = new THREE.DepthTexture(0, 0);
    this._ssaoBlurCombineTarget.depthTexture.format = THREE.DepthFormat;
    this._ssaoBlurCombineTarget.depthTexture.type = THREE.UnsignedIntType;

    this._combineOutlineDetectionMaterial = new THREE.ShaderMaterial({
      vertexShader: outlineDetectionShaders.vertex,
      fragmentShader: outlineDetectionShaders.fragment,
      uniforms: {
        tFront: { value: this._inFrontRenderedCadModelTarget.texture },
        tFrontDepth: { value: this._inFrontRenderedCadModelTarget.depthTexture },
        tBack: { value: this._normalRenderedCadModelTarget.texture },
        tBackDepth: { value: this._normalRenderedCadModelTarget.depthTexture },
        tCustom: { value: this._customObjectRenderTarget.texture },
        tCustomDepth: { value: this._customObjectRenderTarget.depthTexture },
        tGhost: { value: this._ghostObjectRenderTarget.texture },
        tGhostDepth: { value: this._ghostObjectRenderTarget.depthTexture },
        tOutlineColors: { value: outlineColorTexture },
        resolution: { value: new THREE.Vector2(0, 0) },
        texelSize: { value: new THREE.Vector2(0, 0) },
        cameraNear: { value: 0.1 },
        cameraFar: { value: 10000 },
        edgeStrengthMultiplier: { value: 2.5 },
        edgeGrayScaleIntensity: { value: 0.1 }
      },
      extensions: { fragDepth: true },
      defines: {
        EDGES:
          this._renderOptions.edgeDetectionParameters?.enabled ?? defaultRenderOptions.edgeDetectionParameters.enabled
      }
    });

    const ssaoParameters = this.ssaoParameters(this._renderOptions);

    const numberOfSamples = ssaoParameters.sampleSize;
    const sampleKernel = this.createSsaoKernel(numberOfSamples);

    const sampleRadius = ssaoParameters.sampleRadius;
    const depthCheckBias = ssaoParameters.depthCheckBias;

    this._ssaoMaterial = new THREE.ShaderMaterial({
      uniforms: {
        tDepth: { value: this._compositionTarget.depthTexture },
        kernel: { value: sampleKernel },
        sampleRadius: { value: sampleRadius },
        bias: { value: depthCheckBias },
        projMatrix: { value: new THREE.Matrix4() },
        inverseProjectionMatrix: { value: new THREE.Matrix4() },
        resolution: { value: new THREE.Vector2() }
      },
      defines: {
        MAX_KERNEL_SIZE: numberOfSamples
      },
      vertexShader: ssaoShaders.vertex,
      fragmentShader: ssaoShaders.fragment
    });

    this._ssaoBlurCombineMaterial = new THREE.ShaderMaterial({
      uniforms: {
        tDiffuse: { value: this._compositionTarget.texture },
        tAmbientOcclusion: { value: this._ssaoTarget.texture },
        resolution: { value: new THREE.Vector2() }
      },
      vertexShader: ssaoBlurCombineShaders.vertex,
      fragmentShader: ssaoBlurCombineShaders.fragment
    });

    const diffuseTexture = this.supportsSsao(ssaoParameters)
      ? this._ssaoBlurCombineTarget.texture
      : this._compositionTarget.texture;

    this._fxaaMaterial = new THREE.ShaderMaterial({
      uniforms: {
        tDiffuse: { value: diffuseTexture },
        tDepth: { value: this._compositionTarget.depthTexture },
        resolution: { value: new THREE.Vector2() },
        inverseResolution: { value: new THREE.Vector2() }
      },
      vertexShader: fxaaShaders.vertex,
      fragmentShader: fxaaShaders.fragment,
      extensions: { fragDepth: true }
    });

    this.setupCompositionScene();
    this.setupSsaoScene();
    this.setupSsaoBlurCombineScene();
    this.setupFxaaScene();

    this._normalSceneBuilder = new TemporarySceneBuilder(this._normalScene);
    this._inFrontSceneBuilder = new TemporarySceneBuilder(this._inFrontScene);
  }

  private supportsSsao(ssaoParameters: SsaoParameters) {
    return (
      !isMobileOrTablet() &&
      (this._renderer.capabilities.isWebGL2 || this._renderer.extensions.has('EXT_frag_depth')) &&
      ssaoParameters.sampleSize !== SsaoSampleQuality.None
    );
  }

  public renderDetailedToDepthOnly(camera: THREE.PerspectiveCamera): void {
    const original = {
      renderMode: this._materialManager.getRenderMode()
    };
    const renderStateHelper = new WebGLRendererStateHelper(this._renderer);
    this._materialManager.setRenderMode(RenderMode.DepthBufferOnly);

    try {
      renderStateHelper.setRenderTarget(this._renderTarget);
      this.setVisibilityOfSectors(LevelOfDetail.Simple, false);
      this.traverseForRootSectorNode(this._originalScene);
      this.extractCadNodes(this._originalScene);

      this.clearTarget(this._renderTarget);
      const { hasBackElements, hasInFrontElements, hasGhostElements } = this.splitToScenes();

      if (hasBackElements && !hasGhostElements) {
        this.renderNormalCadModelsFromBaseScene(camera, this._renderTarget);
      } else if (hasBackElements && hasGhostElements) {
        this.renderNormalCadModels(camera, this._renderTarget);
        this._normalSceneBuilder.restoreOriginalScene();
      }
      if (hasInFrontElements) {
        this.renderInFrontCadModels(camera);
        this._inFrontSceneBuilder.restoreOriginalScene();
      }
    } finally {
      this._materialManager.setRenderMode(original.renderMode);
      renderStateHelper.resetState();
      this.restoreCadNodes();
      this.setVisibilityOfSectors(LevelOfDetail.Simple, true);
    }
  }

  public render(camera: THREE.PerspectiveCamera): void {
    this.setupRenderTargetSpectorDebugging();
    if (this._debugRenderTimings) {
      log.debug('============== RENDER BEGIN ==============');
    }

    const renderer = this._renderer;
    const scene = this._originalScene;

    const renderStateHelper = new WebGLRendererStateHelper(renderer);
    const original = {
      autoClear: renderer.autoClear,
      clearAlpha: renderer.getClearAlpha(),
      clearColor: renderer.getClearColor(new THREE.Color()),
      renderMode: this._materialManager.getRenderMode()
    };

    renderer.info.autoReset = false;
    renderer.info.reset();
    renderStateHelper.autoClear = false;

    try {
      renderStateHelper.setRenderTarget(this._renderTarget);
      this.updateRenderSize(renderer);

      renderer.info.autoReset = false;
      renderer.info.reset();
      renderStateHelper.autoClear = false;

      this.traverseForRootSectorNode(scene);
      this.extractCadNodes(scene);

      // Clear targets
      renderStateHelper.setClearColor(black, 1.0);
      this.clearTarget(this._compositionTarget);
      // We use alpha to store special state for the next targets
      renderStateHelper.setClearColor(black, 0.0);
      this.clearTarget(this._ghostObjectRenderTarget);
      this.clearTarget(this._customObjectRenderTarget);
      this.clearTarget(this._normalRenderedCadModelTarget);
      this.clearTarget(this._inFrontRenderedCadModelTarget);

      const lastFrameSceneState = { ...this._lastFrameSceneState };
      const { hasBackElements, hasInFrontElements, hasGhostElements } = this.splitToScenes();
      const hasCustomObjects = scene.children.length > 0;
      this._lastFrameSceneState = { hasBackElements, hasInFrontElements, hasGhostElements, hasCustomObjects };

      if (hasBackElements && !hasGhostElements) {
        this.renderNormalCadModelsFromBaseScene(camera);
      } else if (hasBackElements && hasGhostElements) {
        this.renderNormalCadModels(camera);
        this._normalSceneBuilder.restoreOriginalScene();
        this.renderGhostedCadModelsFromBaseScene(camera);
      } else if (!hasBackElements && hasGhostElements) {
        this.renderGhostedCadModelsFromBaseScene(camera);
      }

      if (hasInFrontElements) {
        this.renderInFrontCadModels(camera);
        this._inFrontSceneBuilder.restoreOriginalScene();
      }
      if (hasCustomObjects) {
        this.renderCustomObjects(scene, camera);
      }

      if (renderer.capabilities.isWebGL2) {
        // Due to how WebGL2 works and how ThreeJS applies changes from 'clear', we need to
        // render something for the clear to have effect
        if (!hasBackElements && lastFrameSceneState.hasBackElements) {
          this.explicitFlushRender(camera, this._normalRenderedCadModelTarget);
        }
        if (!hasGhostElements && lastFrameSceneState.hasGhostElements) {
          this.explicitFlushRender(camera, this._ghostObjectRenderTarget);
        }
        if (!hasInFrontElements && lastFrameSceneState.hasInFrontElements) {
          this.explicitFlushRender(camera, this._inFrontRenderedCadModelTarget);
        }
        if (!hasCustomObjects && lastFrameSceneState.hasInFrontElements) {
          this.explicitFlushRender(camera, this._customObjectRenderTarget);
        }
      }

      const supportsSsao = this.supportsSsao(this.ssaoParameters(this._renderOptions));

      switch (this.antiAliasingMode) {
        case AntiAliasingMode.FXAA:
          // Composite view
<<<<<<< HEAD
          renderStateHelper.setClearColor(original.clearColor, original.clearAlpha);
          this.clearTarget(this._compositionTarget);
          this.renderComposition(renderer, camera, this._compositionTarget);
=======
          this.renderComposition(camera, this._compositionTarget);
>>>>>>> 12f275af

          // Anti-aliased version to screen
          renderStateHelper.autoClear = original.autoClear;

          if (supportsSsao) {
            this.renderSsao(this._ssaoTarget, camera);
            this.renderPostProcessStep('ssao-blur-combine', this._ssaoBlurCombineTarget, this._ssaoBlurCombineScene);
          }

          this.renderPostProcessStep('fxaa', this._renderTarget, this._fxaaScene);
          break;

        case AntiAliasingMode.NoAA:
          renderer.autoClear = original.autoClear;

          if (supportsSsao) {
            this.renderComposition(camera, this._compositionTarget);

            this.renderSsao(this._ssaoTarget, camera);
            this.renderPostProcessStep('ssao-blur-combine', this._renderTarget, this._ssaoBlurCombineScene);
          } else {
            this.renderComposition(camera, this._renderTarget);
          }
          break;

        default:
          throw new Error(`Unsupported anti-aliasing mode: ${this.antiAliasingMode}`);
      }
    } finally {
      // Restore state
      renderStateHelper.resetState();
      this._materialManager.setRenderMode(original.renderMode);
      this.restoreCadNodes();

      if (this._debugRenderTimings) {
        log.debug('=============== RENDER END ===============');
      }
    }
  }

  private restoreCadNodes() {
    this._rootSectorNodeBuffer.forEach(p => {
      p[1].add(p[0]);
    });
    this._rootSectorNodeBuffer.clear();
  }

  private extractCadNodes(scene: THREE.Scene) {
    this._rootSectorNodeBuffer.forEach(p => {
      if (p[1].parent !== scene && p[1].parent !== null && p[1].parent.parent !== scene) {
        throw new Error('CadNode must be put at scene root');
      }
      this._cadScene.add(p[0]);
    });
  }

  public setRenderTarget(target: THREE.WebGLRenderTarget | null): void {
    this._renderTarget = target;
  }

  public getRenderTarget(): THREE.WebGLRenderTarget | null {
    return this._renderTarget;
  }

  public setRenderTargetAutoSize(autoSize: boolean): void {
    this._autoSetTargetSize = autoSize;
  }

  public getRenderTargetAutoSize(): boolean {
    return this._autoSetTargetSize;
  }

  private clearTarget(target: THREE.WebGLRenderTarget | null) {
    this._renderer.setRenderTarget(target);
    this._renderer.clear();
  }

  private explicitFlushRender(camera: THREE.Camera, target: THREE.WebGLRenderTarget | null) {
    this._renderer.setRenderTarget(target);
    this.renderStep('flushRender', this._emptyScene, camera);
  }

  private splitToScenes(): { hasBackElements: boolean; hasInFrontElements: boolean; hasGhostElements: boolean } {
    const result = { hasBackElements: false, hasInFrontElements: false, hasGhostElements: false };

    // Determine what rendering stages will be active
    this._rootSectorNodeBuffer.forEach(rootSectorNodeData => {
      const cadNode: CadNode = rootSectorNodeData[1];

      const backSet = this._materialManager.getModelBackTreeIndices(cadNode.cadModelMetadata.modelIdentifier);
      const infrontSet = this._materialManager.getModelInFrontTreeIndices(cadNode.cadModelMetadata.modelIdentifier);
      const ghostSet = this._materialManager.getModelGhostedTreeIndices(cadNode.cadModelMetadata.modelIdentifier);
      const hasBackElements = backSet.count > 0;
      const hasInFrontElements = infrontSet.count > 0;
      const hasGhostElements = ghostSet.count > 0;
      result.hasBackElements = result.hasBackElements || hasBackElements;
      result.hasInFrontElements = result.hasInFrontElements || hasInFrontElements;
      result.hasGhostElements = result.hasGhostElements || hasGhostElements;
    });

    // Split scenes based on what render stages we need
    const { hasBackElements, hasInFrontElements, hasGhostElements } = result;
    this._rootSectorNodeBuffer.forEach(rootSectorNodeData => {
      const root: RootSectorNode = rootSectorNodeData[0];
      const cadNode: CadNode = rootSectorNodeData[1];

      const backSet = this._materialManager.getModelBackTreeIndices(cadNode.cadModelMetadata.modelIdentifier);
      const infrontSet = this._materialManager.getModelInFrontTreeIndices(cadNode.cadModelMetadata.modelIdentifier);

      const backRoot = new THREE.Object3D();
      backRoot.applyMatrix4(root.matrix);
      if (hasBackElements && hasGhostElements) {
        this._normalScene.add(backRoot);
      }

      const infrontRoot = new THREE.Object3D();
      infrontRoot.applyMatrix4(root.matrix);
      if (hasInFrontElements) {
        this._inFrontScene.add(infrontRoot);
      }

      const objectStack: THREE.Object3D[] = [rootSectorNodeData[0]];
      while (objectStack.length > 0) {
        const element = objectStack.pop()!;
        const objectTreeIndices = element.userData.treeIndices as Set<number> | undefined;

        if (objectTreeIndices) {
          if (hasInFrontElements && infrontSet.hasIntersectionWith(objectTreeIndices)) {
            this._inFrontSceneBuilder.addElement(element, infrontRoot);
          }
          // Note! When we don't have any ghost, we use _cadScene to hold back objects, so no action required
          if (hasBackElements && !hasGhostElements) {
          } else if (hasGhostElements && backSet.hasIntersectionWith(objectTreeIndices)) {
            this._normalSceneBuilder.addElement(element, backRoot);
            // Use _cadScene to hold ghost objects (we assume we have more ghost objects than back objects)
          }

          // TODO 2020-09-18 larsmoa: A potential optimization to rendering is to avoid rendering the full
          // set of objects if most are hidden.
        } else {
          // Not a leaf, traverse children
          objectStack.push(...element.children);
        }
      }
    });

    return result;
  }

  private renderNormalCadModels(
    camera: THREE.PerspectiveCamera,
    target: THREE.WebGLRenderTarget | null = this._normalRenderedCadModelTarget
  ) {
    this._normalSceneBuilder.populateTemporaryScene();
    this._renderer.setRenderTarget(target);
    this.renderStep('normal', this._normalScene, camera);
  }

  private renderNormalCadModelsFromBaseScene(
    camera: THREE.PerspectiveCamera,
    target: THREE.WebGLRenderTarget | null = this._normalRenderedCadModelTarget
  ) {
    this._renderer.setRenderTarget(target);
    this.renderStep('normalCadModelsFromBaseScene', this._cadScene, camera);
  }

  private renderInFrontCadModels(
    camera: THREE.PerspectiveCamera,
    target: THREE.WebGLRenderTarget | null = this._inFrontRenderedCadModelTarget
  ) {
    this._inFrontSceneBuilder.populateTemporaryScene();
    this._renderer.setRenderTarget(target);
    this._materialManager.setRenderMode(RenderMode.Effects);
    this.renderStep('infront', this._inFrontScene, camera);
  }

  private renderGhostedCadModelsFromBaseScene(camera: THREE.PerspectiveCamera) {
    this._renderer.setRenderTarget(this._ghostObjectRenderTarget);
    this._materialManager.setRenderMode(RenderMode.Ghost);
    this.renderStep('ghosted', this._cadScene, camera);
  }

  private renderCustomObjects(scene: THREE.Scene, camera: THREE.PerspectiveCamera) {
    const originalAutoUpdate = scene.autoUpdate;
    try {
      scene.autoUpdate = true;
      this._renderer.setRenderTarget(this._customObjectRenderTarget);
      this.renderStep('customobjects', scene, camera);
    } finally {
      scene.autoUpdate = originalAutoUpdate;
    }
  }

  private updateRenderSize(renderer: THREE.WebGLRenderer) {
    const renderSize = new THREE.Vector2();
    renderer.getSize(renderSize);

    if (
      this._renderTarget &&
      this._autoSetTargetSize &&
      renderSize.x !== this._renderTarget.width &&
      renderSize.y !== this._renderTarget.height
    ) {
      this._renderTarget.setSize(renderSize.x, renderSize.y);
    }

    if (
      renderSize.x !== this._normalRenderedCadModelTarget.width ||
      renderSize.y !== this._normalRenderedCadModelTarget.height
    ) {
      this._normalRenderedCadModelTarget.setSize(renderSize.x, renderSize.y);
      this._inFrontRenderedCadModelTarget.setSize(renderSize.x, renderSize.y);
      this._customObjectRenderTarget.setSize(renderSize.x, renderSize.y);
      this._ghostObjectRenderTarget.setSize(renderSize.x, renderSize.y);
      this._compositionTarget.setSize(renderSize.x, renderSize.y);
      this._ssaoTarget.setSize(renderSize.x, renderSize.y);
      this._ssaoBlurCombineTarget.setSize(renderSize.x, renderSize.y);

      this._combineOutlineDetectionMaterial.uniforms.texelSize.value = new THREE.Vector2(
        this._outlineTexelSize / renderSize.x,
        this._outlineTexelSize / renderSize.y
      );

      this._combineOutlineDetectionMaterial.uniforms.resolution.value = renderSize;

      this._ssaoMaterial.uniforms.resolution.value = renderSize;

      this._ssaoBlurCombineMaterial.uniforms.resolution.value = renderSize;

      this._fxaaMaterial.uniforms.resolution.value = renderSize;
      this._fxaaMaterial.uniforms.inverseResolution.value = new THREE.Vector2(1.0 / renderSize.x, 1.0 / renderSize.y);
    }
    return renderSize;
  }

  private renderComposition(camera: THREE.PerspectiveCamera, target: THREE.WebGLRenderTarget | null) {
    this._combineOutlineDetectionMaterial.uniforms.cameraNear.value = camera.near;
    this._combineOutlineDetectionMaterial.uniforms.cameraFar.value = camera.far;

    this.renderPostProcessStep('composition', target, this._compositionScene);
  }

  private setSsaoParameters(params: SsaoParameters) {
    const defaultSsaoParameters = defaultRenderOptions.ssaoRenderParameters;

    this._ssaoMaterial.uniforms.sampleRadius.value = params.sampleRadius;
    this._ssaoMaterial.uniforms.bias.value = params.depthCheckBias;

    if (params.sampleSize !== this.ssaoParameters(this._renderOptions).sampleSize) {
      const sampleSize = params?.sampleSize ?? defaultSsaoParameters.sampleSize!;

      const kernel = this.createSsaoKernel(sampleSize);

      this._fxaaMaterial.uniforms.tDiffuse.value =
        params.sampleSize !== SsaoSampleQuality.None
          ? this._ssaoBlurCombineTarget.texture
          : this._compositionTarget.texture;

      this._ssaoMaterial.uniforms.kernel.value = kernel;

      this._ssaoMaterial.defines = {
        MAX_KERNEL_SIZE: sampleSize
      };

      this._ssaoMaterial.needsUpdate = true;
    }
  }

  private renderPostProcessStep(renderStage: string, target: THREE.WebGLRenderTarget | null, scene: THREE.Scene) {
    const renderer = this._renderer;
    renderer.setRenderTarget(target);

    this.renderStep(renderStage, scene, this._orthographicCamera);

    if (target === this._renderTarget) {
      const renderSize = renderer.getSize(new THREE.Vector2());
      const canvasSize = new THREE.Vector2(renderer.domElement.clientWidth, renderer.domElement.clientHeight);

      const downSampleFactor = new THREE.Vector2(renderSize.x / canvasSize.x, renderSize.y / canvasSize.y);

      const oldAutoClear = renderer.autoClear;
      renderer.autoClear = false;
      this._uiObjects.forEach(uiObject => {
        const renderScene = new THREE.Scene();
        renderScene.add(uiObject.object);

        const viewportRenderPos = uiObject.screenPos.clone().multiply(downSampleFactor);
        const viewportRenderWidth = uiObject.width * downSampleFactor.x;
        const viewportRenderHeight = uiObject.height * downSampleFactor.y;

        renderer.setViewport(viewportRenderPos.x, viewportRenderPos.y, viewportRenderWidth, viewportRenderHeight);
        renderer.clearDepth();
        renderer.render(renderScene, this._orthographicCamera);
      });

      renderer.setViewport(0, 0, renderSize.x, renderSize.y);
      renderer.autoClear = oldAutoClear;
    }
  }

  private renderSsao(target: THREE.WebGLRenderTarget | null, camera: THREE.Camera) {
    this._ssaoMaterial.uniforms.inverseProjectionMatrix.value = camera.projectionMatrixInverse;
    this._ssaoMaterial.uniforms.projMatrix.value = camera.projectionMatrix;

    this.renderPostProcessStep('ssao', target, this._ssaoScene);
  }

  private renderStep(renderStage: string, scene: THREE.Scene, camera: THREE.Camera) {
    if (!this._debugRenderTimings) {
      this._renderer.render(scene, camera);
      return;
    }

    this.deepFlushRenderer();
    const now = performance.now();
    this._renderer.render(scene, camera);
    this.deepFlushRenderer();

    log.log(`Render stage '${renderStage}' took ${performance.now() - now} ms`);
  }

  private readonly _deepFlushRendererArgs = {
    buffer: new ArrayBuffer(4)
  };

  private deepFlushRenderer() {
    const { buffer } = this._deepFlushRendererArgs;

    const context = this._renderer.getContext();
    const renderTarget = this._renderer.getRenderTarget();
    // Note! Not sure why, but flush/finish doesn't block
    // and we therefore use renderTargetPixels() which
    // ensures the GPU pipeline is flushed
    context.flush();
    context.finish();
    if (renderTarget !== null) {
      this._renderer.readRenderTargetPixels(renderTarget, 0, 0, 1, 1, buffer);
    }
  }

  private createOutlineColorTexture(): THREE.DataTexture {
    const outlineColorBuffer = new Uint8Array(8 * 4);
    const outlineColorTexture = new THREE.DataTexture(outlineColorBuffer, 8, 1);
    setOutlineColor(outlineColorTexture.image.data, NodeOutlineColor.White, CogniteColors.White);
    setOutlineColor(outlineColorTexture.image.data, NodeOutlineColor.Black, CogniteColors.Black);
    setOutlineColor(outlineColorTexture.image.data, NodeOutlineColor.Cyan, CogniteColors.Cyan);
    setOutlineColor(outlineColorTexture.image.data, NodeOutlineColor.Blue, CogniteColors.Blue);
    setOutlineColor(outlineColorTexture.image.data, NodeOutlineColor.Green, RevealColors.Green);
    setOutlineColor(outlineColorTexture.image.data, NodeOutlineColor.Red, RevealColors.Red);
    setOutlineColor(outlineColorTexture.image.data, NodeOutlineColor.Orange, CogniteColors.Orange);
    return outlineColorTexture;
  }

  private setupCompositionScene() {
    const geometry = this.createRenderTriangle();
    const mesh = new THREE.Mesh(geometry, this._combineOutlineDetectionMaterial);
    this._compositionScene.add(mesh);
  }

  private setupFxaaScene() {
    const geometry = this.createRenderTriangle();
    const mesh = new THREE.Mesh(geometry, this._fxaaMaterial);
    this._fxaaScene.add(mesh);
  }

  private setupSsaoScene() {
    const geometry = this.createRenderTriangle();
    const mesh = new THREE.Mesh(geometry, this._ssaoMaterial);
    this._ssaoScene.add(mesh);
  }

  private setupSsaoBlurCombineScene() {
    const geometry = this.createRenderTriangle();

    const ssaoBlurCombineMesh = new THREE.Mesh(geometry, this._ssaoBlurCombineMaterial);
    this._ssaoBlurCombineScene.add(ssaoBlurCombineMesh);
  }

  private createSsaoKernel(kernelSize: number) {
    const result = [];
    for (let i = 0; i < kernelSize; i++) {
      const sample = new THREE.Vector3();
      while (sample.length() < 0.5) {
        // Ensure some distance in samples
        sample.x = Math.random() * 2 - 1;
        sample.y = Math.random() * 2 - 1;
        sample.z = Math.random();
      }
      sample.normalize();
      let scale = i / kernelSize;
      scale = lerp(0.1, 1, scale * scale);
      sample.multiplyScalar(scale);
      result.push(sample);
    }
    return result;

    function lerp(value1: number, value2: number, amount: number) {
      amount = amount < 0 ? 0 : amount;
      amount = amount > 1 ? 1 : amount;
      return value1 + (value2 - value1) * amount;
    }
  }

  private createRenderTriangle() {
    const geometry = new THREE.BufferGeometry();
    const vertices = new Float32Array([-1, -1, 0, 3, -1, 0, -1, 3, 0]);
    const uvs = new Float32Array([0, 0, 2, 0, 0, 2]);

    geometry.setAttribute('position', new THREE.BufferAttribute(vertices, 3));
    geometry.setAttribute('uv', new THREE.BufferAttribute(uvs, 2));

    return geometry;
  }

  private traverseForRootSectorNode(root: THREE.Object3D) {
    const objectStack = [root];

    while (objectStack.length > 0) {
      const element = objectStack.pop()!;
      if (element instanceof RootSectorNode) {
        const cadNode = element.parent! as CadNode;
        if (cadNode.visible) {
          this._rootSectorNodeBuffer.add([element, cadNode]);
        }
      } else if (!(element instanceof THREE.Group)) {
        objectStack.push(...element.children);
      }
    }
  }

  private setVisibilityOfSectors(levelOfDetail: LevelOfDetail, visible: boolean) {
    this._originalScene.traverse(x => {
      if (x instanceof SectorNode && x.levelOfDetail === levelOfDetail) {
        x.visible = visible;
      }
    });
  }

  /**
   * Assign SpectorJS metadata containing names for the render targets when running Reveal
   * in development mode.
   */
  private setupRenderTargetSpectorDebugging() {
    if (process.env.IS_DEVELOPMENT_MODE) {
      this.assignSpectorJsMetadataToRenderTarget(this._inFrontRenderedCadModelTarget, {
        name: 'inFrontRenderedCadModelTarget'
      });
      this.assignSpectorJsMetadataToRenderTarget(this._normalRenderedCadModelTarget, {
        name: 'normalRenderedCadModelTarget'
      });
      this.assignSpectorJsMetadataToRenderTarget(this._ghostObjectRenderTarget, {
        name: 'ghostObjectRenderTarget'
      });
      this.assignSpectorJsMetadataToRenderTarget(this._customObjectRenderTarget, {
        name: 'customObjectRenderTarget'
      });
      this.assignSpectorJsMetadataToRenderTarget(this._compositionTarget, {
        name: 'compositionTarget'
      });
      this.assignSpectorJsMetadataToRenderTarget(this._ssaoTarget, {
        name: 'ssaoTarget'
      });
      this.assignSpectorJsMetadataToRenderTarget(this._ssaoBlurCombineTarget, {
        name: 'ssaoBlurCombineTarget'
      });
    }
  }

  /**
   * Assigns SpectorJS metadata to the current framebuffer (render target).
   * This is useful to assign e.g. names to framebuffers to easy debugging in SpectorJS. The metadata
   * will be visible in 'bindFramebuffer'-commands in the SpectorJS report.
   */
  private assignSpectorJsMetadataToRenderTarget(renderTarget: THREE.WebGLRenderTarget, metadata: any) {
    const currentRenderTarget = this._renderer.getRenderTarget();
    try {
      this._renderer.setRenderTarget(renderTarget);
      const gl = this._renderer.getContext();
      const framebuffer = gl.getParameter(gl.FRAMEBUFFER_BINDING);
      framebuffer.__SPECTOR_Metadata = metadata;
    } finally {
      this._renderer.setRenderTarget(currentRenderTarget);
    }
  }
}

function createRenderTarget(
  isWebGL2: boolean,
  multiSampleCountHint: number,
  options?: THREE.WebGLRenderTargetOptions
): THREE.WebGLRenderTarget {
  if (isWebGL2 && multiSampleCountHint > 1) {
    const rt = new THREE.WebGLMultisampleRenderTarget(0, 0, options);
    rt.samples = multiSampleCountHint;
    return rt;
  }
  return new THREE.WebGLRenderTarget(0, 0, options);
}

function setOutlineColor(outlineTextureData: Uint8ClampedArray, colorIndex: number, color: THREE.Color) {
  outlineTextureData[4 * colorIndex + 0] = Math.floor(255 * color.r);
  outlineTextureData[4 * colorIndex + 1] = Math.floor(255 * color.g);
  outlineTextureData[4 * colorIndex + 2] = Math.floor(255 * color.b);
  outlineTextureData[4 * colorIndex + 3] = 255;
}

/**
 * Holds parent-child relationship for a ThreeJS element in order to restore
 * the relationship after moving it temporarily.
 */
type Object3DStructure = {
  /**
   * Element described.
   */
  object: THREE.Object3D;
  /**
   * The previous parent of the element.
   */
  parent: THREE.Object3D;
  /**
   * The object that temporarily holds the elemnt.
   */
  sceneParent: THREE.Object3D;
};

class TemporarySceneBuilder {
  private readonly buffer: Object3DStructure[];
  private readonly temporaryScene: THREE.Scene;

  constructor(temporaryScene: THREE.Scene) {
    this.buffer = [];
    this.temporaryScene = temporaryScene;
  }

  addElement(element: THREE.Object3D, temporaryModelRootElement: THREE.Object3D): void {
    this.buffer.push({ object: element, parent: element.parent!, sceneParent: temporaryModelRootElement });
  }

  populateTemporaryScene(): void {
    this.buffer.forEach(x => x.sceneParent.add(x.object));
  }

  restoreOriginalScene(): void {
    this.buffer.forEach(p => {
      p.parent.add(p.object);
    });
    this.buffer.length = 0; // clear
    this.temporaryScene.remove(...this.temporaryScene.children);
  }
}<|MERGE_RESOLUTION|>--- conflicted
+++ resolved
@@ -17,11 +17,9 @@
 import { LevelOfDetail, RootSectorNode, SectorNode } from '@reveal/cad-parsers';
 import { isMobileOrTablet, WebGLRendererStateHelper } from '@reveal/utilities';
 
-<<<<<<< HEAD
+import log from '@reveal/logger';
+
 const black = new THREE.Color('black');
-=======
-import log from '@reveal/logger';
->>>>>>> 12f275af
 
 export class EffectRenderManager {
   private readonly _materialManager: CadMaterialManager;
@@ -430,13 +428,9 @@
       switch (this.antiAliasingMode) {
         case AntiAliasingMode.FXAA:
           // Composite view
-<<<<<<< HEAD
           renderStateHelper.setClearColor(original.clearColor, original.clearAlpha);
           this.clearTarget(this._compositionTarget);
           this.renderComposition(renderer, camera, this._compositionTarget);
-=======
-          this.renderComposition(camera, this._compositionTarget);
->>>>>>> 12f275af
 
           // Anti-aliased version to screen
           renderStateHelper.autoClear = original.autoClear;
