--- conflicted
+++ resolved
@@ -223,11 +223,7 @@
     })
   );
 
-<<<<<<< HEAD
-  const filteredAllTreeNodes = allTreeNodes.flat().filter((node) => node !== undefined);
-=======
   const filteredAllTreeNodes = filterUndefined(allTreeNodes.flat());
->>>>>>> dfe17bbc
   applyNodeStyles(filteredAllTreeNodes, outputSelected, model);
 };
 
