--- conflicted
+++ resolved
@@ -156,19 +156,11 @@
   }, [
     intersection,
     fdmData,
-<<<<<<< HEAD
-    assetMappings,
-    mouseButton,
-    position,
-    pointCloudAssetMappingsResult,
-    pointCloudFdmVolumeMappingsResult
-=======
     hybridAssetMappings?.node,
     pointCloudAssetMappingsResult.data,
     pointCloudAssetMappingsResult.isFetching,
     pointCloudFdmVolumeMappingsResult.data,
     pointCloudFdmVolumeMappingsResult.isFetching
->>>>>>> b3ac7418
   ]);
 
   function normalizeListDataResult<T>(result: UseQueryResult<T[]>): T[] | undefined | null {
