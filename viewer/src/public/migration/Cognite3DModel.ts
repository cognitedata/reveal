--- conflicted
+++ resolved
@@ -108,10 +108,9 @@
    *
    * Nodes are expected to only be in one style set, and the behavior is undefined
    * when a node is part of two different sets.
-   *
    * @param nodeSet Dynamic set of nodes to apply the provided appearance to.
+   * @param nodes
    * @param appearance Appearance to style the provided set with.
-   *
    * @example
    * ```js
    * model.setDefaultNodeAppearance({ rendererGhosted: true });
@@ -119,13 +118,9 @@
    * model.addStyledSet(visibleSet, { rendererGhosted: false });
    * ```
    */
-<<<<<<< HEAD
   addStyledNodeSet(nodes: NodeSet, appearance: NodeAppearance) {
     this._styledNodeSets.push({ nodes, appearance });
     this.cadNode.nodeAppearanceProvider.addStyledSet(nodes, appearance);
-=======
-  addStyledNodeSet(nodeSet: NodeSet, appearance: NodeAppearance) {
-    this.cadNode.nodeAppearanceProvider.addStyledSet(nodeSet, appearance);
   }
 
   /**
@@ -135,7 +130,6 @@
    */
   changeStyledNodeSetAppearance(nodeSet: NodeSet, appearance: NodeAppearance) {
     this.cadNode.nodeAppearanceProvider.changeStyledSetAppearance(nodeSet, appearance);
->>>>>>> 03ef7b6a
   }
 
   /**
