--- conflicted
+++ resolved
@@ -1,10 +1,6 @@
 {
   "name": "@cognite/reveal-react-components",
-<<<<<<< HEAD
-  "version": "0.63.1",
-=======
-  "version": "0.64.0",
->>>>>>> 5f2de74f
+  "version": "0.64.1",
   "exports": {
     ".": {
       "import": "./dist/index.js",
