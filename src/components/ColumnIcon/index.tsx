--- conflicted
+++ resolved
@@ -29,13 +29,9 @@
     case 'Object':
       return <CustomIcon icon="ObjectIcon" />;
     case 'Vector':
-<<<<<<< HEAD
       return <CustomIcon icon="ArrayIcon" />;
-=======
-      return <>ICON_TODO</>;
     case 'Loading':
       return <Icon type="Loader" />;
->>>>>>> 03755005
     default:
       return null;
   }
