--- conflicted
+++ resolved
@@ -26,10 +26,7 @@
   isImageClassificationData,
   isImageKeypointCollectionData,
 } from 'src/modules/Common/types/typeGuards';
-<<<<<<< HEAD
-=======
 import { Status } from 'src/api/annotation/types';
->>>>>>> 211c7b04
 
 export interface VisibleAnnotation extends VisionAnnotationV1 {
   show: boolean;
@@ -271,11 +268,7 @@
 
 const fileAnnotationsSelector = makeSelectFileAnnotations();
 
-<<<<<<< HEAD
-export const selectReviewAnnotationsForFile = createSelector(
-=======
 export const selectVisionReviewAnnotationsForFile = createSelector(
->>>>>>> 211c7b04
   (state: RootState, fileId: number) =>
     fileAnnotationsSelector(state.annotationReducer, fileId),
   (state: RootState) => state.reviewSlice.selectedAnnotationIds,
@@ -317,24 +310,14 @@
   }
 );
 
-<<<<<<< HEAD
-export const selectNonRejectedReviewAnnotationsForFile = createSelector(
-  selectReviewAnnotationsForFile,
-=======
 export const selectNonRejectedVisionReviewAnnotationsForFile = createSelector(
   selectVisionReviewAnnotationsForFile,
->>>>>>> 211c7b04
   (allVisibleAnnotations) => {
     return allVisibleAnnotations.filter(
       (ann) =>
         ann.show &&
-<<<<<<< HEAD
-        !!isImageClassificationData(ann.annotation) &&
-        ann.annotation.status !== AnnotationStatus.Rejected
-=======
         !!isImageClassificationData(ann.annotation) && // todo: remove this once imageClassification annotations are supported
         ann.annotation.status !== Status.Rejected
->>>>>>> 211c7b04
     );
   }
 );