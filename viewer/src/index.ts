--- conflicted
+++ resolved
@@ -22,23 +22,14 @@
 export { NodeAppearance, NodeOutlineColor, DefaultNodeAppearance } from './datamodels/cad/NodeAppearance';
 
 export {
-<<<<<<< HEAD
-  NodeSet,
-  ByAssetNodeSet,
-  ByTreeIndexNodeSet,
-  ByNodePropertyNodeSet,
-  ByNodePropertyMultiValueNodeSet,
-  CombinedNodeSet,
-  InvertedNodeSet,
-=======
   NodeCollectionBase,
   PropertyFilterNodeCollection,
+  SinglePropertyNodeCollection,
   TreeIndexNodeCollection,
   AssetNodeCollection,
   IntersectionNodeCollection,
   UnionNodeCollection,
   InvertedNodeCollection,
->>>>>>> 206aedac
   NodeAppearanceProvider
 } from './datamodels/cad/styling';
 export { IndexSet } from './utilities/IndexSet';
