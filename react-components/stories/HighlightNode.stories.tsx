/*!
 * Copyright 2023 Cognite AS
 */

import type { Meta, StoryObj } from '@storybook/react';
import {
  RevealContainer,
  RevealToolbar,
  Reveal3DResources,
  type AddResourceOptions,
  useClickedNodeData,
  type FdmAssetStylingGroup,
  useCameraNavigation
} from '../src';
import { Color } from 'three';
import { type ReactElement, useState, useEffect } from 'react';
import { DefaultNodeAppearance } from '@cognite/reveal';
import { createSdkByUrlToken } from './utilities/createSdkByUrlToken';
import { ReactQueryDevtools } from '@tanstack/react-query-devtools';
import { RevealResourcesFitCameraOnLoad } from './utilities/with3dResoursesFitCameraOnLoad';

const meta = {
  title: 'Example/HighlightNode',
  component: Reveal3DResources,
  tags: ['autodocs']
} satisfies Meta<typeof Reveal3DResources>;

export default meta;
type Story = StoryObj<typeof meta>;

const sdk = createSdkByUrlToken();

export const Main: Story = {
  args: {
    resources: [
      {
        modelId: 2231774635735416,
        revisionId: 912809199849811,
        styling: {
          default: {
            color: new Color('#efefef')
          },
          mapped: {
            color: new Color('#c5cbff')
          }
        }
      }
    ]
  },
  render: ({ resources }) => {
    return (
      <RevealContainer sdk={sdk} color={new Color(0x4a4a4a)}>
        <StoryContent resources={resources} />
        <ReactQueryDevtools />
      </RevealContainer>
    );
  }
};

const StoryContent = ({ resources }: { resources: AddResourceOptions[] }): ReactElement => {
  const [stylingGroups, setStylingGroups] = useState<FdmAssetStylingGroup[]>([]);
  const cameraNavigation = useCameraNavigation();
  const nodeData = useClickedNodeData();

  useEffect(() => {
    if (nodeData === undefined) return;

    setStylingGroups([
      {
        fdmAssetExternalIds: [{ externalId: nodeData.fdmNode.externalId, space: 'pdms-mapping' }],
        style: { cad: DefaultNodeAppearance.Highlighted }
      }
    ]);
    void cameraNavigation.fitCameraToInstance(nodeData.fdmNode.externalId, 'pdms-mapping');
  }, [nodeData?.fdmNode]);

  return (
    <>
<<<<<<< HEAD
      <RevealResourcesFitCameraOnLoad
        resources={resources}
        defaultResourceStyling={{
          cad: {
            default: { color: new Color('#efefef') },
            mapped: { color: new Color('#c5cbff') }
          }
        }}
        instanceStyling={stylingGroupsRef.current}
      />
=======
      <RevealResourcesFitCameraOnLoad resources={resources} instanceStyling={stylingGroups} />
>>>>>>> 8e8554f6
      <RevealToolbar />
    </>
  );
};<|MERGE_RESOLUTION|>--- conflicted
+++ resolved
@@ -76,7 +76,6 @@
 
   return (
     <>
-<<<<<<< HEAD
       <RevealResourcesFitCameraOnLoad
         resources={resources}
         defaultResourceStyling={{
@@ -85,11 +84,8 @@
             mapped: { color: new Color('#c5cbff') }
           }
         }}
-        instanceStyling={stylingGroupsRef.current}
+        instanceStyling={stylingGroups}
       />
-=======
-      <RevealResourcesFitCameraOnLoad resources={resources} instanceStyling={stylingGroups} />
->>>>>>> 8e8554f6
       <RevealToolbar />
     </>
   );
