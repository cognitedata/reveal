--- conflicted
+++ resolved
@@ -15,10 +15,6 @@
     "build-storybook": "storybook build"
   },
   "dependencies": {
-<<<<<<< HEAD
-    "@cognite/cogs.js": "^9.13.2",
-=======
->>>>>>> 46a6b299
     "styled-components": "5.3.6"
   },
   "peerDependencies": {
@@ -29,23 +25,15 @@
     "@babel/preset-env": "7.21.5",
     "@babel/preset-react": "7.18.6",
     "@babel/preset-typescript": "7.21.5",
-<<<<<<< HEAD
-=======
     "@cognite/cogs.js": "^9.13.2",
->>>>>>> 46a6b299
     "@storybook/addon-essentials": "7.0.9",
     "@storybook/addon-interactions": "7.0.9",
     "@storybook/addon-links": "7.0.9",
     "@storybook/blocks": "7.0.9",
     "@storybook/react": "7.0.9",
     "@storybook/react-webpack5": "7.0.9",
-<<<<<<< HEAD
-    "@storybook/testing-library": "0.0.14-next.2",
-    "@types/react": "18.2.5",
-=======
     "@storybook/testing-library": "0.1.0",
     "@types/react": "18.2.6",
->>>>>>> 46a6b299
     "@types/styled-components": "5.1.26",
     "prop-types": "15.8.1",
     "react": "18.2.0",
@@ -54,11 +42,7 @@
     "ts-loader": "9.4.2",
     "typescript": "5.0.4",
     "webpack": "5.82.0",
-<<<<<<< HEAD
-    "webpack-cli": "5.0.2",
-=======
     "webpack-cli": "5.1.0",
->>>>>>> 46a6b299
     "webpack-node-externals": "3.0.0"
   },
   "packageManager": "yarn@3.5.1",
