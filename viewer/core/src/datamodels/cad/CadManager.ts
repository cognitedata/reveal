/*!
 * Copyright 2021 Cognite AS
 */

import * as THREE from 'three';
import { LevelOfDetail, ConsumedSector } from '@reveal/cad-parsers';
import { CadModelUpdateHandler, CadModelSectorBudget, LoadingState } from '@reveal/cad-geometry-loaders';

import { CadNode, CadMaterialManager, RenderMode } from '@reveal/rendering';

import { trackError } from '@reveal/utilities';

import { CadModelFactory } from './CadModelFactory';

import { CadModelSectorLoadStatistics } from './CadModelSectorLoadStatistics';

import { Subscription, Observable } from 'rxjs';
import { GeometryFilter } from '../..';

<<<<<<< HEAD
export class CadManager<TModelIdentifier> {
  private readonly _materialManager: CadMaterialManager;
  private readonly _cadModelFactory: CadModelFactory<TModelIdentifier>;
=======
import { CadModelClipper } from './sector/CadModelClipper';

import { ModelIdentifier } from '@reveal/modeldata-api';

export class CadManager {
  private readonly _materialManager: CadMaterialManager;
  private readonly _cadModelMetadataRepository: CadModelMetadataRepository;
  private readonly _cadModelFactory: CadModelFactory;
>>>>>>> 64a7344f
  private readonly _cadModelUpdateHandler: CadModelUpdateHandler;

  private readonly _cadModelMap: Map<string, CadNode> = new Map();
  private readonly _subscription: Subscription = new Subscription();

  private _needsRedraw: boolean = false;

  private readonly _markNeedsRedrawBound = this.markNeedsRedraw.bind(this);
  private readonly _materialsChangedListener = this.handleMaterialsChanged.bind(this);

  get materialManager() {
    return this._materialManager;
  }

  get budget(): CadModelSectorBudget {
    return this._cadModelUpdateHandler.budget;
  }

  set budget(budget: CadModelSectorBudget) {
    this._cadModelUpdateHandler.budget = budget;
  }

  /**
   * Returns statistics about how data loaded (or data about to be loaded).
   */
  get loadedStatistics(): CadModelSectorLoadStatistics {
    return this._cadModelUpdateHandler.lastBudgetSpendage;
  }

  constructor(
    materialManger: CadMaterialManager,
<<<<<<< HEAD
    cadModelFactory: CadModelFactory<TModelIdentifier>,
=======
    cadModelMetadataRepository: CadModelMetadataRepository,
    cadModelFactory: CadModelFactory,
>>>>>>> 64a7344f
    cadModelUpdateHandler: CadModelUpdateHandler
  ) {
    this._materialManager = materialManger;
    this._cadModelFactory = cadModelFactory;
    this._cadModelUpdateHandler = cadModelUpdateHandler;
    this._materialManager.on('materialsChanged', this._materialsChangedListener);

    const consumeNextSector = (sector: ConsumedSector) => {
      const cadModel = this._cadModelMap.get(sector.modelIdentifier);
      if (!cadModel) {
        // Model has been removed - results can come in for a period just after removal
        return;
      }

      if (sector.instancedMeshes && sector.levelOfDetail === LevelOfDetail.Detailed) {
        cadModel.updateInstancedMeshes(sector.instancedMeshes, sector.modelIdentifier, sector.metadata.id);
      } else if (sector.levelOfDetail === LevelOfDetail.Simple || sector.levelOfDetail === LevelOfDetail.Discarded) {
        cadModel.discardInstancedMeshes(sector.metadata.id);
      }

      const sectorNodeParent = cadModel.rootSector;
      const sectorNode = sectorNodeParent!.sectorNodeMap.get(sector.metadata.id);
      if (!sectorNode) {
        throw new Error(`Could not find 3D node for sector ${sector.metadata.id} - invalid id?`);
      }
      if (sector.group) {
        sectorNode.add(sector.group);
      }
      sectorNode.updateGeometry(sector.group, sector.levelOfDetail);
      this.markNeedsRedraw();
    };

    this._subscription.add(
      this._cadModelUpdateHandler.consumedSectorObservable().subscribe({
        next: consumeNextSector,
        error: error => {
          trackError(error, {
            moduleName: 'CadManager',
            methodName: 'constructor'
          });
        }
      })
    );
  }

  dispose() {
    this._cadModelUpdateHandler.dispose();
    this._cadModelFactory.dispose();
    this._subscription.unsubscribe();
    this._materialManager.off('materialsChanged', this._materialsChangedListener);
  }

  requestRedraw(): void {
    this._needsRedraw = true;
  }

  resetRedraw(): void {
    this._needsRedraw = false;
  }

  get needsRedraw(): boolean {
    return this._needsRedraw;
  }

  updateCamera(camera: THREE.PerspectiveCamera) {
    this._cadModelUpdateHandler.updateCamera(camera);
    this._needsRedraw = true;
  }

  get clippingPlanes(): THREE.Plane[] {
    return this._materialManager.clippingPlanes;
  }

  set clippingPlanes(clippingPlanes: THREE.Plane[]) {
    this._materialManager.clippingPlanes = clippingPlanes;
    this._cadModelUpdateHandler.clippingPlanes = clippingPlanes;
    this._needsRedraw = true;
  }

  get renderMode(): RenderMode {
    return this._materialManager.getRenderMode();
  }

  set renderMode(renderMode: RenderMode) {
    this._materialManager.setRenderMode(renderMode);
  }

<<<<<<< HEAD
  async addModel(modelIdentifier: TModelIdentifier, geometryFilter?: GeometryFilter): Promise<CadNode> {
    const model = await this._cadModelFactory.createModel(modelIdentifier, geometryFilter);
=======
  async addModel(modelIdentifier: ModelIdentifier, geometryFilter?: GeometryFilter): Promise<CadNode> {
    const metadata = await this._cadModelMetadataRepository.loadData(modelIdentifier);
    if (this._cadModelMap.has(metadata.modelIdentifier)) {
      throw new Error(`Model ${modelIdentifier} has already been added`);
    }
    // Apply clipping box
    const geometryClipBox = determineGeometryClipBox(geometryFilter, metadata);
    const clippedMetadata = createClippedModel(metadata, geometryClipBox);

    const model = this._cadModelFactory.createModel(clippedMetadata);
>>>>>>> 64a7344f
    model.addEventListener('update', this._markNeedsRedrawBound);
    this._cadModelMap.set(model.cadModelMetadata.modelIdentifier, model);
    this._cadModelUpdateHandler.addModel(model);
    return model;
  }

  removeModel(model: CadNode): void {
    const metadata = model.cadModelMetadata;
    if (!this._cadModelMap.delete(metadata.modelIdentifier)) {
      throw new Error(`Could not remove model ${metadata.modelIdentifier} because it's not added`);
    }
    model.removeEventListener('update', this._markNeedsRedrawBound);
    this._cadModelUpdateHandler.removeModel(model);
  }

  getLoadingStateObserver(): Observable<LoadingState> {
    return this._cadModelUpdateHandler.getLoadingStateObserver();
  }

  private markNeedsRedraw(): void {
    this._needsRedraw = true;
  }

  private handleMaterialsChanged() {
    this.requestRedraw();
  }
}<|MERGE_RESOLUTION|>--- conflicted
+++ resolved
@@ -3,34 +3,22 @@
  */
 
 import * as THREE from 'three';
-import { LevelOfDetail, ConsumedSector } from '@reveal/cad-parsers';
-import { CadModelUpdateHandler, CadModelSectorBudget, LoadingState } from '@reveal/cad-geometry-loaders';
-
-import { CadNode, CadMaterialManager, RenderMode } from '@reveal/rendering';
-
-import { trackError } from '@reveal/utilities';
 
 import { CadModelFactory } from './CadModelFactory';
 
 import { CadModelSectorLoadStatistics } from './CadModelSectorLoadStatistics';
+import { GeometryFilter } from '../../public/types';
+
+import { ModelIdentifier } from '@reveal/modeldata-api';
+import { LevelOfDetail, ConsumedSector } from '@reveal/cad-parsers';
+import { CadModelUpdateHandler, CadModelSectorBudget, LoadingState } from '@reveal/cad-geometry-loaders';
+import { CadNode, CadMaterialManager, RenderMode } from '@reveal/rendering';
+import { trackError } from '@reveal/utilities';
 
 import { Subscription, Observable } from 'rxjs';
-import { GeometryFilter } from '../..';
-
-<<<<<<< HEAD
-export class CadManager<TModelIdentifier> {
-  private readonly _materialManager: CadMaterialManager;
-  private readonly _cadModelFactory: CadModelFactory<TModelIdentifier>;
-=======
-import { CadModelClipper } from './sector/CadModelClipper';
-
-import { ModelIdentifier } from '@reveal/modeldata-api';
-
 export class CadManager {
   private readonly _materialManager: CadMaterialManager;
-  private readonly _cadModelMetadataRepository: CadModelMetadataRepository;
   private readonly _cadModelFactory: CadModelFactory;
->>>>>>> 64a7344f
   private readonly _cadModelUpdateHandler: CadModelUpdateHandler;
 
   private readonly _cadModelMap: Map<string, CadNode> = new Map();
@@ -62,12 +50,7 @@
 
   constructor(
     materialManger: CadMaterialManager,
-<<<<<<< HEAD
-    cadModelFactory: CadModelFactory<TModelIdentifier>,
-=======
-    cadModelMetadataRepository: CadModelMetadataRepository,
     cadModelFactory: CadModelFactory,
->>>>>>> 64a7344f
     cadModelUpdateHandler: CadModelUpdateHandler
   ) {
     this._materialManager = materialManger;
@@ -155,21 +138,8 @@
     this._materialManager.setRenderMode(renderMode);
   }
 
-<<<<<<< HEAD
-  async addModel(modelIdentifier: TModelIdentifier, geometryFilter?: GeometryFilter): Promise<CadNode> {
+  async addModel(modelIdentifier: ModelIdentifier, geometryFilter?: GeometryFilter): Promise<CadNode> {
     const model = await this._cadModelFactory.createModel(modelIdentifier, geometryFilter);
-=======
-  async addModel(modelIdentifier: ModelIdentifier, geometryFilter?: GeometryFilter): Promise<CadNode> {
-    const metadata = await this._cadModelMetadataRepository.loadData(modelIdentifier);
-    if (this._cadModelMap.has(metadata.modelIdentifier)) {
-      throw new Error(`Model ${modelIdentifier} has already been added`);
-    }
-    // Apply clipping box
-    const geometryClipBox = determineGeometryClipBox(geometryFilter, metadata);
-    const clippedMetadata = createClippedModel(metadata, geometryClipBox);
-
-    const model = this._cadModelFactory.createModel(clippedMetadata);
->>>>>>> 64a7344f
     model.addEventListener('update', this._markNeedsRedrawBound);
     this._cadModelMap.set(model.cadModelMetadata.modelIdentifier, model);
     this._cadModelUpdateHandler.addModel(model);
