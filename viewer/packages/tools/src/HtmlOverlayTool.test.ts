--- conflicted
+++ resolved
@@ -8,12 +8,8 @@
 
 import { Cognite3DViewer } from '@reveal/core';
 import { CogniteClient } from '@cognite/sdk';
-<<<<<<< HEAD
-import { createGlContext } from '../../../test-utilities/src/createGlContext';
-=======
 import { createGlContext } from '../../../test-utilities';
 import { SectorCuller } from '@reveal/core/internals';
->>>>>>> 58404e3b
 
 describe('HtmlOverlayTool', () => {
   let canvasContainer: HTMLElement;
