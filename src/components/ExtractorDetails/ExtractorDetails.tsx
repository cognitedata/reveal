--- conflicted
+++ resolved
@@ -248,47 +248,6 @@
 
 const StyledBody = styled(Body).attrs({ level: 1 })``;
 
-<<<<<<< HEAD
-const StyledItemsGrid = styled.div`
-  display: grid;
-  justify-content: space-between;
-  gap: 24px;
-  grid-template-columns: repeat(auto-fill, minmax(360px, 1fr));
-`;
-
-const GridItemLink = styled((props) => (
-  <Button type="link" target="_blank" rel="noopener noreferrer" {...props}>
-    <Title level="5">{props.children}</Title>
-    <Icon type="ExternalLink" />
-  </Button>
-))`
-  display: inline-flex;
-  justify-content: space-between;
-  align-items: center;
-  background-color: ${Colors['decorative--grayscale--200']};
-  border-radius: 6px;
-
-  && {
-    height: auto;
-    padding: 24px;
-    color: ${Colors['text-icon--medium']};
-
-    &:hover {
-      background-color: ${Colors['surface--strong']};
-
-      > * {
-        color: ${Colors['surface--action--strong--default']};
-      }
-    }
-  }
-
-  svg {
-    color: inherit;
-  }
-`;
-
-=======
->>>>>>> 1d75e866
 const StyledDivider = styled.div`
   width: 100%;
   height: 1px;
