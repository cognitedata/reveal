/*!
 * Copyright 2022 Cognite AS
 */

import * as THREE from 'three';
import groupBy from 'lodash/groupBy';
import orderBy from 'lodash/orderBy';
import zipWith from 'lodash/zipWith';
import range from 'lodash/range';
import uniqBy from 'lodash/uniqBy';
import chunk from 'lodash/chunk';

import {
  AnnotationModel,
  CogniteClient,
  CogniteEvent,
  EventFilter,
  FileFilterProps,
  FileInfo,
  FileLink,
  IdEither,
  Metadata,
  CogniteInternalId,
  AnnotationsCogniteAnnotationTypesImagesAssetLink,
  AnnotationData,
  AnnotationFilterProps
} from '@cognite/sdk';
import {
  Historical360ImageSet,
  Image360AnnotationFilterDelegate,
  Image360EventDescriptor,
  Image360Face,
  Image360FileDescriptor
} from '../types';
import { Image360Provider } from '../Image360Provider';
import { Log } from '@reveal/logger';
import assert from 'assert';

type Event360Metadata = Event360Filter & Event360TransformationData;

type Event360TransformationData = {
  rotation_angle: string;
  rotation_axis: string;
  translation: string;
};

type Event360Filter = {
  site_id: string;
  site_name?: string;
  station_id: string;
  station_name?: string;
};

export class Cdf360ImageEventProvider implements Image360Provider<Metadata> {
  private readonly _client: CogniteClient;
  constructor(client: CogniteClient) {
    this._client = client;
  }

  public async get360ImageDescriptors(
    metadataFilter: Metadata,
    preMultipliedRotation: boolean
  ): Promise<Historical360ImageSet[]> {
    const [events, files] = await Promise.all([
      this.listEvents({ metadata: metadataFilter }),
      this.listFiles({ metadata: metadataFilter, uploaded: true })
    ]);

    const image360Descriptors = this.mergeDescriptors(files, events, preMultipliedRotation);
    if (image360Descriptors.length === 0) {
      return Promise.reject(`Error: Could not find any 360 images to load for the site_id "${metadataFilter.site_id}"`);
    }

    if (events.length !== image360Descriptors.length) {
      Log.warn(
        `WARNING: There are ${events.length - image360Descriptors.length} rejected 360 images due to invalid data.`,
        '\nThis is typically due to duplicate events or missing files for the images of the cube map.'
      );
    }

    return image360Descriptors;
  }

  public async get360ImageAnnotations(descriptors: Image360FileDescriptor[]): Promise<AnnotationModel[]> {
    const fileIds = descriptors.map(o => ({ id: o.fileId }));

    return this.listFileAnnotations({
      annotatedResourceType: 'file',
      annotatedResourceIds: fileIds
    });
  }

  public async getFilesByAssetRef(assetRef: IdEither): Promise<CogniteInternalId[]> {
    // TODO: Use SDK properly when support for 'reverselookup' arrives (Håkon, May 11th 2023)
    const url = `${this._client.getBaseUrl()}/api/v1/projects/${this._client.project}/annotations/reverselookup`;

    const filterObject: object = {
      data: {
        limit: 1000,
        filter: {
          annotatedResourceType: 'file',
          annotationType: 'images.AssetLink',
          data: {
            assetRef
          }
        }
      }
    };
    const response = await this._client.post(url, filterObject);

    return response.data.items.map((a: { id: number }) => a.id);
  }

  public async get360ImageFiles(
    image360FaceDescriptors: Image360FileDescriptor[],
    abortSignal?: AbortSignal
  ): Promise<Image360Face[]> {
    const fullResFileBuffers = await this.getFileBuffers(this.getFileIds(image360FaceDescriptors), abortSignal);
    return this.createFaces(image360FaceDescriptors, fullResFileBuffers);
  }

  public async getLowResolution360ImageFiles(
    image360FaceDescriptors: Image360FileDescriptor[],
    abortSignal?: AbortSignal
  ): Promise<Image360Face[]> {
    const lowResFileBuffers = await this.getIconBuffers(this.getFileIds(image360FaceDescriptors), abortSignal);
    return this.createFaces(image360FaceDescriptors, lowResFileBuffers);
  }

  private getFileIds(image360FaceDescriptors: Image360FileDescriptor[]) {
    return image360FaceDescriptors.map(image360FaceDescriptor => {
      return { id: image360FaceDescriptor.fileId };
    });
  }

  private createFaces(image360FaceDescriptors: Image360FileDescriptor[], fileBuffer: ArrayBuffer[]): Image360Face[] {
    return zipWith(image360FaceDescriptors, fileBuffer, (image360FaceDescriptor, fileBuffer) => {
      return {
        face: image360FaceDescriptor.face,
        mimeType: image360FaceDescriptor.mimeType,
        data: fileBuffer
      } as Image360Face;
    });
  }

  private mergeDescriptors(
    files: Map<string, FileInfo[]>,
    events: CogniteEvent[],
    preMultipliedRotation: boolean
  ): Historical360ImageSet[] {
    const eventDescriptors = events
      .map(event => event.metadata)
      .filter((metadata): metadata is Event360Metadata => !!metadata)
      .map(metadata => this.parseEventMetadata(metadata, preMultipliedRotation));

    const uniqueEventDescriptors = uniqBy(eventDescriptors, eventDescriptor => eventDescriptor.id);

    return uniqueEventDescriptors
      .map(eventDescriptor => {
        const stationFileInfos = files.get(eventDescriptor.id);

        if (stationFileInfos === undefined || stationFileInfos.length < 6) {
          return { ...eventDescriptor, imageRevisions: [] };
        }

        const sortedFileInfoSet = this.sortFileInfoSetByNewest(stationFileInfos);

        const imageRevisions = sortedFileInfoSet
          .filter(imageSetInfo => imageSetInfo.length === 6)
          .map(imageSetInfo => {
            const timestamp = imageSetInfo[0].metadata?.timestamp;
            return {
              timestamp: timestamp ? Number(timestamp) : undefined,
              faceDescriptors: imageSetInfo.map(imageInfo => {
                return {
                  face: imageInfo.metadata!.face,
                  mimeType: imageInfo.mimeType!,
                  fileId: imageInfo.id
                } as Image360FileDescriptor;
              })
            };
          });
        return { ...eventDescriptor, imageRevisions };
      })
      .filter(historicalImages => historicalImages.imageRevisions.length > 0);
  }

  private async listEvents(filter: EventFilter): Promise<CogniteEvent[]> {
    const partitions = 10;
    const partitionedRequests = range(1, partitions + 1).flatMap(async index =>
      this._client.events
        .list({ filter, limit: 1000, partition: `${index}/${partitions}` })
        .autoPagingToArray({ limit: Infinity })
    );
    const result = await Promise.all(partitionedRequests);
    return result.flat();
  }

  private async listFiles(filter: FileFilterProps): Promise<Map<string, FileInfo[]>> {
    const map = new Map<string, FileInfo[]>();
    const partitions = 10;
    const partitionedRequest = range(1, partitions + 1).flatMap(async index => {
      const req = { filter, limit: 1000, partition: `${index}/${partitions}` };
      return this._client.files.list(req).autoPagingEach(fileInfo => {
        const id = fileInfo.metadata?.station_id;
        if (!id) return;
        addToMap(id, fileInfo);
      });
    });

    await Promise.all(partitionedRequest);
    return map;

    function addToMap(id: string, fileInfo: FileInfo) {
      const existingEntry = map.get(id);
      if (existingEntry) {
        existingEntry.push(fileInfo);
      } else {
        map.set(id, [fileInfo]);
      }
    }
  }

  private sortFileInfoSetByNewest(fileInfos: FileInfo[]): FileInfo[][] {
    if (hasTimestamp()) {
      return sortedByAge();
    }

    return [fileInfos];

    function hasTimestamp() {
      return fileInfos[0].metadata?.timestamp !== undefined;
    }

    function sortedByAge() {
      const sets = groupBy(fileInfos, fileInfo => fileInfo.metadata!.timestamp);

      const ordered = orderBy(Object.entries(sets), fileInfoEntry => parseInt(fileInfoEntry[0]), 'desc')
        .map(timeStampSets => timeStampSets[1])
        .filter(fileInfoSets => fileInfoSets.length === 6);
      return ordered;
    }
  }

  private async getFileBuffers(fileIds: { id: number }[], abortSignal?: AbortSignal) {
    const fileLinks = await this.getDownloadUrls(fileIds, abortSignal);
    return Promise.all(
      fileLinks
        .map(fileLink => fetch(fileLink.downloadUrl, { method: 'GET', signal: abortSignal }))
        .map(async response => (await response).arrayBuffer())
    );
  }

  public async getIconBuffers(fileIds: { id: number }[], abortSignal?: AbortSignal): Promise<ArrayBuffer[]> {
    const url = `${this._client.getBaseUrl()}/api/v1/projects/${this._client.project}/files/icon?id=`;
    const headers = {
      ...this._client.getDefaultRequestHeaders(),
      Accept: '*/*'
    };

    const options: RequestInit = {
      headers,
      signal: abortSignal,
      method: 'GET'
    };

    return Promise.all(
      fileIds.map(fileId => fetch(url + fileId.id, options)).map(async response => (await response).arrayBuffer())
    );
  }

  private async getDownloadUrls(
    fileIds: { id: number }[],
    abortSignal?: AbortSignal
  ): Promise<(FileLink & IdEither)[]> {
    const url = `${this._client.getBaseUrl()}/api/v1/projects/${this._client.project}/files/downloadlink`;
    const headers: HeadersInit = {
      ...this._client.getDefaultRequestHeaders(),
      Accept: 'application/json',
      'Content-type': 'application/json'
    };

    const options: RequestInit = {
      headers,
      signal: abortSignal,
      method: 'POST',
      body: JSON.stringify({
        items: fileIds
      })
    };

    const result = await (await fetch(url, options)).json();
    return result.items;
  }

  private parseEventMetadata(eventMetadata: Event360Metadata, preMultipliedRotation: boolean): Image360EventDescriptor {
    return {
      collectionId: eventMetadata.site_id,
      collectionLabel: eventMetadata.site_name,
      id: eventMetadata.station_id,
      label: eventMetadata.station_name,
      transform: parseTransform(eventMetadata)
    };

    function parseTransform(transformationData: Event360TransformationData): THREE.Matrix4 {
      const translationComponents = transformationData.translation.split(',').map(parseFloat);
      const millimetersInMeters = 1000;
      const translation = new THREE.Vector3(
        translationComponents[0],
        translationComponents[2],
        -translationComponents[1]
      ).divideScalar(millimetersInMeters);
      const rotationAxisComponents = transformationData.rotation_axis.split(',').map(parseFloat);
      const rotationAxis = new THREE.Vector3(
        rotationAxisComponents[0],
        rotationAxisComponents[2],
        -rotationAxisComponents[1]
      );
      const rotationAngle = THREE.MathUtils.DEG2RAD * parseFloat(transformationData.rotation_angle);
      const rotationMatrix = new THREE.Matrix4().makeRotationAxis(rotationAxis, rotationAngle);

      const translationMatrix = new THREE.Matrix4().makeTranslation(translation.x, translation.y, translation.z);

      return adjustPreMultipliedTransform(translationMatrix, rotationMatrix);
    }

    function adjustPreMultipliedTransform(translation: THREE.Matrix4, rotation: THREE.Matrix4): THREE.Matrix4 {
      const entityTransform = translation.clone();

      if (!preMultipliedRotation) {
        entityTransform.multiply(rotation.clone().multiply(new THREE.Matrix4().makeRotationY(Math.PI / 2)));
      } else {
        entityTransform.multiply(new THREE.Matrix4().makeRotationY(Math.PI));
      }

      return entityTransform;
    }
  }

  public async get360ImageAssets(
    image360FileDescriptors: Image360FileDescriptor[],
    annotationFilter: Image360AnnotationFilterDelegate
  ): Promise<IdEither[]> {
    const fileIds = image360FileDescriptors.map(desc => desc.fileId);
    const assetListPromises = chunk(fileIds, 1000).map(async idList => {
<<<<<<< HEAD
      const annotationArray = await this._client.annotations
        .list({
          filter: {
            annotatedResourceIds: idList.map(id => ({ id })),
            annotatedResourceType: 'file',
            annotationType: 'images.AssetLink'
          }
        })
        .autoPagingToArray();

      const assetIds = annotationArray
        .filter(annotation => annotationFilter(annotation))
        .map(annotation => {
          assert(isAssetLinkAnnotationData(annotation.data), 'Received annotation that was not an assetLink');
          return annotation.data.assetRef;
        });
=======
      const annotationArray = await this.listFileAnnotations({
        annotatedResourceIds: idList.map(id => ({ id })),
        annotatedResourceType: 'file',
        annotationType: 'images.AssetLink'
      });

      const assetIds = annotationArray.map(annotation => {
        assert(isAssetLinkAnnotationData(annotation.data), 'Received annotation that was not an assetLink');
        return annotation.data.assetRef;
      });
>>>>>>> a67fbd50

      return assetIds;
    });

    const assetIds = (await Promise.all(assetListPromises)).flat().filter(isIdEither);

    return assetIds;
  }

  private async listFileAnnotations(filter: AnnotationFilterProps): Promise<AnnotationModel[]> {
    return this._client.annotations
      .list({
        limit: 1000,
        filter
      })
      .autoPagingToArray({ limit: Infinity });
  }
}

function isAssetLinkAnnotationData(
  annotationData: AnnotationData
): annotationData is AnnotationsCogniteAnnotationTypesImagesAssetLink {
  const data = annotationData as AnnotationsCogniteAnnotationTypesImagesAssetLink;
  return data.text !== undefined && data.textRegion !== undefined && data.assetRef !== undefined;
}

function isIdEither(assetRef: { id?: number; externalId?: string }): assetRef is IdEither {
  return assetRef.id !== undefined || assetRef.externalId !== undefined;
}<|MERGE_RESOLUTION|>--- conflicted
+++ resolved
@@ -343,16 +343,11 @@
   ): Promise<IdEither[]> {
     const fileIds = image360FileDescriptors.map(desc => desc.fileId);
     const assetListPromises = chunk(fileIds, 1000).map(async idList => {
-<<<<<<< HEAD
-      const annotationArray = await this._client.annotations
-        .list({
-          filter: {
-            annotatedResourceIds: idList.map(id => ({ id })),
-            annotatedResourceType: 'file',
-            annotationType: 'images.AssetLink'
-          }
-        })
-        .autoPagingToArray();
+      const annotationArray = await this.listFileAnnotations({
+        annotatedResourceIds: idList.map(id => ({ id })),
+        annotatedResourceType: 'file',
+        annotationType: 'images.AssetLink'
+      });
 
       const assetIds = annotationArray
         .filter(annotation => annotationFilter(annotation))
@@ -360,18 +355,6 @@
           assert(isAssetLinkAnnotationData(annotation.data), 'Received annotation that was not an assetLink');
           return annotation.data.assetRef;
         });
-=======
-      const annotationArray = await this.listFileAnnotations({
-        annotatedResourceIds: idList.map(id => ({ id })),
-        annotatedResourceType: 'file',
-        annotationType: 'images.AssetLink'
-      });
-
-      const assetIds = annotationArray.map(annotation => {
-        assert(isAssetLinkAnnotationData(annotation.data), 'Received annotation that was not an assetLink');
-        return annotation.data.assetRef;
-      });
->>>>>>> a67fbd50
 
       return assetIds;
     });
