--- conflicted
+++ resolved
@@ -43,15 +43,11 @@
 
   const scene = new THREE.Scene();
   const cadModel = await loadCadModelFromCdfOrUrl(modelId, await createClientIfNecessary(modelId));
-<<<<<<< HEAD
   const cadNode = new CadNode(cadModel, { nodeAppearance });
-=======
-  const cadNode = new reveal_threejs.CadNode(cadModel, { shading });
   let modelNeedsUpdate = false;
   cadNode.addEventListener('update', () => {
     modelNeedsUpdate = true;
   });
->>>>>>> 6958fdc1
 
   scene.add(cadNode);
 
