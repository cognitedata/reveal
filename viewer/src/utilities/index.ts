--- conflicted
+++ resolved
@@ -17,11 +17,6 @@
   fromThreeJsBox3,
   fromThreeVector3,
   fromThreeMatrix
-<<<<<<< HEAD
 } from './threeConverters';
 export { BoundingBoxClipper } from './BoundingBoxClipper';
-=======
-} from './utilities';
-export { BoundingBoxClipper } from './BoundingBoxClipper';
-export { isMobileOrTablet } from './isMobileOrTablet';
->>>>>>> c4b45114
+export { isMobileOrTablet } from './isMobileOrTablet';