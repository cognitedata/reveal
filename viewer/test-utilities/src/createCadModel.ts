/*!
 * Copyright 2021 Cognite AS
 */
import { CadNode, Cognite3DModel } from '../../packages/cad-model';
import { NodesApiClient, NodesLocalClient } from '../../packages/nodes-api';
import { CadMaterialManager } from '../../packages/rendering';

import { createCadModelMetadata } from './createCadModelMetadata';

import { Mock } from 'moq.ts';
import { SectorRepository } from '@reveal/sector-loader';
import { generateV9SectorTree } from './createSectorMetadata';

export function createCadModel(
  modelId: number,
  revisionId: number,
  depth: number = 3,
  children: number = 3,
  nodesApiClient?: NodesApiClient
): Cognite3DModel {
  const materialManager = new CadMaterialManager();
  const cadRoot = generateV9SectorTree(depth, children);
  const cadMetadata = createCadModelMetadata(9, cadRoot);
  materialManager.addModelMaterials(cadMetadata.modelIdentifier, cadMetadata.scene.maxTreeIndex);

<<<<<<< HEAD
  function noop(this: void) {}
  const mockV8SectorRepository = new Mock<V8SectorRepository>().setup(p => p.clearCache).returns(noop);
=======
  const mockV8SectorRepository = new Mock<SectorRepository>();
>>>>>>> 442b790d

  const cadNode = new CadNode(cadMetadata, materialManager, mockV8SectorRepository.object());
  nodesApiClient = nodesApiClient ?? new NodesLocalClient();
  const model = new Cognite3DModel(modelId, revisionId, cadNode, nodesApiClient);

  return model;
}<|MERGE_RESOLUTION|>--- conflicted
+++ resolved
@@ -23,12 +23,7 @@
   const cadMetadata = createCadModelMetadata(9, cadRoot);
   materialManager.addModelMaterials(cadMetadata.modelIdentifier, cadMetadata.scene.maxTreeIndex);
 
-<<<<<<< HEAD
-  function noop(this: void) {}
-  const mockV8SectorRepository = new Mock<V8SectorRepository>().setup(p => p.clearCache).returns(noop);
-=======
-  const mockV8SectorRepository = new Mock<SectorRepository>();
->>>>>>> 442b790d
+  const mockV8SectorRepository = new Mock<SectorRepository>().setup(p => p.clearCache).returns(() => {});
 
   const cadNode = new CadNode(cadMetadata, materialManager, mockV8SectorRepository.object());
   nodesApiClient = nodesApiClient ?? new NodesLocalClient();
