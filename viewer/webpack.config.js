/*!
 * Copyright 2021 Cognite AS
 */
const path = require('path');
const nodeExternals = require('webpack-node-externals');
const copyPkgJsonPlugin = require('copy-pkg-json-webpack-plugin');
const logger = require('webpack-log')('reveal');
const packageJSON = require('./package.json');
const workerPackageJSON = require('./node_modules/@cognite/reveal-parser-worker/package.json');
const webpack = require('webpack');
const { publicPath, getWorkerCdnUrl, getEnvArg } = require('../parser-worker/buildUtils');
<<<<<<< HEAD
const CopyWebpackPlugin = require('copy-webpack-plugin');
=======
const exec = require('child_process').exec;
>>>>>>> 6ec80103

const MIXPANEL_TOKEN_DEV = '00193ed55feefdfcf8a70a76bc97ec6f';
const MIXPANEL_TOKEN_PROD = '8c900bdfe458e32b768450c20750853d';

const parserWorkerVersion = packageJSON.dependencies['@cognite/reveal-parser-worker'];
if (parserWorkerVersion.split('.').some(i => isNaN(parseInt(i, 10)))) {
  throw new Error(
    `Please specify strict version for @cognite/reveal-parser-worker in viewer/package.json. Got ${parserWorkerVersion}`
  );
}

module.exports = env => {
  const development = getEnvArg(env, 'development', false);
  const publicPathViewer =
    publicPath || getWorkerCdnUrl({ name: workerPackageJSON.name, version: workerPackageJSON.version });

  logger.info('Viewer build config:');
  logger.info({ development, publicPathViewer });

  return {
    mode: development ? 'development' : 'production',
    // Internals is not part of prod builds
    entry: development
      ? {
          index: './index.ts',
          tools: './tools.ts',
          'extensions/datasource': './extensions/datasource.ts',
          internals: './internals.ts'
        }
      : {
          index: './index.ts',
          'extensions/datasource': './extensions/datasource.ts',
          tools: './tools.ts'
        },
    target: 'web',
    resolve: {
      extensions: ['.tsx', '.ts', '.js'],
      symlinks: true
    },
    module: {
      rules: [
        {
          test: /\.worker\.ts$/,
          loader: 'worker-loader',
          options: {
            inline: 'no-fallback'
          }
        },
        {
          test: /\.tsx?$/,
          use: {
            loader: 'ts-loader',
            options: {
              configFile: 'tsconfig.webpack.json',
              onlyCompileBundledFiles: true,
              compilerOptions: !development
                ? {
                    declarationDir: path.resolve(__dirname, 'dist')
                  }
                : {
                    noUnusedLocals: false,
                    noUnusedParameters: false,
                    declarationDir: path.resolve(__dirname, 'dist')
                  }
            }
          },
          exclude: [/src\/.*\.test\.tsx?/, /src\/.*\/stubs\//]
        },
        {
          test: /\.(jpg|jpeg|gif)$/,
          use: ['file-loader']
        },
        {
          test: /\.(png|svg)$/,
          use: ['url-loader']
        },
        {
          test: /\.(glsl|vert|frag)$/,
          exclude: '/node_modules/',
          use: ['raw-loader', 'glslify-loader']
        },
        {
          test: /\.css$/,
          use: ['raw-loader']
        }
      ]
    },
    externals: [
      nodeExternals({
        allowlist: [/^@reveal/]
      })
    ],
    output: {
      filename: '[name].js',
      publicPath: publicPathViewer,
      path: path.resolve(__dirname, 'dist'),
      sourceMapFilename: '[name].map',
      globalObject: `(typeof self !== 'undefined' ? self : this)`,
      libraryTarget: 'umd'
    },
    devtool: development ? 'inline-source-map' : 'source-map',
    watchOptions: {
      aggregateTimeout: 1500,
      ignored: [/node_modules/]
    },
    optimization: {
      usedExports: true
    },
    node: {
      fs: 'empty'
    },
    plugins: [
      new copyPkgJsonPlugin({
        remove: development
          ? ['devDependencies', 'scripts', 'workspaces', 'husky']
          : ['devDependencies', 'scripts', 'private', 'workspaces', 'husky']
      }),
      new webpack.DefinePlugin({
        'process.env': JSON.stringify({
          VERSION: packageJSON.version,
          WORKER_VERSION: parserWorkerVersion,
          MIXPANEL_TOKEN: development ? MIXPANEL_TOKEN_DEV : MIXPANEL_TOKEN_PROD,
          IS_DEVELOPMENT_MODE: development
        })
      }),
<<<<<<< HEAD
      new CopyWebpackPlugin({
        patterns: [
          {
            from: './packages/tools/src/Toolbar/icons/',
            to: './packages/tools/src/Toolbar/icons/'
          }
        ]
      })
=======
      {
        apply: compiler => {
          compiler.hooks.afterEmit.tapPromise('AfterEmitPlugin', async compilation => {
            await exec('yarn run retarget-types', (err, stdout, stderr) => {
              if (stdout) process.stdout.write(stdout);
              if (stderr) process.stderr.write(stderr);
            });
          });
        }
      }
>>>>>>> 6ec80103
    ]
  };
};<|MERGE_RESOLUTION|>--- conflicted
+++ resolved
@@ -9,11 +9,8 @@
 const workerPackageJSON = require('./node_modules/@cognite/reveal-parser-worker/package.json');
 const webpack = require('webpack');
 const { publicPath, getWorkerCdnUrl, getEnvArg } = require('../parser-worker/buildUtils');
-<<<<<<< HEAD
 const CopyWebpackPlugin = require('copy-webpack-plugin');
-=======
 const exec = require('child_process').exec;
->>>>>>> 6ec80103
 
 const MIXPANEL_TOKEN_DEV = '00193ed55feefdfcf8a70a76bc97ec6f';
 const MIXPANEL_TOKEN_PROD = '8c900bdfe458e32b768450c20750853d';
@@ -139,7 +136,6 @@
           IS_DEVELOPMENT_MODE: development
         })
       }),
-<<<<<<< HEAD
       new CopyWebpackPlugin({
         patterns: [
           {
@@ -147,8 +143,7 @@
             to: './packages/tools/src/Toolbar/icons/'
           }
         ]
-      })
-=======
+      }),
       {
         apply: compiler => {
           compiler.hooks.afterEmit.tapPromise('AfterEmitPlugin', async compilation => {
@@ -159,7 +154,6 @@
           });
         }
       }
->>>>>>> 6ec80103
     ]
   };
 };