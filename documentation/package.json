--- conflicted
+++ resolved
@@ -50,11 +50,7 @@
     "react-dom": "^16.8.4",
     "react-live": "^2.3.0",
     "styled-components": "^5.1.1",
-<<<<<<< HEAD
-    "three": "0.125.2"
-=======
     "three": "^0.135.0"
->>>>>>> 13734edb
   },
   "devDependencies": {
     "@types/react": "^16.9.41",
