--- conflicted
+++ resolved
@@ -141,13 +141,9 @@
   const profile = column.number;
   const {
     distinctCount,
-<<<<<<< HEAD
-    histogram = [[], []],
     mean,
     median,
     std,
-=======
->>>>>>> 99968106
     valueCounts = {},
     valueRange = [],
     histogram = [[], []],
