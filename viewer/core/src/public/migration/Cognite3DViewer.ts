--- conflicted
+++ resolved
@@ -19,21 +19,18 @@
 } from '@reveal/utilities';
 
 import { MetricsLogger } from '@reveal/metrics';
-<<<<<<< HEAD
 import {
   intersectCadNodes,
   intersectionCadNodesFromStoredPixel,
-  CadModelSectorLoadStatistics
+  CadModelSectorLoadStatistics,
+  Cognite3DModel
 } from '@reveal/cad-model';
-=======
-import { intersectCadNodes, CadModelSectorLoadStatistics, Cognite3DModel } from '@reveal/cad-model';
 import {
   intersectPointClouds,
   PointCloudIntersection,
   PointCloudBudget,
   CognitePointCloudModel
 } from '@reveal/pointclouds';
->>>>>>> 96e1d8a1
 
 import {
   AddModelOptions,
