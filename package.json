{
  "name": "@cognite/digital-cockpit",
  "version": "0.6.2",
  "private": true,
  "scripts": {
    "start": "./scripts/start.sh",
    "build": "./scripts/build.sh",
    "test": "./scripts/test.sh",
    "lint": "concurrently \"yarn prettier\" \"yarn eslint\"",
    "eslint": "yarn eslint:changed 'src/**/*.{ts,tsx}' 'public/index.html'",
    "eslint:changed": "eslint --config .eslintrc.production.js",
    "eslint:fix": "yarn eslint --fix",
    "prettier": "prettier --config .prettierrc -l 'src/**/*.{js,ts,tsx}' || (echo \nThese files are not formatted correctly && false)",
    "prettier:fix": "prettier --config .prettierrc --write -l 'src/**/*.{js,ts,tsx}'",
    "testcafe:run": "BASE_URL=http://localhost:11111 testcafe 'chromium:headless --no-sandbox' 'testcafe/desktop' --stop-on-first-fail",
    "testcafe:run-live": "BASE_URL=http://localhost:11111 testcafe 'chrome' 'testcafe/desktop' --live",
    "testcafe:start": "./scripts/testcafe-serve-run.sh",
    "testcafe:start-live": "./scripts/testcafe-start.sh",
    "testcafe:build": "./scripts/testcafe-build.sh",
    "testcafe:serve": "serve -s build -l 11111",
    "commit": "git cz",
    "postinstall": "husky install"
  },
  "dependencies": {
    "@cognite/gcs-browser-upload": "^1.1.0",
    "@cognite/metrics": "^1.1.0",
    "@cognite/react-container": "^0.11.3",
    "@cognite/sdk": "^3.4.0",
    "@cognite/z-index": "^0.1.0",
    "@sentry/browser": "^6.2.3",
    "jwt-decode": "^3.1.2",
    "lodash": "^4.17.21",
    "moment": "^2.29.1",
    "react": "^17.0.2",
    "react-dom": "^17.0.2",
    "react-glider": "^2.1.0",
    "react-modal": "^3.12.1",
    "react-redux": "^7.2.3",
    "react-router-dom": "^5.2.0",
    "react-scripts": "4.0.3",
    "redux-devtools-extension": "^2.13.9",
    "redux-thunk": "^2.3.0",
    "styled-components": "^5.2.3",
    "typesafe-actions": "^5.1.0"
  },
  "devDependencies": {
    "@cognite/cogs.js": "^2.7.2",
    "@cognite/eslint-config": "^1.6.0",
    "@cognite/eslint-plugin": "^1.3.0",
    "@ffmpeg-installer/ffmpeg": "^1.0.20",
    "@testing-library/jest-dom": "^5.11.10",
<<<<<<< HEAD
    "@testing-library/react": "^11.2.6",
    "@testing-library/testcafe": "^4.3.1",
=======
    "@testing-library/react": "^11.2.5",
    "@testing-library/testcafe": "^4.4.0",
>>>>>>> 679a11a2
    "@types/fetch-mock": "^7.3.3",
    "@types/jest": "^26.0.22",
    "@types/lodash": "^4.14.168",
    "@types/node": "^14.14.37",
    "@types/react": "^17.0.3",
    "@types/react-dom": "^17.0.3",
    "@types/react-modal": "^3.12.0",
    "@types/react-redux": "^7.1.16",
    "@types/react-router-dom": "^5.1.7",
    "@types/redux-mock-store": "^1.0.2",
    "@types/sinon": "^9.0.11",
    "@types/styled-components": "^5.1.9",
    "commitizen": "^4.2.3",
    "concurrently": "^6.0.2",
    "eslint-config-airbnb": "^18.2.1",
    "eslint-config-prettier": "^7.2.0",
    "eslint-plugin-import": "^2.22.1",
    "eslint-plugin-jest": "^24.3.5",
    "eslint-plugin-lodash": "^7.2.0",
    "eslint-plugin-prettier": "^3.3.1",
    "eslint-plugin-testcafe": "^0.2.1",
    "eslint-plugin-testing-library": "^4.0.0",
    "fetch-mock": "^9.11.0",
    "git-cz": "^4.7.6",
    "husky": "^6.0.0",
    "jest-environment-jsdom-sixteen": "^1.0.3",
    "jest-junit": "^12.0.0",
    "prettier": "^2.2.1",
    "pretty-quick": "^3.1.0",
    "redux-mock-store": "^1.5.4",
    "serve": "^11.3.2",
    "sinon": "^9.2.4",
    "testcafe": "^1.13.0",
    "typescript": "^4.2.4"
  },
  "eslintConfig": {
    "extends": "react-app"
  },
  "browserslist": {
    "production": [
      ">0.2%",
      "not dead",
      "not op_mini all"
    ],
    "development": [
      "last 1 chrome version",
      "last 1 firefox version",
      "last 1 safari version"
    ]
  },
  "husky": {
    "hooks": {
      "pre-commit": "pretty-quick --staged",
      "pre-push": "yarn lint"
    }
  },
  "config": {
    "commitizen": {
      "path": "./node_modules/cz-conventional-changelog"
    }
  }
}<|MERGE_RESOLUTION|>--- conflicted
+++ resolved
@@ -49,13 +49,8 @@
     "@cognite/eslint-plugin": "^1.3.0",
     "@ffmpeg-installer/ffmpeg": "^1.0.20",
     "@testing-library/jest-dom": "^5.11.10",
-<<<<<<< HEAD
     "@testing-library/react": "^11.2.6",
-    "@testing-library/testcafe": "^4.3.1",
-=======
-    "@testing-library/react": "^11.2.5",
     "@testing-library/testcafe": "^4.4.0",
->>>>>>> 679a11a2
     "@types/fetch-mock": "^7.3.3",
     "@types/jest": "^26.0.22",
     "@types/lodash": "^4.14.168",
