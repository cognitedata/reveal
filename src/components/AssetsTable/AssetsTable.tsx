<<<<<<< HEAD
import { Table, TableNoResults } from '@cognite/cdf-utilities';
import { ContentView, getContainer, handleError } from 'utils';
import { useSearchResource } from 'hooks/useSearchResource';
import { useTranslation } from 'common/i18n';
import { useResourceTableColumns } from 'components/Data/ResourceTableColumns';
=======
import { Link } from 'react-router-dom';
import { ItemLabel } from 'utils/styledComponents';
import Table from 'antd/lib/table';
import { Asset } from '@cognite/sdk';
import sdk from '@cognite/cdf-sdk-singleton';
import { createLink } from '@cognite/cdf-utilities';
import handleError from 'utils/handleError';
import {
  getContainer,
  getResourceSearchParams,
  getResourceSearchQueryKey,
} from 'utils/shared';
import { DEFAULT_ANTD_TABLE_PAGINATION } from 'utils/tableUtils';
import ColumnWrapper from '../ColumnWrapper';
import { useTranslation } from 'common/i18n';
import { useQuery } from 'react-query';
>>>>>>> 9be077a5

interface assetsTableProps {
  dataSetId: number;
  query: string;
}

const AssetsTable = ({ dataSetId, query }: assetsTableProps) => {
  const { t } = useTranslation();
  const { getResourceTableColumns } = useResourceTableColumns();
  const { data: assets, isLoading: isAssetsLoading } = useSearchResource(
    'assets',
    dataSetId,
    query,
    {
<<<<<<< HEAD
=======
      title: t('parent-external-id'),
      dataIndex: 'parentExternalId',
      key: 'parentExternalId',
    },
    {
      title: t('source_one'),
      dataIndex: 'source',
      key: 'source',
    },
    {
      title: t('action_other'),
      render: (record: Asset) => (
        <span>
          <Link to={createLink(`/explore/asset/${record.id}`)}>
            {t('view')}
          </Link>
        </span>
      ),
    },
  ];

  const { data: assets } = useQuery(
    getResourceSearchQueryKey('assets', dataSetId, query),
    () => sdk.assets.search(getResourceSearchParams(dataSetId, query)),
    {
>>>>>>> 9be077a5
      onError: (e: any) => {
        handleError({ message: t('assets-failed-to-fetch'), ...e });
      },
    }
  );

  return (
    <ContentView id="assetsTableId">
      <Table
        rowKey="key"
        loading={isAssetsLoading}
        columns={[...getResourceTableColumns('assets')]}
        dataSource={assets || []}
        onChange={(_pagination, _filters) => {
          // TODO: Implement sorting
        }}
        getPopupContainer={getContainer}
        emptyContent={
          <TableNoResults
            title={t('no-records')}
            content={t('no-search-records', {
              $: '',
            })}
          />
        }
        appendTooltipTo={getContainer()}
      />
    </ContentView>
  );
};

export default AssetsTable;<|MERGE_RESOLUTION|>--- conflicted
+++ resolved
@@ -1,27 +1,15 @@
-<<<<<<< HEAD
+import sdk from '@cognite/cdf-sdk-singleton';
 import { Table, TableNoResults } from '@cognite/cdf-utilities';
-import { ContentView, getContainer, handleError } from 'utils';
-import { useSearchResource } from 'hooks/useSearchResource';
+import {
+  getContainer,
+  ContentView,
+  handleError,
+  getResourceSearchParams,
+  getResourceSearchQueryKey,
+} from 'utils';
 import { useTranslation } from 'common/i18n';
 import { useResourceTableColumns } from 'components/Data/ResourceTableColumns';
-=======
-import { Link } from 'react-router-dom';
-import { ItemLabel } from 'utils/styledComponents';
-import Table from 'antd/lib/table';
-import { Asset } from '@cognite/sdk';
-import sdk from '@cognite/cdf-sdk-singleton';
-import { createLink } from '@cognite/cdf-utilities';
-import handleError from 'utils/handleError';
-import {
-  getContainer,
-  getResourceSearchParams,
-  getResourceSearchQueryKey,
-} from 'utils/shared';
-import { DEFAULT_ANTD_TABLE_PAGINATION } from 'utils/tableUtils';
-import ColumnWrapper from '../ColumnWrapper';
-import { useTranslation } from 'common/i18n';
 import { useQuery } from 'react-query';
->>>>>>> 9be077a5
 
 interface assetsTableProps {
   dataSetId: number;
@@ -31,39 +19,10 @@
 const AssetsTable = ({ dataSetId, query }: assetsTableProps) => {
   const { t } = useTranslation();
   const { getResourceTableColumns } = useResourceTableColumns();
-  const { data: assets, isLoading: isAssetsLoading } = useSearchResource(
-    'assets',
-    dataSetId,
-    query,
-    {
-<<<<<<< HEAD
-=======
-      title: t('parent-external-id'),
-      dataIndex: 'parentExternalId',
-      key: 'parentExternalId',
-    },
-    {
-      title: t('source_one'),
-      dataIndex: 'source',
-      key: 'source',
-    },
-    {
-      title: t('action_other'),
-      render: (record: Asset) => (
-        <span>
-          <Link to={createLink(`/explore/asset/${record.id}`)}>
-            {t('view')}
-          </Link>
-        </span>
-      ),
-    },
-  ];
-
-  const { data: assets } = useQuery(
+  const { data: assets, isLoading: isAssetsLoading } = useQuery(
     getResourceSearchQueryKey('assets', dataSetId, query),
     () => sdk.assets.search(getResourceSearchParams(dataSetId, query)),
     {
->>>>>>> 9be077a5
       onError: (e: any) => {
         handleError({ message: t('assets-failed-to-fetch'), ...e });
       },
