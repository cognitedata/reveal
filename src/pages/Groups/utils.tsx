--- conflicted
+++ resolved
@@ -29,12 +29,9 @@
   users: 'usersAcl',
   projects: 'projectsAcl',
   datasets: 'datasetsAcl',
-<<<<<<< HEAD
   transformations: 'transformationsAcl',
-=======
   extractionpipelines: 'extractionPipelinesAcl',
   extractionruns: 'extractionRunsAcl',
->>>>>>> 013deda8
   labels: 'labelsAcl',
   seismic: 'seismicAcl',
   relationships: 'relationshipsAcl',
@@ -64,12 +61,9 @@
   timeseries: 'Time series',
   digitaltwin: 'Digital twin',
   datasets: 'Data sets',
-<<<<<<< HEAD
   transformations: 'Transformations',
-=======
   extractionpipelines: 'Extraction pipelines',
   extractionruns: 'Extraction pipeline runs',
->>>>>>> 013deda8
   modelhosting: 'Model hosting',
   entitymatching: 'Entity matching',
   documentpipelines: 'Document pipelines',
@@ -85,7 +79,6 @@
   {
     name: 'Data',
     items: [
-      'transformations',
       '3d',
       'assets',
       'events',
@@ -117,6 +110,7 @@
       'modelhosting',
       'generic',
       'functions',
+      'transformations',
       'labels',
       'geospatial',
       'entitymatching',
@@ -152,14 +146,11 @@
     'Relationships represent connections between pairs of CDF resources',
   datasets:
     'Data sets are groups of data based on origin, such as all SAP work orders',
-<<<<<<< HEAD
   transformations:
     'Transformations are used to transform data from RAW tables and write it to CDF resources or write back to RAW tables',
-=======
   extractionpipelines:
     'Extraction pipelines are used to extract data from a source system',
   extractionruns: 'Execution history for extraction pipelines',
->>>>>>> 013deda8
   labels:
     'With labels you as an IT manager or data engineer can create a predefined set of managed terms that you can use to annotate and group assets',
   seismic: 'Seismic is a representation of cubes of seismic traces',
@@ -370,15 +361,12 @@
       return ['datasetScope', 'all'];
     case 'datasets':
       return ['idScope', 'all']; // idScope (uppercase S) and ...
-<<<<<<< HEAD
     case 'transformations':
       return ['all']
-=======
     case 'extractionpipelines':
       return ['datasetScope', 'idScope', 'all'];
     case 'extractionruns':
       return ['datasetScope', 'extractionPipelineScope', 'all'];
->>>>>>> 013deda8
     case 'securitycategories':
       return ['idscope', 'all']; // ... idscope (lowercase s) are different
     case 'seismic':
