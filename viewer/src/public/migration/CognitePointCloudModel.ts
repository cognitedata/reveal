--- conflicted
+++ resolved
@@ -9,19 +9,14 @@
 import { PotreeGroupWrapper } from '@/datamodels/pointcloud/PotreeGroupWrapper';
 import { PotreePointColorType } from '@/datamodels/pointcloud/types';
 import { Matrix4 } from 'three';
-import { SupportedModelTypes } from '@/datamodels/base';
+import { SupportedModelTypes } from '../types';
 
 /**
  * Documentation for the Cognite3DModel class
  * @noInheritDoc
  */
 export class CognitePointCloudModel extends THREE.Object3D implements CogniteModelBase {
-<<<<<<< HEAD
-  // overrides `THREE.Object3D` type property with 'pointcloud' value
-  public readonly type: SupportedModelTypes = SupportedModelTypes.PointCloud;
-=======
   public readonly type: SupportedModelTypes = 'pointcloud';
->>>>>>> 6a6cf794
   public readonly modelId: number;
   public readonly revisionId: number;
   private readonly potreeNode: PotreeNodeWrapper;
