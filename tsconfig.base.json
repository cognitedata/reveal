{
  "compileOnSave": false,
  "compilerOptions": {
    "sourceMap": true,
    "declaration": false,
    "moduleResolution": "node",
    "emitDecoratorMetadata": true,
    "experimentalDecorators": true,
    "importHelpers": true,
    "target": "es2015",
    "module": "esnext",
    "lib": [
      "es2017",
      "dom",
      "dom.iterable",
      "esnext"
    ],
    "skipLibCheck": true,
    "skipDefaultLibCheck": true,
    "forceConsistentCasingInFileNames": true,
    "noFallthroughCasesInSwitch": true,
    "baseUrl": ".",
    "paths": {
      "@3d-management/*": ["apps/3d-management/src/*"],
      "@access-management/*": ["apps/access-management/src/*"],
      "@cognite/cdf-route-tracker": [
        "libs/shared/cdf-route-tracker/src/index.ts"
      ],
      "@cognite/cdf-sdk-singleton": [
        "libs/shared/cdf-sdk-singleton/src/index.ts"
      ],
      "@cognite/cdf-utilities": [
        "libs/shared/cdf-utilities/src/index.ts"
      ],
      "@cognite/cog-data-grid": [
        "libs/data-modeling/cog-data-grid/src/index.ts"
      ],
      "@cognite/cog-data-grid-root/*": [
        "libs/data-modeling/cog-data-grid/src/*"
      ],
      "@cognite/copilot/*": [
        "apps/copilot/src/*"
      ],
      "@cognite/data-exploration": [
        "libs/data-exploration-components/src/index.ts"
      ],
      "@cognite/graph": [
        "libs/graph/src/index.ts"
      ],
      "@cognite/iot-hub": [
        "apps/iot-hub/src/index.ts"
      ],
      "@cognite/login-utils": [
        "libs/shared/cdf-login-utils/src/index.ts"
      ],
      "@cognite/platypus-cdf-cli/*": [
        "apps/platypus-cdf-cli/src/*"
      ],
      "@cognite/plotting-components": [
        "libs/shared/plotting-components/src/index.ts"
      ],
      "@cognite/user-profile-components": [
        "libs/shared/user-profile-components/src/index.ts"
      ],
      "@cognite/sdk-react-query-hooks": [
        "libs/shared/cdf-sdk-react-query-hooks/src/index.ts"
      ],
      "@data-exploration-app/*": [
        "apps/data-exploration/src/app/*"
      ],
      "@data-exploration-components/*": [
        "libs/data-exploration-components/src/*"
      ],
      "@data-exploration-lib/core": [
        "libs/data-exploration/core/src/index.ts"
      ],
      "@data-exploration-lib/domain-layer": [
        "libs/data-exploration/domain-layer/src/index.ts"
      ],
      "@data-exploration/components": [
        "libs/data-exploration/components/src/index.ts"
      ],
      "@data-exploration/containers": [
        "libs/data-exploration/containers/src/index.ts"
      ],
      "@data-quality/*": [
        "apps/platypus/src/app/modules/solution/data-quality/*"
      ],
<<<<<<< HEAD
=======
      "@extraction-pipelines/*": ["apps/extraction-pipelines/src/*"],
      "@transformations/*": [
        "apps/transformations/src/*"
      ],
>>>>>>> 92c7d5bc
      "@flexible-data-explorer/*": [
        "apps/flexible-data-explorer/src/*"
      ],
      "@fusion/cdf-nx-plugin": [
        "libs/cdf-nx-plugin/src/index.ts"
      ],
      "@fusion/contextualization": [
        "libs/contextualization/src/index.ts"
      ],
      "@fusion/copilot-core": [
        "libs/copilot-core/src/index.ts"
      ],
      "@fusion/industry-canvas": [
        "libs/industry-canvas/src/index.ts"
      ],
<<<<<<< HEAD
=======
      "@industry-canvas-ui/*": [
        "apps/industry-canvas-ui/src/*"
      ],
>>>>>>> 92c7d5bc
      "@fusion/mock-data": [
        "libs/shared/mock-data/src/index.ts"
      ],
      "@platypus-app/*": [
        "apps/platypus/src/app/*",
        "apps/platypus/src/environments/environment.ts"
      ],
      "@platypus-core/*": [
        "libs/data-modeling/platypus-core/src/lib/*"
      ],
      "@platypus/@cognite/fdm-client": [
        "libs/@cognite/fdm-client/src/index.ts"
      ],
      "@platypus/platypus-common-utils": [
        "libs/data-modeling/platypus-common-utils/src/index.ts"
      ],
      "@platypus/platypus-core": [
        "libs/data-modeling/platypus-core/src/index.ts"
      ],
<<<<<<< HEAD
      "@entity-matching-app/*": [
        "apps/entity-matching/src/app/*",
      ],
=======
      "@raw-explorer/*": [
        "apps/raw-explorer/src/*"
      ],
      "@data-catalog-app/*": [
        "apps/data-catalog/src/app/*"
      ]
>>>>>>> 92c7d5bc
    }
  },
  "exclude": [
    "node_modules",
    "tmp",
    "proxy"
  ]
}<|MERGE_RESOLUTION|>--- conflicted
+++ resolved
@@ -21,8 +21,12 @@
     "noFallthroughCasesInSwitch": true,
     "baseUrl": ".",
     "paths": {
-      "@3d-management/*": ["apps/3d-management/src/*"],
-      "@access-management/*": ["apps/access-management/src/*"],
+      "@3d-management/*": [
+        "apps/3d-management/src/*"
+      ],
+      "@access-management/*": [
+        "apps/access-management/src/*"
+      ],
       "@cognite/cdf-route-tracker": [
         "libs/shared/cdf-route-tracker/src/index.ts"
       ],
@@ -86,13 +90,12 @@
       "@data-quality/*": [
         "apps/platypus/src/app/modules/solution/data-quality/*"
       ],
-<<<<<<< HEAD
-=======
-      "@extraction-pipelines/*": ["apps/extraction-pipelines/src/*"],
+      "@extraction-pipelines/*": [
+        "apps/extraction-pipelines/src/*"
+      ],
       "@transformations/*": [
         "apps/transformations/src/*"
       ],
->>>>>>> 92c7d5bc
       "@flexible-data-explorer/*": [
         "apps/flexible-data-explorer/src/*"
       ],
@@ -108,12 +111,9 @@
       "@fusion/industry-canvas": [
         "libs/industry-canvas/src/index.ts"
       ],
-<<<<<<< HEAD
-=======
       "@industry-canvas-ui/*": [
         "apps/industry-canvas-ui/src/*"
       ],
->>>>>>> 92c7d5bc
       "@fusion/mock-data": [
         "libs/shared/mock-data/src/index.ts"
       ],
@@ -133,18 +133,15 @@
       "@platypus/platypus-core": [
         "libs/data-modeling/platypus-core/src/index.ts"
       ],
-<<<<<<< HEAD
       "@entity-matching-app/*": [
         "apps/entity-matching/src/app/*",
       ],
-=======
       "@raw-explorer/*": [
         "apps/raw-explorer/src/*"
       ],
       "@data-catalog-app/*": [
         "apps/data-catalog/src/app/*"
       ]
->>>>>>> 92c7d5bc
     }
   },
   "exclude": [
