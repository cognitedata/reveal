/*!
 * Copyright 2021 Cognite AS
 */

import * as THREE from 'three';

import { CadNode } from './CadNode';
import { CadModelFactory } from './CadModelFactory';
import { CadModelMetadataRepository } from './CadModelMetadataRepository';
import { CadModelUpdateHandler } from './CadModelUpdateHandler';
<<<<<<< HEAD
import { Subscription, Observable } from 'rxjs';

=======
import { CadModelMetadata } from './CadModelMetadata';

import { NodeAppearanceProvider } from './NodeAppearance';
>>>>>>> fd65b37e
import { trackError } from '../../utilities/metrics';

import { CadMaterialManager } from './CadMaterialManager';
import { RenderMode } from './rendering/RenderMode';
import { LoadingState } from '../../utilities';
import { CadModelSectorBudget } from './CadModelSectorBudget';
import { CadModelSectorLoadStatistics } from './CadModelSectorLoadStatistics';
import { LevelOfDetail } from './sector/LevelOfDetail';

import { Subscription, Observable } from 'rxjs';
import { GeometryFilter } from '../..';

import { CadModelClipper } from './sector/CadModelClipper';

export class CadManager<TModelIdentifier> {
  private readonly _materialManager: CadMaterialManager;
  private readonly _cadModelMetadataRepository: CadModelMetadataRepository<TModelIdentifier>;
  private readonly _cadModelFactory: CadModelFactory;
  private readonly _cadModelUpdateHandler: CadModelUpdateHandler;

  private readonly _cadModelMap: Map<string, CadNode> = new Map();
  private readonly _subscription: Subscription = new Subscription();

  private _needsRedraw: boolean = false;

  private readonly _markNeedsRedrawBound = this.markNeedsRedraw.bind(this);
  private readonly _materialsChangedListener = this.handleMaterialsChanged.bind(this);

  get materialManager() {
    return this._materialManager;
  }

  get budget(): CadModelSectorBudget {
    return this._cadModelUpdateHandler.budget;
  }

  set budget(budget: CadModelSectorBudget) {
    this._cadModelUpdateHandler.budget = budget;
  }

  /**
   * Returns statistics about how data loaded (or data about to be loaded).
   */
  get loadedStatistics(): CadModelSectorLoadStatistics {
    return this._cadModelUpdateHandler.lastBudgetSpendage;
  }

  constructor(
    materialManger: CadMaterialManager,
    cadModelMetadataRepository: CadModelMetadataRepository<TModelIdentifier>,
    cadModelFactory: CadModelFactory,
    cadModelUpdateHandler: CadModelUpdateHandler
  ) {
    this._materialManager = materialManger;
    this._cadModelMetadataRepository = cadModelMetadataRepository;
    this._cadModelFactory = cadModelFactory;
    this._cadModelUpdateHandler = cadModelUpdateHandler;
    this._materialManager.on('materialsChanged', this._materialsChangedListener);

    this._subscription.add(
      this._cadModelUpdateHandler.consumedSectorObservable().subscribe(
        sector => {
          const cadModel = this._cadModelMap.get(sector.blobUrl);
          if (!cadModel) {
            // Model has been removed - results can come in for a period just after removal
            return;
          }

          if (sector.instancedMeshes && sector.levelOfDetail === LevelOfDetail.Detailed) {
            cadModel.updateInstancedMeshes(sector.instancedMeshes, sector.blobUrl, sector.metadata.id);
          } else if (
            sector.levelOfDetail === LevelOfDetail.Simple ||
            sector.levelOfDetail === LevelOfDetail.Discarded
          ) {
            cadModel.discardInstancedMeshes(sector.metadata.id);
          }

          const sectorNodeParent = cadModel.rootSector;
          const sectorNode = sectorNodeParent!.sectorNodeMap.get(sector.metadata.id);
          if (!sectorNode) {
            throw new Error(`Could not find 3D node for sector ${sector.metadata.id} - invalid id?`);
          }
          if (sector.group) {
            sectorNode.add(sector.group);
          }
          sectorNode.updateGeometry(sector.group, sector.levelOfDetail);
          this.markNeedsRedraw();
        },
        error => {
          trackError(error, {
            moduleName: 'CadManager',
            methodName: 'constructor'
          });
        }
      )
    );
  }

  dispose() {
    this._cadModelUpdateHandler.dispose();
    this._subscription.unsubscribe();
    this._materialManager.off('materialsChanged', this._materialsChangedListener);
  }

  requestRedraw(): void {
    this._needsRedraw = true;
  }

  resetRedraw(): void {
    this._needsRedraw = false;
  }

  get needsRedraw(): boolean {
    return this._needsRedraw;
  }

  updateCamera(camera: THREE.PerspectiveCamera) {
    this._cadModelUpdateHandler.updateCamera(camera);
    this._needsRedraw = true;
  }

  get clippingPlanes(): THREE.Plane[] {
    return this._materialManager.clippingPlanes;
  }

  set clippingPlanes(clippingPlanes: THREE.Plane[]) {
    this._materialManager.clippingPlanes = clippingPlanes;
    this._cadModelUpdateHandler.clippingPlanes = clippingPlanes;
    this._needsRedraw = true;
  }

  get clipIntersection(): boolean {
    return this._materialManager.clipIntersection;
  }

  set clipIntersection(clipIntersection: boolean) {
    this._materialManager.clipIntersection = clipIntersection;
    this._cadModelUpdateHandler.clipIntersection = clipIntersection;
    this._needsRedraw = true;
  }

  get renderMode(): RenderMode {
    return this._materialManager.getRenderMode();
  }

  set renderMode(renderMode: RenderMode) {
    this._materialManager.setRenderMode(renderMode);
  }

<<<<<<< HEAD
  async addModel(modelIdentifier: TModelIdentifier): Promise<CadNode> {
=======
  async addModel(
    modelIdentifier: TModelIdentifier,
    geometryFilter?: GeometryFilter,
    nodeAppearanceProvider?: NodeAppearanceProvider
  ): Promise<CadNode> {
>>>>>>> fd65b37e
    const metadata = await this._cadModelMetadataRepository.loadData(modelIdentifier);
    if (this._cadModelMap.has(metadata.blobUrl)) {
      throw new Error(`Model ${modelIdentifier} has already been added`);
    }
    // Apply clipping box
    const geometryClipBox = determineGeometryClipBox(geometryFilter, metadata);
    const clippedMetadata = createClippedModel(metadata, geometryClipBox);

<<<<<<< HEAD
    const model = this._cadModelFactory.createModel(metadata);
=======
    const model = this._cadModelFactory.createModel(clippedMetadata, nodeAppearanceProvider);
>>>>>>> fd65b37e
    model.addEventListener('update', this._markNeedsRedrawBound);
    this._cadModelMap.set(metadata.blobUrl, model);
    this._cadModelUpdateHandler.addModel(model);
    return model;
  }

  removeModel(model: CadNode): void {
    const metadata = model.cadModelMetadata;
    if (!this._cadModelMap.delete(metadata.blobUrl)) {
      throw new Error(`Could not remove model ${metadata.blobUrl} because it's not added`);
    }
    model.removeEventListener('update', this._markNeedsRedrawBound);
    this._cadModelUpdateHandler.removeModel(model);
  }

  getLoadingStateObserver(): Observable<LoadingState> {
    return this._cadModelUpdateHandler.getLoadingStateObserver();
  }

  private markNeedsRedraw(): void {
    this._needsRedraw = true;
  }
<<<<<<< HEAD

  private handleMaterialsChanged() {
    this.requestRedraw();
  }
=======
}

function determineGeometryClipBox(
  geometryFilter: GeometryFilter | undefined,
  cadModel: CadModelMetadata
): THREE.Box3 | null {
  if (geometryFilter === undefined || geometryFilter.boundingBox === undefined) {
    return null;
  }
  if (!geometryFilter.isBoundingBoxInModelCoordinates) {
    return geometryFilter.boundingBox;
  }

  const bbox = geometryFilter.boundingBox.clone();
  bbox.applyMatrix4(cadModel.inverseModelMatrix);
  return bbox;
}

function createClippedModel(cadModel: CadModelMetadata, geometryClipBox: THREE.Box3 | null): CadModelMetadata {
  if (geometryClipBox === null) {
    return cadModel;
  }

  const clipper = new CadModelClipper(geometryClipBox);
  return clipper.createClippedModel(cadModel);
>>>>>>> fd65b37e
}<|MERGE_RESOLUTION|>--- conflicted
+++ resolved
@@ -8,14 +8,9 @@
 import { CadModelFactory } from './CadModelFactory';
 import { CadModelMetadataRepository } from './CadModelMetadataRepository';
 import { CadModelUpdateHandler } from './CadModelUpdateHandler';
-<<<<<<< HEAD
-import { Subscription, Observable } from 'rxjs';
-
-=======
+
 import { CadModelMetadata } from './CadModelMetadata';
 
-import { NodeAppearanceProvider } from './NodeAppearance';
->>>>>>> fd65b37e
 import { trackError } from '../../utilities/metrics';
 
 import { CadMaterialManager } from './CadMaterialManager';
@@ -165,15 +160,7 @@
     this._materialManager.setRenderMode(renderMode);
   }
 
-<<<<<<< HEAD
-  async addModel(modelIdentifier: TModelIdentifier): Promise<CadNode> {
-=======
-  async addModel(
-    modelIdentifier: TModelIdentifier,
-    geometryFilter?: GeometryFilter,
-    nodeAppearanceProvider?: NodeAppearanceProvider
-  ): Promise<CadNode> {
->>>>>>> fd65b37e
+  async addModel(modelIdentifier: TModelIdentifier, geometryFilter?: GeometryFilter): Promise<CadNode> {
     const metadata = await this._cadModelMetadataRepository.loadData(modelIdentifier);
     if (this._cadModelMap.has(metadata.blobUrl)) {
       throw new Error(`Model ${modelIdentifier} has already been added`);
@@ -182,11 +169,7 @@
     const geometryClipBox = determineGeometryClipBox(geometryFilter, metadata);
     const clippedMetadata = createClippedModel(metadata, geometryClipBox);
 
-<<<<<<< HEAD
-    const model = this._cadModelFactory.createModel(metadata);
-=======
-    const model = this._cadModelFactory.createModel(clippedMetadata, nodeAppearanceProvider);
->>>>>>> fd65b37e
+    const model = this._cadModelFactory.createModel(clippedMetadata);
     model.addEventListener('update', this._markNeedsRedrawBound);
     this._cadModelMap.set(metadata.blobUrl, model);
     this._cadModelUpdateHandler.addModel(model);
@@ -209,12 +192,10 @@
   private markNeedsRedraw(): void {
     this._needsRedraw = true;
   }
-<<<<<<< HEAD
 
   private handleMaterialsChanged() {
     this.requestRedraw();
   }
-=======
 }
 
 function determineGeometryClipBox(
@@ -240,5 +221,4 @@
 
   const clipper = new CadModelClipper(geometryClipBox);
   return clipper.createClippedModel(cadModel);
->>>>>>> fd65b37e
 }