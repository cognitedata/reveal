--- conflicted
+++ resolved
@@ -43,7 +43,7 @@
     "ws:lint": "cd $INIT_CWD && eslint . --ext .ts,.js --max-warnings 0"
   },
   "dependencies": {
-    "@cognite/potree-core": "1.2.1",
+    "@cognite/potree-core": "1.4.0",
     "@cognite/reveal-parser-worker": "1.1.1",
     "@tweenjs/tween.js": "^18.6.4",
     "@types/three": "0.128.0",
@@ -107,24 +107,6 @@
     "whatwg-fetch": "^3.4.1",
     "worker-plugin": "^5.0.0"
   },
-<<<<<<< HEAD
-  "dependencies": {
-    "@cognite/potree-core": "1.4.0",
-    "@cognite/reveal-parser-worker": "1.1.1",
-    "@tweenjs/tween.js": "^18.6.4",
-    "@types/three": "0.128.0",
-    "assert": "^2.0.0",
-    "comlink": "4.3.1",
-    "glslify": "^7.1.1",
-    "glslify-import": "^3.1.0",
-    "lodash": "^4.17.20",
-    "mixpanel-browser": "^2.39.0",
-    "rxjs": "^7.1.0",
-    "skmeans": "^0.11.3",
-    "three": "0.128.0"
-  },
-=======
->>>>>>> 29a8f81f
   "peerDependencies": {
     "@cognite/sdk": "^5.0.0",
     "@cognite/sdk-core": "^3.0.0"
