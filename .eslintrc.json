--- conflicted
+++ resolved
@@ -43,11 +43,8 @@
               "@platypus-core",
               "@cognite/platypus-cdf-cli",
               "@cognite/data-exploration",
-<<<<<<< HEAD
               "@charts-app",
-=======
               "@entity-matching-app",
->>>>>>> f6e72e5a
               "@data-catalog-app"
             ],
             "depConstraints": [
