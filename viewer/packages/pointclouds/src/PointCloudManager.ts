--- conflicted
+++ resolved
@@ -10,21 +10,15 @@
 import { PointCloudNode } from './PointCloudNode';
 import { PointCloudMetadataRepository } from './PointCloudMetadataRepository';
 import { PotreeGroupWrapper } from './PotreeGroupWrapper';
-<<<<<<< HEAD
-import { PointCloudOctree, Potree } from './potree-three-loader';
-=======
->>>>>>> 9b6fc680
+import { Potree } from './potree-three-loader';
 
 import { asyncScheduler, combineLatest, Observable, scan, Subject, throttleTime } from 'rxjs';
 
 import { ModelIdentifier } from '@reveal/data-providers';
 import { MetricsLogger } from '@reveal/metrics';
 import { SupportedModelTypes } from '@reveal/model-base';
-<<<<<<< HEAD
 import { PointCloudFactory } from './PointCloudFactory';
-=======
 import { PointCloudMaterialManager } from '@reveal/rendering';
->>>>>>> 9b6fc680
 
 export class PointCloudManager {
   private readonly _pointCloudMetadataRepository: PointCloudMetadataRepository;
@@ -49,12 +43,8 @@
   ) {
     this._pointCloudMetadataRepository = metadataRepository;
     this._pointCloudFactory = modelFactory;
-<<<<<<< HEAD
     this._pointCloudGroupWrapper = new PotreeGroupWrapper(potreeInstance);
-=======
     this._materialManager = materialManager;
-    this._pointCloudGroupWrapper = new PotreeGroupWrapper(modelFactory.potreeInstance);
->>>>>>> 9b6fc680
 
     scene.add(this._pointCloudGroupWrapper);
 
