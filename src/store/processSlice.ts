import { createAsyncThunk, createSlice, PayloadAction } from '@reduxjs/toolkit';
import { fetchJobById, createAnnotationJob } from 'src/api/annotationJob';
import { fetchUntilComplete } from 'src/utils';
import { AnnotationJob, DetectionModelType } from 'src/api/types';
import { getFakeQueuedJob } from 'src/api/utils';
import { fileProcessUpdate } from 'src/store/commonActions';
import { deleteFilesById } from 'src/store/thunks/deleteFilesById';
import { ThunkConfig } from 'src/store/rootReducer';

type State = {
  selectedFileId: number | null;
  showFileMetadataDrawer: boolean;
  selectedDetectionModels: Array<DetectionModelType>;
  jobsByFileId: Record<string, Array<AnnotationJob> | undefined>;
  error?: string;
};

const BATCHSIZE = 10;

const initialState: State = {
  selectedFileId: null,
  showFileMetadataDrawer: false,
  selectedDetectionModels: [DetectionModelType.Text],
  jobsByFileId: {},
  // eslint-disable-next-line global-require
  // jobsByFileId: require('./fakeJobs.json'),
  error: undefined,
};

// for requested files, create annotation jobs with requested detectionModels and setup polling on these jobs
export const detectAnnotations = createAsyncThunk<
  void,
  { fileIds: Array<number>; detectionModels: Array<DetectionModelType> },
  ThunkConfig
>(
  'process/detectAnnotations',
  async ({ fileIds, detectionModels }, { dispatch, getState }) => {
    if (!detectionModels.length) {
      throw new Error(
        'To detect annotations at least one detection model must be selected'
      );
    }

    const batchSize = 10;
    const { jobsByFileId } = getState().processSlice;
<<<<<<< HEAD
    const batchFileIdsList: number[][] = fileIds
      .map((_, i) =>
        i % BATCHSIZE === 0 ? fileIds.slice(i, i + BATCHSIZE) : null
      )
      .filter((x): x is number[] => !!x);
=======
    const batchFileIdsList: number[][] = fileIds.reduce((acc, _, i) => {
      if (i % batchSize === 0) {
        acc.push(fileIds.slice(i, i + batchSize));
      }
      return acc;
    }, [] as number[][]);
>>>>>>> 064e1325

    batchFileIdsList.forEach((batchFileIds) => {
      detectionModels.forEach((modelType) => {
        const filteredBatchFileIds = batchFileIds.filter((fileId: number) => {
          const existingJobs = jobsByFileId[fileId] || [];
          return !existingJobs.find((job) => job.type === modelType);
        });

        dispatch(
          postAnnotationJob({
            modelType,
            fileIds: filteredBatchFileIds,
          })
        );
      });
    });
  }
);

export const postAnnotationJob = createAsyncThunk<
  AnnotationJob,
  { modelType: DetectionModelType; fileIds: number[] },
  ThunkConfig
>(
  'process/postAnnotationJobs',
  async ({ modelType, fileIds }, { dispatch, getState }) => {
    const createdJob = await createAnnotationJob(modelType, fileIds);

    const doesFileExist = (fileId: number) =>
      getState().uploadedFiles.files.byId[fileId];

    await fetchUntilComplete<AnnotationJob>(
      () => fetchJobById(createdJob.type, createdJob.jobId),
      {
        isCompleted: (latestJobVersion) =>
          latestJobVersion.status === 'Completed' ||
<<<<<<< HEAD
          latestJobVersion.status === 'Failed',
        // || !doesFileExist(), // TODO: we don't want to poll jobs for removed files
=======
          latestJobVersion.status === 'Failed' ||
          !fileIds.some(doesFileExist), // we don't want to poll jobs for removed files
>>>>>>> 064e1325

        onTick: (latestJobVersion) => {
          fileIds.forEach((fileId) => {
            if (doesFileExist(fileId)) {
              dispatch(fileProcessUpdate({ fileId, job: latestJobVersion }));
            }
          });
        },

        onError: (error) => {
          fileIds.forEach((fileId) => {
            dispatch(removeJobByType({ fileId, modelType }));
            // eslint-disable-next-line no-console
            console.error(error); // todo better error handling of polling errors
          });
        },
      }
    );

    return createdJob;
  }
);

const processSlice = createSlice({
  name: 'processSlice',
  initialState,
  /* eslint-disable no-param-reassign */
  reducers: {
    toggleFileMetadataPreview(state) {
      state.showFileMetadataDrawer = !state.showFileMetadataDrawer;
    },
    showFileMetadataPreview(state) {
      state.showFileMetadataDrawer = true;
    },
    setSelectedFileId(state, action: PayloadAction<number>) {
      state.selectedFileId = action.payload;
    },
    setSelectedDetectionModels(
      state,
      action: PayloadAction<Array<DetectionModelType>>
    ) {
      state.selectedDetectionModels = action.payload;
    },
    removeJobByType(
      state,
      action: PayloadAction<{
        fileId: string | number;
        modelType: DetectionModelType;
      }>
    ) {
      const { fileId, modelType } = action.payload;
      const existingJobs = state.jobsByFileId[fileId] || [];
      state.jobsByFileId[fileId] = existingJobs.filter(
        (existingJob) => existingJob.type !== modelType
      );
    },
  },
  extraReducers: (builder) => {
    builder.addCase(fileProcessUpdate, (state, { payload }) => {
      const { fileId, job } = payload;
      const existingJobs = state.jobsByFileId[fileId] || [];
      const currentJob = existingJobs.find(
        (existingJob) => existingJob.jobId === job.jobId
      );
      if (currentJob && currentJob.status !== job.status) {
        state.jobsByFileId[fileId] = existingJobs.map((existingJob) =>
          existingJob.jobId === job.jobId ? job : existingJob
        );
      }
    });

    builder.addCase(deleteFilesById.fulfilled, (state, { payload }) => {
      payload.forEach((fileId) => {
        delete state.jobsByFileId[fileId.id];
      });
    });

    /* postAnnotationJobs */

    builder.addCase(postAnnotationJob.pending, (state, { meta }) => {
      const { fileIds, modelType } = meta.arg;
      fileIds.forEach((fileId) => {
        const existingJobs = state.jobsByFileId[fileId] || [];
        existingJobs.push({
          ...getFakeQueuedJob(),
          type: modelType,
        });
        state.jobsByFileId[fileId] = existingJobs;
      });
    });

    builder.addCase(postAnnotationJob.fulfilled, (state, { payload, meta }) => {
      const newJob = payload;
      const { fileIds, modelType } = meta.arg;
      fileIds.forEach((fileId) => {
        const existingJobs = state.jobsByFileId[fileId] || [];
        state.jobsByFileId[fileId] = existingJobs.map((existingJob) =>
          existingJob.type === modelType ? newJob : existingJob
        );
      });
    });

    builder.addCase(postAnnotationJob.rejected, (state, { error, meta }) => {
      const { fileIds, modelType } = meta.arg;
      fileIds.forEach((fileId) => {
        const existingJobs = state.jobsByFileId[fileId] || [];
        state.jobsByFileId[fileId] = existingJobs.filter(
          (existingJob) => existingJob.type !== modelType
        );
        state.error = error.message;
        // eslint-disable-next-line no-console
        console.error(error); // todo remove later once ui can handle that
      });
    });
  },
  /* eslint-enable no-param-reassign */
});

export const {
  removeJobByType,
  setSelectedDetectionModels,
  toggleFileMetadataPreview,
  showFileMetadataPreview,
  setSelectedFileId,
} = processSlice.actions;

export default processSlice.reducer;<|MERGE_RESOLUTION|>--- conflicted
+++ resolved
@@ -43,20 +43,12 @@
 
     const batchSize = 10;
     const { jobsByFileId } = getState().processSlice;
-<<<<<<< HEAD
-    const batchFileIdsList: number[][] = fileIds
-      .map((_, i) =>
-        i % BATCHSIZE === 0 ? fileIds.slice(i, i + BATCHSIZE) : null
-      )
-      .filter((x): x is number[] => !!x);
-=======
     const batchFileIdsList: number[][] = fileIds.reduce((acc, _, i) => {
       if (i % batchSize === 0) {
         acc.push(fileIds.slice(i, i + batchSize));
       }
       return acc;
     }, [] as number[][]);
->>>>>>> 064e1325
 
     batchFileIdsList.forEach((batchFileIds) => {
       detectionModels.forEach((modelType) => {
@@ -93,13 +85,8 @@
       {
         isCompleted: (latestJobVersion) =>
           latestJobVersion.status === 'Completed' ||
-<<<<<<< HEAD
-          latestJobVersion.status === 'Failed',
-        // || !doesFileExist(), // TODO: we don't want to poll jobs for removed files
-=======
           latestJobVersion.status === 'Failed' ||
           !fileIds.some(doesFileExist), // we don't want to poll jobs for removed files
->>>>>>> 064e1325
 
         onTick: (latestJobVersion) => {
           fileIds.forEach((fileId) => {
