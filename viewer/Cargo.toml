--- conflicted
+++ resolved
@@ -10,14 +10,9 @@
 path = "rust/lib.rs"
 
 [dependencies]
-<<<<<<< HEAD
-wasm-bindgen = { version = "0.2.60", features = ["serde-serialize", 'enable-interning'] }
+wasm-bindgen = { version = "0.2.65", features = ["serde-serialize", 'enable-interning'] }
 wasm-bindgen-futures = "0.4.13"
-js-sys = "0.3.40"
-=======
-wasm-bindgen = { version = "0.2.64", features = ["serde-serialize"] }
 js-sys = "0.3.42"
->>>>>>> 1ba1f328
 serde = { version = "1.0.114", features = ["derive"] }
 serde_derive = "1.0.104"
 arraymap = "0.1.1"
