--- conflicted
+++ resolved
@@ -11,13 +11,8 @@
 
 import { defaultRenderOptions, SsaoParameters, SsaoSampleQuality, AntiAliasingMode } from '@reveal/rendering';
 
-<<<<<<< HEAD
 import { assertNever, EventTrigger, InputHandler } from '@reveal/utilities';
-import { trackError, trackEvent } from '@reveal/metrics';
-=======
-import { assertNever, clickOrTouchEventOffset, EventTrigger } from '@reveal/utilities';
-import { MetricsLogger } from '@reveal/metrics';
->>>>>>> c250d55a
+import { MetricsLogger} from '@reveal/metrics';
 
 import { worldToNormalizedViewportCoordinates, worldToViewportCoordinates } from '../../utilities/worldToViewport';
 import { intersectCadNodes } from '../../datamodels/cad/picking';
@@ -30,7 +25,6 @@
   PointerEventDelegate,
   CadModelBudget,
   PointCloudBudget,
-  CameraControlsOptions
 } from './types';
 import { NotSupportedInMigrationWrapperError } from './NotSupportedInMigrationWrapperError';
 import RenderController from './RenderController';
@@ -59,11 +53,6 @@
 import log from '@reveal/logger';
 
 type Cognite3DViewerEvents = 'click' | 'hover' | 'cameraChange' | 'sceneRendered' | 'disposed';
-
-const DefaultCameraControlsOptions: Required<CameraControlsOptions> = {
-  mouseWheelAction: 'zoomPastCursor',
-  onClickTargetChange: false
-};
 
 /**
  * @example
@@ -117,9 +106,6 @@
   private readonly _renderer: THREE.WebGLRenderer;
 
   private readonly _boundAnimate = this.animate.bind(this);
-  private _onClick: ((event: MouseEvent) => void) | undefined = undefined;
-  private _onWheel: ((event: WheelEvent) => void) | undefined = undefined;
-
   private readonly _events = {
     cameraChange: new EventTrigger<CameraChangeDelegate>(),
     click: new EventTrigger<PointerEventDelegate>(),
@@ -128,21 +114,12 @@
     disposed: new EventTrigger<DisposedDelegate>()
   };
 
-  private _cameraControlsOptions: Required<CameraControlsOptions> = { ...DefaultCameraControlsOptions };
-
   private readonly _models: CogniteModelBase[] = [];
   private readonly _extraObjects: THREE.Object3D[] = [];
 
   private readonly _automaticNearFarPlane: boolean;
   private readonly _automaticControlsSensitivity: boolean;
-  private readonly _animationDuration: number = 600;
-<<<<<<< HEAD
-=======
-  private readonly _minDefaultAnimationDuration: number = 600;
-  private readonly _maxDefaultAnimationDuration: number = 2500;
-  private readonly _minDistanceDefault: number = 0.1;
-  private readonly raycaster: THREE.Raycaster = new THREE.Raycaster();
->>>>>>> c250d55a
+  
 
   private isDisposed = false;
 
@@ -160,141 +137,10 @@
   /**
    * Reusable buffers used by functions in Cognite3dViewer to avoid allocations.
    */
-  private readonly _updateNearAndFarPlaneBuffers = {
+   private readonly _updateNearAndFarPlaneBuffers = {
     combinedBbox: new THREE.Box3(),
     bbox: new THREE.Box3()
   };
-  /**
-   * Convert pixel coordinates of the cursor to [-1,1]^2 coordinates.
-   * @param pixelX
-   * @param pixelY
-   */
-  private convertPixelCoordinatesToNormalized(pixelX: number, pixelY: number) {
-    const x = (pixelX / this._domElement.clientWidth) * 2 - 1;
-    const y = (pixelY / this._domElement.clientHeight) * -2 + 1;
-
-    return { x, y };
-  }
-
-  /**
-   * Calculates new target when raycaster doesn't have any intersections with the model.
-   * @param cursorPosition Cursor position for desired calculations.
-   * @param cursorPosition.x
-   * @param cursorPosition.y
-   */
-  private calculateMissedRaycast(cursorPosition: { x: number; y: number }): THREE.Vector3 {
-    const modelBB = this._models[0].getModelBoundingBox(new THREE.Box3()),
-      modelSize = modelBB.min.distanceTo(modelBB.max);
-
-    this.raycaster.setFromCamera(cursorPosition, this.camera);
-
-    const farPoint = this.raycaster.ray.direction
-      .clone()
-      .normalize()
-      .multiplyScalar(Math.max(this.camera.position.distanceTo(modelBB.getCenter(new THREE.Vector3())), modelSize))
-      .add(this.camera.position);
-
-    return farPoint;
-  }
-
-  /**
-   * Removes controls event listeners if they are defined.
-   */
-  private teardownControls() {
-    if (this._onClick !== undefined) {
-      this.off('click', this._onClick as PointerEventDelegate);
-      this._onClick = undefined;
-    }
-    if (this._onWheel !== undefined) {
-      this._domElement.removeEventListener('wheel', this._onWheel);
-      this._onWheel = undefined;
-    }
-  }
-
-  /**
-   * Method for setting up camera controls listeners and values inside current controls class.
-   */
-  private setupControls() {
-    let startedScroll = false;
-
-    const wheelClock = new THREE.Clock();
-
-    const onClick = (e: any) => {
-      this.controls.enableKeyboardNavigation = false;
-      this.changeTarget(e);
-    };
-
-    const onWheel = async (e: any) => {
-      const timeDelta = wheelClock.getDelta();
-
-      const wantNewScrollTarget = startedScroll && e.deltaY < 0;
-
-      if (wantNewScrollTarget) {
-        startedScroll = false;
-
-        this.changeScrollTarget(e);
-      } else if (timeDelta > 0.1) {
-        startedScroll = true;
-      }
-    };
-
-    switch (this._cameraControlsOptions.mouseWheelAction) {
-      case 'zoomToTarget':
-        this.controls.zoomToCursor = false;
-        break;
-
-      case 'zoomPastCursor':
-        this.controls.useScrollTarget = false;
-        this.controls.zoomToCursor = true;
-
-        break;
-      case 'zoomToCursor':
-        this.controls.setScrollTarget(this.controls.getState().target);
-        this.controls.useScrollTarget = true;
-        this.controls.zoomToCursor = true;
-        break;
-
-      default:
-        assertNever(this._cameraControlsOptions.mouseWheelAction);
-    }
-
-    if (this._cameraControlsOptions.onClickTargetChange) {
-      this.on('click', onClick as PointerEventDelegate);
-      this._onClick = onClick;
-    }
-    if (this._cameraControlsOptions.mouseWheelAction === 'zoomToCursor') {
-      this._domElement.addEventListener('wheel', onWheel);
-      this._onWheel = onWheel;
-    }
-  }
-
-  /**
-   * Changes controls target based on current cursor position.
-   * @param event MouseEvent that contains pointer location data.
-   */
-  private async changeTarget(event: MouseEvent) {
-    const { offsetX, offsetY } = event;
-    const { x, y } = this.convertPixelCoordinatesToNormalized(offsetX, offsetY);
-
-    const intersection = await this.getIntersectionFromPixel(offsetX, offsetY);
-
-    const newTarget = intersection?.point ?? this.calculateMissedRaycast({ x, y });
-    this.setCameraTarget(newTarget, true);
-  }
-
-  /**
-   * Changes controls scroll target based on current cursor position.
-   * @param event MouseEvent that contains pointer location data.
-   */
-  private async changeScrollTarget(event: MouseEvent) {
-    const { offsetX, offsetY } = event;
-    const { x, y } = this.convertPixelCoordinatesToNormalized(offsetX, offsetY);
-
-    const intersection = await this.getIntersectionFromPixel(offsetX, offsetY);
-
-    const newScrollTarget = intersection?.point ?? this.calculateMissedRaycast({ x, y });
-    this.controls.setScrollTarget(newScrollTarget);
-  }
 
   /**
    * Gets the current budget for downloading geometry for CAD models. Note that this
@@ -376,20 +222,9 @@
     this.scene = new THREE.Scene();
     this.scene.autoUpdate = false;
 
-<<<<<<< HEAD
     this._cameraManager = new CameraManager(this.camera, this.canvas, this.modelIntersectionCallback.bind(this));
 
     this._cameraManager.on('cameraChange', event => {
-=======
-    this.controls = new ComboControls(this.camera, this.canvas);
-    this.controls.dollyFactor = 0.992;
-    this.controls.minDistance = 0.15;
-    this.controls.maxDistance = 100.0;
-
-    this.setCameraControlsOptions(this._cameraControlsOptions);
-
-    this.controls.addEventListener('cameraChange', event => {
->>>>>>> c250d55a
       const { position, target } = event.camera;
       this._events.cameraChange.fire(position.clone(), target.clone());
     });
@@ -625,33 +460,18 @@
   }
 
   /**
-<<<<<<< HEAD
    * Sets camera controls mode to anything allowed in CameraControlsOptions type.
    * @param controlsOptions JSON object with camera controls options.
    */
   setCameraControlsOptions(controlsOptions: CameraControlsOptions) {
     this._cameraManager.setCameraControlsOptions(controlsOptions);
-=======
-   * Sets camera controls mode anything allowed in CameraControlsOptions type.
-   * @param controlsOptions JSON object with camera controls options.
-   */
-  setCameraControlsOptions(controlsOptions: CameraControlsOptions): void {
-    this._cameraControlsOptions = { ...DefaultCameraControlsOptions, ...controlsOptions };
-
-    this.teardownControls();
-    this.setupControls();
->>>>>>> c250d55a
   }
 
   /**
    * Gets camera controls mode.
    */
   getCameraControlsOptions(): CameraControlsOptions {
-<<<<<<< HEAD
     return this._cameraManager.getCameraControlsOptions();
-=======
-    return this._cameraControlsOptions;
->>>>>>> c250d55a
   }
 
   /**
@@ -1052,14 +872,9 @@
   setCameraTarget(target: THREE.Vector3, animated: boolean = false): void {
     if (this.isDisposed) {
       return;
-    }
-
-    const animationTime = animated ? this._animationDuration : 0;
-<<<<<<< HEAD
-    this._cameraManager.moveCameraTargetTo(target, animationTime);
-=======
-    this.moveCameraTargetTo(target, animationTime);
->>>>>>> c250d55a
+    } 
+
+    this._cameraManager.setCameraTarget(target, animated);
   }
 
   /**
@@ -1150,21 +965,7 @@
    * ```
    */
   fitCameraToBoundingBox(box: THREE.Box3, duration?: number, radiusFactor: number = 2): void {
-<<<<<<< HEAD
     this._cameraManager.fitCameraToBoundingBox(box, duration, radiusFactor);
-=======
-    const boundingSphere = box.getBoundingSphere(new THREE.Sphere());
-
-    const target = boundingSphere.center;
-    const distance = boundingSphere.radius * radiusFactor;
-    const direction = new THREE.Vector3(0, 0, -1);
-    direction.applyQuaternion(this.camera.quaternion);
-
-    const position = new THREE.Vector3();
-    position.copy(direction).multiplyScalar(-distance).add(target);
-
-    this.moveCameraTo(position, target, duration);
->>>>>>> c250d55a
   }
 
   /**
@@ -1392,191 +1193,6 @@
     return this._models.filter(x => x.type === type);
   }
 
-<<<<<<< HEAD
-=======
-  /**
-   * Calculates default duration for camera animation based on distance from the camera to the object.
-   * @param distanceToCamera
-   */
-  private calculateDefaultDuration(distanceToCamera: number): number {
-    let duration = distanceToCamera * 125; // 125ms per unit distance
-    duration = Math.min(Math.max(duration, this._minDefaultAnimationDuration), this._maxDefaultAnimationDuration);
-
-    return duration;
-  }
-
-  /** @private */
-  private moveCameraTargetTo(target: THREE.Vector3, duration?: number) {
-    if (this.isDisposed) {
-      return;
-    }
-
-    if (duration === 0) {
-      this.controls.setState(this.getCameraPosition(), target);
-      return;
-    }
-
-    const { camera, raycaster } = this;
-
-    duration = duration ?? this.calculateDefaultDuration(target.distanceTo(camera.position));
-
-    raycaster.setFromCamera(new THREE.Vector2(), camera);
-    const distanceToTarget = target.distanceTo(camera.position);
-    const scaledDirection = raycaster.ray.direction.clone().multiplyScalar(distanceToTarget);
-    const startTarget = raycaster.ray.origin.clone().add(scaledDirection);
-    const from = {
-      targetX: startTarget.x,
-      targetY: startTarget.y,
-      targetZ: startTarget.z
-    };
-    const to = {
-      targetX: target.x,
-      targetY: target.y,
-      targetZ: target.z
-    };
-
-    const animation = new TWEEN.Tween(from);
-    const stopTween = (event: Event) => {
-      if (this.isDisposed) {
-        document.removeEventListener('keydown', stopTween);
-        animation.stop();
-        return;
-      }
-      this.controls.lookAtViewTarget = false;
-
-      if (event.type !== 'keydown' || this.controls.enableKeyboardNavigation) {
-        animation.stop();
-        this.canvas.removeEventListener('pointerdown', stopTween);
-        this.canvas.removeEventListener('wheel', stopTween);
-        document.removeEventListener('keydown', stopTween);
-      }
-    };
-
-    this.canvas.addEventListener('pointerdown', stopTween);
-    this._domElement.addEventListener('wheel', stopTween);
-    document.addEventListener('keydown', stopTween);
-
-    const tempTarget = new THREE.Vector3();
-    const tween = animation
-      .to(to, duration)
-      .easing((x: number) => TWEEN.Easing.Circular.Out(x))
-      .onStart(() => {
-        this.controls.lookAtViewTarget = true;
-        this.controls.setState(this.camera.position, target);
-      })
-      .onUpdate(() => {
-        if (this.isDisposed) {
-          return;
-        }
-        tempTarget.set(from.targetX, from.targetY, from.targetZ);
-        if (!this.camera) {
-          return;
-        }
-
-        if (this._cameraControlsOptions.mouseWheelAction === 'zoomToCursor') this.controls.setScrollTarget(tempTarget);
-        this.controls.setViewTarget(tempTarget);
-      })
-      .onStop(() => {
-        this.controls.lookAtViewTarget = false;
-
-        this.controls.setState(this.camera.position, tempTarget);
-      })
-      .onComplete(() => {
-        if (this.isDisposed) {
-          return;
-        }
-        this.controls.lookAtViewTarget = false;
-        this.controls.enableKeyboardNavigation = true;
-        this.controls.setState(this.camera.position, tempTarget);
-
-        this._domElement.removeEventListener('pointerdown', stopTween);
-      })
-      .start(TWEEN.now());
-    tween.update(TWEEN.now());
-  }
-
-  /** @private */
-  private moveCameraTo(position: THREE.Vector3, target: THREE.Vector3, duration?: number) {
-    if (this.isDisposed) {
-      return;
-    }
-
-    const { camera, raycaster } = this;
-
-    if (duration === undefined) duration = this.calculateDefaultDuration(target.distanceTo(camera.position));
-
-    raycaster.setFromCamera(new THREE.Vector2(), camera);
-    const distanceToTarget = target.distanceTo(camera.position);
-    const scaledDirection = raycaster.ray.direction.clone().multiplyScalar(distanceToTarget);
-    const startTarget = raycaster.ray.origin.clone().add(scaledDirection);
-    const from = {
-      x: camera.position.x,
-      y: camera.position.y,
-      z: camera.position.z,
-      targetX: startTarget.x,
-      targetY: startTarget.y,
-      targetZ: startTarget.z
-    };
-    const to = {
-      x: position.x,
-      y: position.y,
-      z: position.z,
-      targetX: target.x,
-      targetY: target.y,
-      targetZ: target.z
-    };
-
-    const animation = new TWEEN.Tween(from);
-    const stopTween = (event: Event) => {
-      if (this.isDisposed) {
-        document.removeEventListener('keydown', stopTween);
-        animation.stop();
-        return;
-      }
-
-      if (event.type !== 'keydown' || this.controls.enableKeyboardNavigation) {
-        animation.stop();
-        this.canvas.removeEventListener('pointerdown', stopTween);
-        this.canvas.removeEventListener('wheel', stopTween);
-        document.removeEventListener('keydown', stopTween);
-      }
-    };
-
-    this.canvas.addEventListener('pointerdown', stopTween);
-    this.canvas.addEventListener('wheel', stopTween);
-    document.addEventListener('keydown', stopTween);
-
-    const tempTarget = new THREE.Vector3();
-    const tempPosition = new THREE.Vector3();
-    const tween = animation
-      .to(to, duration)
-      .easing((x: number) => TWEEN.Easing.Circular.Out(x))
-      .onUpdate(() => {
-        if (this.isDisposed) {
-          return;
-        }
-        tempPosition.set(from.x, from.y, from.z);
-        tempTarget.set(from.targetX, from.targetY, from.targetZ);
-        if (!this.camera) {
-          return;
-        }
-
-        this.controls.setState(tempPosition, tempTarget);
-      })
-      .onStop(() => {
-        this.controls.setState(tempPosition, tempTarget);
-      })
-      .onComplete(() => {
-        if (this.isDisposed) {
-          return;
-        }
-        this.canvas.removeEventListener('pointerdown', stopTween);
-      })
-      .start(TWEEN.now());
-    tween.update(TWEEN.now());
-  }
-
->>>>>>> c250d55a
   /**
    * Creates a helper for managing viewer state.
    */
@@ -1655,54 +1271,8 @@
         combinedBbox.union(bbox);
       }
     });
-<<<<<<< HEAD
 
     this._cameraManager.updateCameraNearAndFar(camera, combinedBbox);
-=======
-    getBoundingBoxCorners(combinedBbox, corners);
-    camera.getWorldPosition(cameraPosition);
-    camera.getWorldDirection(cameraDirection);
-
-    // 1. Compute nearest to fit the whole bbox (the case
-    // where the camera is inside the box is ignored for now)
-    let near = combinedBbox.distanceToPoint(cameraPosition);
-    near /= Math.sqrt(1 + Math.tan(((camera.fov / 180) * Math.PI) / 2) ** 2 * (camera.aspect ** 2 + 1));
-    near = Math.max(0.1, near);
-
-    // 2. Compute the far distance to the distance from camera to furthest
-    // corner of the boundingbox that is "in front" of the near plane
-    nearPlaneCoplanarPoint.copy(cameraPosition).addScaledVector(cameraDirection, near);
-    nearPlane.setFromNormalAndCoplanarPoint(cameraDirection, nearPlaneCoplanarPoint);
-    let far = -Infinity;
-    for (let i = 0; i < 8; ++i) {
-      if (nearPlane.distanceToPoint(corners[i]) >= 0) {
-        const dist = corners[i].distanceTo(cameraPosition);
-        far = Math.max(far, dist);
-      }
-    }
-    far = Math.max(near * 2, far);
-
-    // 3. Handle when camera is inside the model by adjusting the near value
-    const diagonal = combinedBbox.min.distanceTo(combinedBbox.max);
-    if (combinedBbox.containsPoint(cameraPosition)) {
-      near = Math.min(0.1, far / 1000.0);
-    }
-
-    // Apply
-    if (this._automaticNearFarPlane) {
-      camera.near = near;
-      camera.far = far;
-      camera.updateProjectionMatrix();
-    }
-    if (this._automaticControlsSensitivity) {
-      // The minDistance of the camera controller determines at which distance
-      // we will stop when zooming with mouse wheel.
-      // This is also used to determine the speed of the camera when flying with ASDW.
-      // We want to either let it be controlled by the near plane if we are far away,
-      // but no more than a fraction of the bounding box of the system if inside
-      this.controls.minDistance = Math.min(Math.max(diagonal * 0.02, 0.1 * near), this._minDistanceDefault);
-    }
->>>>>>> c250d55a
   }
 
   /** @private */
