/*!
 * Copyright 2021 Cognite AS
 */
import { CadNode } from './CadNode';
<<<<<<< HEAD
import { MaterialManager } from './MaterialManager';

=======
import { CadMaterialManager } from './CadMaterialManager';
import { NodeAppearanceProvider } from './NodeAppearance';
>>>>>>> 18e5b7ce
import { CadModelMetadata } from '.';

export class CadModelFactory {
  private readonly _materialManager: CadMaterialManager;
  constructor(materialManager: CadMaterialManager) {
    this._materialManager = materialManager;
  }

  createModel(modelMetadata: CadModelMetadata): CadNode {
    const { blobUrl, scene } = modelMetadata;
    const cadModel = new CadNode(modelMetadata, this._materialManager);
    this._materialManager.addModelMaterials(blobUrl, scene.maxTreeIndex);
    return cadModel;
  }
}<|MERGE_RESOLUTION|>--- conflicted
+++ resolved
@@ -2,14 +2,9 @@
  * Copyright 2021 Cognite AS
  */
 import { CadNode } from './CadNode';
-<<<<<<< HEAD
-import { MaterialManager } from './MaterialManager';
 
-=======
 import { CadMaterialManager } from './CadMaterialManager';
-import { NodeAppearanceProvider } from './NodeAppearance';
->>>>>>> 18e5b7ce
-import { CadModelMetadata } from '.';
+import { CadModelMetadata } from './CadModelMetadata';
 
 export class CadModelFactory {
   private readonly _materialManager: CadMaterialManager;
