/*!
 * Copyright 2020 Cognite AS
 */

import * as THREE from 'three';
import { SectorGeometry } from '../sector/types';
import {
  boxGeometry,
  quadGeometry,
  coneGeometry,
  trapeziumGeometry,
  torusLODs,
  nutGeometry
} from './primitiveGeometries';
import { Materials } from './materials';
import { ParsePrimitiveAttribute } from '@cognite/reveal-parser-worker';
import { disposeAttributeArrayOnUpload } from '@/utilities/disposeAttributeArrayOnUpload';

export function* createPrimitives(sector: SectorGeometry, materials: Materials) {
  const primitives = sector.primitives;

<<<<<<< HEAD
  // console.log(
  //   `Boxes:`,
  //   primitives.boxCollection?.length,
  //   `Circles:`,
  //   primitives.circleCollection?.length,
  //   `Cones:`,
  //   primitives.coneCollection?.length,
  //   `EccentricCone:`,
  //   primitives.eccentricConeCollection?.length,
  //   `EllipsoidSegments:`,
  //   primitives.ellipsoidSegmentCollection?.length,
  //   `GeneralCylinders:`,
  //   primitives.generalCylinderCollection?.length,
  //   `GeneralRing:`,
  //   primitives.generalRingCollection?.length,
  //   `Quads:`,
  //   primitives.quadCollection?.length,
  //   `SphericalSegment:`,
  //   primitives.sphericalSegmentCollection?.length,
  //   `TorusSegments:`,
  //   primitives.torusSegmentCollection?.length,
  //   `Trapeziums:`,
  //   primitives.trapeziumCollection?.length,
  //   `Nuts:`,
  //   primitives.nutCollection?.length
  // );
=======
 
>>>>>>> 8397d600

  if (hasAny(primitives.boxCollection)) {
    yield createBoxes(primitives.boxCollection, primitives.boxAttributes, materials.box);
  }
  if (hasAny(primitives.circleCollection)) {
    yield createCircles(primitives.circleCollection, primitives.circleAttributes, materials.circle);
  }
  if (hasAny(primitives.coneCollection)) {
    yield createCones(primitives.coneCollection, primitives.coneAttributes, materials.cone);
  }
  if (hasAny(primitives.eccentricConeCollection)) {
    yield createEccentricCones(
      primitives.eccentricConeCollection,
      primitives.eccentricConeAttributes,
      materials.eccentricCone
    );
  }
  if (hasAny(primitives.ellipsoidSegmentCollection)) {
    yield createEllipsoidSegments(
      primitives.ellipsoidSegmentCollection,
      primitives.ellipsoidSegmentAttributes,
      materials.ellipsoidSegment
    );
  }
  if (hasAny(primitives.generalCylinderCollection)) {
    yield createGeneralCylinders(
      primitives.generalCylinderCollection,
      primitives.generalCylinderAttributes,
      materials.generalCylinder
    );
  }
  if (hasAny(primitives.generalRingCollection)) {
    yield createGeneralRings(primitives.generalRingCollection, primitives.generalRingAttributes, materials.generalRing);
  }
  if (hasAny(primitives.quadCollection)) {
    yield createQuads(primitives.quadCollection, primitives.quadAttributes, materials.quad);
  }
  if (hasAny(primitives.sphericalSegmentCollection)) {
    yield createSphericalSegments(
      primitives.sphericalSegmentCollection,
      primitives.sphericalSegmentAttributes,
      materials.sphericalSegment
    );
  }
  if (hasAny(primitives.torusSegmentCollection)) {
    yield createTorusSegments(
      primitives.torusSegmentCollection,
      primitives.torusSegmentAttributes,
      materials.torusSegment
    );
  }
  if (hasAny(primitives.trapeziumCollection)) {
    yield createTrapeziums(primitives.trapeziumCollection, primitives.trapeziumAttributes, materials.trapezium);
  }
  if (hasAny(primitives.nutCollection)) {
    yield createNuts(primitives.nutCollection, primitives.nutAttributes, materials.nut);
  }
}

function hasAny(collection: Uint8Array) {
  return collection.length > 0;
}

function splitMatrix(attributes: Map<string, ParsePrimitiveAttribute>) {
  const matrixColumns = 4;

  const matrixAttribute = attributes.get('instanceMatrix');

  if (!matrixAttribute) {
    return;
  }

  for (let i = 0; i < matrixColumns; i++) {
    const size = matrixAttribute!.size / matrixColumns;
    const columnAttribute = {
      size,
      offset: matrixAttribute!.offset + size * i
    } as ParsePrimitiveAttribute;

    attributes.set('instanceMatrix_column_' + i, columnAttribute);
  }

  attributes.delete('instanceMatrix');
}

function setAttributes(
  geometry: THREE.InstancedBufferGeometry,
  collection: Uint8Array,
  attributes: Map<string, ParsePrimitiveAttribute>,
  mesh: THREE.Mesh
) {
  const attributesByteSize = Array.from(attributes.values()).reduce((a, b) => a + b.size, 0);

  splitMatrix(attributes);

  const interleavedBuffer8 = new THREE.InstancedInterleavedBuffer(collection, attributesByteSize);
  const interleavedBuffer32 = new THREE.InstancedInterleavedBuffer(
    new Float32Array(collection.buffer),
    attributesByteSize / 4
  );

  for (const [name, attribute] of attributes) {
    const is8BitAttribute = name === 'color';
    const interleavedBuffer = is8BitAttribute ? interleavedBuffer8 : interleavedBuffer32;
    const size = is8BitAttribute ? attribute.size : attribute.size / 4;
    const offset = is8BitAttribute ? attribute.offset : attribute.offset / 4;

    geometry.setAttribute(
      `a_${name}`,
      new THREE.InterleavedBufferAttribute(interleavedBuffer, size, offset, is8BitAttribute)
    );
  }

  mesh.onAfterRender = () => {
    disposeAttributeArrayOnUpload.bind(interleavedBuffer32)();
    disposeAttributeArrayOnUpload.bind(interleavedBuffer8)();
    mesh.onAfterRender = () => {};
  };

  geometry.instanceCount = collection.length / attributesByteSize;

  setTreeIndeciesToUserData();

  function setTreeIndeciesToUserData() {
    const collectionView = new DataView(collection.buffer);
    const treeIndexAttribute = attributes.get('treeIndex')!;
    const treeIndexAttributeOffset = treeIndexAttribute.offset;

    const treeIndices = new Set();

    for (let i = 0; i < geometry.instanceCount; i++) {
      treeIndices.add(collectionView.getFloat32(i * attributesByteSize + treeIndexAttributeOffset, true));
    }
    mesh.userData.treeIndices = treeIndices;
  }
}

function createBoxes(
  boxCollection: Uint8Array,
  boxAttributes: Map<string, ParsePrimitiveAttribute>,
  material: THREE.ShaderMaterial
) {
  const geometry = new THREE.InstancedBufferGeometry();
  const mesh = new THREE.Mesh(geometry, material);

  geometry.setIndex(boxGeometry.index);
  geometry.setAttribute('position', boxGeometry.position);
  geometry.setAttribute('normal', boxGeometry.normal);
  setAttributes(geometry, boxCollection, boxAttributes, mesh);

  mesh.onBeforeRender = () => updateMaterialInverseModelMatrix(material, mesh.matrixWorld);

  // TODO add frustum culling back for all meshes after adding proper boudning boxes
  mesh.frustumCulled = false;
  mesh.name = `Primitives (Boxes)`;

  return mesh;
}

function createCircles(
  circleCollection: Uint8Array,
  circleAttributes: Map<string, ParsePrimitiveAttribute>,
  material: THREE.ShaderMaterial
) {
  const geometry = new THREE.InstancedBufferGeometry();
  const mesh = new THREE.Mesh(geometry, material);

  geometry.setIndex(quadGeometry.index);
  geometry.setAttribute('position', quadGeometry.position);
  geometry.setAttribute('normal', quadGeometry.position);
  setAttributes(geometry, circleCollection, circleAttributes, mesh);

  mesh.onBeforeRender = () => updateMaterialInverseModelMatrix(material, mesh.matrixWorld);

  mesh.frustumCulled = false;

  mesh.name = `Primitives (Circles)`;
  return mesh;
}

function createCones(
  coneCollection: Uint8Array,
  coneAttributes: Map<string, ParsePrimitiveAttribute>,
  material: THREE.ShaderMaterial
) {
  const geometry = new THREE.InstancedBufferGeometry();
  const mesh = new THREE.Mesh(geometry, material);

  geometry.setIndex(coneGeometry.index);
  geometry.setAttribute('position', coneGeometry.position);
  setAttributes(geometry, coneCollection, coneAttributes, mesh);

  mesh.frustumCulled = false;
  mesh.onBeforeRender = () => updateMaterialInverseModelMatrix(material, mesh.matrixWorld);
  mesh.name = `Primitives (Cones)`;
  return mesh;
}

function createEccentricCones(
  eccentericConeCollection: Uint8Array,
  eccentericConeAttributes: Map<string, ParsePrimitiveAttribute>,
  material: THREE.ShaderMaterial
) {
  const geometry = new THREE.InstancedBufferGeometry();
  const mesh = new THREE.Mesh(geometry, material);

  geometry.setIndex(coneGeometry.index);
  geometry.setAttribute('position', coneGeometry.position);
  setAttributes(geometry, eccentericConeCollection, eccentericConeAttributes, mesh);

  mesh.frustumCulled = false;
  mesh.onBeforeRender = () => updateMaterialInverseModelMatrix(material, mesh.matrixWorld);
  mesh.name = `Primitives (EccentricCones)`;
  return mesh;
}

function createEllipsoidSegments(
  ellipsoidSegmentCollection: Uint8Array,
  ellipsoidSegmentAttributes: Map<string, ParsePrimitiveAttribute>,
  material: THREE.ShaderMaterial
) {
  const geometry = new THREE.InstancedBufferGeometry();
  const mesh = new THREE.Mesh(geometry, material);

  geometry.setIndex(coneGeometry.index);
  geometry.setAttribute('position', coneGeometry.position);
  setAttributes(geometry, ellipsoidSegmentCollection, ellipsoidSegmentAttributes, mesh);

  mesh.frustumCulled = false;
  mesh.onBeforeRender = () => updateMaterialInverseModelMatrix(material, mesh.matrixWorld);
  mesh.name = `Primitives (EllipsoidSegments)`;
  return mesh;
}

function createGeneralCylinders(
  generalCylinderCollection: Uint8Array,
  generalCylinderAttributes: Map<string, ParsePrimitiveAttribute>,
  material: THREE.ShaderMaterial
) {
  const geometry = new THREE.InstancedBufferGeometry();
  const mesh = new THREE.Mesh(geometry, material);

  geometry.setIndex(coneGeometry.index);
  geometry.setAttribute('position', coneGeometry.position);
  setAttributes(geometry, generalCylinderCollection, generalCylinderAttributes, mesh);

  mesh.frustumCulled = false;
  mesh.onBeforeRender = () => updateMaterialInverseModelMatrix(material, mesh.matrixWorld);
  mesh.name = `Primitives (GeneralCylinders)`;
  return mesh;
}

function createGeneralRings(
  generalRingCollection: Uint8Array,
  generalRingAttributes: Map<string, ParsePrimitiveAttribute>,
  material: THREE.ShaderMaterial
) {
  const geometry = new THREE.InstancedBufferGeometry();
  const mesh = new THREE.Mesh(geometry, material);

  geometry.setIndex(quadGeometry.index);
  geometry.setAttribute('position', quadGeometry.position);
  setAttributes(geometry, generalRingCollection, generalRingAttributes, mesh);

  mesh.frustumCulled = false;
  mesh.onBeforeRender = () => updateMaterialInverseModelMatrix(material, mesh.matrixWorld);
  mesh.name = `Primitives (GeneralRings)`;
  return mesh;
}

function createSphericalSegments(
  sphericalSegmentCollection: Uint8Array,
  sphericalSegmentAttributes: Map<string, ParsePrimitiveAttribute>,
  material: THREE.ShaderMaterial
) {
  const geometry = new THREE.InstancedBufferGeometry();
  const mesh = new THREE.Mesh(geometry, material);

  geometry.setIndex(coneGeometry.index);
  geometry.setAttribute('position', coneGeometry.position);
  setAttributes(geometry, sphericalSegmentCollection, sphericalSegmentAttributes, mesh);

  // TODO We need to set the radius manually here because
  // we are reusing the ellipsoid shader. We should
  // consider making this cleaner - either by duplicating
  // this data from Rust or by creating a separate shader for
  // spherical segments

  geometry.setAttribute(`a_horizontalRadius`, geometry.getAttribute('a_radius'));
  geometry.setAttribute(`a_verticalRadius`, geometry.getAttribute('a_radius'));

  mesh.frustumCulled = false;
  mesh.onBeforeRender = () => updateMaterialInverseModelMatrix(material, mesh.matrixWorld);
  mesh.name = `Primitives (EllipsoidSegments)`;
  return mesh;
}

function createQuads(
  quadCollection: Uint8Array,
  quadAttributes: Map<string, ParsePrimitiveAttribute>,
  material: THREE.ShaderMaterial
) {
  const geometry = new THREE.InstancedBufferGeometry();
  const mesh = new THREE.Mesh(geometry, material);

  geometry.setIndex(quadGeometry.index);
  geometry.setAttribute('position', quadGeometry.position);
  geometry.setAttribute('normal', quadGeometry.normal);
  setAttributes(geometry, quadCollection, quadAttributes, mesh);

  mesh.frustumCulled = false;
  mesh.name = `Primitives (Quads)`;
  return mesh;
}

function createTrapeziums(
  trapeziumCollection: Uint8Array,
  trapeziumAttributes: Map<string, ParsePrimitiveAttribute>,
  material: THREE.ShaderMaterial
) {
  const geometry = new THREE.InstancedBufferGeometry();
  const mesh = new THREE.Mesh(geometry, material);

  geometry.setIndex(trapeziumGeometry.index);
  geometry.setAttribute('position', trapeziumGeometry.position);
  setAttributes(geometry, trapeziumCollection, trapeziumAttributes, mesh);

  mesh.frustumCulled = false;
  mesh.onBeforeRender = () => updateMaterialInverseModelMatrix(material, mesh.matrixWorld);
  mesh.name = `Primitives (Trapeziums)`;
  return mesh;
}

function calcLODDistance(size: number, lodLevel: number, numLevels: number): number {
  if (lodLevel >= numLevels - 1) {
    return 0;
  }
  const scaleFactor = 15; // Seems to be a reasonable number
  return size * scaleFactor ** (numLevels - 1 - lodLevel);
}

function createTorusSegments(
  torusSegmentCollection: Uint8Array,
  torusSegmentAttributes: Map<string, ParsePrimitiveAttribute>,
  material: THREE.ShaderMaterial
) {
  const sizes = getTorusSizes(torusSegmentCollection, torusSegmentAttributes);
  if (!sizes) {
    throw new Error('Torus segments are missing size attribute');
  }
  const biggestTorus = sizes.reduce((acc, size) => Math.max(acc, size));
  const lod = new THREE.LOD();
  lod.name = 'Primitives (TorusSegments)';

  for (const [level, torus] of torusLODs.entries()) {
    const geometry = new THREE.InstancedBufferGeometry();
    const mesh = new THREE.Mesh(geometry, material);

    geometry.setIndex(torus.index);
    geometry.setAttribute('position', torus.position);

    setAttributes(geometry, torusSegmentCollection, torusSegmentAttributes, mesh);

    mesh.frustumCulled = false;
    mesh.name = `Primitives (TorusSegments) - LOD ${level}`;

    lod.addLevel(mesh, calcLODDistance(biggestTorus, level, torusLODs.length));

    mesh.onBeforeRender = () => updateMaterialInverseModelMatrix(material, mesh.matrixWorld);
  }

  return lod;
}

function getTorusSizes(
  torusSegmentCollection: Uint8Array,
  torusSegmentAttributes: Map<string, ParsePrimitiveAttribute>
) {
  const collectionStride = Array.from(torusSegmentAttributes.values()).reduce((sum, element) => sum + element.size, 0);

  const numberOfTorusSegments = torusSegmentCollection.length / collectionStride;

  const sizes = new Float32Array(numberOfTorusSegments);

  const collectionView = new DataView(torusSegmentCollection.buffer);
  const sizeAttribute = torusSegmentAttributes.get('size')!;
  const sizeAttributeOffset = sizeAttribute.offset;

  for (let i = 0; i < numberOfTorusSegments; i++) {
    sizes[i] = collectionView.getFloat32(i * collectionStride + sizeAttributeOffset!, true);
  }

  return sizes;
}

function createNuts(
  nutCollection: Uint8Array,
  nutAttributes: Map<string, ParsePrimitiveAttribute>,
  material: THREE.ShaderMaterial
) {
  const geometry = new THREE.InstancedBufferGeometry();
  const mesh = new THREE.Mesh(geometry, material);

  geometry.setIndex(nutGeometry.index);
  geometry.setAttribute('position', nutGeometry.position);
  geometry.setAttribute('normal', nutGeometry.normal);
  setAttributes(geometry, nutCollection, nutAttributes, mesh);

  mesh.frustumCulled = false;
  mesh.name = `Primitives (Nuts)`;
  return mesh;
}

function updateMaterialInverseModelMatrix(
  material: THREE.ShaderMaterial | THREE.RawShaderMaterial,
  matrixWorld: THREE.Matrix4
) {
  material.uniforms.inverseModelMatrix.value.getInverse(matrixWorld);
}<|MERGE_RESOLUTION|>--- conflicted
+++ resolved
@@ -19,37 +19,6 @@
 export function* createPrimitives(sector: SectorGeometry, materials: Materials) {
   const primitives = sector.primitives;
 
-<<<<<<< HEAD
-  // console.log(
-  //   `Boxes:`,
-  //   primitives.boxCollection?.length,
-  //   `Circles:`,
-  //   primitives.circleCollection?.length,
-  //   `Cones:`,
-  //   primitives.coneCollection?.length,
-  //   `EccentricCone:`,
-  //   primitives.eccentricConeCollection?.length,
-  //   `EllipsoidSegments:`,
-  //   primitives.ellipsoidSegmentCollection?.length,
-  //   `GeneralCylinders:`,
-  //   primitives.generalCylinderCollection?.length,
-  //   `GeneralRing:`,
-  //   primitives.generalRingCollection?.length,
-  //   `Quads:`,
-  //   primitives.quadCollection?.length,
-  //   `SphericalSegment:`,
-  //   primitives.sphericalSegmentCollection?.length,
-  //   `TorusSegments:`,
-  //   primitives.torusSegmentCollection?.length,
-  //   `Trapeziums:`,
-  //   primitives.trapeziumCollection?.length,
-  //   `Nuts:`,
-  //   primitives.nutCollection?.length
-  // );
-=======
- 
->>>>>>> 8397d600
-
   if (hasAny(primitives.boxCollection)) {
     yield createBoxes(primitives.boxCollection, primitives.boxAttributes, materials.box);
   }
