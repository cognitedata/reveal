--- conflicted
+++ resolved
@@ -27,11 +27,8 @@
 import { functionResponseKey, useCallFunction } from 'utils/backendService';
 import FunctionCall from 'components/FunctionCall';
 import { StatisticsResult } from 'components/DetailsSidebar';
-<<<<<<< HEAD
 import * as backendApi from 'utils/backendApi';
-=======
 import { trackUsage } from 'utils/metrics';
->>>>>>> 5fd949f0
 import {
   SourceItem,
   SourceCircle,
