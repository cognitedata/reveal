--- conflicted
+++ resolved
@@ -18,12 +18,8 @@
   IndexSet
 } from '@cognite/reveal';
 import { DebugCameraTool, DebugLoadedSectorsTool, DebugLoadedSectorsToolOptions, ExplodedViewTool, AxisViewTool } from '@cognite/reveal/tools';
-<<<<<<< HEAD
-import { CadNode } from '@cognite/reveal/experimental';
 import * as reveal from '@cognite/reveal';
-=======
 import { CadNode } from '@cognite/reveal/internals';
->>>>>>> 37885629
 
 window.THREE = THREE;
 (window as any).reveal = reveal;
