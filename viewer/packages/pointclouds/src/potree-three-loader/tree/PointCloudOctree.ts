--- conflicted
+++ resolved
@@ -11,11 +11,8 @@
 import { IPointCloudTreeNodeBase } from './IPointCloudTreeNodeBase';
 import { IPointCloudTreeNode } from './IPointCloudTreeNode';
 import { computeTransformedBoundingBox } from '../utils/bounds';
-<<<<<<< HEAD
 import { PointCloudObjectProvider } from '../../styling/PointCloudObjectProvider';
-=======
 import { RenderLayer } from '@reveal/rendering';
->>>>>>> 8fe889cb
 
 export class PointCloudOctree extends PointCloudTree {
   potree: IPotree;
