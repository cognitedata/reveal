--- conflicted
+++ resolved
@@ -1,20 +1,6 @@
 /*!
  * Copyright 2021 Cognite AS
  */
-<<<<<<< HEAD
-export {
-  trackError,
-  trackLoadModel,
-  trackCameraNavigation,
-  trackEvent,
-  trackCreateTool,
-  trackCadModelStyled,
-  initMetrics,
-  EventProps,
-  TrackedEvents
-} from './src/metrics';
-=======
 export { MetricsLogger } from './src/MetricsLogger';
 
-export { EventProps, TrackedEvents } from './src/types';
->>>>>>> c2ef232e
+export { EventProps, TrackedEvents } from './src/types';