{
  "name": "@cognite/reveal-examples",
  "description": "Reveal examples",
  "version": "1.0.0",
  "private": true,
  "scripts": {
    "start": "cross-env HTTPS=true react-app-rewired start",
    "start:e2e-server": "cross-env PORT=3000 HTTPS=false BROWSER=none react-app-rewired start",
    "build": "react-app-rewired build",
    "test": "react-app-rewired test --testPathIgnorePatterns 'src/visual_tests'",
    "test:visual": "cross-env JEST_PUPPETEER_CONFIG=src/visual_tests/jest-puppeteer.config.js jest -c src/visual_tests/jest.config.js",
    "test:visual:update": "yarn run test:visual --updateSnapshot",
    "test:ghprcomment": "node src/visual_tests/GithubActionsPRComment.js",
    "snapshots:update": "yarn run ci:start-server 'test:visual:update'",
    "ci:e2e": "yarn run ci:start-server 'test:visual'",
    "ci:start-server": "START_SERVER_AND_TEST_INSECURE=1 start-server-and-test 'start:e2e-server' http://localhost:3000",
    "eject": "react-scripts eject"
  },
  "author": "Lars Moastuen <lars.moastuen@cognite.com>",
  "contributors": [
    "Lars Moastuen <lars.moastuen@cognite.com>",
    "Joachim Bjørne <joachim.bjorne@cognite.com>",
    "Christopher Tannum <christopher.tannum@cognite.com>",
    "Maksim Nesterenko <maksim.nesterenko@cognite.com>"
  ],
  "license": "Apache-2.0",
  "dependencies": {
    "@azure/msal-browser": "^2.21.0",
    "@cognite/reveal": "link:../viewer/dist",
    "@cognite/sdk": "link:../viewer/node_modules/@cognite/sdk",
    "camera-controls": "^1.25.1",
    "dat.gui": "^0.7.7",
    "geo-three": "^0.0.16",
    "hold-event": "^0.0.1",
    "install": "^0.13.0",
    "react": "^17.0.2",
    "react-dom": "^17.0.2",
    "react-router-dom": "^5.2.0",
<<<<<<< HEAD
    "styled-components": "^5.2.0"
=======
    "styled-components": "^5.2.0",
    "three": "0.140.0"
>>>>>>> 6fcc8cc3
  },
  "devDependencies": {
    "@actions/core": "^1.2.6",
    "@actions/github": "^4.0.0",
    "@testing-library/jest-dom": "^5.11.5",
    "@testing-library/react": "^11.1.0",
    "@testing-library/user-event": "^12.1.10",
    "@types/dat.gui": "^0.7.5",
    "@types/jest": "^26.0.19",
    "@types/jest-environment-puppeteer": "^4.4.1",
    "@types/jest-image-snapshot": "^4.1.2",
    "@types/node": "^14.14.5",
    "@types/react": "^16.9.54",
    "@types/react-dom": "^16.9.0",
    "@types/react-router-dom": "^5.1.6",
    "@types/styled-components": "^5.1.4",
    "@types/three": "0.140.0",
    "@types/webpack-env": "^1.16.2",
    "copy-webpack-plugin": "^6.2.1",
    "cross-env": "^7.0.2",
    "jest-environment-puppeteer": "^4.4.0",
    "jest-image-snapshot": "^4.3.0",
    "jest-puppeteer": "^4.4.0",
    "jest-retries": "^1.0.1",
    "prettier": "^2.1.2",
    "puppeteer": "^13.5.1",
    "react-app-rewired": "^2.1.8",
    "react-scripts": "^4.0.3",
    "start-server-and-test": "^1.12.3",
    "ts-jest": "^26.4.3",
    "typescript": "^4.3.2"
  },
  "eslintConfig": {
    "extends": "react-app"
  },
  "browserslist": {
    "production": [
      ">0.2%",
      "not dead",
      "not op_mini all"
    ],
    "development": [
      "last 1 chrome version",
      "last 1 firefox version",
      "last 1 safari version"
    ]
  }
}<|MERGE_RESOLUTION|>--- conflicted
+++ resolved
@@ -36,12 +36,7 @@
     "react": "^17.0.2",
     "react-dom": "^17.0.2",
     "react-router-dom": "^5.2.0",
-<<<<<<< HEAD
     "styled-components": "^5.2.0"
-=======
-    "styled-components": "^5.2.0",
-    "three": "0.140.0"
->>>>>>> 6fcc8cc3
   },
   "devDependencies": {
     "@actions/core": "^1.2.6",
