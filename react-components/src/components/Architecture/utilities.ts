--- conflicted
+++ resolved
@@ -19,10 +19,6 @@
   return placement === 'top' || placement === 'bottom' ? 'row' : 'column';
 }
 
-<<<<<<< HEAD
-export function getTooltipPlacement(placement: PlacementType): PlacementType {
-  switch (placement) {
-=======
 export function getDividerDirection(placement: PlacementType): string {
   return placement === 'top' || placement === 'bottom' ? 'vertical' : 'horizontal';
 }
@@ -30,7 +26,6 @@
 export function getTooltipPlacement(toolbarPlacement: PlacementType): PlacementType {
   // Try to keep the tooltip on the opposite side of the toolbar
   switch (toolbarPlacement) {
->>>>>>> eb8a8d1e
     case 'top':
       return 'bottom';
     case 'bottom':
