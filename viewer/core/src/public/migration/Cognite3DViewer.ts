/*!
 * Copyright 2021 Cognite AS
 */
import * as THREE from 'three';

import TWEEN from '@tweenjs/tween.js';
import debounce from 'lodash/debounce';
import omit from 'lodash/omit';
import { Subscription, fromEventPattern } from 'rxjs';

import { LoadingState } from '@reveal/cad-geometry-loaders';

import { defaultRenderOptions, SsaoParameters, SsaoSampleQuality, AntiAliasingMode } from '@reveal/rendering';

import { assertNever, clickOrTouchEventOffset, EventTrigger } from '@reveal/utilities';
import { MetricsLogger } from '@reveal/metrics';

import { worldToNormalizedViewportCoordinates, worldToViewportCoordinates } from '../../utilities/worldToViewport';
import { intersectCadNodes } from '../../datamodels/cad/picking';

import {
  AddModelOptions,
  Cognite3DViewerOptions,
  Intersection,
  CameraChangeDelegate,
  PointerEventDelegate,
  CadModelBudget,
  PointCloudBudget,
  CameraControlsOptions
} from './types';
import { NotSupportedInMigrationWrapperError } from './NotSupportedInMigrationWrapperError';
import RenderController from './RenderController';
import { CogniteModelBase } from './CogniteModelBase';
import { Cognite3DModel } from './Cognite3DModel';
import { CognitePointCloudModel } from './CognitePointCloudModel';
import { RevealManager } from '../RevealManager';
import { DisposedDelegate, SceneRenderedDelegate } from '../types';

import { Spinner } from '../../utilities/Spinner';

import { IntersectInput, SupportedModelTypes } from '../../datamodels/base';
import { intersectPointClouds } from '../../datamodels/pointcloud/picking';

import { CadIntersection, IntersectionFromPixelOptions, PointCloudIntersection, RevealOptions } from '../..';
import { PropType } from '../../utilities/reflection';
import { CadModelSectorLoadStatistics } from '../../datamodels/cad/CadModelSectorLoadStatistics';
import { ViewerState, ViewStateHelper } from '../../utilities/ViewStateHelper';
import { RevealManagerHelper } from '../../storage/RevealManagerHelper';

<<<<<<< HEAD
import ComboControls from '@reveal/camera-manager';
=======
import { CameraManager, ComboControls } from '@reveal/camera-manager';
>>>>>>> 7527deb5
import { CdfModelIdentifier, File3dFormat } from '@reveal/modeldata-api';
import { DataSource, CdfDataSource, LocalDataSource } from '@reveal/data-source';

import { CogniteClient } from '@cognite/sdk';
import log from '@reveal/logger';

type Cognite3DViewerEvents = 'click' | 'hover' | 'cameraChange' | 'sceneRendered' | 'disposed';

const DefaultCameraControlsOptions: Required<CameraControlsOptions> = {
  mouseWheelAction: 'zoomPastCursor',
  onClickTargetChange: false
};

/**
 * @example
 * ```js
 * const viewer = new Cognite3DViewer({
 *   noBackground: true,
 *   sdk: CogniteClient({...})
 * });
 * ```
 * @module @cognite/reveal
 */
export class Cognite3DViewer {
  private get canvas(): HTMLCanvasElement {
    return this.renderer.domElement;
  }

  /**
   * For now it just always returns true.
   * @see Https://developer.mozilla.org/en-US/docs/Web/API/HTMLCanvasElement/getContext#Browser_compatibility.
   */
  static isBrowserSupported(): true {
    return true;
  }

  /**
   * The DOM element the viewer will insert its rendering canvas into.
   * The DOM element can be specified in the options when the viewer is created.
   * If not specified, the DOM element will be created automatically.
   * The DOM element cannot be changed after the viewer has been created.
   */
  get domElement(): HTMLElement {
    return this._domElement;
  }

  /**
   * Returns the renderer used to produce images from 3D geometry.
   */
  get renderer(): THREE.WebGLRenderer {
    return this._renderer;
  }

  private readonly _cdfSdkClient: CogniteClient | undefined;
  private readonly _dataSource: DataSource;

  private readonly camera: THREE.PerspectiveCamera;
  private readonly scene: THREE.Scene;
  private readonly controls: ComboControls;
  private readonly _subscription = new Subscription();
  private readonly _revealManagerHelper: RevealManagerHelper;
  private readonly _domElement: HTMLElement;
  private readonly _renderer: THREE.WebGLRenderer;

  private readonly _boundAnimate = this.animate.bind(this);
<<<<<<< HEAD
  private _onClick: ((event: MouseEvent) => void) | undefined = undefined;
  private _onWheel: ((event: WheelEvent) => void) | undefined = undefined;
=======
>>>>>>> 7527deb5

  private readonly _events = {
    cameraChange: new EventTrigger<CameraChangeDelegate>(),
    click: new EventTrigger<PointerEventDelegate>(),
    hover: new EventTrigger<PointerEventDelegate>(),
    sceneRendered: new EventTrigger<SceneRenderedDelegate>(),
    disposed: new EventTrigger<DisposedDelegate>()
  };

  private _cameraControlsOptions: Required<CameraControlsOptions> = { ...DefaultCameraControlsOptions };

  private readonly _models: CogniteModelBase[] = [];
  private readonly _extraObjects: THREE.Object3D[] = [];

  private readonly _automaticNearFarPlane: boolean;
  private readonly _automaticControlsSensitivity: boolean;
  private readonly _animationDuration: number = 600;
  private readonly _minDefaultAnimationDuration: number = 600;
  private readonly _maxDefaultAnimationDuration: number = 2500;
  private readonly _minDistanceDefault: number = 0.1;
  private readonly raycaster: THREE.Raycaster = new THREE.Raycaster();

  private isDisposed = false;

  private readonly renderController: RenderController;
  private latestRequestId: number = -1;
  private readonly clock = new THREE.Clock();
  private _clippingNeedsUpdate: boolean = false;

  private readonly spinner: Spinner;

  private get revealManager(): RevealManager {
    return this._revealManagerHelper.revealManager;
  }

  /**
   * Reusable buffers used by functions in Cognite3dViewer to avoid allocations.
   */
  private readonly _updateNearAndFarPlaneBuffers = {
    combinedBbox: new THREE.Box3(),
    bbox: new THREE.Box3(),
    cameraPosition: new THREE.Vector3(),
    cameraDirection: new THREE.Vector3(),
    nearPlaneCoplanarPoint: new THREE.Vector3(),
    nearPlane: new THREE.Plane(),
    corners: new Array<THREE.Vector3>(
      new THREE.Vector3(),
      new THREE.Vector3(),
      new THREE.Vector3(),
      new THREE.Vector3(),
      new THREE.Vector3(),
      new THREE.Vector3(),
      new THREE.Vector3(),
      new THREE.Vector3()
    )
  };
  /**
   * Convert pixel coordinates of the cursor to [-1,1]^2 coordinates.
   * @param pixelX
   * @param pixelY
   */
  private convertPixelCoordinatesToNormalized(pixelX: number, pixelY: number) {
    const x = (pixelX / this._domElement.clientWidth) * 2 - 1;
    const y = (pixelY / this._domElement.clientHeight) * -2 + 1;

    return { x, y };
  }

  /**
   * Calculates new target when raycaster doesn't have any intersections with the model.
   * @param cursorPosition Cursor position for desired calculations.
   * @param cursorPosition.x
   * @param cursorPosition.y
   */
  private calculateMissedRaycast(cursorPosition: { x: number; y: number }): THREE.Vector3 {
    const modelBB = this._updateNearAndFarPlaneBuffers.combinedBbox,
      modelSize = modelBB.min.distanceTo(modelBB.max);

    this.raycaster.setFromCamera(cursorPosition, this.camera);

    const farPoint = this.raycaster.ray.direction
      .clone()
      .normalize()
      .multiplyScalar(Math.max(this.camera.position.distanceTo(modelBB.getCenter(new THREE.Vector3())), modelSize))
      .add(this.camera.position);

    return farPoint;
  }

  /**
   * Removes controls event listeners if they are defined.
   */
  private teardownControls() {
    if (this._onClick !== undefined) {
      this.off('click', this._onClick as PointerEventDelegate);
      this._onClick = undefined;
    }
    if (this._onWheel !== undefined) {
      this._domElement.removeEventListener('wheel', this._onWheel);
      this._onWheel = undefined;
    }
  }

  /**
   * Method for setting up camera controls listeners and values inside current controls class.
   */
  private setupControls() {
    let startedScroll = false;

    const wheelClock = new THREE.Clock();

    const onClick = (e: any) => {
      this.controls.enableKeyboardNavigation = false;
      this.changeTarget(e);
    };

    const onWheel = async (e: any) => {
      const timeDelta = wheelClock.getDelta();

      const wantNewScrollTarget = startedScroll && e.deltaY < 0;

      if (wantNewScrollTarget) {
        startedScroll = false;

        this.changeScrollTarget(e);
      } else if (timeDelta > 0.1) {
        startedScroll = true;
      }
    };

    switch (this._cameraControlsOptions.mouseWheelAction) {
      case 'zoomToTarget':
        this.controls.zoomToCursor = false;
        break;

      case 'zoomPastCursor':
        this.controls.useScrollTarget = false;
        this.controls.zoomToCursor = true;

        break;
      case 'zoomToCursor':
        this.controls.setScrollTarget(this.controls.getState().target);
        this.controls.useScrollTarget = true;
        this.controls.zoomToCursor = true;
        break;

      default:
        assertNever(this._cameraControlsOptions.mouseWheelAction);
    }

    if (this._cameraControlsOptions.onClickTargetChange) {
      this.on('click', onClick as PointerEventDelegate);
      this._onClick = onClick;
    }
    if (this._cameraControlsOptions.mouseWheelAction === 'zoomToCursor') {
      this._domElement.addEventListener('wheel', onWheel);
      this._onWheel = onWheel;
    }
  }

  /**
   * Changes controls target based on current cursor position.
   * @param event MouseEvent that contains pointer location data.
   */
  private async changeTarget(event: MouseEvent) {
    const { offsetX, offsetY } = event;
    const { x, y } = this.convertPixelCoordinatesToNormalized(offsetX, offsetY);

    const intersection = await this.getIntersectionFromPixel(offsetX, offsetY);

    const newTarget = intersection?.point ?? this.calculateMissedRaycast({ x, y });
    this.setCameraTarget(newTarget, true);
  }

  /**
   * Changes controls scroll target based on current cursor position.
   * @param event MouseEvent that contains pointer location data.
   */
  private async changeScrollTarget(event: MouseEvent) {
    const { offsetX, offsetY } = event;
    const { x, y } = this.convertPixelCoordinatesToNormalized(offsetX, offsetY);

    const intersection = await this.getIntersectionFromPixel(offsetX, offsetY);

    const newScrollTarget = intersection?.point ?? this.calculateMissedRaycast({ x, y });
    this.controls.setScrollTarget(newScrollTarget);
  }

  /**
   * Gets the current budget for downloading geometry for CAD models. Note that this
   * budget is shared between all added CAD models and not a per-model budget.
   */
  public get cadBudget(): CadModelBudget {
    // Note! Type here differs from the one in RevealManager to expose a documented
    // type. This should map 1:1 with type in RevealManager
    return this.revealManager.cadBudget;
  }

  /**
   * Sets the current budget for downloading geometry for CAD models. Note that this
   * budget is shared between all added CAD models and not a per-model budget.
   */
  public set cadBudget(budget: CadModelBudget) {
    // Note! Type here differs from the one in RevealManager to expose a documented
    // type. This should map 1:1 with type in RevealManager
    this.revealManager.cadBudget = budget;
  }

  /**
   * Returns the point cloud budget. The budget is shared between all loaded
   * point cloud models.
   */
  public get pointCloudBudget(): PointCloudBudget {
    return this.revealManager.pointCloudBudget;
  }

  /**
   * Sets the point cloud budget. The budget is shared between all loaded
   * point cloud models.
   */
  public set pointCloudBudget(budget: PointCloudBudget) {
    this.revealManager.pointCloudBudget = budget;
  }

  /**
   * Gets a list of models currently added to the viewer.
   */
  public get models(): CogniteModelBase[] {
    return this._models.slice();
  }

  /**
   * @internal
   */
  public get cadLoadedStatistics(): CadModelSectorLoadStatistics {
    return this.revealManager.cadLoadedStatistics;
  }

  constructor(options: Cognite3DViewerOptions) {
    this._renderer = options.renderer || new THREE.WebGLRenderer();
    this._renderer.localClippingEnabled = true;

    this._automaticNearFarPlane = options.automaticCameraNearFar ?? true;
    this._automaticControlsSensitivity = options.automaticControlsSensitivity ?? false;

    this.canvas.style.width = '640px';
    this.canvas.style.height = '480px';
    this.canvas.style.minWidth = '100%';
    this.canvas.style.minHeight = '100%';
    this.canvas.style.maxWidth = '100%';
    this.canvas.style.maxHeight = '100%';
    this._domElement = options.domElement || createCanvasWrapper();
    this._domElement.appendChild(this.canvas);

    this.spinner = new Spinner(this.domElement);
    this.spinner.placement = options.loadingIndicatorStyle?.placement ?? 'topLeft';
    this.spinner.opacity = Math.max(0.2, options.loadingIndicatorStyle?.opacity ?? 1.0);

    this.camera = new THREE.PerspectiveCamera(60, undefined, 0.1, 10000);
    this.camera.position.x = 30;
    this.camera.position.y = 10;
    this.camera.position.z = 50;
    this.camera.lookAt(new THREE.Vector3());

    this.scene = new THREE.Scene();
    this.scene.autoUpdate = false;

    this.controls = new ComboControls(this.camera, this.canvas);
    this.controls.dollyFactor = 0.992;
    this.controls.minDistance = 0.15;
    this.controls.maxDistance = 100.0;

    this.setCameraControlsOptions(this._cameraControlsOptions);

<<<<<<< HEAD
    this.controls.addEventListener('cameraChange', event => {
=======
    this._cameraManager.on('cameraChange', (event: any) => {
>>>>>>> 7527deb5
      const { position, target } = event.camera;
      this._events.cameraChange.fire(position.clone(), target.clone());
    });

    const revealOptions = createRevealManagerOptions(options);
    if (options._localModels === true) {
      this._dataSource = new LocalDataSource();
      this._cdfSdkClient = undefined;
      this._revealManagerHelper = RevealManagerHelper.createLocalHelper(this._renderer, this.scene, revealOptions);
    } else if (options.customDataSource !== undefined) {
      this._dataSource = options.customDataSource;
      this._revealManagerHelper = RevealManagerHelper.createCustomDataSourceHelper(
        this._renderer,
        this.scene,
        revealOptions,
        options.customDataSource
      );
    } else {
      // CDF - default mode
      this._dataSource = new CdfDataSource(options.sdk);
      this._cdfSdkClient = options.sdk;
      this._revealManagerHelper = RevealManagerHelper.createCdfHelper(
        this._renderer,
        this.scene,
        revealOptions,
        options.sdk
      );
    }
    this.renderController = new RenderController(this.camera);

    this.startPointerEventListeners();

    this.revealManager.setRenderTarget(
      options.renderTargetOptions?.target || null,
      options.renderTargetOptions?.autoSetSize
    );

    this._subscription.add(
      fromEventPattern<LoadingState>(
        h => this.revealManager.on('loadingStateChanged', h),
        h => this.revealManager.off('loadingStateChanged', h)
      ).subscribe(
        loadingState => {
          this.spinner.loading = loadingState.itemsLoaded != loadingState.itemsRequested;
          if (options.onLoading) {
            options.onLoading(loadingState.itemsLoaded, loadingState.itemsRequested, loadingState.itemsCulled);
          }
        },
        error =>
          MetricsLogger.trackError(error, {
            moduleName: 'Cognite3DViewer',
            methodName: 'constructor'
          })
      )
    );

    this.animate(0);

    MetricsLogger.trackEvent('construct3dViewer', {
      constructorOptions: omit(options, [
        'sdk',
        'domElement',
        'renderer',
        'renderTargetOptions',
        'onLoading',
        '_sectorCuller'
      ])
    });
  }

  /**
   * Returns reveal version installed.
   */
  getVersion(): string {
    return process.env.VERSION;
  }

  /**
   * Sets the log level. Used for debugging.
   * Defaults to 'none' (which is identical to 'silent').
   * @param level
   */
  setLogLevel(level: 'trace' | 'debug' | 'info' | 'warn' | 'error' | 'silent' | 'none'): void {
    switch (level) {
      case 'none':
        this.setLogLevel('silent');
        break;
      default:
        log.setLevel(level);
    }
  }

  /**
   * Dispose of WebGL resources. Can be used to free up memory when the viewer is no longer in use.
   * @see {@link https://threejs.org/docs/#manual/en/introduction/How-to-dispose-of-objects}
   * ```ts
   * // Viewer is no longer in use, free up memory
   * viewer.dispose();
   * ```.
   */
  dispose(): void {
    if (this.isDisposed) {
      return;
    }

    this.isDisposed = true;

    if (this.latestRequestId !== undefined) {
      cancelAnimationFrame(this.latestRequestId);
    }

    this._subscription.unsubscribe();
    this.revealManager.dispose();
    this.domElement.removeChild(this.canvas);
    this.renderer.dispose();
    for (const model of this._models.values()) {
      model.dispose();
    }
    this._models.splice(0);
    this.spinner.dispose();

    this._events.disposed.fire();
  }

  /**
   * Triggered when the viewer is disposed. Listeners should clean up any
   * resources held and remove the reference to the viewer.
   */
  on(event: 'disposed', callback: DisposedDelegate): void;

  /**
   * @example
   * ```js
   * const onClick = (event) => { console.log(event.offsetX, event.offsetY) };
   * viewer.on('click', onClick);
   * ```
   */
  on(event: 'click' | 'hover', callback: PointerEventDelegate): void;
  /**
   * @example
   * ```js
   * viewer.on('cameraChange', (position, target) => {
   *   console.log('Camera changed: ', position, target);
   * });
   * ```
   */
  on(event: 'cameraChange', callback: CameraChangeDelegate): void;
  /**
   * Event that is triggered immediatly after the scene has been rendered.
   * @param event Metadata about the rendering frame.
   * @param callback Callback to trigger when the event occurs.
   */
  on(event: 'sceneRendered', callback: SceneRenderedDelegate): void;
  /**
   * Add event listener to the viewer.
   * Call {@link Cognite3DViewer.off} to remove an event listener.
   * @param event
   * @param callback
   */
  on(
    event: Cognite3DViewerEvents,
    callback: PointerEventDelegate | CameraChangeDelegate | SceneRenderedDelegate | DisposedDelegate
  ): void {
    switch (event) {
      case 'click':
        this._events.click.subscribe(callback as PointerEventDelegate);
        break;

      case 'hover':
        this._events.hover.subscribe(callback as PointerEventDelegate);
        break;

      case 'cameraChange':
        this._events.cameraChange.subscribe(callback as CameraChangeDelegate);
        break;

      case 'sceneRendered':
        this._events.sceneRendered.subscribe(callback as SceneRenderedDelegate);
        break;

      case 'disposed':
        this._events.disposed.subscribe(callback as DisposedDelegate);
        break;

      default:
        assertNever(event);
    }
  }

  /**
   * @example
   * ```js
   * viewer.off('click', onClick);
   * ```
   */
  off(event: 'click' | 'hover', callback: PointerEventDelegate): void;
  off(event: 'cameraChange', callback: CameraChangeDelegate): void;
  off(event: 'sceneRendered', callback: SceneRenderedDelegate): void;
  off(event: 'disposed', callback: DisposedDelegate): void;

  /**
   * Remove event listener from the viewer.
   * Call {@link Cognite3DViewer.on} to add event listener.
   * @param event
   * @param callback
   */
  off(event: Cognite3DViewerEvents, callback: any): void {
    switch (event) {
      case 'click':
        this._events.click.unsubscribe(callback);
        break;

      case 'hover':
        this._events.hover.unsubscribe(callback);
        break;

      case 'cameraChange':
        this._events.cameraChange.unsubscribe(callback);
        break;

      case 'sceneRendered':
        this._events.sceneRendered.unsubscribe(callback);
        break;

      case 'disposed':
        this._events.disposed.unsubscribe(callback);
        break;

      default:
        assertNever(event);
    }
  }

  /**
   * Sets camera controls mode anything allowed in CameraControlsOptions type.
   * @param controlsOptions JSON object with camera controls options.
   */
  setCameraControlsOptions(controlsOptions: CameraControlsOptions): void {
    this._cameraControlsOptions = { ...DefaultCameraControlsOptions, ...controlsOptions };

    this.teardownControls();
    this.setupControls();
  }

  /**
   * Gets camera controls mode.
   */
  getCameraControlsOptions(): CameraControlsOptions {
    return this._cameraControlsOptions;
  }

  /**
   * Gets the current viewer state which includes the camera pose as well as applied styling.
   * @returns JSON object containing viewer state.
   */
  getViewState(): ViewerState {
    const stateHelper = this.createViewStateHelper();
    return stateHelper.getCurrentState();
  }

  /**
   * Restores camera settings from the state provided, and clears all current styled
   * node collections and applies the `state` object.
   * @param state Viewer state retrieved from {@link Cognite3DViewer.getViewState}.
   */
  setViewState(state: ViewerState): Promise<void> {
    const stateHelper = this.createViewStateHelper();

    this.models
      .filter(model => model instanceof Cognite3DModel)
      .map(model => model as Cognite3DModel)
      .forEach(model => model.removeAllStyledNodeCollections());

    return stateHelper.setState(state);
  }

  /**
   * Add a new model to the viewer.
   * Call {@link Cognite3DViewer.fitCameraToModel} to see the model after the model has loaded.
   * @param options
   * @example
   * ```js
   * const options = {
   * modelId:     'COGNITE_3D_MODEL_ID',
   * revisionId:  'COGNITE_3D_REVISION_ID',
   * };
   * viewer.addModel(options).then(model => {
   * viewer.fitCameraToModel(model, 0);
   * });
   * ```
   */
  async addModel(options: AddModelOptions): Promise<Cognite3DModel | CognitePointCloudModel> {
    if (options.localPath !== undefined) {
      throw new Error(
        'addModel() only supports CDF hosted models. Use addCadModel() and addPointCloudModel() to use self-hosted models'
      );
    }

    const type = await this.determineModelType(options.modelId, options.revisionId);
    switch (type) {
      case 'cad':
        return this.addCadModel(options);
      case 'pointcloud':
        return this.addPointCloudModel(options);
      default:
        throw new Error('Model is not supported');
    }
  }

  /**
   * Add a new CAD 3D model to the viewer.
   * Call {@link Cognite3DViewer.fitCameraToModel} to see the model after the model has loaded.
   * @param options
   * @example
   * ```js
   * const options = {
   * modelId:     'COGNITE_3D_MODEL_ID',
   * revisionId:  'COGNITE_3D_REVISION_ID',
   * };
   * viewer.addCadModel(options).then(model => {
   * viewer.fitCameraToModel(model, 0);
   * });
   * ```
   */
  async addCadModel(options: AddModelOptions): Promise<Cognite3DModel> {
    const nodesApiClient = this._dataSource.getNodesApiClient();

    const { modelId, revisionId } = options;
    const cadNode = await this._revealManagerHelper.addCadModel(options);

    const model3d = new Cognite3DModel(modelId, revisionId, cadNode, nodesApiClient);
    this._models.push(model3d);
    this.scene.add(model3d);

    return model3d;
  }

  /**
   * Add a new pointcloud 3D model to the viewer.
   * Call {@link Cognite3DViewer.fitCameraToModel} to see the model after the model has loaded.
   * @param options
   * @example
   * ```js
   * const options = {
   * modelId:     'COGNITE_3D_MODEL_ID',
   * revisionId:  'COGNITE_3D_REVISION_ID',
   * };
   * viewer.addPointCloudModel(options).then(model => {
   * viewer.fitCameraToModel(model, 0);
   * });
   * ```
   */
  async addPointCloudModel(options: AddModelOptions): Promise<CognitePointCloudModel> {
    if (options.localPath) {
      throw new NotSupportedInMigrationWrapperError('localPath is not supported');
    }
    if (options.geometryFilter) {
      throw new NotSupportedInMigrationWrapperError('geometryFilter is not supported for point clouds');
    }

    const { modelId, revisionId } = options;
    const pointCloudNode = await this._revealManagerHelper.addPointCloudModel(options);
    const model = new CognitePointCloudModel(modelId, revisionId, pointCloudNode);
    this._models.push(model);
    this.scene.add(model);
    return model;
  }

  /**
   * Removes a model that was previously added using {@link Cognite3DViewer.addModel},
   * {@link Cognite3DViewer.addCadModel} or {@link Cognite3DViewer.addPointCloudModel}
   * .
   * @param model
   */
  removeModel(model: Cognite3DModel | CognitePointCloudModel): void {
    const modelIdx = this._models.indexOf(model);
    if (modelIdx === -1) {
      throw new Error('Model is not added to viewer');
    }
    this._models.splice(modelIdx, 1);
    this.scene.remove(model);
    this.renderController.redraw();

    switch (model.type) {
      case 'cad':
        const cadModel = model as Cognite3DModel;
        this.revealManager.removeModel(model.type, cadModel.cadNode);
        return;

      case 'pointcloud':
        const pcModel = model as CognitePointCloudModel;
        this.revealManager.removeModel(model.type, pcModel.pointCloudNode);
        return;

      default:
        assertNever(model.type, `Model type ${model.type} cannot be removed`);
    }
  }

  /**
   * Use to determine of which type the model is.
   *
   * @param modelId The model's id.
   * @param revisionId The model's revision id.
   *
   * @returns Empty string if type is not supported.
   * @example
   * ```typescript
   * const viewer = new Cognite3DViewer(...);
   * const type = await viewer.determineModelType(options.modelId, options.revisionId)
   * let model: Cognite3DModel | CognitePointCloudModel
   * switch (type) {
   *   case 'cad':
   *     model = await viewer.addCadModel(options);
   *     break;
   *   case 'pointcloud':
   *     model = await viewer.addPointCloudModel(options);
   *     break;
   *   default:
   *     throw new Error('Model is not supported');
   * }
   * viewer.fitCameraToModel(model);
   * ```
   */
  async determineModelType(modelId: number, revisionId: number): Promise<SupportedModelTypes | ''> {
    if (this._cdfSdkClient === undefined) {
      throw new Error(`${this.determineModelType.name}() is only supported when connecting to Cognite Data Fusion`);
    }

    const modelIdentifier = new CdfModelIdentifier(modelId, revisionId);
    const outputs = await this._dataSource.getModelMetadataProvider().getModelOutputs(modelIdentifier);
    const outputFormats = outputs.map(output => output.format);

    if (hasOutput(File3dFormat.GltfCadModel) || hasOutput(File3dFormat.RevealCadModel)) {
      return 'cad';
    } else if (hasOutput(File3dFormat.EptPointCloud)) {
      return 'pointcloud';
    }
    return '';

    function hasOutput(format: File3dFormat) {
      return outputFormats.includes(format);
    }
  }

  /**
   * Add a THREE.Object3D to the viewer.
   * @param object
   * @example
   * ```js
   * const sphere = new THREE.Mesh(
   * new THREE.SphereBufferGeometry(),
   * new THREE.MeshBasicMaterial()
   * );
   * viewer.addObject3D(sphere);
   * ```
   */
  addObject3D(object: THREE.Object3D): void {
    if (this.isDisposed) {
      return;
    }
    this.scene.add(object);
    object.updateMatrixWorld(true);
    this._extraObjects.push(object);
    this.renderController.redraw();
    this.updateCameraNearAndFar(this.camera);
  }

  /**
   * Remove a THREE.Object3D from the viewer.
   * @param object
   * @example
   * ```js
   * const sphere = new THREE.Mesh(new THREE.SphereBufferGeometry(), new THREE.MeshBasicMaterial());
   * viewer.addObject3D(sphere);
   * viewer.removeObject3D(sphere);
   * ```
   */
  removeObject3D(object: THREE.Object3D): void {
    if (this.isDisposed) {
      return;
    }
    this.scene.remove(object);
    const index = this._extraObjects.indexOf(object);
    if (index >= 0) {
      this._extraObjects.splice(index, 1);
    }
    this.renderController.redraw();
    this.updateCameraNearAndFar(this.camera);
  }

  /**
   * Add an object that will be considered a UI object. It will be rendered in the last stage and with orthographic projection.
   * @param object
   * @param screenPos Screen space position of object (in pixels).
   * @param size Pixel width and height of the object.
   */
  addUiObject(object: THREE.Object3D, screenPos: THREE.Vector2, size: THREE.Vector2): void {
    if (this.isDisposed) return;

    this.revealManager.addUiObject(object, screenPos, size);
  }

  /** Removes the UI object from the viewer.
   * @param object
   */
  removeUiObject(object: THREE.Object3D): void {
    if (this.isDisposed) return;

    this.revealManager.removeUiObject(object);
  }

  /**
   * Sets the color used as the clear color of the renderer.
   * @param color
   */
  setBackgroundColor(color: THREE.Color): void {
    if (this.isDisposed) {
      return;
    }

    this.renderer.setClearColor(color);
    this.spinner.updateBackgroundColor(color);
    this.requestRedraw();
  }

  /**
   * Sets per-pixel clipping planes. Pixels behind any of the planes will be sliced away.
   * @param clippingPlanes The planes to use for clipping.
   * @example
   * ```js
   * // Hide pixels with values less than 0 in the x direction
   * const plane = new THREE.Plane(new THREE.Vector3(1, 0, 0), 0);
   * viewer.setClippingPlanes([plane]);
   * ```
   * ```js
   * // Hide pixels with values greater than 20 in the x direction
   *  const plane = new THREE.Plane(new THREE.Vector3(-1, 0, 0), 20);
   * viewer.setClippingPlanes([plane]);
   * ```
   * ```js
   * // Hide pixels with values less than 0 in the x direction or greater than 0 in the y direction
   * const xPlane = new THREE.Plane(new THREE.Vector3(1, 0, 0), 0);
   * const yPlane = new THREE.Plane(new THREE.Vector3(0, -1, 0), 0);
   * viewer.setClippingPlanes([xPlane, yPlane]);
   * ```
   * ```js
   * // Hide pixels behind an arbitrary, non axis-aligned plane
   *  const plane = new THREE.Plane(new THREE.Vector3(1.5, 20, -19), 20);
   * viewer.setClippingPlanes([plane]);
   * ```
   * ```js
   * // Disable clipping planes
   *  viewer.setClippingPlanes([]);
   * ```
   */
  setClippingPlanes(clippingPlanes: THREE.Plane[]): void {
    this.revealManager.clippingPlanes = clippingPlanes;
    this._clippingNeedsUpdate = true;
  }

  /**
   * @param slicingPlanes
   * @deprecated Since version 2.1, will be removed in version 3.0. Use {@link setClippingPlanes}.
   */
  setSlicingPlanes(slicingPlanes: THREE.Plane[]): void {
    this.setClippingPlanes(slicingPlanes);
  }

  /**
   * Returns the current active clipping planes.
   * @version New in 2.1
   */
  getClippingPlanes(): THREE.Plane[] {
    return this.revealManager.clippingPlanes;
  }

  /**
   * @obvious
   * @returns The THREE.Camera used for rendering.
   */
  getCamera(): THREE.PerspectiveCamera {
    return this.camera;
  }

  /**
   * @obvious
   * @returns The THREE.Scene used for rendering.
   */
  getScene(): THREE.Scene {
    return this.scene;
  }

  /**
   * @obvious
   * @returns Camera's position in world space.
   */
  getCameraPosition(): THREE.Vector3 {
    if (this.isDisposed) {
      return new THREE.Vector3(-Infinity, -Infinity, -Infinity);
    }
    return this.controls.getState().position.clone();
  }

  /**
   * @obvious
   * @returns Camera's target in world space.
   */
  getCameraTarget(): THREE.Vector3 {
    if (this.isDisposed) {
      return new THREE.Vector3(-Infinity, -Infinity, -Infinity);
    }
    return this.controls.getState().target.clone();
  }

  /**
   * @obvious
   * @param position Position in world space.
   * @example
   * ```js
   * // store position, target
   * const position = viewer.getCameraPosition();
   * const target = viewer.getCameraTarget();
   * // restore position, target
   * viewer.setCameraPosition(position);
   * viewer.setCameraTarget(target);
   * ```
   */
  setCameraPosition(position: THREE.Vector3): void {
    if (this.isDisposed) {
      return;
    }
    this.controls.setState(position, this.getCameraTarget());
  }

  /**
   * Set camera's target.
   * @public
   * @param target Target in world space.
   * @param animated Whether change of target should be animated or not (default is false).
   * @example
   * ```js
   * // store position, target
   * const position = viewer.getCameraPosition();
   * const target = viewer.getCameraTarget();
   * // restore position, target
   * viewer.setCameraPosition(position);
   * viewer.setCameraTarget(target);
   * ```
   */
  setCameraTarget(target: THREE.Vector3, animated: boolean = false): void {
    if (this.isDisposed) {
      return;
    }

    const animationTime = animated ? this._animationDuration : 0;
    this.moveCameraTargetTo(target, animationTime);
  }

  /**
   * Gets the camera controller. See https://www.npmjs.com/package/@cognite/three-combo-controls
   * for documentation. Note that by default the `minDistance` setting of the controls will
   * be automatic. This can be disabled using {@link Cognite3DViewerOptions.automaticControlsSensitivity}.
   */
  get cameraControls(): ComboControls {
    return this.controls;
  }

  /**
   * Gets whether camera controls through mouse, touch and keyboard are enabled.
   */
  get cameraControlsEnabled(): boolean {
    return this.controls.enabled;
  }

  /**
   * Sets whether camera controls through mouse, touch and keyboard are enabled.
   * This can be useful to e.g. temporarily disable navigation when manipulating other
   * objects in the scene or when implementing a "cinematic" viewer.
   */
  set cameraControlsEnabled(enabled: boolean) {
    this.controls.enabled = enabled;
  }

  /**
   * Attempts to load the camera settings from the settings stored for the
   * provided model. See {@link https://docs.cognite.com/api/v1/#operation/get3DRevision}
   * and {@link https://docs.cognite.com/api/v1/#operation/update3DRevisions} for
   * information on how this setting is retrieved and stored. This setting can
   * also be changed through the 3D models management interface in Cognite Fusion.
   * If no camera configuration is stored in CDF, {@link Cognite3DViewer.fitCameraToModel}
   * is used as a fallback.
   * @param model The model to load camera settings from.
   */
  loadCameraFromModel(model: CogniteModelBase): void {
    const config = model.getCameraConfiguration();
    if (config) {
      this.controls.setState(config.position, config.target);
    } else {
      this.fitCameraToModel(model, 0);
    }
  }

  /**
   * Move camera to a place where the 3D model is visible.
   * It uses the bounding box of the 3D model and calls {@link Cognite3DViewer.fitCameraToBoundingBox}.
   * @param model The 3D model.
   * @param duration The duration of the animation moving the camera. Set this to 0 (zero) to disable animation.
   * @example
   * ```js
   * // Fit camera to model
   * viewer.fitCameraToModel(model);
   * ```
   * ```js
   * // Fit camera to model over 500 milliseconds
   * viewer.fitCameraToModel(model, 500);
   * ```
   * ```js
   * // Fit camera to model instantly
   * viewer.fitCameraToModel(model, 0);
   * ```
   */
  fitCameraToModel(model: CogniteModelBase, duration?: number): void {
    const bounds = model.getModelBoundingBox(new THREE.Box3(), true);
    this.fitCameraToBoundingBox(bounds, duration);
  }

  /**
   * Move camera to a place where the content of a bounding box is visible to the camera.
   * @param box The bounding box in world space.
   * @param duration The duration of the animation moving the camera. Set this to 0 (zero) to disable animation.
   * @param radiusFactor The ratio of the distance from camera to center of box and radius of the box.
   * @example
   * ```js
   * // Fit camera to bounding box over 500 milliseconds
   * viewer.fitCameraToBoundingBox(boundingBox, 500);
   * ```
   * ```js
   * // Fit camera to bounding box instantaneously
   * viewer.fitCameraToBoundingBox(boundingBox, 0);
   * ```
   * ```js
   * // Place the camera closer to the bounding box
   * viewer.fitCameraToBoundingBox(boundingBox, 500, 2);
   * ```
   */
  fitCameraToBoundingBox(box: THREE.Box3, duration?: number, radiusFactor: number = 2): void {
    const boundingSphere = box.getBoundingSphere(new THREE.Sphere());

    const target = boundingSphere.center;
    const distance = boundingSphere.radius * radiusFactor;
    const direction = new THREE.Vector3(0, 0, -1);
    direction.applyQuaternion(this.camera.quaternion);

    const position = new THREE.Vector3();
    position.copy(direction).multiplyScalar(-distance).add(target);

    this.moveCameraTo(position, target, duration);
  }

  /**
   * Typically used when you perform some changes and can't see them unless you move camera.
   */
  requestRedraw(): void {
    this.revealManager.requestRedraw();
  }

  /**
   * Allows to move camera with WASM or arrows keys.
   */
  enableKeyboardNavigation(): void {
    this.controls.enableKeyboardNavigation = true;
  }

  /**
   * Disables camera movement by pressing WASM or arrows keys.
   */
  disableKeyboardNavigation(): void {
    this.controls.enableKeyboardNavigation = false;
  }

  /**
   * Convert a point in world space to its coordinates in the canvas. This can be used to place HTML objects near 3D objects on top of the 3D viewer.
   * @see {@link https://www.w3schools.com/graphics/canvas_coordinates.asp https://www.w3schools.com/graphics/canvas_coordinates.asp}.
   * @param point World space coordinate.
   * @param normalize Optional. If true, coordinates are normalized into [0,1]. If false, the values are in the range [0, <canvas_size>).
   * @returns Returns 2D coordinates if the point is visible on screen, or `null` if object is outside screen.
   * @example
   * ```js
   * const boundingBoxCenter = new THREE.Vector3();
   * // Find center of bounding box in world space
   * model.getBoundingBox(nodeId).getCenter(boundingBoxCenter);
   * // Screen coordinates of that point
   * const screenCoordinates = viewer.worldToScreen(boundingBoxCenter);
   * ```
   * ```js
   * const boundingBoxCenter = new THREE.Vector3();
   * // Find center of bounding box in world space
   * model.getBoundingBox(nodeId).getCenter(boundingBoxCenter);
   * // Screen coordinates of that point normalized in the range [0,1]
   * const screenCoordinates = viewer.worldToScreen(boundingBoxCenter, true);
   * ```
   * ```js
   * const boundingBoxCenter = new THREE.Vector3();
   * // Find center of bounding box in world space
   * model.getBoundingBox(nodeId).getCenter(boundingBoxCenter);
   * // Screen coordinates of that point
   * const screenCoordinates = viewer.worldToScreen(boundingBoxCenter);
   * if (screenCoordinates == null) {
   *   // Object not visible on screen
   * } else {
   *   // Object is visible on screen
   * }
   * ```
   */
  worldToScreen(point: THREE.Vector3, normalize?: boolean): THREE.Vector2 | null {
    this.camera.updateMatrixWorld();
    const screenPosition = new THREE.Vector3();
    if (normalize) {
      worldToNormalizedViewportCoordinates(this.camera, point, screenPosition);
    } else {
      worldToViewportCoordinates(this.renderer, this.camera, point, screenPosition);
    }

    if (
      screenPosition.x < 0 ||
      screenPosition.x > 1 ||
      screenPosition.y < 0 ||
      screenPosition.y > 1 ||
      screenPosition.z < 0 ||
      screenPosition.z > 1
    ) {
      // Return null if point is outside camera frustum.
      return null;
    }

    return new THREE.Vector2(screenPosition.x, screenPosition.y);
  }

  /**
   * Take screenshot from the current camera position.
   * @param width Width of the final image. Default is current canvas size.
   * @param height Height of the final image. Default is current canvas size.
   * @returns A {@link https://developer.mozilla.org/en-US/docs/Web/HTTP/Basics_of_HTTP/Data_URIs Data URL} of the image ('image/png').
   * @example
   * ```js
   * // Take a screenshot with custom resolution
   * const url = await viewer.getScreenshot(1920, 1080);
   * ```
   * ```js
   * // Add a screenshot with resolution of the canvas to the page
   * const url = await viewer.getScreenshot();
   * const image = document.createElement('img');
   * image.src = url;
   * document.body.appendChild(url);
   * ```
   */
  async getScreenshot(width = this.canvas.width, height = this.canvas.height): Promise<string> {
    if (this.isDisposed) {
      throw new Error('Viewer is disposed');
    }

    const { width: originalWidth, height: originalHeight } = this.canvas;

    const screenshotCamera = this.camera.clone() as THREE.PerspectiveCamera;
    adjustCamera(screenshotCamera, width, height);

    this.renderer.setSize(width, height);
    this.renderer.render(this.scene, screenshotCamera);
    this.revealManager.render(screenshotCamera);
    const url = this.renderer.domElement.toDataURL();

    this.renderer.setSize(originalWidth, originalHeight);
    this.renderer.render(this.scene, this.camera);

    this.requestRedraw();

    return url;
  }

  /**
   * Raycasting model(s) for finding where the ray intersects with the model.
   * @param offsetX X coordinate in pixels (relative to the domElement).
   * @param offsetY Y coordinate in pixels (relative to the domElement).
   * @param options Options to control the behavior of the intersection operation. Optional (new in 1.3.0).
   * @returns A promise that if there was an intersection then return the intersection object - otherwise it
   * returns `null` if there were no intersections.
   * @see {@link https://en.wikipedia.org/wiki/Ray_casting}.
   *
   * @example For CAD model
   * ```js
   * const offsetX = 50 // pixels from the left
   * const offsetY = 100 // pixels from the top
   * const intersection = await viewer.getIntersectionFromPixel(offsetX, offsetY);
   * if (intersection) // it was a hit
   *   console.log(
   *   'You hit model ', intersection.model,
   *   ' at the node with tree index ', intersection.treeIndex,
   *   ' at this exact point ', intersection.point
   *   );
   * ```
   *
   * @example For point cloud
   * ```js
   * const offsetX = 50 // pixels from the left
   * const offsetY = 100 // pixels from the top
   * const intersection = await viewer.getIntersectionFromPixel(offsetX, offsetY);
   * if (intersection) // it was a hit
   *   console.log(
   *   'You hit model ', intersection.model,
   *   ' at the point index ', intersection.pointIndex,
   *   ' at this exact point ', intersection.point
   *   );
   * ```
   */
  async getIntersectionFromPixel(
    offsetX: number,
    offsetY: number,
    options?: IntersectionFromPixelOptions
  ): Promise<null | Intersection> {
    const cadModels = this.getModels('cad');
    const pointCloudModels = this.getModels('pointcloud');
    const cadNodes = cadModels.map(x => x.cadNode);
    const pointCloudNodes = pointCloudModels.map(x => x.pointCloudNode);

    const normalizedCoords = {
      x: (offsetX / this.renderer.domElement.clientWidth) * 2 - 1,
      y: (offsetY / this.renderer.domElement.clientHeight) * -2 + 1
    };

    const input: IntersectInput = {
      normalizedCoords,
      camera: this.camera,
      renderer: this.renderer,
      clippingPlanes: this.getClippingPlanes(),
      domElement: this.renderer.domElement
    };
    const cadResults = intersectCadNodes(cadNodes, input);
    const pointCloudResults = intersectPointClouds(pointCloudNodes, input, options?.pointIntersectionThreshold);

    const intersections: Intersection[] = [];
    if (pointCloudResults.length > 0) {
      const result = pointCloudResults[0]; // Nearest intersection
      for (const model of pointCloudModels) {
        if (model.pointCloudNode === result.pointCloudNode) {
          const intersection: PointCloudIntersection = {
            type: 'pointcloud',
            model,
            point: result.point,
            pointIndex: result.pointIndex,
            distanceToCamera: result.distance
          };
          intersections.push(intersection);
          break;
        }
      }
    }

    if (cadResults.length > 0) {
      const result = cadResults[0]; // Nearest intersection
      for (const model of cadModels) {
        if (model.cadNode === result.cadNode) {
          const intersection: CadIntersection = {
            type: 'cad',
            model,
            treeIndex: result.treeIndex,
            point: result.point,
            distanceToCamera: result.distance
          };
          intersections.push(intersection);
        }
      }
    }

    intersections.sort((a, b) => a.distanceToCamera - b.distanceToCamera);
    return intersections.length > 0 ? intersections[0] : null;
  }

  private getModels(type: 'cad'): Cognite3DModel[];
  private getModels(type: 'pointcloud'): CognitePointCloudModel[];
  /** @private */
  private getModels(type: SupportedModelTypes): CogniteModelBase[] {
    return this._models.filter(x => x.type === type);
  }

  /**
   * Calculates default duration for camera animation based on distance from the camera to the object.
   * @param distanceToCamera
   */
  private calculateDefaultDuration(distanceToCamera: number): number {
    let duration = distanceToCamera * 125; // 125ms per unit distance
    duration = Math.min(Math.max(duration, this._minDefaultAnimationDuration), this._maxDefaultAnimationDuration);

    return duration;
  }

  /** @private */
  private moveCameraTargetTo(target: THREE.Vector3, duration?: number) {
    if (this.isDisposed) {
      return;
    }

    if (duration === 0) {
      this.controls.setState(this.getCameraPosition(), target);
      return;
    }

    const { camera, raycaster } = this;

    duration = duration ?? this.calculateDefaultDuration(target.distanceTo(camera.position));

    raycaster.setFromCamera(new THREE.Vector2(), camera);
    const distanceToTarget = target.distanceTo(camera.position);
    const scaledDirection = raycaster.ray.direction.clone().multiplyScalar(distanceToTarget);
    const startTarget = raycaster.ray.origin.clone().add(scaledDirection);
    const from = {
      targetX: startTarget.x,
      targetY: startTarget.y,
      targetZ: startTarget.z
    };
    const to = {
      targetX: target.x,
      targetY: target.y,
      targetZ: target.z
    };

    const animation = new TWEEN.Tween(from);
    const stopTween = (event: Event) => {
      if (this.isDisposed) {
        document.removeEventListener('keydown', stopTween);
        animation.stop();
        return;
      }
      this.controls.lookAtViewTarget = false;

      if (event.type !== 'keydown' || this.controls.enableKeyboardNavigation) {
        animation.stop();
        this.canvas.removeEventListener('pointerdown', stopTween);
        this.canvas.removeEventListener('wheel', stopTween);
        document.removeEventListener('keydown', stopTween);
      }
    };

    this.canvas.addEventListener('pointerdown', stopTween);
    this._domElement.addEventListener('wheel', stopTween);
    document.addEventListener('keydown', stopTween);

    const tempTarget = new THREE.Vector3();
    const tween = animation
      .to(to, duration)
      .easing((x: number) => TWEEN.Easing.Circular.Out(x))
      .onStart(() => {
        this.controls.lookAtViewTarget = true;
        this.controls.setState(this.camera.position, target);
      })
      .onUpdate(() => {
        if (this.isDisposed) {
          return;
        }
        tempTarget.set(from.targetX, from.targetY, from.targetZ);
        if (!this.camera) {
          return;
        }

        if (this._cameraControlsOptions.mouseWheelAction === 'zoomToCursor') this.controls.setScrollTarget(tempTarget);
        this.controls.setViewTarget(tempTarget);
      })
      .onStop(() => {
        this.controls.lookAtViewTarget = false;

        this.controls.setState(this.camera.position, tempTarget);
      })
      .onComplete(() => {
        if (this.isDisposed) {
          return;
        }
        this.controls.lookAtViewTarget = false;
        this.controls.enableKeyboardNavigation = true;
        this.controls.setState(this.camera.position, tempTarget);

        this._domElement.removeEventListener('pointerdown', stopTween);
      })
      .start(TWEEN.now());
    tween.update(TWEEN.now());
  }

  /** @private */
  private moveCameraTo(position: THREE.Vector3, target: THREE.Vector3, duration?: number) {
    if (this.isDisposed) {
      return;
    }

    const { camera, raycaster } = this;

    if (duration === undefined) duration = this.calculateDefaultDuration(target.distanceTo(camera.position));

    raycaster.setFromCamera(new THREE.Vector2(), camera);
    const distanceToTarget = target.distanceTo(camera.position);
    const scaledDirection = raycaster.ray.direction.clone().multiplyScalar(distanceToTarget);
    const startTarget = raycaster.ray.origin.clone().add(scaledDirection);
    const from = {
      x: camera.position.x,
      y: camera.position.y,
      z: camera.position.z,
      targetX: startTarget.x,
      targetY: startTarget.y,
      targetZ: startTarget.z
    };
    const to = {
      x: position.x,
      y: position.y,
      z: position.z,
      targetX: target.x,
      targetY: target.y,
      targetZ: target.z
    };

    const animation = new TWEEN.Tween(from);
    const stopTween = (event: Event) => {
      if (this.isDisposed) {
        document.removeEventListener('keydown', stopTween);
        animation.stop();
        return;
      }

      if (event.type !== 'keydown' || this.controls.enableKeyboardNavigation) {
        animation.stop();
        this.canvas.removeEventListener('pointerdown', stopTween);
        this.canvas.removeEventListener('wheel', stopTween);
        document.removeEventListener('keydown', stopTween);
      }
    };

    this.canvas.addEventListener('pointerdown', stopTween);
    this.canvas.addEventListener('wheel', stopTween);
    document.addEventListener('keydown', stopTween);

    const tempTarget = new THREE.Vector3();
    const tempPosition = new THREE.Vector3();
    const tween = animation
      .to(to, duration)
      .easing((x: number) => TWEEN.Easing.Circular.Out(x))
      .onUpdate(() => {
        if (this.isDisposed) {
          return;
        }
        tempPosition.set(from.x, from.y, from.z);
        tempTarget.set(from.targetX, from.targetY, from.targetZ);
        if (!this.camera) {
          return;
        }

        this.controls.setState(tempPosition, tempTarget);
      })
      .onStop(() => {
        this.controls.setState(tempPosition, tempTarget);
      })
      .onComplete(() => {
        if (this.isDisposed) {
          return;
        }
        this.canvas.removeEventListener('pointerdown', stopTween);
      })
      .start(TWEEN.now());
    tween.update(TWEEN.now());
  }

  /**
   * Creates a helper for managing viewer state.
   */
  private createViewStateHelper(): ViewStateHelper {
    if (this._cdfSdkClient === undefined) {
      throw new Error(`${this.setViewState.name}() is only supported when connecting to Cognite Data Fusion`);
    }
    return new ViewStateHelper(this, this._cdfSdkClient);
  }

  /** @private */
  private async animate(time: number) {
    if (this.isDisposed) {
      return;
    }
    this.latestRequestId = requestAnimationFrame(this._boundAnimate);

    const { display, visibility } = window.getComputedStyle(this.canvas);
    const isVisible = visibility === 'visible' && display !== 'none';

    if (isVisible) {
      const { renderController } = this;
      TWEEN.update(time);
      const didResize = this.resizeIfNecessary();
      if (didResize) {
        this.requestRedraw();
      }
      this.controls.update(this.clock.getDelta());
      renderController.update();
      this.revealManager.update(this.camera);

      if (renderController.needsRedraw || this.revealManager.needsRedraw || this._clippingNeedsUpdate) {
        const frameNumber = this.renderer.info.render.frame;
        const start = Date.now();
        this.updateCameraNearAndFar(this.camera);
        this.revealManager.render(this.camera);
        renderController.clearNeedsRedraw();
        this.revealManager.resetRedraw();
        this._clippingNeedsUpdate = false;
        const renderTime = Date.now() - start;

        this._events.sceneRendered.fire({ frameNumber, renderTime, renderer: this.renderer, camera: this.camera });
      }
    }
  }

  /** @private */
  private updateCameraNearAndFar(camera: THREE.PerspectiveCamera) {
    // See https://stackoverflow.com/questions/8101119/how-do-i-methodically-choose-the-near-clip-plane-distance-for-a-perspective-proj
    if (this.isDisposed) {
      return;
    }
    if (!this._automaticControlsSensitivity && !this._automaticNearFarPlane) {
      return;
    }

    const { combinedBbox, bbox, cameraPosition, cameraDirection, corners, nearPlane, nearPlaneCoplanarPoint } =
      this._updateNearAndFarPlaneBuffers;
    // 1. Compute the bounds of all geometry
    combinedBbox.makeEmpty();
    this._models.forEach(model => {
      model.getModelBoundingBox(bbox);
      if (!bbox.isEmpty()) {
        combinedBbox.union(bbox);
      }
    });
    this._extraObjects.forEach(obj => {
      bbox.setFromObject(obj);
      if (!bbox.isEmpty()) {
        combinedBbox.union(bbox);
      }
    });
    getBoundingBoxCorners(combinedBbox, corners);
    camera.getWorldPosition(cameraPosition);
    camera.getWorldDirection(cameraDirection);

    // 1. Compute nearest to fit the whole bbox (the case
    // where the camera is inside the box is ignored for now)
    let near = combinedBbox.distanceToPoint(cameraPosition);
    near /= Math.sqrt(1 + Math.tan(((camera.fov / 180) * Math.PI) / 2) ** 2 * (camera.aspect ** 2 + 1));
    near = Math.max(0.1, near);

    // 2. Compute the far distance to the distance from camera to furthest
    // corner of the boundingbox that is "in front" of the near plane
    nearPlaneCoplanarPoint.copy(cameraPosition).addScaledVector(cameraDirection, near);
    nearPlane.setFromNormalAndCoplanarPoint(cameraDirection, nearPlaneCoplanarPoint);
    let far = -Infinity;
    for (let i = 0; i < 8; ++i) {
      if (nearPlane.distanceToPoint(corners[i]) >= 0) {
        const dist = corners[i].distanceTo(cameraPosition);
        far = Math.max(far, dist);
      }
    }
    far = Math.max(near * 2, far);

    // 3. Handle when camera is inside the model by adjusting the near value
    const diagonal = combinedBbox.min.distanceTo(combinedBbox.max);
    if (combinedBbox.containsPoint(cameraPosition)) {
      near = Math.min(0.1, far / 1000.0);
    }

    // Apply
    if (this._automaticNearFarPlane) {
      camera.near = near;
      camera.far = far;
      camera.updateProjectionMatrix();
    }
    if (this._automaticControlsSensitivity) {
      // The minDistance of the camera controller determines at which distance
      // we will stop when zooming with mouse wheel.
      // This is also used to determine the speed of the camera when flying with ASDW.
      // We want to either let it be controlled by the near plane if we are far away,
      // but no more than a fraction of the bounding box of the system if inside
      this.controls.minDistance = Math.min(Math.max(diagonal * 0.02, 0.1 * near), this._minDistanceDefault);
    }
  }

  /** @private */
  private resizeIfNecessary(): boolean {
    if (this.isDisposed) {
      return false;
    }
    // The maxTextureSize is chosen from testing on low-powered hardware,
    // and could be increased in the future.
    // TODO Increase maxTextureSize if SSAO performance is improved
    // TODO christjt 03-05-2021: This seems ridiculous, and the number seems to be pulled out of thin air.
    // On low end it might not downscale enough, and on high end it looks bad / blurred.
    // For the love of God someone move this to the render manager and make it dynamic based on the device.
    const maxTextureSize = 1.4e6;

    const rendererSize = this.renderer.getSize(new THREE.Vector2());
    const rendererPixelWidth = rendererSize.width;
    const rendererPixelHeight = rendererSize.height;

    // client width and height are in virtual pixels and not yet scaled by dpr
    // TODO VERSION 5.0.0 remove the test for dom element size once we have removed the getCanvas function
    const clientWidth = this.domElement.clientWidth !== 0 ? this.domElement.clientWidth : this.canvas.clientWidth;
    const clientHeight = this.domElement.clientHeight !== 0 ? this.domElement.clientHeight : this.canvas.clientHeight;
    const clientPixelWidth = this.renderer.getPixelRatio() * clientWidth;
    const clientPixelHeight = this.renderer.getPixelRatio() * clientHeight;
    const clientTextureSize = clientPixelWidth * clientPixelHeight;

    const scale = clientTextureSize > maxTextureSize ? Math.sqrt(maxTextureSize / clientTextureSize) : 1;

    const width = clientPixelWidth * scale;
    const height = clientPixelHeight * scale;

    const maxError = 0.1; // pixels
    const isOptimalSize =
      Math.abs(rendererPixelWidth - width) < maxError && Math.abs(rendererPixelHeight - height) < maxError;

    if (isOptimalSize) {
      return false;
    }

    this.renderer.setSize(width, height);

    adjustCamera(this.camera, width, height);

    // fixme: Invalid instanceof check: 'camera' has type that is not related to 'OrthographicCamera'
    if (this.camera instanceof THREE.OrthographicCamera) {
      this.controls.orthographicCameraDollyFactor = 20 / width;
      this.controls.keyboardDollySpeed = 2 / width;
    }

    return true;
  }

  private readonly startPointerEventListeners = () => {
    const canvas = this.canvas;
    const maxMoveDistance = 8;
    const maxClickDuration = 250;

    let pointerDown = false;
    let pointerDownTimestamp = 0;
    let validClick = false;

    const startOffset = new THREE.Vector2();

    const onHoverCallback = debounce((e: MouseEvent) => {
      this._events.hover.fire(clickOrTouchEventOffset(e, canvas));
    }, 100);

    const onUp = (e: MouseEvent | TouchEvent) => {
      const { offsetX, offsetY } = clickOrTouchEventOffset(e, canvas);
      const hasMovedDuringClick =
        Math.abs(offsetX - startOffset.x) + Math.abs(offsetY - startOffset.y) > maxMoveDistance;

      const clickDuration = e.timeStamp - pointerDownTimestamp;
      if (pointerDown && validClick && clickDuration < maxClickDuration && !hasMovedDuringClick) {
        // trigger events
        this._events.click.fire(clickOrTouchEventOffset(e, canvas));
      }

      pointerDown = false;
      validClick = false;

      // up
      canvas.removeEventListener('mouseup', onUp);
      canvas.removeEventListener('touchend', onUp);

      // add back onHover
      canvas.addEventListener('mousemove', onHoverCallback);
    };

    const onDown = (e: MouseEvent | TouchEvent) => {
      event = e;
      pointerDown = true;
      validClick = true;
      pointerDownTimestamp = e.timeStamp;

      const { offsetX, offsetY } = clickOrTouchEventOffset(e, canvas);
      startOffset.set(offsetX, offsetY);

      // up
      canvas.addEventListener('mouseup', onUp);
      canvas.addEventListener('touchend', onUp);

      // no more onHover
      canvas.removeEventListener('mousemove', onHoverCallback);
    };

    // down
    canvas.addEventListener('mousedown', onDown);
    canvas.addEventListener('touchstart', onDown);

    // on hover callback
    canvas.addEventListener('mousemove', onHoverCallback);
  };
}

function adjustCamera(camera: THREE.Camera, width: number, height: number) {
  if (camera instanceof THREE.PerspectiveCamera) {
    camera.aspect = width / height;
    camera.updateProjectionMatrix();
  } else if (camera instanceof THREE.OrthographicCamera) {
    camera.left = -width;
    camera.right = width;
    camera.top = height;
    camera.bottom = -height;
  }
}

function createCanvasWrapper(): HTMLElement {
  const domElement = document.createElementNS('http://www.w3.org/1999/xhtml', 'div');
  domElement.style.width = '100%';
  domElement.style.height = '100%';
  return domElement;
}

function getBoundingBoxCorners(bbox: THREE.Box3, outBuffer?: THREE.Vector3[]): THREE.Vector3[] {
  outBuffer = outBuffer || [
    new THREE.Vector3(),
    new THREE.Vector3(),
    new THREE.Vector3(),
    new THREE.Vector3(),
    new THREE.Vector3(),
    new THREE.Vector3(),
    new THREE.Vector3(),
    new THREE.Vector3()
  ];
  if (outBuffer.length !== 8) {
    throw new Error(`outBuffer must hold exactly 8 elements, but holds ${outBuffer.length} elemnents`);
  }

  const min = bbox.min;
  const max = bbox.max;
  outBuffer[0].set(min.x, min.y, min.z);
  outBuffer[1].set(max.x, min.y, min.z);
  outBuffer[2].set(min.x, max.y, min.z);
  outBuffer[3].set(min.x, min.y, max.z);
  outBuffer[4].set(max.x, max.y, min.z);
  outBuffer[5].set(max.x, max.y, max.z);
  outBuffer[6].set(max.x, min.y, max.z);
  outBuffer[7].set(min.x, max.y, max.z);
  return outBuffer;
}

function createRevealManagerOptions(viewerOptions: Cognite3DViewerOptions): RevealOptions {
  const revealOptions: RevealOptions = {
    continuousModelStreaming: viewerOptions.continuousModelStreaming,
    internal: {}
  };
  revealOptions.internal = { sectorCuller: viewerOptions._sectorCuller };
  const { antiAliasing, multiSampleCount } = determineAntiAliasingMode(viewerOptions.antiAliasingHint);
  const ssaoRenderParameters = determineSsaoRenderParameters(viewerOptions.ssaoQualityHint);
  const edgeDetectionParameters = {
    enabled: viewerOptions.enableEdges ?? defaultRenderOptions.edgeDetectionParameters.enabled
  };

  revealOptions.logMetrics = viewerOptions.logMetrics;

  revealOptions.renderOptions = {
    antiAliasing,
    multiSampleCountHint: multiSampleCount,
    ssaoRenderParameters,
    edgeDetectionParameters
  };
  return revealOptions;
}

function determineAntiAliasingMode(mode: PropType<Cognite3DViewerOptions, 'antiAliasingHint'>): {
  antiAliasing: AntiAliasingMode;
  multiSampleCount: number;
} {
  mode = mode || 'fxaa';

  switch (mode) {
    case 'disabled':
      return { antiAliasing: AntiAliasingMode.NoAA, multiSampleCount: 1 };
    case 'fxaa':
      return { antiAliasing: AntiAliasingMode.FXAA, multiSampleCount: 1 };
    case 'msaa2':
      return { antiAliasing: AntiAliasingMode.NoAA, multiSampleCount: 2 };
    case 'msaa4':
      return { antiAliasing: AntiAliasingMode.NoAA, multiSampleCount: 4 };
    case 'msaa8':
      return { antiAliasing: AntiAliasingMode.NoAA, multiSampleCount: 8 };
    case 'msaa16':
      return { antiAliasing: AntiAliasingMode.NoAA, multiSampleCount: 16 };
    case 'msaa2+fxaa':
      return { antiAliasing: AntiAliasingMode.FXAA, multiSampleCount: 2 };
    case 'msaa4+fxaa':
      return { antiAliasing: AntiAliasingMode.FXAA, multiSampleCount: 4 };
    case 'msaa8+fxaa':
      return { antiAliasing: AntiAliasingMode.FXAA, multiSampleCount: 8 };
    case 'msaa16+fxaa':
      return { antiAliasing: AntiAliasingMode.FXAA, multiSampleCount: 16 };
    default:
      // Ensures there is a compile error if a case is missing
      assertNever(mode, `Unsupported anti-aliasing mode: ${mode}`);
  }
}

type SsaoQuality = PropType<Cognite3DViewerOptions, 'ssaoQualityHint'>;
function determineSsaoRenderParameters(quality: SsaoQuality): SsaoParameters {
  const ssaoParameters = { ...defaultRenderOptions.ssaoRenderParameters };
  switch (quality) {
    case undefined:
      break;
    case 'medium':
      ssaoParameters.sampleSize = SsaoSampleQuality.Medium;
      break;
    case 'high':
      ssaoParameters.sampleSize = SsaoSampleQuality.High;
      break;
    case 'veryhigh':
      ssaoParameters.sampleSize = SsaoSampleQuality.VeryHigh;
      break;
    case 'disabled':
      ssaoParameters.sampleSize = SsaoSampleQuality.None;
      break;

    default:
      assertNever(quality, `Unexpected SSAO quality mode: '${quality}'`);
  }

  return ssaoParameters;
}<|MERGE_RESOLUTION|>--- conflicted
+++ resolved
@@ -47,11 +47,7 @@
 import { ViewerState, ViewStateHelper } from '../../utilities/ViewStateHelper';
 import { RevealManagerHelper } from '../../storage/RevealManagerHelper';
 
-<<<<<<< HEAD
-import ComboControls from '@reveal/camera-manager';
-=======
 import { CameraManager, ComboControls } from '@reveal/camera-manager';
->>>>>>> 7527deb5
 import { CdfModelIdentifier, File3dFormat } from '@reveal/modeldata-api';
 import { DataSource, CdfDataSource, LocalDataSource } from '@reveal/data-source';
 
@@ -117,11 +113,6 @@
   private readonly _renderer: THREE.WebGLRenderer;
 
   private readonly _boundAnimate = this.animate.bind(this);
-<<<<<<< HEAD
-  private _onClick: ((event: MouseEvent) => void) | undefined = undefined;
-  private _onWheel: ((event: WheelEvent) => void) | undefined = undefined;
-=======
->>>>>>> 7527deb5
 
   private readonly _events = {
     cameraChange: new EventTrigger<CameraChangeDelegate>(),
@@ -396,11 +387,7 @@
 
     this.setCameraControlsOptions(this._cameraControlsOptions);
 
-<<<<<<< HEAD
-    this.controls.addEventListener('cameraChange', event => {
-=======
     this._cameraManager.on('cameraChange', (event: any) => {
->>>>>>> 7527deb5
       const { position, target } = event.camera;
       this._events.cameraChange.fire(position.clone(), target.clone());
     });
