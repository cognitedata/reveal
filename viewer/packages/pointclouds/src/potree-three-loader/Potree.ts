--- conflicted
+++ resolved
@@ -84,18 +84,10 @@
   async loadPointCloud(
     baseUrl: string,
     fileName: string,
-<<<<<<< HEAD
-    annotationObjectInfo: PointCloudObjectProvider
+    annotationObjectInfo: PointCloudObjectAnnotationData
   ): Promise<[PointCloudOctree, ClassificationInfo | undefined]> {
-    const rawObjects = annotationObjectInfo.createRawObjectArray();
-    const [geometry, classMap] = await EptLoader.load(baseUrl, fileName, this._modelDataProvider, rawObjects);
+    const [geometry, classMap] = await EptLoader.load(baseUrl, fileName, this._modelDataProvider, annotationObjectInfo);
     return [new PointCloudOctree(this, geometry, annotationObjectInfo), classMap];
-=======
-    annotationObjectInfo: PointCloudObjectAnnotationData
-  ): Promise<PointCloudOctree> {
-    const geometry = await EptLoader.load(baseUrl, fileName, this._modelDataProvider, annotationObjectInfo);
-    return new PointCloudOctree(this, geometry, annotationObjectInfo);
->>>>>>> 269dea0c
   }
 
   updatePointClouds(pointClouds: PointCloudOctree[], camera: Camera, renderer: WebGLRenderer): void {
