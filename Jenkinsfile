@Library('jenkins-helpers') _

// This is all the applications in the monorepo. Register your application name here
// in addition to updating the 'PROPECTION_APP_IDS' & 'PREVIEW_PACKAGE_NAMES'
static final String[] APPLICATIONS = [
  'platypus',
  'data-exploration',
  'vision',
  'data-catalog',
  'raw-explorer',
  'coding-conventions',
  'copilot',
  'industry-canvas-ui',
  'interactive-diagrams',
  'iot-hub',
  'functions-ui',
  '3d-management',
  'transformations',
  'cdf-document-search',
  'extraction-pipelines',
  'extractor-downloads',
  'charts',
  'entity-matching',
]

/*
  This defines which NPM libraries will be deployed, to trigger a deployment increment
  the version in the package.json file of your package.
*/
static final Map<String, String> NPM_PACKAGES = [
  'shared-plotting-components': "dist/libs/shared/plotting-components",
  'user-profile-components': "dist/libs/shared/user-profile-components",
  'cdf-ui-i18n-utils': "dist/libs/shared/cdf-ui-i18n-utils"
]

// This is the Firebase site mapping.
// See https://github.com/cognitedata/terraform/blob/master/cognitedata-production/gcp_fusion_firebase_hosting/sites.tf
static final Map<String, String> FIREBASE_APP_SITES = [
  'platypus': 'platypus',
  'data-exploration': 'data-exploration',
  'vision': 'vision',
  'data-catalog': 'data-catalog',
  'raw-explorer': 'raw-explorer',
  'coding-conventions': 'coding-conventions',
  'copilot': 'copilot',
  'industry-canvas-ui': 'industry-canvas-ui',
  'interactive-diagrams': 'pnid-contextualization',
  'iot-hub': 'iot-hub',
  '3d-management': '3d-management',
  'transformations': 'transformations',
  'cdf-document-search': 'document-search',
<<<<<<< HEAD
  'extraction-pipelines': 'extraction-pipelines',
=======
  'functions-ui': 'functions',
>>>>>>> d8984e23
  'extractor-downloads': 'extractor-downloads',
  'charts': 'charts',
  'entity-matching': 'entity-matching',
]

static final Map<String, String> PREVIEW_PACKAGE_NAMES = [
  'platypus': "@cognite/cdf-solutions-ui",
  'data-exploration': "@cognite/cdf-data-exploration",
  'vision': "@cognite/cdf-vision-subapp",
  'data-catalog': "@cognite/cdf-data-catalog",
  'raw-explorer': "@cognite/cdf-raw-explorer",
  'coding-conventions': "@cognite/cdf-coding-conventions",
  'copilot': "@cognite/cdf-copilot",
  'industry-canvas-ui': "@cognite/cdf-industry-canvas-ui",
  'interactive-diagrams': '@cognite/cdf-context-ui-pnid',
  'iot-hub': "@cognite/cdf-iot-hub",
  'functions-ui': "@cognite/cdf-functions-ui",
  '3d-management': '@cognite/cdf-3d-management',
  'transformations': "@cognite/cdf-transformations-2",
  'cdf-document-search': '@cognite/cdf-document-search-ui',
  'extraction-pipelines': '@cognite/cdf-integrations-ui',
  'extractor-downloads': '@cognite/cdf-extractor-downloads',
  'charts': '@cognite/cdf-charts-ui',
  'entity-matching': '@cognite/cdf-ui-entity-matching',
]

// Replace this with your app's ID on https://sentry.io/ -- if you do not have
// one (or do not have access to Sentry), stop by #frontend to ask for help. :)
static final Map<String, String> SENTRY_PROJECT_NAMES = [
  'platypus': "platypus",
  'data-exploration': "data-explorer",
  'coding-conventions': "coding-conventions",
  'charts': 'cognite-charts'
]

// Add apps/libs name to the list where you want the storybook preview to build.
static final String[] PREVIEW_STORYBOOK = [
  'platypus',
  'data-exploration-components-old',
  'shared-plotting-components',
]
  // '3d-management',
  // Should be added after monorepo storybook version is upgraded to v7.

// The Sentry DSN is the URL used to report issues into Sentry. This can be
// found on your Sentry's project page, or by going here:
// https://docs.sentry.io/error-reporting/quickstart/?platform=browser


// Specify your locize.io project ID. If you do not have one of these, please
// stop by #frontend to get a project created under the Cognite umbrella.
// See https://cog.link/i18n for more information.
//
// Note: You'll probably want to set this in scripts/start.sh too
static final String LOCIZE_PROJECT_ID = ''

// Specify your Mixpanel project token. If you do not have one of these, please
// stop by #frontend to get a project created under the Cognite umbrella.
// Remember: if you can't measure it, you can't improve it!
static final String MIXPANEL_TOKEN = 'c89f3ee3b5ea00b299a923a376f19637' // pragma: allowlist secret

// Specify your projects alerting slack channel here. If you do not have one of these, please
// consider creating one for your projects alerts
static final String SLACK_CHANNEL = 'alerts-platypus'

// This determines how this app is versioned. See https://cog.link/releases for
// more information. The options available here are:
//
//  - single-branch
//    This will push every change on the master branch first to the staging
//    environment and then to the production environment. The product team can
//    use FAS to control which version is actually served to end users who visit
//    the production environment.
//
//  - multi-branch
//    This will push every change on the master branch to the staging
//    environment. Pushing to the production environment will happen on branches
//    which are named release-[NNN].
//
// No other options are supported at this time.
static final Map<String, String> VERSIONING_STRATEGY = [
  'platypus': 'multi-branch',
  'coding-conventions': 'multi-branch',
  'data-exploration': 'multi-branch',
  'vision': 'single-branch',
  'data-catalog': 'multi-branch',
  'raw-explorer': 'single-branch',
  '3d-management': 'single-branch',
  'transformations': 'single-branch',
  'copilot': 'single-branch',
  'iot-hub': 'single-branch',
  'interactive-diagrams': 'multi-branch',
  'cdf-document-search': 'single-branch',
  'extraction-pipelines': 'single-branch',
  'extractor-downloads': 'single-branch',
  'charts': 'multi-branch',
  'entity-matching': 'single-branch',
  'functions-ui' : 'single-branch',
]

// The config of which apps have i18n strings that need to be synced to and pulled from locize.io
static final String[] I18N_APPLICATIONS = [
<<<<<<< HEAD
  'platypus'
=======
  'platypus',
  'data-exploration'
>>>>>>> d8984e23
]

// == End of customization. Everything below here is common. == \\

static final String NODE_VERSION = 'node:18'

static final String PR_COMMENT_MARKER = '[pr-server]\n'
static final String STORYBOOK_COMMENT_MARKER = '[storybook-server]\n'

final boolean isMaster = env.BRANCH_NAME == 'master'
final boolean isRelease = env.BRANCH_NAME.startsWith('release-')
final boolean isPullRequest = !!env.CHANGE_ID

/**
 * Get list of affected projects.
 *
 * @return Array List of affected items
 */
def getAffectedProjects(boolean isPullRequest = true, boolean isMaster = false, boolean isRelease = false, String[] applications) {
  if (isRelease) {
    for (int i = 0; i < applications.size(); i++) {
      if (env.BRANCH_NAME.contains(applications[i])) {
        print "[AFFECTED]: Found release application: ${applications[i]}"
        return applications[i].split() // splitting to turn a string into an array (e.g., 'platypus' -> [platypus])
      }
    }

    print "[AFFECTED]: No matching applications found in release branch name, try either of: ${applications.join(', ')}"
    return []
  }

  if (isPullRequest || isMaster) {
    def target = 'build'
    def select = 'tasks.target.project'

    def affected

    // Using the NX's affected tree to determine which applications were changed in the branch.
    // The 'base' value is derived from the NX documentation, see: https://nx.dev/recipes/ci/monorepo-ci-jenkins
    if (isPullRequest) {
      affected = sh(script: "./node_modules/.bin/nx print-affected --base=origin/${env.CHANGE_TARGET} --plain --target=${target} --select=${select}", returnStdout: true)
    }
    if (isMaster) {
      affected = sh(script: "./node_modules/.bin/nx print-affected --base=HEAD~1 --plain --target=${target} --select=${select}", returnStdout: true)
    }

    if (!affected) {
      print "[AFFECTED:NX] No affected applications were found!"
      return []
    }

    print "[AFFECTED:NX] Affected projects: ${affected}"

    return affected.replaceAll('[\r\n]+', '').split(', ')
  }

  print "[AFFECTED]: Oh no! You reached an edge-case that should not have been met. Contact your friends in #frontend for help (branch name: ${env.BRANCH_NAME})"
  return []
}

def getAffectedLibs(boolean isMaster = false){
  if(!isMaster){
    return [];
  }

  affected = sh(
    script: "./node_modules/.bin/nx print-affected --type=lib --base=HEAD~1 --select=projects",
    returnStdout: true
  );

  print "[AFFECTED:NX] Affected libraries: ${affected}";

  return affected.replaceAll('[\r\n]+', '').split(', ');
}


def shouldDeployPackage(String packageName, Map<String, String> NPM_PACKAGES, boolean isMaster) {
  if(NPM_PACKAGES[packageName] == null || !isMaster){
    return false;
  }

  def packageJson = "${NPM_PACKAGES[packageName]}/package.json";

  def packageJsonString = sh(
    script: "cat ${packageJson}",
    returnStdout: true
  );

  def packageDetails = readJSON text: packageJsonString;
  print(packageDetails);

  def npmPackageInfo = "npm view ${packageDetails.name} version";

  def packageExistsStatus = sh(
    script: npmPackageInfo,
    returnStatus: true
  );

  if(packageExistsStatus != 0){
    // Package does not exist in our NPM org, assuming first time deployment
    return true;
  }

  def npmVersion = sh(
    script: npmPackageInfo,
    returnStdout: true
  ).replaceAll("\\.","") as int;

  def packageVersion = packageDetails.version.replaceAll("\\.","") as int;

  return packageVersion > npmVersion;
}


def pods = { body ->
  yarn.pod(nodeVersion: NODE_VERSION) {
    previewServer.pod(nodeVersion: NODE_VERSION) {
      locizeApiKey = secretEnvVar(
        key: 'LOCIZE_API_KEY',
        secretName: 'fusion-locize-api-key',
        secretKey: 'FUSION_LOCIZE_API_KEY'
      )
      appHosting.pod(
        nodeVersion: NODE_VERSION,
        locizeProjectId: LOCIZE_PROJECT_ID,
        mixpanelToken: MIXPANEL_TOKEN,
        envVars: [
          locizeApiKey,
          envVar(
            key: 'REACT_APP_LOCIZE_PROJECT_ID',
            value: LOCIZE_PROJECT_ID
          ),
          envVar(
            key: 'REACT_APP_MIXPANEL_TOKEN',
            value: MIXPANEL_TOKEN
          )
        ]
      ) {
        codecov.pod {
          testcafe.pod() {
            properties([

            ])

            node(POD_LABEL) {
              body()
            }
          }
        }
      }
    }
  }
}

pods {
  app.safeRun(
    slackChannel: SLACK_CHANNEL,
    logErrors: isMaster || isRelease
  ) {
    dir('main') {
      stage('Checkout code') {
        echo sh(script: 'env|sort', returnStdout: true)
        checkout(scm)
      }

      stage('Delete comments') {
        deleteComments(PR_COMMENT_MARKER)
      }

      stage('Install dependencies') {
        yarn.setup()
      }

      stage('Git setup') {
          // NX needs the references to the master in order to check affected projects.
          withCredentials([usernamePassword(credentialsId: 'githubapp', passwordVariable: 'GITHUB_TOKEN', usernameVariable: 'GH_USER')]) {
            sh("git config --global credential.helper '!f() { sleep 1; echo \"username=${GH_USER}\"; echo \"password=${GITHUB_TOKEN}\"; }; f'")
            if (isPullRequest) {
              sh("git fetch origin ${env.CHANGE_TARGET}:refs/remotes/origin/${env.CHANGE_TARGET}")
            } else {
              // NOTE: I am suspecting that 'master' has to be changed with ${env.BRANCH_NAME} to work for release- branches
              sh("git fetch origin master:refs/remotes/origin/master")
            }
          }
          // the apphosting container interacts with git when running npx commands.
          // since the git checkout is done in a different container,
          // the user permissions seem altered when git is executed from the node container,
          // therefore we need to mark the folder as safe
          container('apphosting') {
            sh("git config --global --add safe.directory ${env.WORKSPACE}/main")
          }
      }

      def projects;
      stage('Get affected projects') {
        container('apphosting') {
          projects = getAffectedProjects(isPullRequest, isMaster, isRelease, APPLICATIONS)
        }
      }

      stage('Publish NPM') {
        container('apphosting') {
          if (!isMaster) {
            print 'NPM package publish only runs in master branch'
            return
          }
          def runAffectedTarget = sh(script: "./node_modules/.bin/nx affected --target=npm --base=HEAD~1", returnStdout: true);
          print(runAffectedTarget)
          def affectedLibraries = getAffectedLibs(isMaster);
          print(affectedLibraries);
          sh(script: "cp /npm-credentials/npm-public-credentials.txt ~/.npmrc");
          sh(script: "npm whoami");
          for (lib in affectedLibraries) {
            if(shouldDeployPackage(lib, NPM_PACKAGES, isMaster)){
              def libBuildPath = NPM_PACKAGES[lib];
              sh(script: "npm publish ${libBuildPath}");
            }

          }
        }
      }


      parallel(
        'Storybook': {
          container('apphosting') {
            if (!isPullRequest) {
              print 'No storybook reviews for release builds'
              return;
            }

            for (int i = 0; i < projects.size(); i++) {
              def project = projects[i];
              if (!PREVIEW_STORYBOOK.contains(project)) {
                continue;
              }

              stageWithNotify("Build and deploy Storybook for: ${project}") {
                previewServer(
                  prefix: "storybook-${project}",
                  commentPrefix: "[storybook-server:${project}]\n",
                  buildCommand: "yarn build-storybook ${project}",
                  buildFolder: "storybook-static",
                )
              }
            }
          }
        },

        'Preview': {
          container('apphosting') {
            if (!isPullRequest) {
              print 'No PR previews for release builds'
              return
            }

            deleteComments('[FUSION_PREVIEW_URL]')

            for (int i = 0; i < projects.size(); i++) {
              def project = projects[i];
              def packageName = PREVIEW_PACKAGE_NAMES[project]

              if (packageName == null) {
                print "No preview available for: ${project}"
                continue
              }

              dir("apps/${project}") {
                // Run the yarn install in the app in cases of local packages.json file
                if (fileExists("yarn.lock")) {
                  yarn.setup()
                }
              }

              stageWithNotify("Build and deploy PR for: ${project}") {
                def prefix = "${jenkinsHelpersUtil.determineRepoName()}-${project}"
                def domain = 'fusion-preview'
                previewServer(
                  repo: domain,
                  prefix: prefix,
                  buildCommand: "yarn build preview ${project}",
                  buildFolder: "dist/apps/${project}",
                )
                deleteComments(PR_COMMENT_MARKER)
                def url = "https://fusion-pr-preview.cogniteapp.com/?externalOverride=${packageName}&overrideUrl=https://${prefix}-${env.CHANGE_ID}.${domain}.preview.cogniteapp.com/index.js"
                pullRequest.comment("[FUSION_PREVIEW_URL] Use cog-appdev as domain. Click here to preview: [$url]($url) for application ${project}<br><br>![AppBadge](https://img.shields.io/static/v1?label=Application&message=${project}&color=orange)")
              }
            }
          }
        },

        'Release': {
          container('apphosting') {
            print "branch name: ${env.BRANCH_NAME}";
            print "change id: ${env.CHANGE_ID}";
            print "isMaster: ${isMaster}";
            print "isRelease: ${isRelease}";

            if (isPullRequest) {
              print 'No deployment on PR branch'
              return;
            }

            for (int i = 0; i < projects.size(); i++) {
              def project = projects[i];
              def firebaseSiteName = FIREBASE_APP_SITES[project];

              if (firebaseSiteName == null) {
                print "No release available for: ${project}"
                continue;
              }

              final boolean isPreviewBranch = env.BRANCH_NAME.startsWith("release-preview-${project}")
              final boolean isReleaseBranch = !isPreviewBranch && env.BRANCH_NAME.startsWith("release-${project}")
              final boolean isUsingSingleBranchStrategy = VERSIONING_STRATEGY[project] == 'single-branch';
              final boolean releaseToProd = isUsingSingleBranchStrategy || isReleaseBranch;

               if (releaseToProd) {
                   releaseEnvironment = 'production'
               } else if (isPreviewBranch) {
                   releaseEnvironment = 'preview'
               } else {
                   releaseEnvironment = 'staging'
               }

              // Run the yarn install in the app in cases of local packages.json
              dir("apps/${project}") {
                if (fileExists("yarn.lock")) {
                  yarn.setup()
                }
              }

              stageWithNotify("Publish production build: ${project}") {
                appHosting(
                  appName: firebaseSiteName,
                  environment: releaseEnvironment,
                  firebaseJson: "dist/apps/${project}/firebase.json",
                  buildCommand: "yarn build production ${project}",
                  buildFolder: "dist/apps/${project}",
                  isFusionSubapp: true,
                )

                slack.send(
                  channel: SLACK_CHANNEL,
                  message: "Deployment of ${env.BRANCH_NAME} complete for: ${project}!"
                )
              }

              if(I18N_APPLICATIONS.contains(project)){
                stageWithNotify('Save missing keys to locize') {
                  sh("yarn i18n-push ${project}")
                }
                stageWithNotify('Remove deleted keys from locize') {
                  sh("yarn i18n-remove-deleted ${project}")
                }
              }
            }
          }
        }
      )
    }
  }
}<|MERGE_RESOLUTION|>--- conflicted
+++ resolved
@@ -49,11 +49,8 @@
   '3d-management': '3d-management',
   'transformations': 'transformations',
   'cdf-document-search': 'document-search',
-<<<<<<< HEAD
+  'functions-ui': 'functions',
   'extraction-pipelines': 'extraction-pipelines',
-=======
-  'functions-ui': 'functions',
->>>>>>> d8984e23
   'extractor-downloads': 'extractor-downloads',
   'charts': 'charts',
   'entity-matching': 'entity-matching',
@@ -156,12 +153,8 @@
 
 // The config of which apps have i18n strings that need to be synced to and pulled from locize.io
 static final String[] I18N_APPLICATIONS = [
-<<<<<<< HEAD
-  'platypus'
-=======
   'platypus',
   'data-exploration'
->>>>>>> d8984e23
 ]
 
 // == End of customization. Everything below here is common. == \\
