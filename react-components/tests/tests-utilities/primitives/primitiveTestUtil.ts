--- conflicted
+++ resolved
@@ -3,12 +3,8 @@
  */
 
 import { expect } from 'vitest';
-<<<<<<< HEAD
-import { type Box3, type Euler, type Matrix4, type Vector3 } from 'three';
+import { type Color, type Box3, type Euler, type Matrix4, type Vector3 } from 'three';
 import { type Range1, type Range3 } from '../../../src/architecture';
-=======
-import { type Color, type Box3, type Euler, type Matrix4, type Vector3 } from 'three';
->>>>>>> 89800c2f
 
 const EPSILON = 0.0001;
 
