import { type TranslationInput } from '../../base/utilities/translation/TranslateInput';
import { PointsOfInterestDomainObject } from './PointsOfInterestDomainObject';
import { isPointsOfInterestIntersection } from './types';
import { type IconName } from '../../base/utilities/types';
import { PointsOfInterestAdsProvider } from './ads/PointsOfInterestAdsProvider';
import { type Vector3 } from 'three';
import { type PointsOfInterestProvider } from './PointsOfInterestProvider';
import { type AnchoredDialogContent } from '../../base/commands/BaseTool';
import { CreatePointsOfInterestWithDescriptionCommand } from './CreatePointsOfInterestWithDescriptionCommand';
import { type RevealRenderTarget } from '../../base/renderTarget/RevealRenderTarget';
import { BaseEditTool } from '../../base/commands/BaseEditTool';
import { getInstancesFromClick } from '../../../utilities/getInstancesFromClick';
import { DefaultNodeAppearance } from '@cognite/reveal';
import { createInstanceStyleGroup } from '../../../components/Reveal3DResources/instanceStyleTranslation';
import { type InstanceReference } from '../../../utilities/instanceIds';
import { signal, type Signal } from '@cognite/signals';

const ASSIGNED_INSTANCE_STYLING_SYMBOL = Symbol('poi3d-assigned-instance-styling');

export class PointsOfInterestTool<PoiIdType> extends BaseEditTool {
  private _isCreating: boolean = false;

  private readonly _anchoredDialogContent = signal<AnchoredDialogContent | undefined>();

  public override get icon(): IconName {
    return 'Waypoint';
  }

  protected override get shortCutKey(): string {
    return 'P';
  }

  public override onEscapeKey(): void {
    this.closeCreateCommandDialog();
  }

  public override get tooltip(): TranslationInput {
    return { key: 'POINT_OF_INTEREST_CREATE' };
  }

  public override onActivate(): void {
    super.onActivate();

    // TODO: This should be getPointsOfInterestDomainObject
    // is should be created when the user do something to create the first point
    const domainObject = this.getOrCreatePointsOfInterestDomainObject();
    domainObject.setVisibleInteractive(true, this.renderTarget);
    this.setIsCreating(true);
    this.setCursor('copy');
  }

  public override onDeactivate(): void {
    super.onDeactivate();
    const domainObject = this.getPointsOfInterestDomainObject();
    domainObject?.setSelectedPointOfInterest(undefined);
    this.setIsCreating(false);
    this.setCursor('default');
    this.setAssignedInstance(undefined);
  }

  public override async onClick(event: PointerEvent): Promise<void> {
    if (this._isCreating) {
      await this.initiateCreatePointOfInterest(event);
      this.setIsCreating(false);
      return;
    }
    await this.selectOverlayFromClick(event);
  }

  public override attach(renderTarget: RevealRenderTarget): void {
    super.attach(renderTarget);
  }

  public override getAnchoredDialogContent(): Signal<AnchoredDialogContent | undefined> {
    return this._anchoredDialogContent;
  }

  private getPointsOfInterestDomainObject(): PointsOfInterestDomainObject<PoiIdType> | undefined {
    return this.rootDomainObject.getDescendantByType(PointsOfInterestDomainObject);
  }

<<<<<<< HEAD
  private getOrCreatePointsOfInterestDomainObject(): PointsOfInterestDomainObject<PoiIdType> {
    const oldDomainObject = this.getPointsOfInterestDomainObject();
    if (oldDomainObject !== undefined) {
      return oldDomainObject;
=======
  public initializePointsOfInterestDomainObject(): PointsOfInterestDomainObject<PoiIdType> {
    const oldPoiDomainObject = this.root.getDescendantByType(PointsOfInterestDomainObject);

    if (oldPoiDomainObject !== undefined) {
      return oldPoiDomainObject;
>>>>>>> 0fba0dec
    }
    const domainObject = new PointsOfInterestDomainObject(
      new PointsOfInterestAdsProvider(
        this.root.sdk
      ) as unknown as PointsOfInterestProvider<PoiIdType>
    );
    this.root.addChildInteractive(domainObject);
    return domainObject;
  }

  public get isCreating(): boolean {
    return this._isCreating;
  }

  public setIsCreating(value: boolean): void {
    this._isCreating = value;
    if (value) {
      this.renderTarget.setCrosshairCursor();
    } else {
      this.renderTarget.setNavigateCursor();
    }
  }

  private setAssignedInstance(instance: InstanceReference | undefined): void {
    if (instance === undefined) {
      this.renderTarget.instanceStylingController.setStylingGroup(
        ASSIGNED_INSTANCE_STYLING_SYMBOL,
        undefined
      );
      return;
    }

    const stylingGroup = createInstanceStyleGroup([instance], DefaultNodeAppearance.Highlighted);

    this.renderTarget.instanceStylingController.setStylingGroup(
      ASSIGNED_INSTANCE_STYLING_SYMBOL,
      stylingGroup
    );
  }

  private setAnchoredDialogContent(dialogContent: AnchoredDialogContent | undefined): void {
    this._anchoredDialogContent(dialogContent);
  }

  public openCreateCommandDialog(position: Vector3, clickEvent: PointerEvent): void {
    const domainObject = this.getOrCreatePointsOfInterestDomainObject();
    const scene = domainObject?.getScene();
    if (scene === undefined) {
      return;
    }
    const createPointCommand = new CreatePointsOfInterestWithDescriptionCommand(position, scene);
    createPointCommand.attach(this.renderTarget);

    const customListeners = [
      {
        eventName: 'keydown',
        callback: (event: Event): void => {
          if (event instanceof KeyboardEvent && event.key === 'Escape') {
            this.onEscapeKey();
          }
        }
      }
    ];

    const onFinishCallback = (): void => {
      this.closeCreateCommandDialog();
    };

    const onCancelCallback = (): void => {
      onFinishCallback();
    };

    createPointCommand.onFinish = onFinishCallback;
    createPointCommand.onCancel = onCancelCallback;

    this.setAnchoredDialogContent({
      contentCommands: [createPointCommand],
      position,
      onCloseCallback: onCancelCallback,
      customListeners
    });

    void getInstancesFromClick(this.renderTarget, clickEvent).then((instances) => {
      if (instances !== undefined && instances.length !== 0) {
        const selectedInstance = instances[0];

        this.setAssignedInstance(selectedInstance);
        createPointCommand.associatedInstance = selectedInstance;
        createPointCommand.setCustomInputAsInstanceReference(selectedInstance);
      }
    });
  }

  public closeCreateCommandDialog(): void {
    this.setAnchoredDialogContent(undefined);
    this.renderTarget.commandsController.activateDefaultTool();
  }

  private async selectOverlayFromClick(event: PointerEvent): Promise<void> {
    const intersection = await this.getIntersection(event);

    if (intersection === undefined || !isPointsOfInterestIntersection(intersection)) {
      await super.onClick(event);
      return;
    }

    intersection.domainObject.setSelectedPointOfInterest(intersection.userData);
  }

  private async initiateCreatePointOfInterest(event: PointerEvent): Promise<void> {
    const intersection = await this.getIntersection(event);
    if (intersection === undefined || isPointsOfInterestIntersection(intersection)) {
      this.closeCreateCommandDialog();
      return;
    }

    this.openCreateCommandDialog(intersection.point, event);
  }
}<|MERGE_RESOLUTION|>--- conflicted
+++ resolved
@@ -79,18 +79,10 @@
     return this.rootDomainObject.getDescendantByType(PointsOfInterestDomainObject);
   }
 
-<<<<<<< HEAD
-  private getOrCreatePointsOfInterestDomainObject(): PointsOfInterestDomainObject<PoiIdType> {
-    const oldDomainObject = this.getPointsOfInterestDomainObject();
-    if (oldDomainObject !== undefined) {
-      return oldDomainObject;
-=======
   public initializePointsOfInterestDomainObject(): PointsOfInterestDomainObject<PoiIdType> {
     const oldPoiDomainObject = this.root.getDescendantByType(PointsOfInterestDomainObject);
-
     if (oldPoiDomainObject !== undefined) {
       return oldPoiDomainObject;
->>>>>>> 0fba0dec
     }
     const domainObject = new PointsOfInterestDomainObject(
       new PointsOfInterestAdsProvider(
