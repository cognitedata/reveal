--- conflicted
+++ resolved
@@ -58,12 +58,8 @@
     "react": "18.2.0",
     "react-dom": "18.2.0",
     "react-live": "3.1.1",
-<<<<<<< HEAD
     "styled-components": "5.3.6",
     "three": "0.144.0"
-=======
-    "styled-components": "5.3.6"
->>>>>>> 5fd0a7f2
   },
   "devDependencies": {
     "@types/react": "18.0.24",
