--- conflicted
+++ resolved
@@ -1,8 +1,4 @@
-<<<<<<< HEAD
-import { useCallback, useEffect, useState } from 'react';
-=======
 import { useEffect, useState } from 'react';
->>>>>>> 6fb0f547
 
 import styled from 'styled-components';
 
@@ -11,31 +7,19 @@
   DefaultCameraManager,
   CogniteModel,
   CognitePointCloudModel,
-  CogniteCadModel,
 } from '@cognite/reveal';
 import {
   useReveal,
-<<<<<<< HEAD
-  RevealToolbar,
-=======
->>>>>>> 6fb0f547
   withSuppressRevealEvents,
 } from '@cognite/reveal-react-components';
 
 import { FLOATING_ELEMENT_MARGIN } from '../../../pages/ContextualizeEditor/constants';
 import {
-<<<<<<< HEAD
-  HighQualitySettings,
-  LowQualitySettings,
-} from '../../../pages/ContextualizeEditor/constants';
-import {
+  onCloseResourceSelector,
+  onOpenResourceSelector,
   setModel,
   setModelType,
   setThreeDViewer,
-=======
-  onCloseResourceSelector,
-  onOpenResourceSelector,
->>>>>>> 6fb0f547
   setToolbarForCadModelsState,
   setToolbarForPointCloudModelsState,
   useContextualizeThreeDViewerStore,
@@ -57,30 +41,16 @@
     })
   );
 
-  // eslint-disable-next-line @typescript-eslint/no-unused-vars
-  const [model, setModel] = useState<
-    CogniteCadModel | CognitePointCloudModel
-  >();
   const [error, setError] = useState<Error>();
 
-<<<<<<< HEAD
-  const [error, setError] = useState<Error>();
-
-=======
->>>>>>> 6fb0f547
   const { isToolbarForCadModels, isToolbarForPointCloudModels } =
     useContextualizeThreeDViewerStore((state) => ({
       isToolbarForCadModels: state.isToolbarForCadModels,
       isToolbarForPointCloudModels: state.isToolbarForPointCloudModels,
     }));
 
-<<<<<<< HEAD
-  const handleOnLoad = (_model: CogniteModel) => {
+  const handleModelOnLoad = (_model: CogniteModel) => {
     if (!(viewer?.cameraManager instanceof DefaultCameraManager)) {
-=======
-  const handleModelOnLoad = (_model: CogniteModel) => {
-    if (!(viewer.cameraManager instanceof DefaultCameraManager)) {
->>>>>>> 6fb0f547
       console.warn(
         'Camera manager is not DefaultCameraManager, so click to change camera target will not work.'
       );
@@ -105,17 +75,6 @@
     }
   };
 
-<<<<<<< HEAD
-  const handleColorChange = useCallback(
-    (colorType: PointColorType) => {
-      viewer?.models.forEach((_model) => {
-        if (!(_model instanceof CognitePointCloudModel)) return;
-        _model.pointColorType = colorType;
-      });
-    },
-    [viewer]
-  );
-=======
   // check the model type and load it
   useEffect(() => {
     (async () => {
@@ -124,6 +83,8 @@
       }
       try {
         const modelType = await viewer.determineModelType(modelId, revisionId);
+        setModelType(modelType);
+
         switch (modelType) {
           case 'cad': {
             viewer.addModel({ modelId, revisionId }).then(handleModelOnLoad);
@@ -157,87 +118,9 @@
   if (error) {
     throw error;
   }
->>>>>>> 6fb0f547
-
-  useEffect(() => {
-    if (viewer) {
-      setThreeDViewer(viewer);
-    }
-  }, [viewer]);
-
-  // check the model type and load it
-  useEffect(() => {
-    (async () => {
-      if (!viewer) {
-        return;
-      }
-      try {
-        const modelType = await viewer.determineModelType(modelId, revisionId);
-        setModelType(modelType);
-
-        switch (modelType) {
-          case 'cad': {
-            viewer.addModel({ modelId, revisionId }).then(handleOnLoad);
-
-            setToolbarForCadModelsState();
-            break;
-          }
-          case 'pointcloud': {
-            viewer
-              .addPointCloudModel({ modelId, revisionId })
-              .then(handleOnLoad);
-
-            setToolbarForPointCloudModelsState();
-            break;
-          }
-          default: {
-            throw new Error(`Unsupported model type ${modelType}`);
-          }
-        }
-      } catch (e) {
-        if (e instanceof Error && viewer.domElement) {
-          setError(e);
-        }
-        return;
-      }
-    })();
-    // props.camera updates is not something that should trigger that hook
-    // eslint-disable-next-line react-hooks/exhaustive-deps
-  }, [viewer, modelId, revisionId]);
-
-  if (error) {
-    throw error;
-  }
 
   return (
     <>
-<<<<<<< HEAD
-      <StyledToolBar>
-        {isToolbarForCadModels && !isToolbarForPointCloudModels && viewer && (
-          <>
-            <RevealToolbar.FitModelsButton />
-          </>
-        )}
-        {!isToolbarForCadModels && isToolbarForPointCloudModels && viewer && (
-          <>
-            <RevealToolbar.FitModelsButton />
-            <ContextualizeThreeDViewerToolbar modelId={modelId} />
-            <RevealToolbar.SettingsButton
-              customSettingsContent={
-                <>
-                  <ColorTypeSelector
-                    onChange={handleColorChange}
-                  ></ColorTypeSelector>
-                  <PointSizeSlider viewer={viewer}></PointSizeSlider>
-                </>
-              }
-              lowQualitySettings={LowQualitySettings}
-              highQualitySettings={HighQualitySettings}
-            />
-          </>
-        )}
-      </StyledToolBar>
-=======
       {isToolbarForCadModels && !isToolbarForPointCloudModels && viewer && (
         <>
           <CadToolBar />
@@ -263,7 +146,6 @@
           }}
         />
       </StyledResourceSelectorButtonWrapper>
->>>>>>> 6fb0f547
     </>
   );
 };
