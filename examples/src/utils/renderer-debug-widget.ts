--- conflicted
+++ resolved
@@ -357,7 +357,7 @@
     const acceptedDetailed = filterSectorNodes(detailedFilter, root);
     const wanted: reveal.internal.WantedSector[] = [];
     for (const node of acceptedSimple) {
-      /*
+      /* TODO: j-bjorne 29-04-2020: How to add these again?
       wanted.push({
         sectorId: node.id,
         levelOfDetail: reveal.internal.LevelOfDetail.Simple,
@@ -365,13 +365,8 @@
       });*/
     }
     for (const node of acceptedDetailed) {
-<<<<<<< HEAD
       /*wanted.push({
         id: node.id,
-=======
-      wanted.push({
-        sectorId: node.id,
->>>>>>> bb1f2052
         levelOfDetail: reveal.internal.LevelOfDetail.Detailed,
         metadata: node
       });*/
