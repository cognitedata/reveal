--- conflicted
+++ resolved
@@ -31,11 +31,7 @@
   "devDependencies": {
     "@cognite/tslint-config-cognite-3d": "^1.0.4",
     "@types/gl-matrix": "^2.4.5",
-<<<<<<< HEAD
     "@types/jest": "^25.1.4",
-=======
-    "@types/jest": "^25.1.3",
->>>>>>> 7ffcca05
     "@types/node": "^13.7.7",
     "@wasm-tool/wasm-pack-plugin": "^1.1.0",
     "copy-webpack-plugin": "^5.1.1",
