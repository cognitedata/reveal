/*!
 * Copyright 2022 Cognite AS
 */

import { Cognite3DViewer, Intersection } from '@reveal/core';
import { Cognite3DViewerToolBase } from '../Cognite3DViewerToolBase';
import * as THREE from 'three';
import { MeasurementLabels } from './MeasurementLabels';
import {
  MeasurementLineOptions,
  MeasurementOptions,
  MeasurementLabelUpdateDelegate,
  MeasurementLabelData
} from './types';
import { MeasurementLine } from './MeasurementLine';

/**
 * Enables {@see Cognite3DViewer} to perform a point to point measurement.
 * This can be achieved by selecting a point on the 3D Object and drag the pointer to
 * required point to get measurement of the distance.
 * The tools default measurement is in "Meters" as supported in Reveal, but it also provides
 * user to customise the measuring units based on their convinience with the callback.
 *
 * @example
 * ```js
 * const measurementTool = new MeasurementTool(viewer);
 * measurementTool.enterMeasurementMode();
 * // ...
 * measurementTool.exitMeasurementMode();
 *
 * // detach the tool from the viewer
 * measurementTool.dispose();
 * ```
 */
export class MeasurementTool extends Cognite3DViewerToolBase {
  private readonly _viewer: Cognite3DViewer;
  private readonly _measurementLabel: MeasurementLabels;
  private readonly _line: MeasurementLine;
  private _lineMesh: THREE.Mesh;
  private readonly _options: Required<MeasurementOptions>;
  private _sphereSize: number;
  private _distanceValue: string;
  private readonly _domElement: HTMLElement;
  private readonly _camera: THREE.Camera;

  private readonly _handleonPointerClick = this.onPointerClick.bind(this);
  private readonly _handleonPointerMove = this.onPointerMove.bind(this);
  private readonly _handleDefaultOptions = this.defaultOptions.bind(this);

  constructor(viewer: Cognite3DViewer, options?: MeasurementOptions) {
    super();
    this._viewer = viewer;
    this._options = {
      changeMeasurementLabelMetrics: this._handleDefaultOptions,
      axisComponentMeasurement: false,
      ...options
    };
    this._line = new MeasurementLine();
    this._measurementLabel = new MeasurementLabels(this._viewer);
    this._domElement = this._viewer.domElement;
    this._camera = this._viewer.getCamera();
    this._sphereSize = 0.01;
    this._distanceValue = '';
  }

  /**
   * Enter into point to point measurement mode.
   */
  enterMeasurementMode(): void {
    this.setupEventHandling();
  }

  /**
   * Exit measurement mode.
   */
  exitMeasurementMode(): void {
    //clear all mesh, geometry & event handling.
    this._line.clearObjects();
    this.removeEventHandling();
  }

  /**
   * Sets Measurement line width and color with @options value.
   * @param options MeasurementLineOptions to set line width and color.
   */
  setLineOptions(options: MeasurementLineOptions): void {
    this._line.setOptions(options);
    this._sphereSize = options?.lineWidth || this._sphereSize;
  }

  /**
   * Dispose Measurement Tool.
   */
  dispose(): void {
    this.exitMeasurementMode();
    super.dispose();
  }

  /**
   * Set input handling.
   */
  private setupEventHandling() {
    this._viewer.on('click', this._handleonPointerClick);
  }

  /**
   * Remove input handling.
   */
  private removeEventHandling() {
    this._viewer.off('click', this._handleonPointerClick);
  }

  private async onPointerClick(event: MouseEvent) {
    const { offsetX, offsetY } = event;

    const intersection = await this._viewer.getIntersectionFromPixel(offsetX, offsetY);

    if (!intersection) {
      return;
    }

    this.addSphere(intersection.point);

    if (!this._lineMesh) {
      this._viewer.domElement.addEventListener('mousemove', this._handleonPointerMove);
      this.startMeasurement(intersection);
    } else {
      this.endMeasurement(intersection.point);
      this._viewer.domElement.removeEventListener('mousemove', this._handleonPointerMove);
    }
    this._viewer.requestRedraw();
  }

  /**
   * Start the measurement.
   * @param intersection Intersection Object containing point & camera distance.
   */
  private startMeasurement(intersection: Intersection) {
    this._lineMesh = this._line.startLine(intersection.point, intersection.distanceToCamera);
    this._viewer.addObject3D(this._lineMesh);
  }

  /**
   * End the measurement.
   * @param point Point at which measuring line ends.
   */
  private endMeasurement(point: THREE.Vector3) {
    //Update the line with final end point.
    this._line.updateLine(0, 0, this._domElement, this._camera, point);
<<<<<<< HEAD
    this.getMeasurementValue(this._options.changeMeasurementLabelMetrics);
=======
    this.setMeasurementValue(this._options.changeMeasurementLabelMetrics);
>>>>>>> ae316bda
    //Add the measurement label.
    this._measurementLabel.addLabel(this._line.getMidPointOnLine(), this._distanceValue);

    //Add axis component measurement data if enabled
    if (this._options.axisComponentMeasurement) {
      this.addAxisMeasurement();
    }
    this._line.clearObjects();
    this._lineMesh = null;
  }

  /**
<<<<<<< HEAD
   * Get the measurement data.
   * @param options Callback function which get user value to be added into label.
   */
  private getMeasurementValue(options: MeasurementLabelUpdateDelegate) {
=======
   * Set the measurement data.
   * @param options Callback function which get user value to be added into label.
   */
  private setMeasurementValue(options: MeasurementLabelUpdateDelegate) {
>>>>>>> ae316bda
    const measurementLabelData = options(this._line.getMeasuredDistance());
    this._distanceValue = measurementLabelData.distance.toFixed(2) + ' ' + measurementLabelData.units;
  }

  /**
   * Get and add axis measurement components for the point to point measurement
   */
  private addAxisMeasurement() {
    if (this._line) {
      const axisMeshes = this._line.getAxisLines();
      axisMeshes.forEach(mesh => {
        this._viewer.addObject3D(mesh);
      });
    }
  }

  private addAxisLabels() {
    // if (this._measurementLabel) {
    //   this._measurementLabel.addLabel()
    // }
  }

  private onPointerMove(event: MouseEvent) {
    const { offsetX, offsetY } = event;
    this._line.updateLine(offsetX, offsetY, this._domElement, this._camera);
    this._viewer.requestRedraw();
  }

  /**
   * Creates sphere at given position.
   * @param position Position.
   */
  private addSphere(position: THREE.Vector3) {
    const mesh = new THREE.Mesh(
      new THREE.SphereGeometry(1),
      new THREE.MeshBasicMaterial({ color: 0xff0000, opacity: 0.5, transparent: true })
    );
    mesh.position.copy(position);
    mesh.scale.copy(mesh.scale.multiplyScalar(this._sphereSize));

    this._viewer.addObject3D(mesh);
  }

  private defaultOptions(): MeasurementLabelData {
    return { distance: this._line.getMeasuredDistance(), units: 'm' };
  }
}<|MERGE_RESOLUTION|>--- conflicted
+++ resolved
@@ -147,11 +147,7 @@
   private endMeasurement(point: THREE.Vector3) {
     //Update the line with final end point.
     this._line.updateLine(0, 0, this._domElement, this._camera, point);
-<<<<<<< HEAD
-    this.getMeasurementValue(this._options.changeMeasurementLabelMetrics);
-=======
     this.setMeasurementValue(this._options.changeMeasurementLabelMetrics);
->>>>>>> ae316bda
     //Add the measurement label.
     this._measurementLabel.addLabel(this._line.getMidPointOnLine(), this._distanceValue);
 
@@ -164,17 +160,10 @@
   }
 
   /**
-<<<<<<< HEAD
-   * Get the measurement data.
-   * @param options Callback function which get user value to be added into label.
-   */
-  private getMeasurementValue(options: MeasurementLabelUpdateDelegate) {
-=======
    * Set the measurement data.
    * @param options Callback function which get user value to be added into label.
    */
   private setMeasurementValue(options: MeasurementLabelUpdateDelegate) {
->>>>>>> ae316bda
     const measurementLabelData = options(this._line.getMeasuredDistance());
     this._distanceValue = measurementLabelData.distance.toFixed(2) + ' ' + measurementLabelData.units;
   }
