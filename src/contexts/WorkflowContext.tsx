--- conflicted
+++ resolved
@@ -32,16 +32,9 @@
   externalId: string;
   isComponentsPanelVisible: boolean;
   setIsComponentsPanelVisible: Dispatch<SetStateAction<boolean>>;
-<<<<<<< HEAD
   isNodeConfigurationPanelOpen: boolean;
   setIsNodeConfigurationPanelOpen: Dispatch<SetStateAction<boolean>>;
-  changeFlow: (
-    fn: Automerge.ChangeFn<AFlow>,
-    logger?: () => ChangeOptions<AFlow> | undefined
-  ) => void;
-=======
   changeFlow: (fn: Automerge.ChangeFn<AFlow>, logger?: Logger) => void;
->>>>>>> d2d11a02
   flow: AFlow;
   flowRef: MutableRefObject<AFlow>;
   changeNodes: (fn: AutomergeChangeNodesFn, logger?: Logger) => void;
