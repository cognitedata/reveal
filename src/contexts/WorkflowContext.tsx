import {
  useState,
  createContext,
  ReactNode,
  Dispatch,
  SetStateAction,
  useContext,
  MutableRefObject,
  useRef,
  useCallback,
  useMemo,
  useEffect,
} from 'react';

import * as Automerge from '@automerge/automerge';
import { debounce } from 'lodash';

import { useFlow, useUpdateFlow } from 'hooks/files';
<<<<<<< HEAD
import {
  AFlow,
  CanvasEdges,
  CanvasNodes,
  CanvasNode,
  ProcessType,
  ProcessNodeData,
} from 'types';
=======
import { AFlow, CanvasEdges, CanvasNodes } from 'types';
import { ChangeOptions } from '@automerge/automerge';
import { useUserInfo } from 'utils/user';
>>>>>>> 85caf4f9

type FlowContextT = {
  externalId: string;
  isComponentsPanelVisible: boolean;
  setIsComponentsPanelVisible: Dispatch<SetStateAction<boolean>>;
<<<<<<< HEAD
  isNodeConfigurationPanelOpen: boolean;
  setIsNodeConfigurationPanelOpen: Dispatch<SetStateAction<boolean>>;
  changeFlow: (fn: Automerge.ChangeFn<AFlow>) => void;
=======
  changeFlow: (
    fn: Automerge.ChangeFn<AFlow>,
    logger?: () => ChangeOptions<AFlow> | undefined
  ) => void;
>>>>>>> 85caf4f9
  flow: AFlow;
  flowRef: MutableRefObject<AFlow>;
  changeNodes: (
    fn: AutomergeChangeNodesFn,
    logger?: () => ChangeOptions<AFlow> | undefined
  ) => void;
  changeEdges: (
    fn: AutomergeChangeEdgesFn,
    logger?: () => ChangeOptions<AFlow> | undefined
  ) => void;
  restoreWorkflow: (heads: Automerge.Heads) => void;
  nodes: CanvasNodes;
  edges: CanvasEdges;
<<<<<<< HEAD

  selectedNodeId: CanvasNode['id'];
  setSelectedNodeId: Dispatch<SetStateAction<CanvasNode['id']>>;
  selectedNodeComponent: ProcessType;
  setSelectedNodeComponent: Dispatch<SetStateAction<ProcessType>>;
  selectedNodeDescription: string;
  setSelectedNodeDescription: Dispatch<SetStateAction<string>>;
  selectedNodeItem: string;
  setSelectedNodeItem: Dispatch<SetStateAction<string>>;
=======
  selectedObject?: string;
  setSelectedObject: Dispatch<SetStateAction<string | undefined>>;
  isHistoryVisible: boolean;
  setHistoryVisible: Dispatch<SetStateAction<boolean>>;
  previewHash?: string;
  setPreviewHash: Dispatch<SetStateAction<string | undefined>>;
>>>>>>> 85caf4f9
};
export const WorkflowContext = createContext<FlowContextT>(undefined!);

export const useWorkflowBuilderContext = () => useContext(WorkflowContext);

type FlowContextProviderProps = {
  externalId: string;
  children: ReactNode;
  initialFlow: AFlow;
};

type AutomergeChangeNodesFn = Automerge.ChangeFn<CanvasNodes>;
type AutomergeChangeEdgesFn = Automerge.ChangeFn<CanvasEdges>;

export const FlowContextProvider = ({
  externalId,
  children,
  initialFlow,
}: FlowContextProviderProps) => {
  const [selectedObject, setSelectedObject] = useState<string | undefined>();
  const [isComponentsPanelVisible, setIsComponentsPanelVisible] =
    useState(false);
  const [isHistoryVisible, setHistoryVisible] = useState(false);
  const [previewHash, setPreviewHash] = useState<string | undefined>();
  const [flowState, setFlowState] = useState(initialFlow);
  const flowRef = useRef(initialFlow);
<<<<<<< HEAD
  const [isNodeConfigurationPanelOpen, setIsNodeConfigurationPanelOpen] =
    useState(() => {
      const nodesSelected = initialFlow.canvas.nodes.filter((node) => {
        return node.selected;
      });
      const initialIsNodeConfigurationPanelOpen =
        nodesSelected.length > 0 ? true : false;
      return initialIsNodeConfigurationPanelOpen;
    });

=======
  const { data: userInfo } = useUserInfo();
>>>>>>> 85caf4f9
  const { mutate } = useUpdateFlow();
  const debouncedMutate = useMemo(() => debounce(mutate, 500), [mutate]);

  const changeFlow = useCallback(
    (
      fn: Automerge.ChangeFn<AFlow>,
      logger?: () => ChangeOptions<AFlow> | string | undefined
    ) => {
      const msg = logger ? logger() : undefined;
      const newFlow = msg
        ? Automerge.change(flowRef.current, msg, fn)
        : Automerge.change(flowRef.current, fn);
      flowRef.current = newFlow;
      setFlowState(newFlow);
      debouncedMutate(newFlow);
    },
    [debouncedMutate]
  );

  const restoreWorkflow = useCallback(
    (heads: Automerge.Heads) => {
      const oldRev = Automerge.view(flowRef.current, heads);
      const newFlow = Automerge.change(
        flowRef.current,
        {
          time: Date.now(),
          message: JSON.stringify({
            message: `Restore previus version`,
            user: userInfo?.displayName,
          }),
        },

        (d) => {
          d.canvas = JSON.parse(JSON.stringify(oldRev.canvas));
        }
      );
      flowRef.current = newFlow;
      setFlowState(newFlow);
      debouncedMutate(newFlow);
    },
    [debouncedMutate, userInfo?.displayName]
  );

  const changeNodes = useCallback(
    (
      fn: AutomergeChangeNodesFn,
      logger?: () => ChangeOptions<AFlow> | string | undefined
    ) => {
      changeFlow((f) => {
        fn(f.canvas.nodes);
      }, logger);
    },
    [changeFlow]
  );

  const flow = useMemo(() => {
    if (previewHash) {
      return Automerge.view(flowState, [previewHash]);
    }
    return flowState;
  }, [flowState, previewHash]);

  const changeEdges = useCallback(
    (
      fn: AutomergeChangeEdgesFn,
      logger?: () => ChangeOptions<AFlow> | undefined
    ) => {
      changeFlow((f) => {
        fn(f.canvas.edges);
      }, logger);
    },
    [changeFlow]
  );

  const { data } = useFlow(externalId, {
    staleTime: 0,
    refetchInterval: 1000,
  });

  useEffect(() => {
    if (data) {
      flowRef.current = data;
      setFlowState(data);
    }
  }, [data]);

<<<<<<< HEAD
  const [selectedNodeId, setSelectedNodeId] = useState(
    initialFlow.canvas.nodes[0].id
  );
  const [selectedNodeComponent, setSelectedNodeComponent] = useState(() => {
    const nodeData = initialFlow.canvas.nodes[0].data as ProcessNodeData;
    return nodeData.processType;
  });
  const [selectedNodeDescription, setSelectedNodeDescription] = useState(() => {
    const nodeData = initialFlow.canvas.nodes[0].data as ProcessNodeData;
    return nodeData.processDescription as string;
  });
  const [selectedNodeItem, setSelectedNodeItem] = useState(() => {
    const nodeData = initialFlow.canvas.nodes[0].data as ProcessNodeData;
    return nodeData.processItem as string;
  });
=======
  useEffect(() => {
    if (!isHistoryVisible) {
      setPreviewHash(undefined);
    }
  }, [isHistoryVisible]);
>>>>>>> 85caf4f9

  return (
    <WorkflowContext.Provider
      value={{
        externalId,
        isComponentsPanelVisible,
        setIsComponentsPanelVisible,
<<<<<<< HEAD
        isNodeConfigurationPanelOpen,
        setIsNodeConfigurationPanelOpen,
        flow: flowState,
=======
        flow,
>>>>>>> 85caf4f9
        flowRef,
        changeFlow,
        changeNodes,
        changeEdges,
        nodes: flowState.canvas.nodes,
        edges: flowState.canvas.edges,
<<<<<<< HEAD
        selectedNodeId,
        setSelectedNodeId,
        selectedNodeComponent,
        setSelectedNodeComponent,
        selectedNodeDescription,
        setSelectedNodeDescription,
        selectedNodeItem,
        setSelectedNodeItem,
=======
        selectedObject,
        setSelectedObject,
        isHistoryVisible,
        setHistoryVisible,
        previewHash,
        setPreviewHash,
        restoreWorkflow,
>>>>>>> 85caf4f9
      }}
    >
      {children}
    </WorkflowContext.Provider>
  );
};<|MERGE_RESOLUTION|>--- conflicted
+++ resolved
@@ -16,7 +16,6 @@
 import { debounce } from 'lodash';
 
 import { useFlow, useUpdateFlow } from 'hooks/files';
-<<<<<<< HEAD
 import {
   AFlow,
   CanvasEdges,
@@ -25,26 +24,20 @@
   ProcessType,
   ProcessNodeData,
 } from 'types';
-=======
-import { AFlow, CanvasEdges, CanvasNodes } from 'types';
 import { ChangeOptions } from '@automerge/automerge';
 import { useUserInfo } from 'utils/user';
->>>>>>> 85caf4f9
+
 
 type FlowContextT = {
   externalId: string;
   isComponentsPanelVisible: boolean;
   setIsComponentsPanelVisible: Dispatch<SetStateAction<boolean>>;
-<<<<<<< HEAD
   isNodeConfigurationPanelOpen: boolean;
   setIsNodeConfigurationPanelOpen: Dispatch<SetStateAction<boolean>>;
-  changeFlow: (fn: Automerge.ChangeFn<AFlow>) => void;
-=======
   changeFlow: (
     fn: Automerge.ChangeFn<AFlow>,
     logger?: () => ChangeOptions<AFlow> | undefined
   ) => void;
->>>>>>> 85caf4f9
   flow: AFlow;
   flowRef: MutableRefObject<AFlow>;
   changeNodes: (
@@ -58,8 +51,6 @@
   restoreWorkflow: (heads: Automerge.Heads) => void;
   nodes: CanvasNodes;
   edges: CanvasEdges;
-<<<<<<< HEAD
-
   selectedNodeId: CanvasNode['id'];
   setSelectedNodeId: Dispatch<SetStateAction<CanvasNode['id']>>;
   selectedNodeComponent: ProcessType;
@@ -68,14 +59,12 @@
   setSelectedNodeDescription: Dispatch<SetStateAction<string>>;
   selectedNodeItem: string;
   setSelectedNodeItem: Dispatch<SetStateAction<string>>;
-=======
   selectedObject?: string;
   setSelectedObject: Dispatch<SetStateAction<string | undefined>>;
   isHistoryVisible: boolean;
   setHistoryVisible: Dispatch<SetStateAction<boolean>>;
   previewHash?: string;
   setPreviewHash: Dispatch<SetStateAction<string | undefined>>;
->>>>>>> 85caf4f9
 };
 export const WorkflowContext = createContext<FlowContextT>(undefined!);
 
@@ -102,7 +91,6 @@
   const [previewHash, setPreviewHash] = useState<string | undefined>();
   const [flowState, setFlowState] = useState(initialFlow);
   const flowRef = useRef(initialFlow);
-<<<<<<< HEAD
   const [isNodeConfigurationPanelOpen, setIsNodeConfigurationPanelOpen] =
     useState(() => {
       const nodesSelected = initialFlow.canvas.nodes.filter((node) => {
@@ -113,9 +101,7 @@
       return initialIsNodeConfigurationPanelOpen;
     });
 
-=======
   const { data: userInfo } = useUserInfo();
->>>>>>> 85caf4f9
   const { mutate } = useUpdateFlow();
   const debouncedMutate = useMemo(() => debounce(mutate, 500), [mutate]);
 
@@ -202,7 +188,6 @@
     }
   }, [data]);
 
-<<<<<<< HEAD
   const [selectedNodeId, setSelectedNodeId] = useState(
     initialFlow.canvas.nodes[0].id
   );
@@ -218,13 +203,12 @@
     const nodeData = initialFlow.canvas.nodes[0].data as ProcessNodeData;
     return nodeData.processItem as string;
   });
-=======
+  
   useEffect(() => {
     if (!isHistoryVisible) {
       setPreviewHash(undefined);
     }
   }, [isHistoryVisible]);
->>>>>>> 85caf4f9
 
   return (
     <WorkflowContext.Provider
@@ -232,20 +216,15 @@
         externalId,
         isComponentsPanelVisible,
         setIsComponentsPanelVisible,
-<<<<<<< HEAD
         isNodeConfigurationPanelOpen,
         setIsNodeConfigurationPanelOpen,
-        flow: flowState,
-=======
         flow,
->>>>>>> 85caf4f9
         flowRef,
         changeFlow,
         changeNodes,
         changeEdges,
         nodes: flowState.canvas.nodes,
         edges: flowState.canvas.edges,
-<<<<<<< HEAD
         selectedNodeId,
         setSelectedNodeId,
         selectedNodeComponent,
@@ -254,7 +233,6 @@
         setSelectedNodeDescription,
         selectedNodeItem,
         setSelectedNodeItem,
-=======
         selectedObject,
         setSelectedObject,
         isHistoryVisible,
@@ -262,7 +240,6 @@
         previewHash,
         setPreviewHash,
         restoreWorkflow,
->>>>>>> 85caf4f9
       }}
     >
       {children}
