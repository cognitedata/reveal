--- conflicted
+++ resolved
@@ -5,11 +5,7 @@
 import Stats from 'stats.js';
 import { useEffect, useRef } from 'react';
 import { CanvasWrapper } from '../components/styled';
-<<<<<<< HEAD
 import * as THREE from 'three'
-=======
-import { CogniteModel, THREE } from '@cognite/reveal';
->>>>>>> 166f7587
 import { CogniteClient } from '@cognite/sdk';
 import dat from 'dat.gui';
 import {
