/* eslint-disable @typescript-eslint/ban-ts-comment */
// @ts-nocheck
import React from 'react';
<<<<<<< HEAD
import { Tooltip as CogsTooltip, Modal, Dropdown } from '@cognite/cogs.js';

import 'monaco-editor/dev/vs/editor/editor.main.css';
=======

import monacoStyles from 'monaco-editor/dev/vs/editor/editor.main.css';

import { useGlobalStyles } from '@cognite/cdf-utilities';
import {
  Tooltip as CogsTooltip,
  Loader,
  Modal,
  Dropdown,
} from '@cognite/cogs.js';
import cogsStyles from '@cognite/cogs.js/dist/cogs.css';
>>>>>>> 6441f3b3

import styleScope from './styleScope';

export const getContainer = () => document.body;

// This will override the appendTo prop on all Tooltips used from cogs
// For tooltips to work on fusion this is needed.
CogsTooltip.defaultProps = {
  ...CogsTooltip.defaultProps,
  appendTo: getContainer,
};

Modal.defaultProps = {
  ...Modal.defaultProps,
  getContainer,
};

Dropdown.defaultProps = {
  ...Dropdown.defaultProps,
  appendTo: getContainer,
};

export default function GlobalStyles(props: { children: React.ReactNode }) {
  return <div className={styleScope.styleScope}>{props.children}</div>;
}<|MERGE_RESOLUTION|>--- conflicted
+++ resolved
@@ -1,23 +1,17 @@
 /* eslint-disable @typescript-eslint/ban-ts-comment */
 // @ts-nocheck
 import React from 'react';
-<<<<<<< HEAD
-import { Tooltip as CogsTooltip, Modal, Dropdown } from '@cognite/cogs.js';
 
-import 'monaco-editor/dev/vs/editor/editor.main.css';
-=======
-
-import monacoStyles from 'monaco-editor/dev/vs/editor/editor.main.css';
-
-import { useGlobalStyles } from '@cognite/cdf-utilities';
 import {
   Tooltip as CogsTooltip,
-  Loader,
+  Modal,
+  Dropdown,
+  Tooltip as CogsTooltip,
   Modal,
   Dropdown,
 } from '@cognite/cogs.js';
-import cogsStyles from '@cognite/cogs.js/dist/cogs.css';
->>>>>>> 6441f3b3
+
+import 'monaco-editor/dev/vs/editor/editor.main.css';
 
 import styleScope from './styleScope';
 
