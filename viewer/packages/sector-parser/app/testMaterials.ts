--- conflicted
+++ resolved
@@ -33,13 +33,8 @@
   });
 }
 
-<<<<<<< HEAD
-export function createGeneralCylinderMaterial(): THREE.RawShaderMaterial {
-  return new THREE.RawShaderMaterial({
-=======
 export function createGeneralCylinderMaterial(): THREE.ShaderMaterial {
   const material = new THREE.RawShaderMaterial({
->>>>>>> a9fd0536
     name: 'Primitives (General cylinder)',
     clipping: false,
     uniforms: {
@@ -105,7 +100,7 @@
 }
 
 export function createBoxMaterial(): THREE.ShaderMaterial {
-  return new THREE.ShaderMaterial({
+  const material = new THREE.ShaderMaterial({
     name: 'Primitives (Box)',
     clipping: false,
     vertexShader: sectorShaders.boxPrimitive.vertex,
@@ -122,6 +117,10 @@
     },
     glslVersion: THREE.GLSL3
   });
+
+  material.uniforms.colorDataTexture.value.needsUpdate = true;
+
+  return material;
 }
 
 export function createCircleMaterial(): THREE.ShaderMaterial {
@@ -197,11 +196,7 @@
 }
 
 export function createGeneralRingMaterial(): THREE.RawShaderMaterial {
-<<<<<<< HEAD
-  const asd = new THREE.RawShaderMaterial({
-=======
   const material = new THREE.RawShaderMaterial({
->>>>>>> a9fd0536
     name: 'Primitives (General rings)',
     clipping: false,
     uniforms: {
@@ -223,23 +218,17 @@
       renderMode: { value: 1 },
       matCapTexture: { value: matCapTexture },
       treeIndexTextureSize: { value: new THREE.Vector2(1, 1) },
-      colorDataTexture: { value: new THREE.DataTexture(new Uint8ClampedArray([0, 0, 0, 0]), 1, 1) }
+      colorDataTexture: { value: new THREE.DataTexture(new Uint8ClampedArray([0, 0, 0, 1]), 1, 1) }
     },
     vertexShader: sectorShaders.generalRingPrimitive.vertex,
     fragmentShader: sectorShaders.generalRingPrimitive.fragment,
     side: THREE.DoubleSide,
     glslVersion: THREE.GLSL3
   });
-<<<<<<< HEAD
-  asd.needsUpdate = true;
-  console.log(THREE.PixelFormat[asd.uniforms.colorDataTexture.value.format]);
-  return asd;
-=======
-
-  material.uniforms.colorDataTexture.value.needsUpdate = true;
-
-  return material;
->>>>>>> a9fd0536
+
+  material.uniforms.colorDataTexture.value.needsUpdate = true;
+
+  return material;
 }
 
 export function createEllipsoidSegmentMaterial(): THREE.ShaderMaterial {
