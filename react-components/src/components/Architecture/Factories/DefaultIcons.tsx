import {
  AngleIcon,
  ArrowLeftIcon,
  ArrowRightIcon,
  Axis3DIcon,
  BorderHorizontalIcon,
  BorderVerticalIcon,
  BugIcon,
  CircleIcon,
  ClearAllIcon,
  CloseLargeIcon,
  CoordinatesIcon,
  CopyIcon,
  CropIcon,
  CubeFrontLeftIcon,
  CubeFrontRightIcon,
  CubeIcon,
  CubeTopIcon,
  CursorIcon,
  CylinderArbitraryIcon,
  CylinderHorizontalIcon,
  CylinderVerticalIcon,
  DeleteIcon,
  ExpandAlternativeIcon,
  EyeShowIcon,
  FilterIcon,
  FlagIcon,
  FlipHorizontalIcon,
  FlipVerticalIcon,
  FolderIcon,
  GrabIcon,
  HelpIcon,
  LeafIcon,
  InfoIcon,
  LocationIcon,
  PerspectiveAltIcon,
  PerspectiveIcon,
  PlaneIcon,
  PlusIcon,
  PointCloudIcon,
  PolygonIcon,
  RefreshIcon,
  RestoreIcon,
  RulerAlternativeIcon,
  RulerIcon,
  SaveIcon,
  SettingsIcon,
  ShapesIcon,
  SnowIcon,
  SunIcon,
  SyncIcon,
  VectorLineIcon,
  VectorZigzagIcon,
  View360Icon,
  WaypointIcon,
  FolderFilledIcon,
  CubesIcon,
<<<<<<< HEAD
  TreeIcon
=======
  ShareIcon
>>>>>>> fd8a2d30
} from '@cognite/cogs.js';

import { type IconName } from '../../../architecture/base/utilities/types';
import { type IconType } from './IconType';

export const DefaultIcons: Array<[IconName, IconType]> = [
  ['Angle', AngleIcon],
  ['ArrowLeft', ArrowLeftIcon],
  ['ArrowRight', ArrowRightIcon],
  ['Axis3D', Axis3DIcon],
  ['Bug', BugIcon],
  ['BorderHorizontal', BorderHorizontalIcon],
  ['BorderVertical', BorderVerticalIcon],
  ['Circle', CircleIcon],
  ['ClearAll', ClearAllIcon],
  ['CloseLarge', CloseLargeIcon],
  ['Coordinates', CoordinatesIcon],
  ['Copy', CopyIcon],
  ['Crop', CropIcon],
  ['Cube', CubeIcon],
  ['Cubes', CubesIcon],
  ['CubeFrontLeft', CubeFrontLeftIcon],
  ['CubeFrontRight', CubeFrontRightIcon],
  ['CubeTop', CubeTopIcon],
  ['Cursor', CursorIcon],
  ['CylinderHorizontal', CylinderHorizontalIcon],
  ['CylinderVertical', CylinderVerticalIcon],
  ['CylinderArbitrary', CylinderArbitraryIcon],
  ['Delete', DeleteIcon],
  ['ExpandAlternative', ExpandAlternativeIcon],
  ['EyeShow', EyeShowIcon],
  ['Filter', FilterIcon],
  ['Flag', FlagIcon],
  ['FlipHorizontal', FlipHorizontalIcon],
  ['FlipVertical', FlipVerticalIcon],
  ['Folder', FolderIcon],
  ['FolderFilled', FolderFilledIcon],
  ['Grab', GrabIcon],
<<<<<<< HEAD
  ['TreeIcon', TreeIcon],
=======
  ['GraphTree', GraphTreeIcon],
  ['Help', HelpIcon],
>>>>>>> fd8a2d30
  ['Info', InfoIcon],
  ['Leaf', LeafIcon],
  ['Location', LocationIcon],
  ['Perspective', PerspectiveIcon],
  ['PerspectiveAlt', PerspectiveAltIcon],
  ['Plane', PlaneIcon],
  ['Plus', PlusIcon],
  ['PointCloud', PointCloudIcon],
  ['Polygon', PolygonIcon],
  ['Refresh', RefreshIcon],
  ['Restore', RestoreIcon],
  ['Ruler', RulerIcon],
  ['RulerAlternative', RulerAlternativeIcon],
  ['Save', SaveIcon],
  ['Settings', SettingsIcon],
  ['Shapes', ShapesIcon],
  ['Share', ShareIcon],
  ['Snow', SnowIcon],
  ['Sun', SunIcon],
  ['Sync', SyncIcon],
  ['VectorLine', VectorLineIcon],
  ['VectorZigzag', VectorZigzagIcon],
  ['View360', View360Icon],
  ['Waypoint', WaypointIcon]
];<|MERGE_RESOLUTION|>--- conflicted
+++ resolved
@@ -55,11 +55,8 @@
   WaypointIcon,
   FolderFilledIcon,
   CubesIcon,
-<<<<<<< HEAD
-  TreeIcon
-=======
+  TreeIcon,
   ShareIcon
->>>>>>> fd8a2d30
 } from '@cognite/cogs.js';
 
 import { type IconName } from '../../../architecture/base/utilities/types';
@@ -98,12 +95,8 @@
   ['Folder', FolderIcon],
   ['FolderFilled', FolderFilledIcon],
   ['Grab', GrabIcon],
-<<<<<<< HEAD
   ['TreeIcon', TreeIcon],
-=======
-  ['GraphTree', GraphTreeIcon],
   ['Help', HelpIcon],
->>>>>>> fd8a2d30
   ['Info', InfoIcon],
   ['Leaf', LeafIcon],
   ['Location', LocationIcon],
