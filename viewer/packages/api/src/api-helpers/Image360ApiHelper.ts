/*!
 * Copyright 2022 Cognite AS
 */
import * as THREE from 'three';
import TWEEN from '@tweenjs/tween.js';

import { CogniteClient, Metadata } from '@cognite/sdk';
import {
  Image360Collection,
  Image360Entity,
  Image360CollectionFactory,
  Image360Facade,
  Image360,
  Image360RevisionEntity
} from '@reveal/360-images';
import { Cdf360ImageEventProvider } from '@reveal/data-providers';
import {
  BeforeSceneRenderedDelegate,
  determineCurrentDevice,
  EventTrigger,
  InputHandler,
  pixelToNormalizedDeviceCoordinates,
  PointerEventData,
  SceneHandler
} from '@reveal/utilities';
import { CameraManager, ProxyCameraManager, StationaryCameraManager } from '@reveal/camera-manager';
import { MetricsLogger } from '@reveal/metrics';
import debounce from 'lodash/debounce';

export class Image360ApiHelper {
  private readonly _image360Facade: Image360Facade<Metadata>;
  private readonly _domElement: HTMLElement;
  private _transitionInProgress: boolean = false;
  private readonly _raycaster = new THREE.Raycaster();
  private _needsRedraw: boolean = false;

  private readonly _interactionState: {
    currentImage360Hovered?: Image360Entity;
    currentImage360Entered?: Image360Entity;
    revisionSelectedForEntry?: Image360RevisionEntity;
    lastMousePosition?: { offsetX: number; offsetY: number };
  };

  private readonly _eventHandlers: {
    setHoverIconEventHandler: (event: MouseEvent) => void;
    enter360Image: (event: PointerEvent) => Promise<void>;
    exit360ImageOnEscapeKey: (event: KeyboardEvent) => void;
    updateHoverStateOnRender: () => void;
  };

  private readonly _debouncePreLoad = debounce(
    entity => {
      this._image360Facade.preload(entity, this.findRevisionIdToEnter(entity)).catch(() => {});
    },
    300,
    {
      leading: true
    }
  );

  private readonly _activeCameraManager: ProxyCameraManager;
  private readonly _image360Navigation: StationaryCameraManager;
  private readonly _onBeforeSceneRenderedEvent: EventTrigger<BeforeSceneRenderedDelegate>;
  private _cachedCameraManager: CameraManager;

  constructor(
    cogniteClient: CogniteClient,
    sceneHandler: SceneHandler,
    domElement: HTMLElement,
    activeCameraManager: ProxyCameraManager,
    inputHandler: InputHandler,
    onBeforeSceneRendered: EventTrigger<BeforeSceneRenderedDelegate>
  ) {
    const image360DataProvider = new Cdf360ImageEventProvider(cogniteClient);
    const device = determineCurrentDevice();
    const image360EntityFactory = new Image360CollectionFactory(
      image360DataProvider,
      sceneHandler,
      onBeforeSceneRendered,
      device
    );
    this._image360Facade = new Image360Facade(image360EntityFactory);
    this._image360Navigation = new StationaryCameraManager(domElement, activeCameraManager.getCamera().clone());

    this._domElement = domElement;
    this._interactionState = {};

    this._activeCameraManager = activeCameraManager;
    this._cachedCameraManager = activeCameraManager.innerCameraManager;
    this._onBeforeSceneRenderedEvent = onBeforeSceneRendered;

    const setHoverIconEventHandler = (event: MouseEvent) => this.setHoverIconOnIntersect(event.offsetX, event.offsetY);
    domElement.addEventListener('mousemove', setHoverIconEventHandler);

    const enter360Image = (event: PointerEventData) => this.enter360ImageOnIntersect(event);
    inputHandler.on('click', enter360Image);

    const handleAnnotationHover = (event: PointerEventData) => this.handleAnnotationCursorEvent('hover', event);
    inputHandler.on('hover', handleAnnotationHover);

    const handleAnnotationClick = (event: PointerEventData) => this.handleAnnotationCursorEvent('click', event);
    inputHandler.on('click', handleAnnotationClick);

    const exit360ImageOnEscapeKey = (event: KeyboardEvent) => this.exit360ImageOnEscape(event);

    const updateHoverStateOnRender = () => {
      const lastOffset = this._interactionState.lastMousePosition;
      if (lastOffset === undefined) {
        return;
      }
      this.setHoverIconOnIntersect(lastOffset.offsetX, lastOffset.offsetY);
    };

    onBeforeSceneRendered.subscribe(updateHoverStateOnRender);

    this._eventHandlers = {
      setHoverIconEventHandler,
      enter360Image,
      exit360ImageOnEscapeKey,
      updateHoverStateOnRender
    };
  }

  get needsRedraw(): boolean {
    return this._needsRedraw || this._image360Facade.collections.some(collection => collection.needsRedraw);
  }

  resetRedraw(): void {
    this._needsRedraw = false;
    this._image360Facade.collections.forEach(collection => collection.resetRedraw());
  }

  private getNormalizedOffset(data: PointerEventData): THREE.Vector2 {
    return new THREE.Vector2(
      (data.offsetX / this._domElement.clientWidth) * 2 - 1,
      1 - (data.offsetY / this._domElement.clientHeight) * 2
    );
  }

  private handleAnnotationCursorEvent(eventType: 'hover' | 'click', event: PointerEventData): void {
    const currentEntity = this._interactionState.currentImage360Entered;

    if (currentEntity === undefined) {
      return;
    }

    const point = this.getNormalizedOffset(event);

    this._raycaster.setFromCamera(point, this._activeCameraManager.getCamera());

    const annotation = currentEntity.intersectAnnotations(this._raycaster);

    if (annotation === undefined) {
      return;
    }

    const collection = this._image360Facade.getCollectionContainingEntity(currentEntity);

    if (eventType === 'hover') {
      collection.fireHoverEvent(annotation);
    } else if (eventType === 'click') {
      collection.fireClickEvent(annotation);
    }
  }

  public async add360ImageSet(
    eventFilter: Metadata,
    collectionTransform: THREE.Matrix4,
    preMultipliedRotation: boolean
  ): Promise<Image360Collection> {
    const id: string | undefined = eventFilter.site_id;
    if (id === undefined) {
      throw new Error('Image set filter must contain site_id');
    }
    if (this._image360Facade.collections.map(collection => collection.id).includes(id)) {
      throw new Error(`Image set with id=${id} has already been added`);
    }
    const imageCollection = await this._image360Facade.create(eventFilter, collectionTransform, preMultipliedRotation);

    this._needsRedraw = true;
    return imageCollection;
  }

  public async remove360Images(entities: Image360[]): Promise<void> {
    if (
      this._interactionState.currentImage360Entered !== undefined &&
      entities.includes(this._interactionState.currentImage360Entered)
    ) {
      this.exit360Image();
    }

    await Promise.all(entities.map(entity => this._image360Facade.delete(entity as Image360Entity)));
    this._needsRedraw = true;
  }

  public async enter360Image(image360Entity: Image360Entity, revision?: Image360RevisionEntity): Promise<void> {
    const revisionToEnter = revision ?? this.findRevisionIdToEnter(image360Entity);
    if (revisionToEnter === this._interactionState.revisionSelectedForEntry) {
      return;
    }
    this._interactionState.revisionSelectedForEntry = revisionToEnter;

    try {
      await this._image360Facade.preload(image360Entity, revisionToEnter, true);
    } catch (error) {
      if (this._interactionState.revisionSelectedForEntry === revisionToEnter) {
        this._interactionState.revisionSelectedForEntry = undefined;
      }
      return;
    }

    if (this._interactionState.revisionSelectedForEntry !== revisionToEnter) {
      return;
    }

    const lastEntered360ImageEntity = this._interactionState.currentImage360Entered;
    this._interactionState.currentImage360Entered = image360Entity;
    image360Entity.setActiveRevision(revisionToEnter);

    this.set360CameraManager();

    const imageCollection = this._image360Facade.getCollectionContainingEntity(image360Entity);
    lastEntered360ImageEntity?.icon.setVisibility(imageCollection.isCollectionVisible);
    image360Entity.icon.setVisibility(false);
    image360Entity.image360Visualization.visible = true;
    this._image360Facade.allIconCullingScheme = 'proximity';
    this._image360Facade.allHoverIconsVisibility = false;

    // Only do transition if we are swithing between entities.
    // Revisions are updated instantly (for now).
    if (lastEntered360ImageEntity === image360Entity) {
      this._needsRedraw = true;
    } else {
      this._transitionInProgress = true;
      if (lastEntered360ImageEntity !== undefined) {
        await this.transition(lastEntered360ImageEntity, image360Entity);
        MetricsLogger.trackEvent('360ImageEntered', {});
      } else {
        const transitionDuration = 1000;
        const position = new THREE.Vector3().setFromMatrixPosition(image360Entity.transform);
        await Promise.all([
          this._image360Navigation.moveTo(position, transitionDuration),
          this.tweenVisualizationAlpha(image360Entity, 0, 1, transitionDuration)
        ]);
        MetricsLogger.trackEvent('360ImageTransitioned', {});
      }
      this._transitionInProgress = false;
    }
    this._domElement.addEventListener('keydown', this._eventHandlers.exit360ImageOnEscapeKey);
    this.applyFullResolutionTextures(revisionToEnter);

    imageCollection.events.image360Entered.fire(image360Entity, revisionToEnter);
  }

<<<<<<< HEAD
    async function applyFullResolutionTextures(_requestRedraw: () => void) {
      await image360Entity.applyFullResolutionTextures();
      _requestRedraw();
    }
=======
  private async applyFullResolutionTextures(revision: Image360RevisionEntity) {
    await revision.applyFullResolutionTextures();
    this._needsRedraw = true;
>>>>>>> 51317c00
  }

  private async transition(from360Entity: Image360Entity, to360Entity: Image360Entity) {
    const cameraTransitionDuration = 1000;
    const alphaTweenDuration = 800;
    const default360ImageRenderOrder = 3;

    const toVisualizationCube = to360Entity.image360Visualization;
    const fromVisualizationCube = from360Entity.image360Visualization;

    const fromPosition = new THREE.Vector3().setFromMatrixPosition(from360Entity.transform);
    const toPosition = new THREE.Vector3().setFromMatrixPosition(to360Entity.transform);
    const length = new THREE.Vector3().subVectors(toPosition, fromPosition).length();

    const toZoom = this._image360Navigation.defaultFOV;
    const fromZoom = this._image360Navigation.getCamera().fov;

    setPreTransitionState();

    const currentFromOpacity = fromVisualizationCube.opacity;
    await Promise.all([
      this._image360Navigation.moveTo(toPosition, cameraTransitionDuration),
      this.tweenVisualizationZoom(this._image360Navigation, fromZoom, toZoom, alphaTweenDuration),
      this.tweenVisualizationAlpha(from360Entity, currentFromOpacity, 0, alphaTweenDuration)
    ]);

    restorePostTransitionState(currentFromOpacity);

    function setPreTransitionState() {
      const fillingScaleMagnitude = length * 2;
      const uniformScaling = new THREE.Vector3(1, 1, 1).multiplyScalar(fillingScaleMagnitude);

      fromVisualizationCube.scale = uniformScaling;
      fromVisualizationCube.renderOrder = default360ImageRenderOrder + 1;

      toVisualizationCube.scale = uniformScaling;
      toVisualizationCube.renderOrder = default360ImageRenderOrder;
    }

    function restorePostTransitionState(opacity: number) {
      const defaultScaling = new THREE.Vector3(1, 1, 1);

      fromVisualizationCube.scale = defaultScaling;
      fromVisualizationCube.renderOrder = default360ImageRenderOrder;

      toVisualizationCube.scale = defaultScaling;
      toVisualizationCube.renderOrder = default360ImageRenderOrder;

      fromVisualizationCube.visible = false;
      fromVisualizationCube.opacity = opacity;
    }
  }

  private tweenVisualizationAlpha(
    entity: Image360Entity,
    alphaFrom: number,
    alphaTo: number,
    duration: number
  ): Promise<void> {
    const from = { alpha: alphaFrom };
    const to = { alpha: alphaTo };
    const tween = new TWEEN.Tween(from)
      .to(to, duration)
      .onUpdate(() => {
        entity.image360Visualization.opacity = from.alpha;
        this._needsRedraw = true;
      })
      .easing(num => TWEEN.Easing.Quintic.InOut(num))
      .start(TWEEN.now());

    return new Promise(resolve => {
      tween.onComplete(() => {
        tween.stop();
        resolve();
      });
    });
  }

  private tweenVisualizationZoom(
    camera: StationaryCameraManager,
    fovFrom: number,
    fovTo: number,
    duration: number
  ): Promise<void> {
    const from = { fov: fovFrom };
    const to = { fov: fovTo };
    const delay = duration * 0.25;
    const tween = new TWEEN.Tween(from)
      .to(to, duration * 0.5)
      .onUpdate(() => {
        camera.setFOV(from.fov);
      })
      .delay(delay)
      .easing(num => TWEEN.Easing.Quintic.InOut(num))
      .start(TWEEN.now());

    return new Promise(resolve => {
      tween.onComplete(() => {
        tween.stop();
        resolve();
      });
    });
  }

  private set360CameraManager() {
    if (this._activeCameraManager.innerCameraManager !== this._image360Navigation) {
      this._cachedCameraManager = this._activeCameraManager.innerCameraManager;
      this._activeCameraManager.setActiveCameraManager(this._image360Navigation);
    }
  }

  public exit360Image(): void {
    this._image360Facade.allIconCullingScheme = 'clustered';
    if (this._interactionState.currentImage360Entered !== undefined) {
      const imageCollection = this._image360Facade.getCollectionContainingEntity(
        this._interactionState.currentImage360Entered
      );
      this._interactionState.currentImage360Entered.icon.setVisibility(imageCollection.isCollectionVisible);
      imageCollection.events.image360Exited.fire();

      this._interactionState.currentImage360Entered.image360Visualization.visible = false;
      this._interactionState.currentImage360Entered = undefined;
      this._interactionState.revisionSelectedForEntry = undefined;
      MetricsLogger.trackEvent('360ImageExited', {});
    }
    const { position, rotation } = this._image360Navigation.getCameraState();
    this._activeCameraManager.setActiveCameraManager(this._cachedCameraManager);
    this._activeCameraManager.setCameraState({
      position,
      target: new THREE.Vector3(0, 0, -1).applyQuaternion(rotation).add(position)
    });
    this._domElement.removeEventListener('keydown', this._eventHandlers.exit360ImageOnEscapeKey);
  }

  public dispose(): void {
    this._onBeforeSceneRenderedEvent.unsubscribe(this._eventHandlers.updateHoverStateOnRender);
    this._domElement.removeEventListener('mousemove', this._eventHandlers.setHoverIconEventHandler);
    this._domElement.addEventListener('pointerup', this._eventHandlers.enter360Image);
    this._domElement.addEventListener('keydown', this._eventHandlers.exit360ImageOnEscapeKey);

    if (this._activeCameraManager.innerCameraManager === this._image360Navigation) {
      this._activeCameraManager.setActiveCameraManager(this._cachedCameraManager);
    }

    this._image360Facade.dispose();
    this._image360Navigation.dispose();
  }

  private findRevisionIdToEnter(image360Entity: Image360Entity): Image360RevisionEntity {
    const targetDate = this._image360Facade.getCollectionContainingEntity(image360Entity).targetRevisionDate;
    return targetDate ? image360Entity.getRevisionClosestToDate(targetDate) : image360Entity.getMostRecentRevision();
  }

  private enter360ImageOnIntersect(event: PointerEventData): Promise<void> {
    if (this._transitionInProgress) {
      return Promise.resolve();
    }
    const entity = this.intersect360ImageIcons(event.offsetX, event.offsetY);
    if (entity === undefined) {
      return Promise.resolve();
    }
    return this.enter360Image(entity);
  }

  public intersect360ImageIcons(offsetX: number, offsetY: number): Image360Entity | undefined {
    const size = new THREE.Vector2(this._domElement.clientWidth, this._domElement.clientHeight);

    const { x: width, y: height } = size;
    const ndcCoordinates = pixelToNormalizedDeviceCoordinates(offsetX, offsetY, width, height);
    const entity = this._image360Facade.intersect(
      new THREE.Vector2(ndcCoordinates.x, ndcCoordinates.y),
      this._activeCameraManager.getCamera()
    );
    return entity;
  }

  private setHoverIconOnIntersect(offsetX: number, offsetY: number) {
    this._interactionState.lastMousePosition = { offsetX, offsetY };
    this._image360Facade.allHoverIconsVisibility = false;
    const size = new THREE.Vector2(this._domElement.clientWidth, this._domElement.clientHeight);

    const { x: width, y: height } = size;
    const ndcCoordinates = pixelToNormalizedDeviceCoordinates(offsetX, offsetY, width, height);
    const entity = this._image360Facade.intersect(
      new THREE.Vector2(ndcCoordinates.x, ndcCoordinates.y),
      this._activeCameraManager.getCamera()
    );

    if (entity !== undefined) {
      entity.icon.hoverSpriteVisible = true;
    }

    if (entity === this._interactionState.currentImage360Hovered) {
      return;
    }

    if (entity !== undefined) {
      entity.icon.hoverSpriteVisible = true;
      this._debouncePreLoad(entity);
    }

    this._needsRedraw = true;
    this._interactionState.currentImage360Hovered = entity;
  }

  private async exit360ImageOnEscape(event: KeyboardEvent) {
    if (event.key !== 'Escape') {
      return;
    }

    const lastEntered = this._interactionState.currentImage360Entered;
    if (lastEntered !== undefined) {
      const transitionOutDuration = 600;
      const currentOpacity = lastEntered.image360Visualization.opacity;
      await this.tweenVisualizationAlpha(lastEntered, currentOpacity, 0, transitionOutDuration);
      lastEntered.image360Visualization.opacity = currentOpacity;
    }
    this.exit360Image();
  }
}<|MERGE_RESOLUTION|>--- conflicted
+++ resolved
@@ -252,16 +252,9 @@
     imageCollection.events.image360Entered.fire(image360Entity, revisionToEnter);
   }
 
-<<<<<<< HEAD
-    async function applyFullResolutionTextures(_requestRedraw: () => void) {
-      await image360Entity.applyFullResolutionTextures();
-      _requestRedraw();
-    }
-=======
   private async applyFullResolutionTextures(revision: Image360RevisionEntity) {
     await revision.applyFullResolutionTextures();
     this._needsRedraw = true;
->>>>>>> 51317c00
   }
 
   private async transition(from360Entity: Image360Entity, to360Entity: Image360Entity) {
