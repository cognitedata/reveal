<<<<<<< HEAD
import { assert, beforeEach, describe, expect, test } from 'vitest';
=======
import { assert, describe, expect, test } from 'vitest';
>>>>>>> baca424a
import { render } from '@testing-library/react';
import {
  BaseCommand,
  BaseOptionCommand,
  RevealRenderTarget,
  type TranslationInput
} from '../../architecture';
import { act, type PropsWithChildren, type ReactElement } from 'react';
import { viewerMock } from '#test-utils/fixtures/viewer';
import { sdkMock } from '#test-utils/fixtures/sdk';
import { ViewerContextProvider } from '../RevealCanvas/ViewerContext';
import { OptionType } from '../../architecture/base/commands/BaseOptionCommand';
import { SegmentedButtons } from './SegmentedButtons';
import userEvent from '@testing-library/user-event';
<<<<<<< HEAD

describe(SegmentedButtons.name, () => {
  let command: MockSegmentedCommand;
  let container: HTMLElement;
=======
import {
  getButtonsInContainer,
  getLabel,
  isEnabled,
  isSelected,
  isToggled
} from '#test-utils/cogs/htmlTestUtils';

describe(SegmentedButtons.name, () => {
  test('should render with default values', () => {
    const command = new MockSegmentedCommand();
    const container = renderSegmentedButtons(command);
>>>>>>> baca424a

  beforeEach(() => {
    command = new MockSegmentedCommand();
    container = renderSegmentedButtons(command).container;
  });

<<<<<<< HEAD
  test('should render with default values', () => {
    assert(command.children !== undefined);
=======
    // Check button
    const buttons = getButtonsInContainer(container);
    expect(buttons.length).toBe(2);
>>>>>>> baca424a

    expect(container.innerHTML).not.toBe('');

<<<<<<< HEAD
    const allElements = container.querySelectorAll('*');

    expect(allElements.length).toBeGreaterThan(0);
  });

  test('should change from visible to invisible', () => {
    const beforeButtons = container.querySelectorAll('button');
=======
      expect(isEnabled(button)).toBe(true);
      expect(getLabel(button)).toBe(option.label);
      expect(isSelected(button)).toBe(option.isChecked);
      expect(isToggled(button)).toBe(false);
    }
  });

  test('should change from visible to invisible', () => {
    const command = new MockSegmentedCommand();
    const container = renderSegmentedButtons(command);

    const beforeButtons = getButtonsInContainer(container);
>>>>>>> baca424a
    expect(beforeButtons.length).toBe(2);

    act(() => {
      command.isVisible = false;
    });
<<<<<<< HEAD
    const afterButtons = container.querySelectorAll('button');
=======
    const afterButtons = getButtonsInContainer(container);
>>>>>>> baca424a
    expect(afterButtons.length).toBe(0);
  });

  test('should change from enabled to disabled', () => {
<<<<<<< HEAD
    const beforeButtons = container.querySelectorAll('button');
=======
    const command = new MockSegmentedCommand();
    const container = renderSegmentedButtons(command);

    const beforeButtons = getButtonsInContainer(container);
>>>>>>> baca424a
    expect(beforeButtons.length).toBe(2);
    for (const button of beforeButtons) {
      expect(isEnabled(button)).toBe(true);
    }

    act(() => {
      command.isEnabled = false;
    });

<<<<<<< HEAD
    const afterButtons = container.querySelectorAll('button');
=======
    const afterButtons = getButtonsInContainer(container);
>>>>>>> baca424a
    expect(afterButtons.length).toBe(2);
    for (const button of afterButtons) {
      expect(isEnabled(button)).toBe(false);
    }
  });

  test('should select the second option', async () => {
<<<<<<< HEAD
    assert(command.children !== undefined);
    const beforeButtons = container.querySelectorAll('button');
=======
    const command = new MockSegmentedCommand();
    const container = renderSegmentedButtons(command);

    assert(command.children !== undefined);
    const beforeButtons = getButtonsInContainer(container);
>>>>>>> baca424a
    expect(beforeButtons.length).toBe(2);
    expect(isSelected(beforeButtons[0])).toBe(true);
    expect(isSelected(beforeButtons[1])).toBe(false);

    expect(command.children[0].isChecked).toBe(true);
    expect(command.children[1].isChecked).toBe(false);

    await act(async () => {
      await userEvent.click(beforeButtons[1]);
    });

<<<<<<< HEAD
    const afterButtons = container.querySelectorAll('button');
=======
    const afterButtons = getButtonsInContainer(container);
>>>>>>> baca424a
    expect(afterButtons.length).toBe(2);
    expect(isSelected(afterButtons[0])).toBe(false);
    expect(isSelected(afterButtons[1])).toBe(true);

    expect(command.children[0].isChecked).toBe(false);
    expect(command.children[1].isChecked).toBe(true);
  });
});

<<<<<<< HEAD
function renderSegmentedButtons(command: BaseOptionCommand): { container: HTMLElement } {
=======
function renderSegmentedButtons(command: BaseOptionCommand): HTMLElement {
>>>>>>> baca424a
  const renderTargetMock = new RevealRenderTarget(viewerMock, sdkMock);

  const wrapper = ({ children }: PropsWithChildren): ReactElement => (
    <ViewerContextProvider renderTarget={renderTargetMock}>{children}</ViewerContextProvider>
  );
  const { container } = render(<SegmentedButtons inputCommand={command} placement={'top'} />, {
    wrapper
  });
<<<<<<< HEAD
  return { container };
=======
  return container;
>>>>>>> baca424a
}

class MockSegmentedCommand extends BaseOptionCommand {
  public _isVisible = true;
  public _isEnabled = true;
  public selectedValue: number = 1;
  private readonly _optionCommands: OptionCommand[] = [];

  public constructor() {
    super(OptionType.Segmented);
    this._optionCommands = [new OptionCommand(this, 1), new OptionCommand(this, 2)];
  }

  protected override createChildren(): BaseCommand[] {
    return this._optionCommands;
  }

  public override get isEnabled(): boolean {
    return this._isEnabled;
  }

  public override set isEnabled(value: boolean) {
    this._isEnabled = value;
    this.update();
  }

  public override get isVisible(): boolean {
    return this._isVisible;
  }

  public override set isVisible(value: boolean) {
    this._isVisible = value;
    this.update();
  }
}

class OptionCommand extends BaseCommand {
  public readonly parent: MockSegmentedCommand;
  public readonly value: number;

  public constructor(parent: MockSegmentedCommand, value: number) {
    super();
    this.parent = parent;
    this.value = value;
  }

  public override get tooltip(): TranslationInput {
    return { untranslated: `Option ${this.value}` };
  }

  public override get icon(): string {
    return 'Snow';
  }

  public override get isEnabled(): boolean {
    return true;
  }

  public override get isChecked(): boolean {
    return this.parent.selectedValue === this.value;
  }

  public override invokeCore(): boolean {
    if (this.parent.selectedValue === this.value) {
      return false; // Already selected
    }
    this.parent.selectedValue = this.value;
    this.parent.update();
    return true;
  }
}<|MERGE_RESOLUTION|>--- conflicted
+++ resolved
@@ -1,8 +1,4 @@
-<<<<<<< HEAD
 import { assert, beforeEach, describe, expect, test } from 'vitest';
-=======
-import { assert, describe, expect, test } from 'vitest';
->>>>>>> baca424a
 import { render } from '@testing-library/react';
 import {
   BaseCommand,
@@ -17,12 +13,6 @@
 import { OptionType } from '../../architecture/base/commands/BaseOptionCommand';
 import { SegmentedButtons } from './SegmentedButtons';
 import userEvent from '@testing-library/user-event';
-<<<<<<< HEAD
-
-describe(SegmentedButtons.name, () => {
-  let command: MockSegmentedCommand;
-  let container: HTMLElement;
-=======
 import {
   getButtonsInContainer,
   getLabel,
@@ -32,36 +22,26 @@
 } from '#test-utils/cogs/htmlTestUtils';
 
 describe(SegmentedButtons.name, () => {
-  test('should render with default values', () => {
-    const command = new MockSegmentedCommand();
-    const container = renderSegmentedButtons(command);
->>>>>>> baca424a
+  let command: MockSegmentedCommand;
+  let container: HTMLElement;
 
   beforeEach(() => {
     command = new MockSegmentedCommand();
     container = renderSegmentedButtons(command).container;
   });
 
-<<<<<<< HEAD
   test('should render with default values', () => {
     assert(command.children !== undefined);
-=======
+
     // Check button
     const buttons = getButtonsInContainer(container);
     expect(buttons.length).toBe(2);
->>>>>>> baca424a
 
-    expect(container.innerHTML).not.toBe('');
-
-<<<<<<< HEAD
     const allElements = container.querySelectorAll('*');
 
-    expect(allElements.length).toBeGreaterThan(0);
-  });
-
-  test('should change from visible to invisible', () => {
-    const beforeButtons = container.querySelectorAll('button');
-=======
+    for (let i = 0; i < buttons.length; ++i) {
+      const button = buttons[i];
+      const option = command.children[i];
       expect(isEnabled(button)).toBe(true);
       expect(getLabel(button)).toBe(option.label);
       expect(isSelected(button)).toBe(option.isChecked);
@@ -71,32 +51,23 @@
 
   test('should change from visible to invisible', () => {
     const command = new MockSegmentedCommand();
-    const container = renderSegmentedButtons(command);
+    const { container } = renderSegmentedButtons(command);
 
     const beforeButtons = getButtonsInContainer(container);
->>>>>>> baca424a
     expect(beforeButtons.length).toBe(2);
 
     act(() => {
       command.isVisible = false;
     });
-<<<<<<< HEAD
-    const afterButtons = container.querySelectorAll('button');
-=======
     const afterButtons = getButtonsInContainer(container);
->>>>>>> baca424a
     expect(afterButtons.length).toBe(0);
   });
 
   test('should change from enabled to disabled', () => {
-<<<<<<< HEAD
-    const beforeButtons = container.querySelectorAll('button');
-=======
     const command = new MockSegmentedCommand();
-    const container = renderSegmentedButtons(command);
+    const { container } = renderSegmentedButtons(command);
 
     const beforeButtons = getButtonsInContainer(container);
->>>>>>> baca424a
     expect(beforeButtons.length).toBe(2);
     for (const button of beforeButtons) {
       expect(isEnabled(button)).toBe(true);
@@ -106,11 +77,7 @@
       command.isEnabled = false;
     });
 
-<<<<<<< HEAD
-    const afterButtons = container.querySelectorAll('button');
-=======
     const afterButtons = getButtonsInContainer(container);
->>>>>>> baca424a
     expect(afterButtons.length).toBe(2);
     for (const button of afterButtons) {
       expect(isEnabled(button)).toBe(false);
@@ -118,16 +85,11 @@
   });
 
   test('should select the second option', async () => {
-<<<<<<< HEAD
-    assert(command.children !== undefined);
-    const beforeButtons = container.querySelectorAll('button');
-=======
     const command = new MockSegmentedCommand();
-    const container = renderSegmentedButtons(command);
+    const { container } = renderSegmentedButtons(command);
 
     assert(command.children !== undefined);
     const beforeButtons = getButtonsInContainer(container);
->>>>>>> baca424a
     expect(beforeButtons.length).toBe(2);
     expect(isSelected(beforeButtons[0])).toBe(true);
     expect(isSelected(beforeButtons[1])).toBe(false);
@@ -139,11 +101,7 @@
       await userEvent.click(beforeButtons[1]);
     });
 
-<<<<<<< HEAD
-    const afterButtons = container.querySelectorAll('button');
-=======
     const afterButtons = getButtonsInContainer(container);
->>>>>>> baca424a
     expect(afterButtons.length).toBe(2);
     expect(isSelected(afterButtons[0])).toBe(false);
     expect(isSelected(afterButtons[1])).toBe(true);
@@ -153,11 +111,7 @@
   });
 });
 
-<<<<<<< HEAD
 function renderSegmentedButtons(command: BaseOptionCommand): { container: HTMLElement } {
-=======
-function renderSegmentedButtons(command: BaseOptionCommand): HTMLElement {
->>>>>>> baca424a
   const renderTargetMock = new RevealRenderTarget(viewerMock, sdkMock);
 
   const wrapper = ({ children }: PropsWithChildren): ReactElement => (
@@ -166,11 +120,7 @@
   const { container } = render(<SegmentedButtons inputCommand={command} placement={'top'} />, {
     wrapper
   });
-<<<<<<< HEAD
   return { container };
-=======
-  return container;
->>>>>>> baca424a
 }
 
 class MockSegmentedCommand extends BaseOptionCommand {
