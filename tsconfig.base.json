--- conflicted
+++ resolved
@@ -28,14 +28,6 @@
       ],
       "@cognite/graph": ["libs/graph/src/index.ts"],
       "@cognite/platypus-cdf-cli/*": ["apps/platypus-cdf-cli/src/*"],
-<<<<<<< HEAD
-      "@platypus-app/*": ["apps/platypus/src/app/*"],
-      "@platypus-core/*": ["libs/platypus-core/src/lib/*"],
-      "@platypus/@cognite/fdm-client": [
-        "libs/@cognite/fdm-client/src/index.ts"
-      ],
-      "@platypus/mock-data": ["libs/mock-data/src/index.ts"],
-=======
       "@cognite/plotting-components": [
         "libs/shared/plotting-components/src/index.ts"
       ],
@@ -61,13 +53,13 @@
         "apps/platypus/src/environments/environment.ts"
       ],
       "@platypus-core/*": ["libs/data-modeling/platypus-core/src/lib/*"],
->>>>>>> 677cfe1f
       "@platypus/platypus-common-utils": [
         "libs/data-modeling/platypus-common-utils/src/index.ts"
       ],
       "@platypus/platypus-core": [
         "libs/data-modeling/platypus-core/src/index.ts"
-      ]
+      ],
+      "@platypus/@cognite/fdm-client": ["libs/@cognite/fdm-client/src/index.ts"]
     }
   },
   "exclude": ["node_modules", "tmp"]
