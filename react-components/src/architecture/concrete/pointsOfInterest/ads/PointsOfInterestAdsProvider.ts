--- conflicted
+++ resolved
@@ -191,7 +191,6 @@
       sceneState: item.sceneState
     }
   };
-<<<<<<< HEAD
 
   async function getUserName(ownerId: string, sdk: CogniteClient): Promise<string | undefined> {
     const profiles = await sdk.profiles.retrieve([{ userIdentifier: ownerId }]);
@@ -200,7 +199,6 @@
 
     return name[0];
   }
-=======
 }
 
 function poiExternalInstanceRefToInstanceReference(
@@ -227,5 +225,4 @@
     (instance as PoiExternalDMRef).externalId !== undefined &&
     (instance as PoiExternalDMRef).instanceSpace !== undefined
   );
->>>>>>> e9428587
 }