--- conflicted
+++ resolved
@@ -143,29 +143,10 @@
     }
   }
 
-<<<<<<< HEAD
   public setSelectedForAll(selected: boolean): void {
     this.image360Entities.forEach(entity => (entity.icon.selected = selected));
   }
 
-  public fireHoverEvent(
-    annotationObject: ImageAnnotationObject,
-    pointerEvent: PointerEventData,
-    direction: Vector3
-  ): void {
-    this._events.annotationHovered.fire(annotationObject, pointerEvent, direction);
-  }
-
-  public fireClickEvent(
-    annotationObject: ImageAnnotationObject,
-    pointerEvent: PointerEventData,
-    direction: Vector3
-  ): void {
-    this._events.annotationClicked.fire(annotationObject, pointerEvent, direction);
-  }
-
-=======
->>>>>>> 62c64676
   public setSelectedVisibility(visible: boolean): void {
     this._icons.hoverSpriteVisibility = visible;
   }
