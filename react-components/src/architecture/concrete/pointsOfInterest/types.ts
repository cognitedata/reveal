/*!
 * Copyright 2024 Cognite AS
 */
import {
  type AnyIntersection,
  CDF_TO_VIEWER_TRANSFORMATION,
  type ICustomObject
} from '@cognite/reveal';
import { type PointsOfInterestProperties } from './models';
import { type Vector3 } from 'three';
import { type DomainObjectIntersection } from '../../base/domainObjectsHelpers/DomainObjectIntersection';
import { type PointsOfInterestDomainObject } from './PointsOfInterestDomainObject';
import { type InstanceReference, type DmsUniqueIdentifier } from '../../../data-providers';

export enum PointsOfInterestStatus {
  Default,
  PendingDeletion,
  PendingCreation
}

export type PointOfInterest<IdType> = {
  properties: PointsOfInterestProperties;
  id: IdType;
  status: PointsOfInterestStatus;
};

export function createPointsOfInterestPropertiesFromPointAndTitle(
  point: Vector3,
  scene: DmsUniqueIdentifier,
<<<<<<< HEAD
  title: string,
  associatedInstance: InstanceReference | undefined
=======
  contents: string[]
>>>>>>> cfc58e48
): PointsOfInterestProperties {
  const cdfPosition = point.clone().applyMatrix4(CDF_TO_VIEWER_TRANSFORMATION.clone().invert());
  return {
    positionX: cdfPosition.x,
    positionY: cdfPosition.y,
    positionZ: cdfPosition.z,
    scene,
    sceneState: {},
<<<<<<< HEAD
    title,
    instanceRef: associatedInstance
=======
    name: contents[0],
    description: contents[1]
>>>>>>> cfc58e48
  };
}

const poiMarker = Symbol('poiMarker');

export type PointsOfInterestIntersection<PoiIdType> = Omit<
  DomainObjectIntersection,
  'userData' | 'domainObject'
> & {
  marker: typeof poiMarker;
  domainObject: PointsOfInterestDomainObject<PoiIdType>;
  userData: PointOfInterest<PoiIdType>;
};

export function createPointsOfInterestIntersection<PoiIdType>(
  point: Vector3,
  distanceToCamera: number,
  customObject: ICustomObject,
  domainObject: PointsOfInterestDomainObject<PoiIdType>,
  overlay: PointOfInterest<PoiIdType>
): PointsOfInterestIntersection<PoiIdType> {
  return {
    type: 'customObject',
    marker: poiMarker,
    point,
    distanceToCamera,
    customObject,
    domainObject,
    userData: overlay
  };
}

export function isPointsOfInterestIntersection<PoiIdType>(
  objectIntersection: AnyIntersection
): objectIntersection is PointsOfInterestIntersection<PoiIdType> {
  return (objectIntersection as PointsOfInterestIntersection<PoiIdType>).marker === poiMarker;
}<|MERGE_RESOLUTION|>--- conflicted
+++ resolved
@@ -27,12 +27,8 @@
 export function createPointsOfInterestPropertiesFromPointAndTitle(
   point: Vector3,
   scene: DmsUniqueIdentifier,
-<<<<<<< HEAD
-  title: string,
+  contents: string[],
   associatedInstance: InstanceReference | undefined
-=======
-  contents: string[]
->>>>>>> cfc58e48
 ): PointsOfInterestProperties {
   const cdfPosition = point.clone().applyMatrix4(CDF_TO_VIEWER_TRANSFORMATION.clone().invert());
   return {
@@ -41,13 +37,9 @@
     positionZ: cdfPosition.z,
     scene,
     sceneState: {},
-<<<<<<< HEAD
-    title,
+    name: contents[0],
+    description: contents[1],
     instanceRef: associatedInstance
-=======
-    name: contents[0],
-    description: contents[1]
->>>>>>> cfc58e48
   };
 }
 
