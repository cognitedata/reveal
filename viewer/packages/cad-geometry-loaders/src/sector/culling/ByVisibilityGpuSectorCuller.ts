/*!
 * Copyright 2021 Cognite AS
 */

import * as THREE from 'three';

<<<<<<< HEAD
import { SectorMetadata, CadModelMetadata, WantedSector, LevelOfDetail } from '@reveal/cad-parsers';
=======
import {
  CadModelMetadata,
  WantedSector,
  LevelOfDetail,
  BaseSectorMetadata,
  V8SectorMetadata
} from '@reveal/cad-parsers';
import { getBox3CornerPoints } from '@reveal/utilities';
>>>>>>> 353830a3

import { OrderSectorsByVisibilityCoverage } from './OrderSectorsByVisibilityCoverage';
import { SectorCuller } from './SectorCuller';
import { DetermineSectorCostDelegate, DetermineSectorsInput, SectorCost, SectorLoadingSpent } from './types';

import { CadModelSectorBudget } from '../../CadModelSectorBudget';
import { TakenSectorMap } from './TakenSectorMap';
import { isBox3OnPositiveSideOfPlane } from '@reveal/utilities';

/**
 * Options for creating {@link ByVisibilityGpuSectorCuller}.
 */
export type ByVisibilityGpuSectorCullerOptions = {
  /**
   * Renderer used to determine what sector to load.
   */
  renderer: THREE.WebGLRenderer;

  /**
   * Optional callback for determining the cost of a sector. The default unit of the cost
   * function is bytes downloaded.
   */
  determineSectorCost?: DetermineSectorCostDelegate;

  /**
   * Use a custom coverage utility to determine how "visible" each sector is.
   */
  coverageUtil: OrderSectorsByVisibilityCoverage;

  /**
   * Logging function for debugging.
   */
  logCallback?: (message?: any, ...optionalParameters: any[]) => void;
};

export function assert(condition: boolean, message: string = 'assertion hit') {
  console.assert(condition, message);
}

<<<<<<< HEAD
=======
class TakenSectorMap {
  private readonly _takenSectorTrees: Map<string, { sectorTree: TakenSectorTree; modelMetadata: CadModelMetadata }> =
    new Map();
  private readonly determineSectorCost: DetermineSectorCostDelegate;

  get totalCost(): SectorCost {
    const totalCost: SectorCost = { downloadSize: 0, drawCalls: 0, renderCost: 0 };
    this._takenSectorTrees.forEach(({ sectorTree }) => {
      addSectorCost(totalCost, sectorTree.totalCost);
    });
    return totalCost;
  }

  // TODO 2020-04-21 larsmoa: Unit test TakenSectorMap
  constructor(determineSectorCost: DetermineSectorCostDelegate) {
    this.determineSectorCost = determineSectorCost;
  }

  initializeScene(modelMetadata: CadModelMetadata) {
    this._takenSectorTrees.set(modelMetadata.modelIdentifier, {
      sectorTree: new TakenSectorTree(
        modelMetadata.scene.root as BaseSectorMetadata & V8SectorMetadata,
        this.determineSectorCost
      ),
      modelMetadata
    });
  }

  getWantedSectorCount(): number {
    let count = 0;
    this._takenSectorTrees.forEach(({ sectorTree }) => {
      count += sectorTree.determineWantedSectorCount();
    });
    return count;
  }

  markSectorDetailed(model: CadModelMetadata, sectorId: number, priority: number) {
    const entry = this._takenSectorTrees.get(model.modelIdentifier);
    assert(
      !!entry,
      `Could not find sector tree for ${model.modelIdentifier} (have trees ${Array.from(
        this._takenSectorTrees.keys()
      ).join(', ')})`
    );
    const { sectorTree } = entry!;
    sectorTree!.markSectorDetailed(sectorId, priority);
  }

  isWithinBudget(budget: CadModelSectorBudget): boolean {
    return (
      this.totalCost.downloadSize < budget.geometryDownloadSizeBytes &&
      this.totalCost.drawCalls < budget.maximumNumberOfDrawCalls &&
      this.totalCost.renderCost < budget.maximumRenderCost
    );
  }

  collectWantedSectors(): PrioritizedWantedSector[] {
    const allWanted = new Array<PrioritizedWantedSector>();

    // Collect sectors
    for (const [modelIdentifier, { sectorTree, modelMetadata }] of this._takenSectorTrees) {
      allWanted.push(
        ...sectorTree.toWantedSectors(modelIdentifier, modelMetadata.modelBaseUrl, modelMetadata.geometryClipBox)
      );
    }

    // Sort by priority
    allWanted.sort((l, r) => r.priority - l.priority);
    return allWanted;
  }

  clear() {
    this._takenSectorTrees.clear();
  }
}

>>>>>>> 353830a3
/**
 * SectorCuller that uses the GPU to determine an approximation
 * of how "visible" each sector is to get a priority for each sector
 * and loads sectors based on priority within a budget.
 */
export class ByVisibilityGpuSectorCuller implements SectorCuller {
  private readonly options: Required<ByVisibilityGpuSectorCullerOptions>;
  private readonly takenSectors: TakenSectorMap;

  constructor(options: ByVisibilityGpuSectorCullerOptions) {
    this.options = {
      renderer: options.renderer,
      determineSectorCost: options && options.determineSectorCost ? options.determineSectorCost : computeSectorCost,
      logCallback:
        options && options.logCallback
          ? options.logCallback
          : // No logging
            () => {},
      coverageUtil: options.coverageUtil
    };
    this.takenSectors = new TakenSectorMap(this.options.determineSectorCost);
  }

  dispose() {
    this.options.coverageUtil.dispose();
  }

  determineSectors(input: DetermineSectorsInput): { wantedSectors: WantedSector[]; spentBudget: SectorLoadingSpent } {
    const takenSectors = this.update(input.camera, input.cadModelsMetadata, input.clippingPlanes, input.budget);
    const wanted = takenSectors.collectWantedSectors();
    const spentBudget = takenSectors.computeSpentBudget();

    const takenDetailedPercent = (
      (100.0 * (spentBudget.loadedSectorCount - spentBudget.loadedSectorCount)) /
      spentBudget.totalSectorCount
    ).toPrecision(3);
    const takenPercent = ((100.0 * spentBudget.loadedSectorCount) / spentBudget.totalSectorCount).toPrecision(3);

    this.log(
      `Scene: ${spentBudget.loadedSectorCount} (${spentBudget.forcedDetailedSectorCount} required, ${spentBudget.totalSectorCount} sectors, ${takenPercent}% of all sectors - ${takenDetailedPercent}% detailed)`
    );

    return { spentBudget, wantedSectors: wanted };
  }

  filterSectorsToLoad(input: DetermineSectorsInput, wantedSectors: WantedSector[]): Promise<WantedSector[]> {
    const filtered = this.options.coverageUtil.cullOccludedSectors(input.camera, wantedSectors);
    return Promise.resolve(filtered);
  }

  private update(
    camera: THREE.PerspectiveCamera,
    models: CadModelMetadata[],
    clippingPlanes: THREE.Plane[] | null,
    budget: CadModelSectorBudget
  ): TakenSectorMap {
    const { coverageUtil } = this.options;
    const takenSectors = this.takenSectors;
    takenSectors.clear();
    models.forEach(x => takenSectors.initializeScene(x));

    // Update wanted sectors
    coverageUtil.setModels(models);
    coverageUtil.setClipping(clippingPlanes);
    const prioritized = coverageUtil.orderSectorsByVisibility(camera);

    // Add high details for all sectors the camera is inside or near
    this.addHighDetailsForNearSectors(camera, models, budget, takenSectors, clippingPlanes);

    let debugAccumulatedPriority = 0.0;
    const prioritizedLength = prioritized.length;

    let i = 0;
    for (i = 0; i < prioritizedLength && takenSectors.isWithinBudget(budget); i++) {
      const x = prioritized[i];
      takenSectors.markSectorDetailed(x.model, x.sectorId, x.priority);
      debugAccumulatedPriority += x.priority;
    }

    this.log(`Retrieving ${i} of ${prioritizedLength} (last: ${prioritized.length > 0 ? prioritized[i - 1] : null})`);
    this.log(
      `Total scheduled: ${takenSectors.getWantedSectorCount()} of ${prioritizedLength} (cost: ${
        takenSectors.totalCost.downloadSize / 1024 / 1024
      }/${budget.geometryDownloadSizeBytes / 1024 / 1024}, drawCalls: ${takenSectors.totalCost.drawCalls}/${
        budget.maximumNumberOfDrawCalls
      }, priority: ${debugAccumulatedPriority})`
    );

    return takenSectors;
  }

  private addHighDetailsForNearSectors(
    camera: THREE.PerspectiveCamera,
    models: CadModelMetadata[],
    budget: CadModelSectorBudget,
    takenSectors: TakenSectorMap,
    clippingPlanes: THREE.Plane[] | null
  ) {
    const shortRangeCamera = camera.clone(true) as THREE.PerspectiveCamera;
    shortRangeCamera.far = budget.highDetailProximityThreshold;
    shortRangeCamera.updateProjectionMatrix();
    const cameraMatrixWorldInverse = shortRangeCamera.matrixWorldInverse;
    const cameraProjectionMatrix = shortRangeCamera.projectionMatrix;

    const transformedCameraMatrixWorldInverse = new THREE.Matrix4();
    models.forEach(model => {
      // Apply model transformation to camera matrix
      transformedCameraMatrixWorldInverse.multiplyMatrices(cameraMatrixWorldInverse, model.modelMatrix);

      let intersectingSectors = model.scene
        .getSectorsIntersectingFrustum(cameraProjectionMatrix, transformedCameraMatrixWorldInverse)
        .map(p => p as BaseSectorMetadata & V8SectorMetadata);

      if (clippingPlanes != null && clippingPlanes.length > 0) {
        intersectingSectors = this.testForClippingOcclusion(intersectingSectors, clippingPlanes, model.modelMatrix);
      }

      this.markSectorsAsDetailed(intersectingSectors, takenSectors, model);
    });
  }

  private testForClippingOcclusion(
    intersectingSectors: (BaseSectorMetadata & V8SectorMetadata)[],
    clippingPlanes: THREE.Plane[],
    modelMatrix: THREE.Matrix4
  ): (BaseSectorMetadata & V8SectorMetadata)[] {
    const passingSectors = [];
    const bounds = new THREE.Box3();
    for (let i = 0; i < intersectingSectors.length; i++) {
      bounds.copy(intersectingSectors[i].bounds);
      bounds.applyMatrix4(modelMatrix);

      const shouldKeep = clippingPlanes.every(plane => isBox3OnPositiveSideOfPlane(bounds, plane));
      if (shouldKeep) {
        passingSectors.push(intersectingSectors[i]);
      }
    }
    return passingSectors;
  }

  private markSectorsAsDetailed(
    intersectingSectors: (BaseSectorMetadata & V8SectorMetadata)[],
    takenSectors: TakenSectorMap,
    model: CadModelMetadata
  ) {
    for (let i = 0; i < intersectingSectors.length; i++) {
      takenSectors.markSectorDetailed(model, intersectingSectors[i].id, Infinity);
    }
  }

  private log(message?: any, ...optionalParameters: any[]) {
    this.options.logCallback(message, ...optionalParameters);
  }
}
<<<<<<< HEAD
function computeSectorCost(metadata: SectorMetadata, lod: LevelOfDetail): SectorCost {
=======

function computeSectorCost(metadata: BaseSectorMetadata & V8SectorMetadata, lod: LevelOfDetail): SectorCost {
>>>>>>> 353830a3
  switch (lod) {
    case LevelOfDetail.Detailed:
      return {
        downloadSize: metadata.indexFile!.downloadSize,
        drawCalls: metadata.estimatedDrawCallCount,
        renderCost: metadata.estimatedRenderCost
      };
    case LevelOfDetail.Simple:
      return {
        downloadSize: metadata.facesFile!.downloadSize,
        drawCalls: 1,
        // TODO 2021-09-23 larsmoa: Estimate for simple sector render cost is very arbitrary
        renderCost: Math.ceil(metadata.facesFile!.downloadSize / 100)
      };
    default:
      throw new Error(`Can't compute cost for lod ${lod}`);
  }
}<|MERGE_RESOLUTION|>--- conflicted
+++ resolved
@@ -4,9 +4,14 @@
 
 import * as THREE from 'three';
 
-<<<<<<< HEAD
-import { SectorMetadata, CadModelMetadata, WantedSector, LevelOfDetail } from '@reveal/cad-parsers';
-=======
+import { OrderSectorsByVisibilityCoverage } from './OrderSectorsByVisibilityCoverage';
+import { SectorCuller } from './SectorCuller';
+import { DetermineSectorCostDelegate, DetermineSectorsInput, SectorCost, SectorLoadingSpent } from './types';
+
+import { CadModelSectorBudget } from '../../CadModelSectorBudget';
+import { TakenSectorMap } from './TakenSectorMap';
+import { isBox3OnPositiveSideOfPlane } from '@reveal/utilities';
+
 import {
   CadModelMetadata,
   WantedSector,
@@ -14,16 +19,6 @@
   BaseSectorMetadata,
   V8SectorMetadata
 } from '@reveal/cad-parsers';
-import { getBox3CornerPoints } from '@reveal/utilities';
->>>>>>> 353830a3
-
-import { OrderSectorsByVisibilityCoverage } from './OrderSectorsByVisibilityCoverage';
-import { SectorCuller } from './SectorCuller';
-import { DetermineSectorCostDelegate, DetermineSectorsInput, SectorCost, SectorLoadingSpent } from './types';
-
-import { CadModelSectorBudget } from '../../CadModelSectorBudget';
-import { TakenSectorMap } from './TakenSectorMap';
-import { isBox3OnPositiveSideOfPlane } from '@reveal/utilities';
 
 /**
  * Options for creating {@link ByVisibilityGpuSectorCuller}.
@@ -55,85 +50,6 @@
   console.assert(condition, message);
 }
 
-<<<<<<< HEAD
-=======
-class TakenSectorMap {
-  private readonly _takenSectorTrees: Map<string, { sectorTree: TakenSectorTree; modelMetadata: CadModelMetadata }> =
-    new Map();
-  private readonly determineSectorCost: DetermineSectorCostDelegate;
-
-  get totalCost(): SectorCost {
-    const totalCost: SectorCost = { downloadSize: 0, drawCalls: 0, renderCost: 0 };
-    this._takenSectorTrees.forEach(({ sectorTree }) => {
-      addSectorCost(totalCost, sectorTree.totalCost);
-    });
-    return totalCost;
-  }
-
-  // TODO 2020-04-21 larsmoa: Unit test TakenSectorMap
-  constructor(determineSectorCost: DetermineSectorCostDelegate) {
-    this.determineSectorCost = determineSectorCost;
-  }
-
-  initializeScene(modelMetadata: CadModelMetadata) {
-    this._takenSectorTrees.set(modelMetadata.modelIdentifier, {
-      sectorTree: new TakenSectorTree(
-        modelMetadata.scene.root as BaseSectorMetadata & V8SectorMetadata,
-        this.determineSectorCost
-      ),
-      modelMetadata
-    });
-  }
-
-  getWantedSectorCount(): number {
-    let count = 0;
-    this._takenSectorTrees.forEach(({ sectorTree }) => {
-      count += sectorTree.determineWantedSectorCount();
-    });
-    return count;
-  }
-
-  markSectorDetailed(model: CadModelMetadata, sectorId: number, priority: number) {
-    const entry = this._takenSectorTrees.get(model.modelIdentifier);
-    assert(
-      !!entry,
-      `Could not find sector tree for ${model.modelIdentifier} (have trees ${Array.from(
-        this._takenSectorTrees.keys()
-      ).join(', ')})`
-    );
-    const { sectorTree } = entry!;
-    sectorTree!.markSectorDetailed(sectorId, priority);
-  }
-
-  isWithinBudget(budget: CadModelSectorBudget): boolean {
-    return (
-      this.totalCost.downloadSize < budget.geometryDownloadSizeBytes &&
-      this.totalCost.drawCalls < budget.maximumNumberOfDrawCalls &&
-      this.totalCost.renderCost < budget.maximumRenderCost
-    );
-  }
-
-  collectWantedSectors(): PrioritizedWantedSector[] {
-    const allWanted = new Array<PrioritizedWantedSector>();
-
-    // Collect sectors
-    for (const [modelIdentifier, { sectorTree, modelMetadata }] of this._takenSectorTrees) {
-      allWanted.push(
-        ...sectorTree.toWantedSectors(modelIdentifier, modelMetadata.modelBaseUrl, modelMetadata.geometryClipBox)
-      );
-    }
-
-    // Sort by priority
-    allWanted.sort((l, r) => r.priority - l.priority);
-    return allWanted;
-  }
-
-  clear() {
-    this._takenSectorTrees.clear();
-  }
-}
-
->>>>>>> 353830a3
 /**
  * SectorCuller that uses the GPU to determine an approximation
  * of how "visible" each sector is to get a priority for each sector
@@ -288,12 +204,8 @@
     this.options.logCallback(message, ...optionalParameters);
   }
 }
-<<<<<<< HEAD
-function computeSectorCost(metadata: SectorMetadata, lod: LevelOfDetail): SectorCost {
-=======
 
 function computeSectorCost(metadata: BaseSectorMetadata & V8SectorMetadata, lod: LevelOfDetail): SectorCost {
->>>>>>> 353830a3
   switch (lod) {
     case LevelOfDetail.Detailed:
       return {
