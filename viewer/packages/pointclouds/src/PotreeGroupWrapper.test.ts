--- conflicted
+++ resolved
@@ -33,11 +33,7 @@
       .setup(p => p.material)
       .returns(new PointCloudMaterial())
       .object();
-<<<<<<< HEAD
-    const model = new PotreeNodeWrapper(dummyNode, [], Symbol('dummy'));
-=======
-    const model = new PotreeNodeWrapper(dummyNode, Symbol('dummy'));
->>>>>>> 22fd033c
+      const model = new PotreeNodeWrapper(dummyNode, [], Symbol('dummy'));
     const manager = new PotreeGroupWrapper(new Potree(mockModelDataProvider), pollLoadingStatusInterval);
 
     expectObservable(manager.getLoadingStateObserver().pipe(map(x => x.isLoading)), [false], done);
